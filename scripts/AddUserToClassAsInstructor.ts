--- conflicted
+++ resolved
@@ -7,22 +7,8 @@
 const userEmail = process.argv[3];
 console.log(process.argv);
 
-if (!courseIDArg || !userEmail) {
-  // eslint-disable-next-line no-console
-  console.error("Usage: ts-node AddUserToClassAsInstructor.ts <courseID> <userEmail>");
-  process.exit(1);
-}
-
-const courseID = parseInt(courseIDArg);
-
-const supabase = createClient<Database>(
-  process.env["NEXT_PUBLIC_SUPABASE_URL"]!,
-  process.env["SUPABASE_SERVICE_ROLE_KEY"]!
-);
+const supabase = createClient<Database>(process.env.NEXT_PUBLIC_SUPABASE_URL!, process.env.SUPABASE_SERVICE_ROLE_KEY!);
 async function main() {
-<<<<<<< HEAD
-  const { data: user } = await supabase.from("users").select("*").eq("email", userEmail!).single();
-=======
   if (!userEmail) {
     console.error("No user email provided");
     return;
@@ -32,7 +18,6 @@
     return;
   }
   const { data: user } = await supabase.from("users").select("*").eq("email", userEmail).single();
->>>>>>> 80d8a7d9
   if (!user) {
     // eslint-disable-next-line no-console
     console.error("User not found");
