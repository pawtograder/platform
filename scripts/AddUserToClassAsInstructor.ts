import type { Database } from "@/supabase/functions/_shared/SupabaseTypes";
import { createClient } from "@supabase/supabase-js";
import dotenv from "dotenv";
import crypto from "crypto";
import fs from "fs";
dotenv.config({ path: ".env.local" });

<<<<<<< HEAD
const courseID = parseInt(process.argv[2] || "0");
const userEmail = process.argv[3];
console.log(process.argv);

const supabase = createClient<Database>(
  process.env["NEXT_PUBLIC_SUPABASE_URL"]!,
  process.env["SUPABASE_SERVICE_ROLE_KEY"]!
);
async function main() {
  if (!userEmail) {
    console.error("No user email provided");
    return;
=======
function printUsage() {
  console.log("Usage:");
  console.log("  npx tsx scripts/AddUserToClassAsInstructor.ts <course_id> <user_email>");
  console.log("  npx tsx scripts/AddUserToClassAsInstructor.ts <course_id> --csv <csv_file>");
  console.log("");
  console.log("Arguments:");
  console.log("  course_id   - The numeric ID of the course");
  console.log("  user_email  - The email address of the user to add as instructor");
  console.log("  --csv       - Use CSV mode to add multiple users");
  console.log("  csv_file    - Path to CSV file with 'name' and 'email' columns");
  console.log("");
  console.log("Examples:");
  console.log("  npx tsx scripts/AddUserToClassAsInstructor.ts 123 instructor@northeastern.edu");
  console.log("  npx tsx scripts/AddUserToClassAsInstructor.ts 123 --csv instructors.csv");
  console.log("");
  console.log("CSV Format:");
  console.log("  name,email[,role]");
  console.log("  John Doe,john.doe@northeastern.edu,instructor");
  console.log("  Jane Smith,jane.smith@northeastern.edu,student");
  console.log("  Bob Wilson,bob.wilson@northeastern.edu,grader");
  console.log("");
  console.log("Notes:");
  console.log("  - The 'role' column is optional. If not provided, defaults to 'instructor'");
  console.log("  - Valid roles: student, instructor, grader");
}

// Parse command line arguments
const courseID = parseInt(process.argv[2]);
const isCSVMode = process.argv[3] === "--csv";
const userEmail = isCSVMode ? undefined : process.argv[3];
const csvFile = isCSVMode ? process.argv[4] : undefined;

// Validate arguments
if (!courseID || isNaN(courseID)) {
  console.error("Invalid course ID provided");
  printUsage();
  process.exit(1);
}

if (isCSVMode) {
  if (process.argv.length !== 5 || !csvFile) {
    console.error("CSV file path required when using --csv option");
    printUsage();
    process.exit(1);
  }
  if (!fs.existsSync(csvFile)) {
    console.error(`CSV file not found: ${csvFile}`);
    process.exit(1);
  }
} else {
  if (process.argv.length !== 4 || !userEmail) {
    console.error("User email required when not using CSV mode");
    printUsage();
    process.exit(1);
  }
}

const supabase = createClient<Database>(process.env.NEXT_PUBLIC_SUPABASE_URL!, process.env.SUPABASE_SERVICE_ROLE_KEY!);

interface CsvUser {
  name: string;
  email: string;
  role?: string;
}

function parseCSV(csvContent: string): CsvUser[] {
  const lines = csvContent.trim().split("\n");
  if (lines.length < 2) {
    throw new Error("CSV file must have at least a header row and one data row");
  }

  const headers = lines[0].split(",").map((h) => h.trim().toLowerCase());
  const nameIndex = headers.indexOf("name");
  const emailIndex = headers.indexOf("email");
  const roleIndex = headers.indexOf("role");

  if (nameIndex === -1) {
    throw new Error("CSV file must have a 'name' column");
  }
  if (emailIndex === -1) {
    throw new Error("CSV file must have an 'email' column");
  }

  const users: CsvUser[] = [];
  for (let i = 1; i < lines.length; i++) {
    const values = lines[i].split(",").map((v) => v.trim());
    const requiredColumns = Math.max(nameIndex + 1, emailIndex + 1);

    if (values.length >= requiredColumns) {
      const name = values[nameIndex].replace(/^"(.*)"$/, "$1"); // Remove quotes if present
      const email = values[emailIndex].replace(/^"(.*)"$/, "$1"); // Remove quotes if present
      const role = roleIndex !== -1 && values[roleIndex] ? values[roleIndex].replace(/^"(.*)"$/, "$1") : undefined;

      if (name && email) {
        const user: CsvUser = { name, email };
        if (role) {
          user.role = role;
        }
        users.push(user);
      }
    }
  }

  return users;
}

async function generatePseudonym(): Promise<string> {
  const { data: words, error: wordsError } = await supabase.from("name_generation_words").select("*");
  if (wordsError) {
    console.error("Error getting words from name_generation_words:", wordsError);
    throw new Error("Error getting words for pseudonym generation");
  }
  if (!words || words.length === 0) {
    throw new Error("No words found in name_generation_words table");
  }

  const adjectives = words.filter((word) => word.is_adjective).map((word) => word.word);
  const nouns = words.filter((word) => word.is_noun).map((word) => word.word);

  if (adjectives.length === 0 || nouns.length === 0) {
    throw new Error("No adjectives or nouns found in name_generation_words table");
  }

  const adjective = adjectives[Math.floor(Math.random() * adjectives.length)];
  const noun = nouns[Math.floor(Math.random() * nouns.length)];
  const number = Math.floor(Math.random() * 10000);

  return `${adjective}-${noun}-${number}`;
}

async function checkGravatarExists(email: string): Promise<string | null> {
  try {
    const hash = crypto.createHash("md5").update(email.toLowerCase().trim()).digest("hex");
    const gravatarUrl = `https://www.gravatar.com/avatar/${hash}?d=404&s=200`;

    const response = await fetch(gravatarUrl, { method: "HEAD" });
    if (response.ok) {
      // Return the gravatar URL without the d=404 parameter for actual usage
      return `https://www.gravatar.com/avatar/${hash}?s=200`;
    }
    return null;
  } catch (error) {
    console.warn("Error checking Gravatar:", error);
    return null;
>>>>>>> 7a327be9
  }
}

function validateRole(role?: string): Database["public"]["Enums"]["app_role"] {
  const validRoles: Database["public"]["Enums"]["app_role"][] = ["student", "instructor", "grader"];

  if (!role) {
    return "instructor"; // Default role
  }

  const normalizedRole = role.toLowerCase() as Database["public"]["Enums"]["app_role"];
  if (validRoles.includes(normalizedRole)) {
    return normalizedRole;
  }

  throw new Error(`Invalid role: ${role}. Valid roles are: ${validRoles.join(", ")}`);
}

async function addUserToClass(
  email: string,
  name?: string,
  role?: string
): Promise<{ success: boolean; skipped: boolean }> {
  const validatedRole = validateRole(role);
  console.log(`Adding user ${email} as ${validatedRole} to course ${courseID}`);

  // First, check if user exists in users table
  let { data: user } = await supabase.from("users").select("*").eq("email", email).single();
  let userId: string;

  if (!user) {
<<<<<<< HEAD
    // eslint-disable-next-line no-console
    console.error("User not found");
    return;
=======
    console.log(`User not found in users table, creating new user: ${email}`);

    // Create user in Supabase Auth
    const createUserResult =
      email.endsWith("@northeastern.edu") && !email.includes("+")
        ? await supabase.auth.admin.createUser({
            email: email,
            email_confirm: true
          })
        : await supabase.auth.admin.inviteUserByEmail(email);

    if (createUserResult.error) {
      console.error("Error creating user in auth:", createUserResult.error);
      return { success: false, skipped: false };
    }

    userId = createUserResult.data.user!.id;
    console.log(`Created auth user with ID: ${userId}`);

    // Insert into users table
    const { data: newUser, error: insertUserError } = await supabase
      .from("users")
      .insert({
        user_id: userId,
        email: email,
        name: name || email
      })
      .select("*")
      .single();

    if (insertUserError) {
      console.error("Error creating user in users table:", insertUserError);
      return { success: false, skipped: false };
    }

    user = newUser;
    console.log(`Created user record: ${user.name || user.email}`);
  } else {
    userId = user.user_id;
    console.log(`Found existing user: ${user.name || user.email}`);
  }

  // Check if user already has this role in this class
  const { data: existingRoles } = await supabase
    .from("user_roles")
    .select("role")
    .eq("user_id", userId)
    .eq("class_id", courseID)
    .eq("role", validatedRole);

  if (existingRoles && existingRoles.length > 0) {
    console.log(`⚠️  User ${email} already has role '${validatedRole}' in course ${courseID}. Skipping.`);
    return { success: true, skipped: true };
  }

  // Look for existing private profiles for this user
  const { data: userRoles } = await supabase.from("user_roles").select("private_profile_id").eq("user_id", userId);

  let existingPrivateProfiles = null;
  if (userRoles && userRoles.length > 0) {
    const privateProfileIds = userRoles.map((role) => role.private_profile_id).filter((id) => id !== null);

    if (privateProfileIds.length > 0) {
      const { data } = await supabase
        .from("profiles")
        .select("name, avatar_url")
        .eq("is_private_profile", true)
        .in("id", privateProfileIds)
        .limit(1);
      existingPrivateProfiles = data;
    }
>>>>>>> 7a327be9
  }

  // Determine private profile name and avatar - use provided name if available
  let privateProfileName = name || user.name || user.email;
  let privateProfileAvatarUrl: string;

  // Check Gravatar first
  console.log("Checking for Gravatar...");
  const gravatarUrl = await checkGravatarExists(email);

  if (gravatarUrl) {
    console.log("Found Gravatar, using it for private profile avatar");
    privateProfileAvatarUrl = gravatarUrl;
  } else if (existingPrivateProfiles && existingPrivateProfiles.length > 0) {
    console.log("Using name and avatar from existing private profile");
    const existingProfile = existingPrivateProfiles[0];
    privateProfileName = existingProfile.name || privateProfileName;
    privateProfileAvatarUrl =
      existingProfile.avatar_url ||
      `https://api.dicebear.com/9.x/identicon/svg?seed=${encodeURIComponent(privateProfileName || email)}`;
  } else {
    console.log("No existing profile found, generating new identicon for private profile");
    privateProfileAvatarUrl = `https://api.dicebear.com/9.x/identicon/svg?seed=${encodeURIComponent(privateProfileName || email)}`;
  }

  // Create private profile
  console.log("Creating private profile...");
  const { data: privateProfile, error: privateProfileError } = await supabase
    .from("profiles")
    .insert({
      name: privateProfileName,
      class_id: courseID,
      is_private_profile: true,
      avatar_url: privateProfileAvatarUrl
    })
    .select("id")
    .single();

  if (privateProfileError) {
<<<<<<< HEAD
    // eslint-disable-next-line no-console
    console.error("Error creating private profile", privateProfileError);
=======
    console.error("Error creating private profile:", privateProfileError);
    return { success: false, skipped: false };
>>>>>>> 7a327be9
  }

  // Generate pseudonym for public profile
  console.log("Generating pseudonym for public profile...");
  const pseudonym = await generatePseudonym();
  console.log(`Generated pseudonym: ${pseudonym}`);

  // Create public profile with generated pseudonym
  console.log("Creating public profile...");
  const { data: publicProfile, error: publicProfileError } = await supabase
    .from("profiles")
    .insert({
      name: pseudonym,
      class_id: courseID,
      avatar_url: `https://api.dicebear.com/9.x/identicon/svg?seed=${encodeURIComponent(pseudonym)}`,
      is_private_profile: false
    })
    .select("id")
    .single();

  if (publicProfileError) {
<<<<<<< HEAD
    // eslint-disable-next-line no-console
    console.error("Error creating public profile", publicProfileError);
=======
    console.error("Error creating public profile:", publicProfileError);
    return { success: false, skipped: false };
>>>>>>> 7a327be9
  }

  // Enroll user in class
  console.log(`Enrolling user as ${validatedRole}...`);
  const { error: enrollmentError } = await supabase.from("user_roles").insert({
    user_id: userId,
    class_id: courseID,
    role: validatedRole,
    private_profile_id: privateProfile.id,
    public_profile_id: publicProfile.id
  });

  if (enrollmentError) {
<<<<<<< HEAD
    // eslint-disable-next-line no-console
    console.error("Error enrolling user", enrollmentError);
=======
    console.error("Error enrolling user:", enrollmentError);
    return { success: false, skipped: false };
  }

  console.log(`✅ Successfully added user as ${validatedRole}!`);
  console.log(`Private profile: ${privateProfileName}`);
  console.log(`Public profile: ${pseudonym}`);
  console.log(`Private avatar: ${privateProfileAvatarUrl}`);
  console.log(""); // Empty line for readability
  return { success: true, skipped: false };
}

async function main() {
  try {
    if (isCSVMode && csvFile) {
      console.log(`Processing CSV file: ${csvFile}`);
      const csvContent = fs.readFileSync(csvFile, "utf-8");
      const users = parseCSV(csvContent);

      console.log(`Found ${users.length} users in CSV file`);
      console.log("========================================");

      let successCount = 0;
      let skippedCount = 0;
      let failureCount = 0;

      for (let i = 0; i < users.length; i++) {
        const user = users[i];
        const roleInfo = user.role ? ` as ${user.role}` : " as instructor (default)";
        console.log(`Processing user ${i + 1}/${users.length}: ${user.name} (${user.email})${roleInfo}`);

        try {
          const result = await addUserToClass(user.email, user.name, user.role);
          if (result.success) {
            if (result.skipped) {
              skippedCount++;
            } else {
              successCount++;
            }
          } else {
            failureCount++;
          }
        } catch (error) {
          console.error(`Error processing user ${user.email}:`, error);
          failureCount++;
        }
      }

      console.log("========================================");
      console.log(`✅ Successfully processed: ${successCount} users`);
      if (skippedCount > 0) {
        console.log(`⚠️  Skipped (already enrolled): ${skippedCount} users`);
      }
      if (failureCount > 0) {
        console.log(`❌ Failed to process: ${failureCount} users`);
      }
      console.log(`📊 Total: ${users.length} users`);
    } else if (userEmail) {
      // Single user mode
      const result = await addUserToClass(userEmail);
      if (!result.success) {
        process.exit(1);
      }
    } else {
      console.error("Invalid arguments");
      printUsage();
      process.exit(1);
    }
  } catch (error) {
    console.error("Error:", error);
    process.exit(1);
>>>>>>> 7a327be9
  }
}

main();<|MERGE_RESOLUTION|>--- conflicted
+++ resolved
@@ -5,20 +5,6 @@
 import fs from "fs";
 dotenv.config({ path: ".env.local" });
 
-<<<<<<< HEAD
-const courseID = parseInt(process.argv[2] || "0");
-const userEmail = process.argv[3];
-console.log(process.argv);
-
-const supabase = createClient<Database>(
-  process.env["NEXT_PUBLIC_SUPABASE_URL"]!,
-  process.env["SUPABASE_SERVICE_ROLE_KEY"]!
-);
-async function main() {
-  if (!userEmail) {
-    console.error("No user email provided");
-    return;
-=======
 function printUsage() {
   console.log("Usage:");
   console.log("  npx tsx scripts/AddUserToClassAsInstructor.ts <course_id> <user_email>");
@@ -163,7 +149,6 @@
   } catch (error) {
     console.warn("Error checking Gravatar:", error);
     return null;
->>>>>>> 7a327be9
   }
 }
 
@@ -195,11 +180,6 @@
   let userId: string;
 
   if (!user) {
-<<<<<<< HEAD
-    // eslint-disable-next-line no-console
-    console.error("User not found");
-    return;
-=======
     console.log(`User not found in users table, creating new user: ${email}`);
 
     // Create user in Supabase Auth
@@ -271,7 +251,6 @@
         .limit(1);
       existingPrivateProfiles = data;
     }
->>>>>>> 7a327be9
   }
 
   // Determine private profile name and avatar - use provided name if available
@@ -311,13 +290,8 @@
     .single();
 
   if (privateProfileError) {
-<<<<<<< HEAD
-    // eslint-disable-next-line no-console
-    console.error("Error creating private profile", privateProfileError);
-=======
     console.error("Error creating private profile:", privateProfileError);
     return { success: false, skipped: false };
->>>>>>> 7a327be9
   }
 
   // Generate pseudonym for public profile
@@ -339,13 +313,8 @@
     .single();
 
   if (publicProfileError) {
-<<<<<<< HEAD
-    // eslint-disable-next-line no-console
-    console.error("Error creating public profile", publicProfileError);
-=======
     console.error("Error creating public profile:", publicProfileError);
     return { success: false, skipped: false };
->>>>>>> 7a327be9
   }
 
   // Enroll user in class
@@ -359,10 +328,6 @@
   });
 
   if (enrollmentError) {
-<<<<<<< HEAD
-    // eslint-disable-next-line no-console
-    console.error("Error enrolling user", enrollmentError);
-=======
     console.error("Error enrolling user:", enrollmentError);
     return { success: false, skipped: false };
   }
@@ -434,7 +399,6 @@
   } catch (error) {
     console.error("Error:", error);
     process.exit(1);
->>>>>>> 7a327be9
   }
 }
 
