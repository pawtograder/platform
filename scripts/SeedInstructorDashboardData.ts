import { addDays, subDays } from "date-fns";
import dotenv from "dotenv";
import { all, ConstantNode, create, FunctionNode } from "mathjs";
import { minimatch } from "minimatch";
import Bottleneck from "bottleneck";

import {
  createClass,
  createDueDateException,
  createRegradeRequest,
  createUserInClass,
  supabase,
  TEST_HANDOUT_REPO,
  type TestingUser
} from "../tests/e2e/TestingUtils";
import type { Database } from "../utils/supabase/SupabaseTypes";

dotenv.config({ path: ".env.local" });

const limiter = new Bottleneck({
  maxConcurrent: 200
});

const smallLimiter = new Bottleneck({
  maxConcurrent: 10 // Smaller limit for grading operations
});

// Global counter for repository naming
let repoCounter = 0;

// Get a unique test run prefix for repositories
function getTestRunPrefix(randomSuffix?: string) {
  const suffix = randomSuffix ?? Math.random().toString(36).substring(2, 6);
  const test_run_batch = new Date().toISOString().split("T")[0] + "#" + suffix;
  const workerIndex = process.env["TEST_WORKER_INDEX"] || "";
  return `e2e-${test_run_batch}-${workerIndex}`;
}

// Helper function to chunk arrays into smaller batches
function chunkArray<T>(array: T[], chunkSize: number): T[][] {
  const chunks: T[][] = [];
  for (let i = 0; i < array.length; i += chunkSize) {
    chunks.push(array.slice(i, i + chunkSize));
  }
  return chunks;
}

// Batch version of insertPreBakedSubmission
async function batchCreateSubmissions(
  submissionsToCreate: Array<{
    assignment: { id: number; due_date: string } & Record<string, unknown>;
    student?: TestingUser;
    group?: { id: number; name: string; memberCount: number; members: string[] };
    isRecentlyDue: boolean;
  }>,
  class_id: number
): Promise<
  Array<{
    submission_id: number;
    assignment: { id: number; due_date: string } & Record<string, unknown>;
    student?: TestingUser;
    group?: { id: number; name: string; memberCount: number; members: string[] };
    isRecentlyDue: boolean;
  }>
> {
  if (submissionsToCreate.length === 0) return [];

  const test_run_prefix = getTestRunPrefix();
  const BATCH_SIZE = 500;

  // Chunk submissions into batches of 500
  const submissionChunks = chunkArray(submissionsToCreate, BATCH_SIZE);

  console.log(`Processing ${submissionChunks.length} batches in parallel...`);

  // Process all chunks in parallel
  const chunkResults = await Promise.all(
    submissionChunks.map(
      async (chunk, chunkIndex) =>
        smallLimiter.schedule(async () => {
          console.log(`Starting batch ${chunkIndex + 1}/${submissionChunks.length} (${chunk.length} submissions)`);

          // Calculate unique repo counter base for this chunk to avoid conflicts
          const chunkRepoCounterBase = repoCounter + chunkIndex * BATCH_SIZE;

          // Prepare repository data for this chunk
          const repositoryInserts = chunk.map((item, index) => ({
            assignment_id: item.assignment.id,
            repository: `not-actually/repository-${test_run_prefix}-${chunkRepoCounterBase + index}`,
            class_id: class_id,
            profile_id: item.student?.private_profile_id,
            assignment_group_id: item.group?.id,
            synced_handout_sha: "none"
          }));

          // Batch insert repositories for this chunk
          const { data: repositoryData, error: repositoryError } = await supabase
            .from("repositories")
            .insert(repositoryInserts)
            .select("id");

          if (repositoryError) {
            throw new Error(
              `Failed to batch create repositories (chunk ${chunkIndex + 1}): ${repositoryError.message}`
            );
          }

          // Prepare repository check runs for this chunk
          const checkRunInserts = repositoryData.map((repo) => ({
            class_id: class_id,
            repository_id: repo.id,
            check_run_id: 1,
            status: "{}",
            sha: "none",
            commit_message: "none"
          }));

          // Batch insert repository check runs for this chunk
          const { data: checkRunData, error: checkRunError } = await supabase
            .from("repository_check_runs")
            .insert(checkRunInserts)
            .select("id");

          if (checkRunError) {
            throw new Error(`Failed to batch create check runs (chunk ${chunkIndex + 1}): ${checkRunError.message}`);
          }

          // Prepare submissions for this chunk
          const submissionInserts = chunk.map((item, index) => ({
            assignment_id: item.assignment.id,
            profile_id: item.student?.private_profile_id,
            assignment_group_id: item.group?.id,
            sha: "none",
            repository: repositoryInserts[index]!.repository,
            run_attempt: 1,
            run_number: 1,
            class_id: class_id,
            repository_check_run_id: checkRunData[index]!.id,
            repository_id: repositoryData[index]!.id
          }));

          // Batch insert submissions for this chunk
          const { data: submissionData, error: submissionError } = await supabase
            .from("submissions")
            .insert(submissionInserts)
            .select("id");

          if (submissionError) {
            throw new Error(`Failed to batch create submissions (chunk ${chunkIndex + 1}): ${submissionError.message}`);
          }

          // Prepare submission files for this chunk
          const sampleJavaCode = `package com.pawtograder.example.java;

public class Entrypoint {
    public static void main(String[] args) {
        System.out.println("Hello, World!");
    }

  /*
   * This method takes two integers and returns their sum.
   * 
   * @param a the first integer
   * @param b the second integer
   * @return the sum of a and b
   */
  public int doMath(int a, int b) {
      return a+b;
  }

  /**
   * This method returns a message, "Hello, World!"
   * @return
   */
  public String getMessage() {
      
      return "Hello, World!";
  }
}`;

          const submissionFileInserts = submissionData.map((submission, index) => ({
            name: "sample.java",
            contents: sampleJavaCode,
            class_id: class_id,
            submission_id: submission.id,
            profile_id: chunk[index]!.student?.private_profile_id,
            assignment_group_id: chunk[index]!.group?.id
          }));

          // Batch insert submission files for this chunk
          const { error: submissionFileError } = await supabase.from("submission_files").insert(submissionFileInserts);

          if (submissionFileError) {
            throw new Error(
              `Failed to batch create submission files (chunk ${chunkIndex + 1}): ${submissionFileError.message}`
            );
          }

          // Prepare grader results for this chunk
          const graderResultInserts = submissionData.map((submission, index) => ({
            submission_id: submission.id,
            score: 5,
            class_id: class_id,
            profile_id: chunk[index]!.student?.private_profile_id,
            assignment_group_id: chunk[index]!.group?.id,
            lint_passed: true,
            lint_output: "no lint output",
            lint_output_format: "markdown",
            max_score: 10
          }));

          // Batch insert grader results for this chunk
          const { data: graderResultData, error: graderResultError } = await supabase
            .from("grader_results")
            .insert(graderResultInserts)
            .select("id");

          if (graderResultError) {
            throw new Error(
              `Failed to batch create grader results (chunk ${chunkIndex + 1}): ${graderResultError.message}`
            );
          }

          // Prepare grader result tests (2 per submission) for this chunk
          const graderResultTestInserts = graderResultData.flatMap((graderResult, index) => [
            {
              score: 5,
              max_score: 5,
              name: "test 1",
              name_format: "text",
              output: "here is a bunch of output\n**wow**",
              output_format: "markdown",
              class_id: class_id,
              student_id: chunk[index]!.student?.private_profile_id,
              assignment_group_id: chunk[index]!.group?.id,
              grader_result_id: graderResult.id,
              is_released: true
            },
            {
              score: 5,
              max_score: 5,
              name: "test 2",
              name_format: "text",
              output: "here is a bunch of output\n**wow**",
              output_format: "markdown",
              class_id: class_id,
              student_id: chunk[index]!.student?.private_profile_id,
              assignment_group_id: chunk[index]!.group?.id,
              grader_result_id: graderResult.id,
              is_released: true
            }
          ]);

          // Batch insert grader result tests for this chunk
          const { error: graderResultTestError } = await supabase
            .from("grader_result_tests")
            .insert(graderResultTestInserts);

          if (graderResultTestError) {
            throw new Error(
              `Failed to batch create grader result tests (chunk ${chunkIndex + 1}): ${graderResultTestError.message}`
            );
          }

          console.log(`Completed batch ${chunkIndex + 1}/${submissionChunks.length} (${chunk.length} submissions)`);

          // Return the results from this chunk
          return submissionData.map((submission, index) => ({
            submission_id: submission.id,
            assignment: chunk[index]!.assignment,
            student: chunk[index]!.student,
            group: chunk[index]!.group,
            isRecentlyDue: chunk[index]!.isRecentlyDue
          }));
        }),
      { concurrency: 10 }
    )
  );

  // Update the global repo counter after all chunks complete
  repoCounter += submissionsToCreate.length;

  // Flatten all chunk results
  const allResults = chunkResults.flat();
  return allResults;
}

// Batch version of gradeSubmission
async function batchGradeSubmissions(
  submissionsToGrade: Array<{
    submission_id: number;
    assignment: { id: number; due_date: string } & Record<string, unknown>;
    student?: TestingUser;
    group?: { id: number; name: string; memberCount: number; members: string[] };
    isRecentlyDue: boolean;
  }>,
  graders: TestingUser[]
): Promise<void> {
  if (submissionsToGrade.length === 0) return;

  // Get all submission review IDs
  const submissionIds = submissionsToGrade.map((s) => s.submission_id);
  const { data: submissionReviews, error: reviewError } = await supabase
    .from("submissions")
    .select("id, grading_review_id")
    .in("id", submissionIds);

  if (reviewError) {
    throw new Error(`Failed to get submission reviews: ${reviewError.message}`);
  }

  const reviewsToProcess = submissionReviews?.filter((s) => s.grading_review_id) || [];
  if (reviewsToProcess.length === 0) return;

  // Get all submission review details
  const reviewIds = reviewsToProcess.map((s) => s.grading_review_id).filter((id): id is number => id !== null);
  const { data: reviewInfo, error: reviewInfoError } = await supabase
    .from("submission_reviews")
    .select("id, submission_id, rubric_id, class_id")
    .in("id", reviewIds);

  if (reviewInfoError) {
    throw new Error(`Failed to get submission review info: ${reviewInfoError.message}`);
  }

  // Group reviews by rubric_id to batch fetch rubric checks
  const reviewsByRubric = new Map<
    number,
    Array<{ id: number; submission_id: number; rubric_id: number; class_id: number }>
  >();
  reviewInfo?.forEach((review) => {
    if (!reviewsByRubric.has(review.rubric_id)) {
      reviewsByRubric.set(review.rubric_id, []);
    }
    reviewsByRubric.get(review.rubric_id)!.push(review);
  });

  // Get all rubric checks for all rubrics in parallel
  const rubricCheckQueries = Array.from(reviewsByRubric.keys()).map((rubricId) =>
    supabase
      .from("rubric_checks")
      .select(
        `
        id, name, is_annotation, points, is_required, file,
        rubric_criteria!inner(id, rubric_id)
      `
      )
      .eq("rubric_criteria.rubric_id", rubricId)
  );

  const rubricCheckResults = await Promise.all(rubricCheckQueries);
  const rubricChecksMap = new Map<
    number,
    Array<{
      id: number;
      name: string;
      is_annotation: boolean;
      points: number;
      is_required: boolean;
      file?: string | null;
    }>
  >();

  rubricCheckResults.forEach((result, index) => {
    const rubricId = Array.from(reviewsByRubric.keys())[index];
    if (rubricId && result.data) {
      rubricChecksMap.set(rubricId, result.data);
    }
  });

  // Get all submission files for annotations
  const { data: submissionFiles } = await supabase
    .from("submission_files")
    .select("id, name, submission_id")
    .in("submission_id", submissionIds);

  const submissionFilesMap = new Map<number, Array<{ id: number; name: string; submission_id: number }>>();
  submissionFiles?.forEach((file) => {
    if (!submissionFilesMap.has(file.submission_id)) {
      submissionFilesMap.set(file.submission_id, []);
    }
    submissionFilesMap.get(file.submission_id)!.push(file);
  });

  // Prepare all grading data
  const submissionComments: Array<{
    submission_id: number;
    author: string;
    comment: string;
    points: number;
    class_id: number;
    released: boolean;
    rubric_check_id: number;
    submission_review_id: number;
  }> = [];
  const submissionFileComments: Array<{
    submission_id: number;
    submission_file_id: number;
    author: string;
    comment: string;
    points: number;
    line: number;
    class_id: number;
    released: boolean;
    rubric_check_id: number;
    submission_review_id: number;
  }> = [];
  const reviewUpdates = new Map<
    number,
    {
      grader: string;
      total_score: number;
      released: boolean;
      completed_by: string | null;
      completed_at: string | null;
      total_autograde_score: number;
    }
  >();

  for (const review of reviewInfo || []) {
    const isCompleted = Math.random() < 0.95; // 95% chance review is completed
    const grader = graders[Math.floor(Math.random() * graders.length)];
    const rubricChecks = rubricChecksMap.get(review.rubric_id) || [];
    const files = submissionFilesMap.get(review.submission_id) || [];

    if (isCompleted) {
      // Create comments for each rubric check
      for (const check of rubricChecks) {
        const applyChance = 0.8;
        const shouldApply = check.is_required || Math.random() < applyChance;

        if (shouldApply) {
          const pointsAwarded = Math.floor(Math.random() * (check.points + 1));

          if (check.is_annotation && files.length > 0) {
            // Create submission file comment (annotation)
            const file = files[Math.floor(Math.random() * files.length)];
            const lineNumber = Math.floor(Math.random() * 5) + 1;

            submissionFileComments.push({
              submission_id: review.submission_id,
              submission_file_id: file!.id,
              author: grader!.private_profile_id,
              comment: `${check.name}: Grading comment for this check`,
              points: pointsAwarded,
              line: lineNumber,
              class_id: review.class_id,
              released: true,
              rubric_check_id: check.id,
              submission_review_id: review.id
            });
          } else {
            // Create submission comment (general comment)
            submissionComments.push({
              submission_id: review.submission_id,
              author: grader!.private_profile_id,
              comment: `${check.name}: ${pointsAwarded}/${check.points} points - ${check.name.includes("quality") ? "Good work on this aspect!" : "Applied this grading criteria"}`,
              points: pointsAwarded,
              class_id: review.class_id,
              released: true,
              rubric_check_id: check.id,
              submission_review_id: review.id
            });
          }
        }
      }
    }

    // Prepare review update
    const totalScore = isCompleted ? Math.floor(Math.random() * 100) : 0;
    const totalAutogradeScore = Math.floor(Math.random() * 100);

    reviewUpdates.set(review.id, {
      grader: grader!.private_profile_id,
      total_score: totalScore,
      released: isCompleted,
      completed_by: isCompleted ? grader!.private_profile_id : null,
      completed_at: isCompleted ? new Date().toISOString() : null,
      total_autograde_score: totalAutogradeScore
    });
  }

  // Batch insert comments in parallel chunks of 500
  const COMMENT_BATCH_SIZE = 500;

  if (submissionComments.length > 0) {
    const commentChunks = chunkArray(submissionComments, COMMENT_BATCH_SIZE);

    await Promise.all(
      commentChunks.map(async (chunk, index) => {
        const { error: commentsError } = await supabase.from("submission_comments").insert(chunk);

        if (commentsError) {
          throw new Error(`Failed to batch create submission comments (batch ${index + 1}): ${commentsError.message}`);
        }
      })
    );
  }

  if (submissionFileComments.length > 0) {
    const fileCommentChunks = chunkArray(submissionFileComments, COMMENT_BATCH_SIZE);

    await Promise.all(
      fileCommentChunks.map(async (chunk, index) => {
        const { error: fileCommentsError } = await supabase.from("submission_file_comments").insert(chunk);

        if (fileCommentsError) {
          throw new Error(
            `Failed to batch create submission file comments (batch ${index + 1}): ${fileCommentsError.message}`
          );
        }
      })
    );
  }

  // Batch update reviews in parallel chunks (Supabase doesn't support bulk updates)
  const UPDATE_BATCH_SIZE = 100; // Smaller batch size for concurrent operations
  const reviewUpdateEntries = Array.from(reviewUpdates.entries());
  const updateChunks = chunkArray(reviewUpdateEntries, UPDATE_BATCH_SIZE);

  await Promise.all(
    updateChunks.map(async (chunk, chunkIndex) => {
      const updatePromises = chunk.map(([reviewId, updateData]) =>
        supabase.from("submission_reviews").update(updateData).eq("id", reviewId)
      );

      const updateResults = await Promise.all(updatePromises);
      const updateErrors = updateResults.filter((result) => result.error);

      if (updateErrors.length > 0) {
        throw new Error(`Failed to update ${updateErrors.length} submission reviews in batch ${chunkIndex + 1}`);
      }
    })
  );
}

// Helper function to extract dependencies from score expressions (simplified version of GradebookController logic)
function extractDependenciesFromExpression(
  expr: string,
  availableAssignments: Array<{ id: number; slug: string }>,
  availableColumns: Array<{ id: number; slug: string }>
): { assignments?: number[]; gradebook_columns?: number[] } | null {
  if (!expr) return null;

  const math = create(all!);
  const dependencies: Record<string, Set<number>> = {};
  const errors: string[] = [];

  try {
    const exprNode = math.parse(expr);
    const availableDependencies = {
      assignments: availableAssignments,
      gradebook_columns: availableColumns
    };

    exprNode.traverse((node) => {
      if (node.type === "FunctionNode") {
        const functionName = (node as FunctionNode).fn.name;
        if (functionName in availableDependencies) {
          const args = (node as FunctionNode).args;
          const argType = args[0]!.type;
          if (argType === "ConstantNode") {
            const argName = (args[0]! as ConstantNode).value;
            if (typeof argName === "string") {
              const matching = availableDependencies[functionName as keyof typeof availableDependencies].filter((d) =>
                minimatch(d.slug!, argName)
              );
              if (matching.length > 0) {
                if (!(functionName in dependencies)) {
                  dependencies[functionName] = new Set();
                }
                matching.forEach((d) => dependencies[functionName]!.add(d.id));
              } else {
                errors.push(`Invalid dependency: ${argName} for function ${functionName}`);
              }
            }
          }
        }
      }
    });

    if (errors.length > 0) {
      console.warn(`Dependency extraction warnings for expression "${expr}": ${errors.join(", ")}`);
    }

    // Flatten the dependencies
    const flattenedDependencies: Record<string, number[]> = {};
    for (const [functionName, ids] of Object.entries(dependencies)) {
      flattenedDependencies[functionName] = Array.from(ids);
    }

    if (Object.keys(flattenedDependencies).length === 0) {
      return null;
    }
    console.log(flattenedDependencies);
    return flattenedDependencies;
  } catch (error) {
    console.warn(`Failed to parse expression "${expr}": ${error}`);
    throw error;
  }
}

// Helper function to create gradebook columns
async function createGradebookColumn({
  class_id,
  name,
  description,
  slug,
  max_score,
  score_expression,
  dependencies,
  released = false,
  sort_order
}: {
  class_id: number;
  name: string;
  description?: string;
  slug: string;
  max_score?: number;
  score_expression?: string;
  dependencies?: { assignments?: number[]; gradebook_columns?: number[] };
  released?: boolean;
  sort_order?: number;
}): Promise<{
  id: number;
  name: string;
  slug: string;
  max_score: number | null;
  score_expression: string | null;
}> {
  // Get the gradebook for this class
  const { data: gradebook, error: gradebookError } = await supabase
    .from("gradebooks")
    .select("id")
    .eq("class_id", class_id)
    .single();

  if (gradebookError || !gradebook) {
    throw new Error(`Failed to find gradebook for class ${class_id}: ${gradebookError?.message}`);
  }

  // Get available assignments and columns for dependency extraction
  const { data: assignments } = await supabase.from("assignments").select("id, slug").eq("class_id", class_id);

  const { data: existingColumns } = await supabase
    .from("gradebook_columns")
    .select("id, slug")
    .eq("class_id", class_id);

  // Filter out items with null slugs and cast to proper types
  const validAssignments = (assignments || []).filter((a) => a.slug !== null) as Array<{ id: number; slug: string }>;
  const validColumns = (existingColumns || []).filter((c) => c.slug !== null) as Array<{ id: number; slug: string }>;

  console.log(validAssignments, validColumns);
  // Extract dependencies from score expression if not provided
  let finalDependencies = dependencies;
  if (score_expression && !dependencies) {
    const extractedDeps = extractDependenciesFromExpression(score_expression, validAssignments, validColumns);
    if (extractedDeps) {
      finalDependencies = extractedDeps;
    }
  }

  console.log(`Creating gradebook column ${name} with dependencies ${finalDependencies}`);
  // Create the gradebook column
  const { data: column, error: columnError } = await supabase
    .from("gradebook_columns")
    .insert({
      class_id,
      gradebook_id: gradebook.id,
      name,
      description,
      slug,
      max_score,
      score_expression,
      dependencies: finalDependencies ? JSON.stringify(finalDependencies) : null,
      released,
      sort_order
    })
    .select("id, name, slug, max_score, score_expression")
    .single();

  if (columnError) {
    throw new Error(`Failed to create gradebook column ${name}: ${columnError.message}`);
  }

  return column;
}

// Helper function to set scores for students in a gradebook column using normal distribution
async function setGradebookColumnScores({
  class_id,
  gradebook_column_id,
  students,
  averageScore,
  standardDeviation = 15,
  maxScore = 100
}: {
  class_id: number;
  gradebook_column_id: number;
  students: TestingUser[];
  averageScore: number;
  standardDeviation?: number;
  maxScore?: number;
}): Promise<{
  updatedCount: number;
  averageActual: number;
  minScore: number;
  maxScore: number;
}> {
  // Generate scores using normal distribution
  const scores = students.map(() => {
    // Generate normal distribution using Box-Muller transform
    const u1 = Math.random();
    const u2 = Math.random();
    const z0 = Math.sqrt(-2.0 * Math.log(u1)) * Math.cos(2.0 * Math.PI * u2);

    // Apply to our distribution
    let score = averageScore + z0 * standardDeviation;

    // Clamp to valid range (0 to maxScore)
    score = Math.max(0, Math.min(maxScore, score));

    return Math.round(score * 100) / 100; // Round to 2 decimal places
  });

  // Get the gradebook_id for this class
  const { data: gradebook, error: gradebookError } = await supabase
    .from("gradebooks")
    .select("id")
    .eq("class_id", class_id)
    .single();

  if (gradebookError || !gradebook) {
    throw new Error(`Failed to find gradebook for class ${class_id}: ${gradebookError?.message}`);
  }

  // Get existing gradebook column student records
  const { data: existingRecords, error: fetchError } = await supabase
    .from("gradebook_column_students")
    .select("id, student_id")
    .eq("gradebook_column_id", gradebook_column_id)
    .eq("is_private", true);

  if (fetchError) {
    throw new Error(`Failed to fetch existing gradebook column students: ${fetchError.message}`);
  }

  if (!existingRecords || existingRecords.length === 0) {
    throw new Error(`No existing gradebook column student records found for column ${gradebook_column_id}`);
  }

  // Update scores for each student individually
  const updatePromises = students.map(async (student, index) => {
    const existingRecord = existingRecords.find((record) => record.student_id === student.private_profile_id);
    if (!existingRecord) {
      console.warn(`No gradebook column student record found for student ${student.email}`);
      return;
    }

    const { error: updateError } = await supabase
      .from("gradebook_column_students")
      .update({ score: scores[index] })
      .eq("id", existingRecord.id);

    if (updateError) {
      throw new Error(`Failed to update score for student ${student.email}: ${updateError.message}`);
    }
  });

  await Promise.all(updatePromises);

  // Calculate statistics
  const actualAverage = scores.reduce((sum, score) => sum + score, 0) / scores.length;
  const minScore = Math.min(...scores);
  const maxActualScore = Math.max(...scores);

  return {
    updatedCount: students.length,
    averageActual: Math.round(actualAverage * 100) / 100,
    minScore: Math.round(minScore * 100) / 100,
    maxScore: Math.round(maxActualScore * 100) / 100
  };
}

// Rubric part templates for generating diverse rubrics
const RUBRIC_PART_TEMPLATES = [
  {
    name: "Code Quality",
    description: "Assessment of code structure, style, and best practices",
    criteria: [
      {
        name: "Code Style & Formatting",
        description: "Proper indentation, naming conventions, and formatting",
        points: [3, 5, 8],
        checks: [
          { name: "Consistent Indentation", points: [1, 2], isAnnotation: true },
          { name: "Meaningful Variable Names", points: [2, 3], isAnnotation: true },
          { name: "Proper Code Comments", points: [1, 2, 3], isAnnotation: false }
        ]
      },
      {
        name: "Code Organization",
        description: "Logical structure and separation of concerns",
        points: [5, 8, 10],
        checks: [
          { name: "Function Decomposition", points: [2, 3, 4], isAnnotation: true },
          { name: "Class Structure", points: [2, 3], isAnnotation: true },
          { name: "Code Modularity", points: [1, 2, 3], isAnnotation: false }
        ]
      }
    ]
  },
  {
    name: "Algorithm Implementation",
    description: "Correctness and efficiency of algorithmic solutions",
    criteria: [
      {
        name: "Correctness",
        description: "Implementation correctly solves the problem",
        points: [15, 20, 25],
        checks: [
          { name: "Handles Base Cases", points: [3, 5], isAnnotation: true },
          { name: "Correct Logic Flow", points: [5, 8, 10], isAnnotation: true },
          { name: "Edge Case Handling", points: [2, 4, 5], isAnnotation: false }
        ]
      },
      {
        name: "Efficiency",
        description: "Time and space complexity considerations",
        points: [8, 12, 15],
        checks: [
          { name: "Optimal Time Complexity", points: [3, 5, 7], isAnnotation: false },
          { name: "Memory Usage", points: [2, 3, 4], isAnnotation: true },
          { name: "Algorithm Choice", points: [2, 3, 4], isAnnotation: false }
        ]
      }
    ]
  },
  {
    name: "Testing & Documentation",
    description: "Quality of tests and documentation provided",
    criteria: [
      {
        name: "Test Coverage",
        description: "Comprehensive testing of functionality",
        points: [10, 15],
        checks: [
          { name: "Unit Tests Present", points: [3, 5], isAnnotation: false },
          { name: "Test Edge Cases", points: [2, 4], isAnnotation: true },
          { name: "Test Documentation", points: [2, 3], isAnnotation: false }
        ]
      },
      {
        name: "Documentation Quality",
        description: "Clear and comprehensive documentation",
        points: [8, 12],
        checks: [
          { name: "README Completeness", points: [2, 4], isAnnotation: false },
          { name: "API Documentation", points: [2, 3, 4], isAnnotation: true },
          { name: "Usage Examples", points: [1, 2, 3], isAnnotation: false }
        ]
      }
    ]
  },
  {
    name: "Problem Solving",
    description: "Approach to understanding and solving the problem",
    criteria: [
      {
        name: "Problem Analysis",
        description: "Understanding and breakdown of the problem",
        points: [8, 12],
        checks: [
          { name: "Requirements Understanding", points: [2, 4], isAnnotation: false },
          { name: "Problem Decomposition", points: [3, 4], isAnnotation: true },
          { name: "Solution Planning", points: [2, 3, 4], isAnnotation: false }
        ]
      },
      {
        name: "Implementation Strategy",
        description: "Approach to implementing the solution",
        points: [10, 15],
        checks: [
          { name: "Design Patterns Usage", points: [3, 5], isAnnotation: true },
          { name: "Error Handling", points: [2, 4], isAnnotation: true },
          { name: "Code Reusability", points: [2, 3, 4], isAnnotation: false }
        ]
      }
    ]
  },
  {
    name: "User Experience",
    description: "Quality of user interface and interaction design",
    criteria: [
      {
        name: "Interface Design",
        description: "Visual design and layout quality",
        points: [8, 12, 15],
        checks: [
          { name: "Visual Hierarchy", points: [2, 3, 4], isAnnotation: true },
          { name: "Color Scheme", points: [1, 2, 3], isAnnotation: true },
          { name: "Layout Consistency", points: [2, 4], isAnnotation: false }
        ]
      },
      {
        name: "Usability",
        description: "Ease of use and user interaction quality",
        points: [10, 15],
        checks: [
          { name: "Navigation Clarity", points: [3, 5], isAnnotation: false },
          { name: "User Feedback", points: [2, 3, 4], isAnnotation: true },
          { name: "Accessibility Features", points: [2, 4], isAnnotation: false }
        ]
      }
    ]
  },
  {
    name: "Security & Performance",
    description: "Security considerations and performance optimization",
    criteria: [
      {
        name: "Security Practices",
        description: "Implementation of security best practices",
        points: [12, 18],
        checks: [
          { name: "Input Validation", points: [3, 5], isAnnotation: true },
          { name: "Authentication Handling", points: [4, 6], isAnnotation: true },
          { name: "Data Protection", points: [2, 4], isAnnotation: false }
        ]
      },
      {
        name: "Performance Optimization",
        description: "Code efficiency and optimization techniques",
        points: [8, 12],
        checks: [
          { name: "Resource Management", points: [2, 4], isAnnotation: true },
          { name: "Caching Strategy", points: [2, 3, 4], isAnnotation: false },
          { name: "Load Time Optimization", points: [2, 3], isAnnotation: false }
        ]
      }
    ]
  }
];

// Helper function to generate random rubric structure
function generateRubricStructure(config: NonNullable<SeedingOptions["rubricConfig"]>) {
  const numParts =
    Math.floor(Math.random() * (config.maxPartsPerAssignment - config.minPartsPerAssignment + 1)) +
    config.minPartsPerAssignment;

  // Shuffle and select random rubric parts
  const shuffledTemplates = [...RUBRIC_PART_TEMPLATES].sort(() => Math.random() - 0.5);
  const selectedParts = shuffledTemplates.slice(0, Math.min(numParts, RUBRIC_PART_TEMPLATES.length));

  return selectedParts.map((partTemplate, partIndex) => {
    const numCriteria =
      Math.floor(Math.random() * (config.maxCriteriaPerPart - config.minCriteriaPerPart + 1)) +
      config.minCriteriaPerPart;
    const selectedCriteria = partTemplate.criteria.slice(0, Math.min(numCriteria, partTemplate.criteria.length));

    return {
      ...partTemplate,
      ordinal: partIndex,
      criteria: selectedCriteria.map((criteriaTemplate, criteriaIndex) => {
        const numChecks =
          Math.floor(Math.random() * (config.maxChecksPerCriteria - config.minChecksPerCriteria + 1)) +
          config.minChecksPerCriteria;
        const selectedChecks = criteriaTemplate.checks.slice(0, Math.min(numChecks, criteriaTemplate.checks.length));

        // Randomly select points from the available options
        const criteriaPoints = criteriaTemplate.points[Math.floor(Math.random() * criteriaTemplate.points.length)];

        return {
          ...criteriaTemplate,
          ordinal: criteriaIndex,
          total_points: criteriaPoints,
          checks: selectedChecks.map((checkTemplate, checkIndex) => {
            const checkPoints = checkTemplate.points[Math.floor(Math.random() * checkTemplate.points.length)];
            return {
              ...checkTemplate,
              ordinal: checkIndex,
              points: checkPoints,
              is_annotation: checkTemplate.isAnnotation,
              is_comment_required: Math.random() < 0.3, // 30% chance of requiring comments
              is_required: Math.random() < 0.7 // 70% chance of being required
            };
          })
        };
      })
    };
  });
}

// Enhanced assignment creation function that generates diverse rubrics
async function insertEnhancedAssignment({
  due_date,
  lab_due_date_offset,
  allow_not_graded_submissions,
  class_id,
  rubricConfig,
  groupConfig
}: {
  due_date: string;
  lab_due_date_offset?: number;
  allow_not_graded_submissions?: boolean;
  class_id: number;
  rubricConfig: NonNullable<SeedingOptions["rubricConfig"]>;
  groupConfig?: "individual" | "groups" | "both";
}): Promise<{
  id: number;
  title: string;
  rubricChecks: Array<{
    id: number;
    name: string;
    points: number;
    [key: string]: unknown;
  }>;
  rubricParts: Array<{
    id: number;
    name: string;
    [key: string]: unknown;
  }>;
  [key: string]: unknown;
}> {
  const assignmentIdx = Math.floor(Math.random() * 100000) + 1;
  const title =
    (lab_due_date_offset ? `Enhanced Assignment ${assignmentIdx}` : `Enhanced Lab ${assignmentIdx}`) +
    (groupConfig && groupConfig !== "individual" ? ` (Group)` : "");

  // Create self review setting
  const { data: selfReviewSettingData, error: selfReviewSettingError } = await supabase
    .from("assignment_self_review_settings")
    .insert({
      class_id: class_id,
      enabled: true,
      deadline_offset: 2,
      allow_early: true
    })
    .select("id")
    .single();

  if (selfReviewSettingError) {
    throw new Error(`Failed to create self review setting: ${selfReviewSettingError.message}`);
  }

  const self_review_setting_id = selfReviewSettingData.id;

  // Create assignment
  const { data: insertedAssignmentData, error: assignmentError } = await supabase
    .from("assignments")
    .insert({
      title: title,
      description: "This is an enhanced test assignment with diverse rubric structure",
      due_date: due_date,
      minutes_due_after_lab: lab_due_date_offset,
      template_repo: TEST_HANDOUT_REPO,
      autograder_points: 100,
      total_points: 100,
      max_late_tokens: 10,
      release_date: addDays(new Date(), -1).toUTCString(),
      class_id: class_id,
      slug: lab_due_date_offset ? `lab-${assignmentIdx}` : `assignment-${assignmentIdx}`,
      group_config: groupConfig || "individual",
      allow_not_graded_submissions: allow_not_graded_submissions || false,
      self_review_setting_id: self_review_setting_id,
      max_group_size: 6,
      group_formation_deadline: addDays(new Date(), -1).toUTCString()
    })
    .select("id")
    .single();

  if (assignmentError) {
    throw new Error(`Failed to create assignment: ${assignmentError.message}`);
  }

  // Get assignment data
  const { data: assignmentData } = await supabase
    .from("assignments")
    .select("*")
    .eq("id", insertedAssignmentData.id)
    .single();

  if (!assignmentData) {
    throw new Error("Failed to get assignment");
  }

  // Update autograder config
  await supabase
    .from("autograder")
    .update({
      grader_repo: "pawtograder-playground/test-e2e-java-solution",
      grader_commit_sha: "76ece6af6a251346596fcc71181a86599faf0fe3be0f85c532ff20c2f0939177", // Avoid races :)
      config: { submissionFiles: { files: ["**/*.java", "**/*.py", "**/*.arr", "**/*.ts"], testFiles: [] } }
    })
    .eq("id", assignmentData.id);

  // Generate diverse rubric structure
  const rubricStructure = generateRubricStructure(rubricConfig);

  // Create self-review rubric parts (always include basic self-review)
  const selfReviewPart = {
    name: "Self Review",
    description: "Student self-assessment of their work",
    ordinal: 0,
    criteria: [
      {
        name: "Self Reflection",
        description: "Quality of self-assessment and reflection",
        ordinal: 0,
        total_points: 10,
        checks: [
          {
            name: "Completeness of Self Review",
            ordinal: 0,
            points: 5,
            is_annotation: false,
            is_comment_required: false,
            is_required: true
          },
          {
            name: "Depth of Reflection",
            ordinal: 1,
            points: 5,
            is_annotation: false,
            is_comment_required: true,
            is_required: true
          }
        ]
      }
    ]
  };

  // Combine self-review with generated structure for grading rubric
  const allParts = [selfReviewPart, ...rubricStructure.map((part) => ({ ...part, ordinal: part.ordinal + 1 }))];

  // Create rubric parts
  const createdParts = [];
  const allRubricChecks = [];

  for (const partTemplate of allParts) {
    const isGradingPart = partTemplate.name !== "Self Review";
    const rubricId = isGradingPart ? assignmentData.grading_rubric_id : assignmentData.self_review_rubric_id;

    const { data: partData, error: partError } = await supabase
      .from("rubric_parts")
      .insert({
        class_id: class_id,
        name: partTemplate.name,
        description: partTemplate.description,
        ordinal: partTemplate.ordinal,
        rubric_id: rubricId || 0
      })
      .select("id")
      .single();

    if (partError) {
      throw new Error(`Failed to create rubric part: ${partError.message}`);
    }

    createdParts.push({ ...partTemplate, id: partData.id, rubric_id: rubricId });

    // Create criteria for this part
    for (const criteriaTemplate of partTemplate.criteria) {
      const { data: criteriaData, error: criteriaError } = await supabase
        .from("rubric_criteria")
        .insert({
          name: criteriaTemplate.name,
          description: criteriaTemplate.description,
          ordinal: criteriaTemplate.ordinal ?? 0,
          total_points: criteriaTemplate.total_points,
          is_additive: true,
          rubric_part_id: partData.id,
          rubric_id: rubricId ?? 0,
          class_id: class_id
        } as Database["public"]["Tables"]["rubric_criteria"]["Insert"])
        .select("id")
        .single();

      if (criteriaError) {
        throw new Error(`Failed to create rubric criteria: ${criteriaError.message}`);
      }

      // Create checks for this criteria
      for (const checkTemplate of criteriaTemplate.checks) {
        const { data: checkData, error: checkError } = await supabase
          .from("rubric_checks")
          .insert({
            rubric_criteria_id: criteriaData!.id,
            name: checkTemplate.name,
            description: `${checkTemplate.name} evaluation`,
            ordinal: checkTemplate.ordinal ?? 0,
            points: checkTemplate.points,
            is_annotation: checkTemplate.is_annotation,
            is_comment_required: checkTemplate.is_comment_required,
            class_id: class_id,
            is_required: checkTemplate.is_required
          } as Database["public"]["Tables"]["rubric_checks"]["Insert"])
          .select("*")
          .single();

        if (checkError) {
          throw new Error(`Failed to create rubric check: ${checkError.message}`);
        }

        allRubricChecks.push(checkData);
      }
    }
  }

  return {
    ...assignmentData,
    rubricChecks: allRubricChecks,
    rubricParts: createdParts,
    due_date: assignmentData.due_date
  };
}

// Helper function to create class sections
async function createClassSections(class_id: number, numSections: number) {
  // Bulk insert all sections at once
  const sectionsData = Array.from({ length: numSections }, (_, i) => ({
    class_id: class_id,
    name: `Section ${String(i + 1).padStart(2, "0")}`
  }));

  const { data: sections, error: sectionsError } = await supabase
    .from("class_sections")
    .insert(sectionsData)
    .select("id, name");

  if (sectionsError) {
    throw new Error(`Failed to create class sections: ${sectionsError.message}`);
  }

  return sections || [];
}

// Helper function to create lab sections with distributed instructors
async function createLabSections(class_id: number, numSections: number, instructors: TestingUser[]) {
  const daysOfWeek = ["monday", "tuesday", "wednesday", "thursday", "friday"] as const;
  const times = ["09:00", "10:00", "11:00", "13:00", "14:00", "15:00", "16:00"];

  // Bulk insert all lab sections at once
  const sectionsData = Array.from({ length: numSections }, (_, i) => {
    const dayIndex = i % daysOfWeek.length;
    const timeIndex = Math.floor(i / daysOfWeek.length) % times.length;
    const startTime = times[timeIndex];
    const endTime = `${String(parseInt(startTime!.split(":")[0]!) + 1).padStart(2, "0")}:${startTime!.split(":")[1]!}`;

    // Distribute instructors among lab sections
    const instructorIndex = i % instructors.length;
    const instructorId = instructors[instructorIndex].private_profile_id;

    return {
      class_id: class_id,
      name: `Lab ${String.fromCharCode(65 + i)}`, // Lab A, Lab B, etc.
      day_of_week: daysOfWeek[dayIndex]!,
      start_time: startTime!,
      end_time: endTime,
      lab_leader_id: instructorId,
<<<<<<< HEAD
      description: `Lab section ${String.fromCharCode(65 + i)} - ${daysOfWeek[dayIndex]!} ${startTime!}-${endTime}`
=======
      description: `Lab section ${String.fromCharCode(65 + i)} - ${daysOfWeek[dayIndex]} ${startTime}-${endTime} (led by ${instructors[instructorIndex].private_profile_name})`
>>>>>>> 631a7ca9
    };
  });

  const { data: sections, error: sectionsError } = await supabase
    .from("lab_sections")
    .insert(sectionsData)
    .select("id, name");

  if (sectionsError) {
    throw new Error(`Failed to create lab sections: ${sectionsError.message}`);
  }

  return sections || [];
}

// Helper function to define tag types (name/color combinations)
function defineTagTypes(prefix: string, numTagTypes: number) {
  const tagTypes = [];
  const colors = [
    "#ef4444",
    "#f97316",
    "#eab308",
    "#22c55e",
    "#06b6d4",
    "#3b82f6",
    "#8b5cf6",
    "#ec4899",
    "#6b7280",
    "#f59e0b"
  ];

  for (let i = 1; i <= numTagTypes; i++) {
    const colorIndex = (i - 1) % colors.length;
    tagTypes.push({
      name: `${prefix} ${String(i).padStart(2, "0")}`,
      color: colors[colorIndex]!
    });
  }

  return tagTypes;
}

// Helper function to determine optimal group size for number of students
function calculateGroupSize(numStudents: number): number {
  // Try to find the best group size that divides evenly
  const possibleSizes = [2, 3, 4, 5];

  for (const size of possibleSizes) {
    if (numStudents % size === 0) {
      return size;
    }
  }

  // If no perfect division, use the size that leaves the smallest remainder
  let bestSize = 2;
  let smallestRemainder = numStudents % 2;

  for (const size of possibleSizes) {
    const remainder = numStudents % size;
    if (remainder < smallestRemainder) {
      smallestRemainder = remainder;
      bestSize = size;
    }
  }

  return bestSize;
}

// Helper function to create assignment groups and assign students
async function createAssignmentGroups(
  assignment_id: number,
  class_id: number,
  students: TestingUser[],
  groupSize: number
) {
  const numGroups = Math.ceil(students.length / groupSize);

  // Bulk insert all assignment groups at once
  const groupsData = Array.from({ length: numGroups }, (_, i) => ({
    name: `Group ${String(i + 1).padStart(2, "0")}`,
    assignment_id: assignment_id,
    class_id: class_id
  }));

  const { data: groups, error: groupsError } = await supabase
    .from("assignment_groups")
    .insert(groupsData)
    .select("id, name");

  if (groupsError) {
    throw new Error(`Failed to create assignment groups: ${groupsError.message}`);
  }

  if (!groups) return [];

  // Bulk insert all group members at once
  const membersData: Array<{
    assignment_group_id: number;
    profile_id: string;
    assignment_id: number;
    class_id: number;
    added_by: string;
  }> = [];

  for (let i = 0; i < numGroups; i++) {
    const startIndex = i * groupSize;
    const endIndex = Math.min(startIndex + groupSize, students.length);
    const groupStudents = students.slice(startIndex, endIndex);

    groupStudents.forEach((student) => {
      membersData.push({
        assignment_group_id: groups[i]!.id,
        profile_id: student.private_profile_id,
        assignment_id: assignment_id,
        class_id: class_id,
        added_by: student.private_profile_id
      });
    });
  }

  const { error: membersError } = await supabase.from("assignment_groups_members").insert(membersData);

  if (membersError) {
    throw new Error(`Failed to add students to groups: ${membersError.message}`);
  }

  return groups.map((group, i) => {
    const startIndex = i * groupSize;
    const endIndex = Math.min(startIndex + groupSize, students.length);
    const groupStudents = students.slice(startIndex, endIndex);

    return {
      ...group,
      memberCount: groupStudents.length,
      members: groupStudents.map((s) => s.private_profile_id)
    };
  });
}

// Helper function to randomly assign users to sections and tags (in parallel batches)
async function assignUsersToSectionsAndTags(
  users: TestingUser[],
  classSections: Array<{ id: number; name: string }>,
  labSections: Array<{ id: number; name: string }>,
  tagTypes: Array<{ name: string; color: string }>,
  class_id: number,
  userType: "student" | "grader",
  creatorId: string
) {
  const batchSize = 100;
  const assignments = [];

  for (let i = 0; i < users.length; i += batchSize) {
    const batch = users.slice(i, i + batchSize);
    console.log(`    Processing ${userType}s ${i + 1}-${Math.min(i + batchSize, users.length)} of ${users.length}...`);

    // Process this batch of users in parallel
    const batchPromises = batch.map(async (user) => {
      // Randomly assign to class section (all users get one)
      const classSection = classSections[Math.floor(Math.random() * classSections.length)];

      // Randomly assign to lab section (students only, ~80% chance)
      let labSection = null;
      if (userType === "student" && Math.random() < 0.8) {
        labSection = labSections[Math.floor(Math.random() * labSections.length)];
      }

      // Update user role with section assignments
      const { error: updateError } = await supabase
        .from("user_roles")
        .update({
          class_section_id: classSection!.id,
          lab_section_id: labSection?.id || null
        })
        .eq("class_id", class_id)
        .eq("private_profile_id", user.private_profile_id);

      if (updateError) {
        throw new Error(`Failed to assign sections to user: ${updateError.message}`);
      }

      // Randomly assign tags (30-60% chance per tag type)
      const userTags = [];
      for (const tagType of tagTypes) {
        if (Math.random() < 0.3 + Math.random() * 0.3) {
          // 30-60% chance
          // Create a tag record for this user
          const { data: tagData, error: tagError } = await supabase
            .from("tags")
            .insert({
              class_id: class_id,
              name: tagType.name,
              color: tagType.color,
              visible: true,
              profile_id: user.private_profile_id,
              creator_id: creatorId
            })
            .select("id, name, color")
            .single();

          if (tagError) {
            console.warn(`Failed to create tag ${tagType.name} for user: ${tagError.message}`);
          } else {
            userTags.push(tagData);
          }
        }
      }

      return {
        user: user.email,
        classSection: classSection!.name,
        labSection: labSection?.name || null,
        tags: userTags.map((t) => t.name)
      };
    });

    // Wait for all users in this batch to complete
    const batchResults = await Promise.all(batchPromises);
    assignments.push(...batchResults);
  }

  return assignments;
}

// Helper function to create grader conflicts based on specified patterns
async function insertGraderConflicts(
  graders: TestingUser[],
  students: TestingUser[],
  class_id: number,
  createdByProfileId: string
): Promise<void> {
  const conflictPatterns = [2, 3]; // Grader numbers to create conflicts for
  const conflictsToInsert: Array<{
    grader_profile_id: string;
    student_profile_id: string;
    class_id: number;
    reason: string;
    created_by_profile_id: string;
  }> = [];

  // Helper function to extract the number from a user's name
  function extractUserNumber(user: TestingUser): number | null {
    // Extract from private_profile_name which follows pattern: "Student #1Test", "Grader #2Test", etc.
    const match = user.private_profile_name.match(/#(\d+)/);
    return match ? parseInt(match[1]!, 10) : null;
  }

  // For each conflict pattern (grader numbers 2, 3, 5)
  for (const graderNumber of conflictPatterns) {
    // Find the grader with this number
    const targetGrader = graders.find((grader) => {
      const graderNum = extractUserNumber(grader);
      return graderNum === graderNumber;
    });

    if (!targetGrader) {
      console.warn(`⚠️ Could not find grader #${graderNumber}, skipping conflicts for this grader`);
      continue;
    }

    // Find all students whose numbers are divisible by the grader number
    const conflictedStudents = students.filter((student) => {
      const studentNum = extractUserNumber(student);
      return studentNum !== null && studentNum % graderNumber === 0;
    });

    console.log(
      `   Grader #${graderNumber} conflicts with ${conflictedStudents.length} students (divisible by ${graderNumber})`
    );

    // Create conflict records for each conflicted student
    conflictedStudents.forEach((student) => {
      const studentNum = extractUserNumber(student);
      conflictsToInsert.push({
        grader_profile_id: targetGrader.private_profile_id,
        student_profile_id: student.private_profile_id,
        class_id: class_id,
        reason: `Automated conflict: Grader #${graderNumber} conflicts with Student #${studentNum} (${studentNum} is divisible by ${graderNumber})`,
        created_by_profile_id: createdByProfileId
      });
    });
  }

  if (conflictsToInsert.length === 0) {
    console.log("   No conflicts to insert");
    return;
  }

  // Batch insert all conflicts
  const CONFLICT_BATCH_SIZE = 100;
  const conflictChunks = chunkArray(conflictsToInsert, CONFLICT_BATCH_SIZE);

  console.log(`   Inserting ${conflictsToInsert.length} grader conflicts in ${conflictChunks.length} batches...`);

  await Promise.all(
    conflictChunks.map(async (chunk, index) => {
      const { error: conflictError } = await supabase.from("grading_conflicts").insert(chunk);

      if (conflictError) {
        throw new Error(`Failed to insert grader conflicts (batch ${index + 1}): ${conflictError.message}`);
      }
    })
  );

  console.log(`✓ Created ${conflictsToInsert.length} grader conflicts`);

  // Log summary of conflicts created
  const conflictSummary = conflictPatterns
    .map((graderNum) => {
      const conflicts = conflictsToInsert.filter((c) => c.reason.includes(`Grader #${graderNum}`));
      return `Grader #${graderNum}: ${conflicts.length} conflicts`;
    })
    .join(", ");

  console.log(`   Summary: ${conflictSummary}`);
}

interface SeedingOptions {
  numStudents: number;
  numGraders: number;
  numInstructors: number;
  numAssignments: number;
  firstAssignmentDate: Date;
  lastAssignmentDate: Date;
  numManualGradedColumns?: number;
  rubricConfig?: {
    minPartsPerAssignment: number;
    maxPartsPerAssignment: number;
    minCriteriaPerPart: number;
    maxCriteriaPerPart: number;
    minChecksPerCriteria: number;
    maxChecksPerCriteria: number;
  };
  sectionsAndTagsConfig?: {
    numClassSections: number;
    numLabSections: number;
    numStudentTags: number;
    numGraderTags: number;
  };
  labAssignmentConfig?: {
    numLabAssignments: number;
    minutesDueAfterLab: number;
  };
  groupAssignmentConfig?: {
    numGroupAssignments: number;
    numLabGroupAssignments: number;
  };
}

async function seedInstructorDashboardData(options: SeedingOptions) {
  const {
    numStudents,
    numGraders,
    numInstructors,
    numAssignments,
    firstAssignmentDate,
    lastAssignmentDate,
    numManualGradedColumns,
    rubricConfig,
    sectionsAndTagsConfig,
    labAssignmentConfig,
    groupAssignmentConfig
  } = options;

  // Default rubric configuration if not provided
  const defaultRubricConfig = {
    minPartsPerAssignment: 2,
    maxPartsPerAssignment: 4,
    minCriteriaPerPart: 1,
    maxCriteriaPerPart: 2,
    minChecksPerCriteria: 2,
    maxChecksPerCriteria: 3
  };

  const effectiveRubricConfig = rubricConfig || defaultRubricConfig;

  // Default sections and tags configuration if not provided
  const defaultSectionsAndTagsConfig = {
    numClassSections: 2,
    numLabSections: 2,
    numStudentTags: 2,
    numGraderTags: 4
  };

  const effectiveSectionsAndTagsConfig = sectionsAndTagsConfig || defaultSectionsAndTagsConfig;

  // Default lab assignment configuration if not provided
  const defaultLabAssignmentConfig = {
    numLabAssignments: Math.floor(numAssignments * 0.3), // 30% of assignments are lab assignments
    minutesDueAfterLab: 1440 // 24 hours (1440 minutes)
  };

  const effectiveLabAssignmentConfig = labAssignmentConfig || defaultLabAssignmentConfig;

  // Default group assignment configuration if not provided
  const defaultGroupAssignmentConfig = {
    numGroupAssignments: Math.floor((numAssignments - effectiveLabAssignmentConfig.numLabAssignments) * 0.4), // 40% of regular assignments
    numLabGroupAssignments: Math.floor(effectiveLabAssignmentConfig.numLabAssignments * 0.5) // 50% of lab assignments
  };

  const effectiveGroupAssignmentConfig = groupAssignmentConfig || defaultGroupAssignmentConfig;

  // Default manual graded columns configuration if not provided
  const effectiveNumManualGradedColumns = numManualGradedColumns || 0;

  console.log("🌱 Starting instructor dashboard data seeding...\n");
  console.log(`📊 Configuration:`);
  console.log(`   Students: ${numStudents}`);
  console.log(`   Graders: ${numGraders}`);
  console.log(`   Instructors: ${numInstructors}`);
  console.log(`   Assignments: ${numAssignments}`);
  console.log(`   Lab Assignments: ${effectiveLabAssignmentConfig.numLabAssignments}`);
  console.log(`   Group Assignments: ${effectiveGroupAssignmentConfig.numGroupAssignments}`);
  console.log(`   Lab Group Assignments: ${effectiveGroupAssignmentConfig.numLabGroupAssignments}`);
  console.log(`   Minutes Due After Lab: ${effectiveLabAssignmentConfig.minutesDueAfterLab}`);
  console.log(`   Manual Graded Columns: ${effectiveNumManualGradedColumns}`);
  console.log(`   First Assignment: ${firstAssignmentDate.toISOString().split("T")[0]}`);
  console.log(`   Last Assignment: ${lastAssignmentDate.toISOString().split("T")[0]}`);
  console.log(
    `   Rubric Parts Range: ${effectiveRubricConfig.minPartsPerAssignment}-${effectiveRubricConfig.maxPartsPerAssignment}`
  );
  console.log(
    `   Criteria per Part: ${effectiveRubricConfig.minCriteriaPerPart}-${effectiveRubricConfig.maxCriteriaPerPart}`
  );
  console.log(
    `   Checks per Criteria: ${effectiveRubricConfig.minChecksPerCriteria}-${effectiveRubricConfig.maxChecksPerCriteria}`
  );
  console.log(`   Class Sections: ${effectiveSectionsAndTagsConfig.numClassSections}`);
  console.log(`   Lab Sections: ${effectiveSectionsAndTagsConfig.numLabSections}`);
  console.log(`   Student Tags: ${effectiveSectionsAndTagsConfig.numStudentTags}`);
  console.log(`   Grader Tags: ${effectiveSectionsAndTagsConfig.numGraderTags}\n`);

  try {
    // Create test class using TestingUtils
    const testClass = await createClass();
    const class_id = testClass.id;
    console.log(`✓ Created test class: ${testClass.name} (ID: ${class_id})`);

    // Create users using TestingUtils
    console.log("\n👥 Creating test users...");

    console.log(`  Creating ${numInstructors} instructors`);
    const instructorItems = Array.from({ length: numInstructors }, (_, i) => ({ index: i }));
    const instructors = await Promise.all(
      instructorItems.map(async () => limiter.schedule(() => createUserInClass({ role: "instructor", class_id })))
    );
    console.log(`✓ Created ${instructors.length} instructors`);

    console.log(`  Creating ${numGraders} graders`);
    const graderItems = Array.from({ length: numGraders }, (_, i) => ({ index: i }));
    const graders = await Promise.all(
      graderItems.map(async () => limiter.schedule(() => createUserInClass({ role: "grader", class_id })))
    );
    console.log(`✓ Created ${graders.length} graders`);

    console.log(`  Creating ${numStudents} students`);
    const studentItems = Array.from({ length: numStudents }, (_, i) => ({ index: i }));
    const students = await Promise.all(
      studentItems.map(async () => limiter.schedule(() => createUserInClass({ role: "student", class_id })))
    );
    console.log(`✓ Created ${students.length} students, ${instructors.length} instructors, ${graders.length} graders`);

    // Create sections and tags
    console.log("\n🏫 Creating class and lab sections...");
    const classSections = await createClassSections(class_id, effectiveSectionsAndTagsConfig.numClassSections);
    console.log(`✓ Created ${classSections.length} class sections`);

    // Create lab sections and distribute instructors among them
    const labSections = await createLabSections(class_id, effectiveSectionsAndTagsConfig.numLabSections, instructors);
    console.log(`✓ Created ${labSections.length} lab sections`);

    // Log instructor distribution among lab sections
    console.log("\n👨‍🏫 Instructor Distribution:");
    const instructorLabCounts = new Map<string, number>();
    labSections.forEach((section, index) => {
      const instructorIndex = index % instructors.length;
      const instructorName = instructors[instructorIndex].private_profile_name;
      instructorLabCounts.set(instructorName, (instructorLabCounts.get(instructorName) || 0) + 1);
    });
    instructorLabCounts.forEach((count, name) => {
      console.log(`   ${name}: ${count} lab section(s)`);
    });

    console.log("\n🏷️ Defining tag types...");
    const studentTagTypes = defineTagTypes("Student", effectiveSectionsAndTagsConfig.numStudentTags);
    console.log(`✓ Defined ${studentTagTypes.length} student tag types`);

    const graderTagTypes = defineTagTypes("Grader", effectiveSectionsAndTagsConfig.numGraderTags);
    console.log(`✓ Defined ${graderTagTypes.length} grader tag types`);

    // Assign users to sections and tags in parallel
    console.log("\n🎯 Assigning users to sections and tags in parallel...");
    await Promise.all([
      assignUsersToSectionsAndTags(
        students,
        classSections,
        labSections,
        studentTagTypes,
        class_id,
        "student",
        instructors[0].user_id
      ),
      assignUsersToSectionsAndTags(
        graders,
        classSections,
        labSections,
        graderTagTypes,
        class_id,
        "grader",
        instructors[0].user_id
      )
    ]);
    console.log(`✓ Assigned ${students.length} students and ${graders.length} graders to sections and tags`);

    // Create grader conflicts based on specified patterns
    console.log("\n⚔️ Creating grader conflicts based on specified patterns...");
    await insertGraderConflicts(graders, students, class_id, instructors[0].private_profile_id);

    // Create assignments with enhanced rubric generation
    console.log("\n📚 Creating test assignments with diverse rubrics...");
    const now = new Date();

    // Calculate evenly spaced dates between first and last assignment
    const timeDiff = lastAssignmentDate.getTime() - firstAssignmentDate.getTime();
    const timeStep = timeDiff / (numAssignments - 1);

    const assignments: Array<{
      id: number;
      title: string;
      rubricChecks: Array<{ id: number; name: string; points: number; [key: string]: unknown }>;
      rubricParts: Array<{ id: number; name: string; [key: string]: unknown }>;
      groups: Array<{ id: number; name: string; memberCount: number; members: string[] }>;
      [key: string]: unknown;
    }> = [];
    const assignmentRubricSummaries: Array<{
      title: string;
      parts: number;
      totalChecks: number;
      partNames: string;
      isLabAssignment: boolean;
      isGroupAssignment: boolean;
    }> = [];
    const labAssignments: Array<{
      id: number;
      title: string;
      [key: string]: unknown;
    }> = [];
    const groupAssignments: Array<{
      id: number;
      title: string;
      [key: string]: unknown;
    }> = [];
    const labGroupAssignments: Array<{
      id: number;
      title: string;
      [key: string]: unknown;
    }> = [];

    // Calculate group size for this number of students
    const groupSize = calculateGroupSize(students.length);
    console.log(`   Group size: ${groupSize} students per group`);

    // Create all assignments in parallel
    const assignmentPromises = Array.from({ length: numAssignments }, async (_, i) => {
      const assignmentDate = new Date(firstAssignmentDate.getTime() + timeStep * i);
      const isLabAssignment = i < effectiveLabAssignmentConfig.numLabAssignments;
      const isGroupAssignment = i < effectiveGroupAssignmentConfig.numGroupAssignments;
      const isLabGroupAssignment =
        isLabAssignment &&
        i <
          effectiveLabAssignmentConfig.numLabAssignments -
            effectiveLabAssignmentConfig.numLabAssignments +
            effectiveGroupAssignmentConfig.numLabGroupAssignments;

      // Determine assignment type and configuration
      let groupConfig: "individual" | "groups" | "both" = "individual";
      if (isGroupAssignment || isLabGroupAssignment) {
        groupConfig = "groups";
      }

      const assignment = await insertEnhancedAssignment({
        due_date: assignmentDate.toISOString(),
        lab_due_date_offset: isLabAssignment ? effectiveLabAssignmentConfig.minutesDueAfterLab : undefined,
        class_id,
        allow_not_graded_submissions: false,
        rubricConfig: effectiveRubricConfig,
        groupConfig
      });

      // Create assignment groups for group assignments
      let groups: Array<{
        id: number;
        name: string;
        memberCount: number;
        members: string[];
      }> = [];
      if (isGroupAssignment || isLabGroupAssignment) {
        groups = await createAssignmentGroups(assignment.id, class_id, students, groupSize);
      }

      return {
        assignment,
        isLabAssignment,
        isGroupAssignment,
        isLabGroupAssignment,
        groups,
        rubricSummary: {
          title: assignment.title,
          parts: assignment.rubricParts?.length || 0,
          totalChecks: assignment.rubricChecks?.length || 0,
          partNames: assignment.rubricParts?.map((p: { name: string }) => p.name).join(", ") || "Unknown",
          isLabAssignment,
          isGroupAssignment: isGroupAssignment || isLabGroupAssignment
        }
      };
    });

    const assignmentResults = await Promise.all(assignmentPromises);

    // Process results
    assignmentResults.forEach((result) => {
      assignments.push({ ...result.assignment, groups: result.groups });
      assignmentRubricSummaries.push(result.rubricSummary);

      if (result.isLabAssignment) {
        labAssignments.push(result.assignment);
      }

      if (result.isGroupAssignment) {
        groupAssignments.push(result.assignment);
      }

      if (result.isLabGroupAssignment) {
        labGroupAssignments.push(result.assignment);
      }

      if (result.groups.length > 0) {
        console.log(`  ✓ Created ${result.groups.length} groups for ${result.assignment.title}`);
      }
    });

    console.log(`✓ Created ${assignments.length} assignments with diverse rubric structures`);
    console.log(`✓ Created ${labAssignments.length} lab assignments with due dates after lab meetings`);
    console.log(`✓ Created ${groupAssignments.length} group assignments`);
    console.log(`✓ Created ${labGroupAssignments.length} lab group assignments`);

    // Log rubric diversity summary
    console.log("\n📋 Rubric Structure Summary:");
    const uniquePartCombinations = new Set(assignmentRubricSummaries.map((s) => s.partNames));
    console.log(`   Unique rubric part combinations: ${uniquePartCombinations.size}`);
    console.log(
      `   Total rubric checks created: ${assignmentRubricSummaries.reduce((sum, s) => sum + s.totalChecks, 0)}`
    );
    console.log(
      `   Average checks per assignment: ${Math.round(assignmentRubricSummaries.reduce((sum, s) => sum + s.totalChecks, 0) / assignments.length)}`
    );

    // Show lab assignment details
    console.log("\n🧪 Lab Assignment Details:");
    labAssignments.forEach((assignment, idx) => {
      console.log(
        `   ${idx + 1}. ${assignment.title}: Due ${effectiveLabAssignmentConfig.minutesDueAfterLab} minutes after lab`
      );
    });

    // Show group assignment details
    console.log("\n👥 Group Assignment Details:");
    groupAssignments.forEach((assignment, idx) => {
      console.log(`   ${idx + 1}. ${assignment.title}: Group assignment (${groupSize} students per group)`);
    });

    // Show lab group assignment details
    console.log("\n🧪👥 Lab Group Assignment Details:");
    labGroupAssignments.forEach((assignment, idx) => {
      console.log(
        `   ${idx + 1}. ${assignment.title}: Lab group assignment (${groupSize} students per group, due after lab)`
      );
    });

    // Show sample rubric structures
    console.log("\n📝 Sample Rubric Structures:");
    assignmentRubricSummaries.slice(0, 3).forEach((summary, idx) => {
      const labIndicator = summary.isLabAssignment ? " (Lab)" : "";
      const groupIndicator = summary.isGroupAssignment ? " (Group)" : "";
      console.log(
        `   ${idx + 1}. ${summary.title}${labIndicator}${groupIndicator}: ${summary.parts} parts, ${summary.totalChecks} checks`
      );
      console.log(`      Parts: ${summary.partNames}`);
    });

    // Create submissions using TestingUtils
    console.log("\n📝 Creating submissions and reviews...");
    const submissionData: Array<{
      submission_id: number;
      assignment: (typeof assignments)[0];
      student?: TestingUser;
      group?: { id: number; name: string; memberCount: number; members: string[] };
    }> = [];

    // Pick students who will get extensions (10% of students)
    console.log("\n⏰ Selecting students for extensions...");
    const studentsWithExtensions = new Set<string>();
    const numStudentsForExtensions = Math.floor(students.length * 0.1); // 10% of students get extensions
    const shuffledStudents = [...students].sort(() => Math.random() - 0.5);
    for (let i = 0; i < Math.min(numStudentsForExtensions, shuffledStudents.length); i++) {
      studentsWithExtensions.add(shuffledStudents[i]!.private_profile_id);
    }
    console.log(`✓ Selected ${studentsWithExtensions.size} students for extensions`);

    // Prepare batch submission data
    const submissionsToCreate: Array<{
      assignment: { id: number; due_date: string } & Record<string, unknown>;
      student?: TestingUser;
      group?: { id: number; name: string; memberCount: number; members: string[] };
      isRecentlyDue: boolean;
    }> = [];

    assignments.forEach((assignment) => {
      const isRecentlyDue = new Date(assignment["due_date"] as string) < now;
      if (assignment["group_config"] !== "individual") {
        // 75% chance to create a group submission
        if (Math.random() < 0.75) {
          assignment.groups.forEach((group) => {
            // Create a group submission
            submissionsToCreate.push({
              assignment: { ...assignment, due_date: assignment["due_date"] as string },
              group,
              isRecentlyDue
            });
          });
        }
      } else {
        students.forEach((student) => {
          // 95% chance student submitted
          if (Math.random() < 0.95) {
            submissionsToCreate.push({
              assignment: { ...assignment, due_date: assignment["due_date"] as string },
              student,
              isRecentlyDue
            });
          }
        });
      }
    });

    console.log(`Prepared ${submissionsToCreate.length} submissions for batch creation`);

    // Batch create all submissions
    const createdSubmissions = await batchCreateSubmissions(submissionsToCreate, class_id);
    console.log(`✓ Created ${createdSubmissions.length} submissions`);

    // Add to submissionData for later use
    submissionData.push(
      ...createdSubmissions.map((s) => ({
        submission_id: s.submission_id,
        assignment: s.assignment as unknown as (typeof assignments)[0],
        student: s.student,
        group: s.group
      }))
    );

    // Batch grade recently due submissions
    const submissionsToGrade = createdSubmissions.filter(
      ({ isRecentlyDue, student, group }) =>
        isRecentlyDue &&
        (!student || !studentsWithExtensions.has(student.private_profile_id)) &&
        (!group || !studentsWithExtensions.has(group.members[0]!))
    );

    if (submissionsToGrade.length > 0) {
      console.log(`Grading ${submissionsToGrade.length} recently due submissions...`);

      // Break into batches of 50 and schedule with smallLimiter
      const GRADING_BATCH_SIZE = 50;
      const gradingBatches = chunkArray(submissionsToGrade, GRADING_BATCH_SIZE);
      console.log(
        `Processing grading in ${gradingBatches.length} batches of ${GRADING_BATCH_SIZE} with rate limiting...`
      );

      await Promise.all(
        gradingBatches.map((batch, index) =>
          smallLimiter.schedule(async () => {
            console.log(`Starting grading batch ${index + 1}/${gradingBatches.length} (${batch.length} submissions)`);
            await batchGradeSubmissions(batch, graders);
            console.log(`Completed grading batch ${index + 1}/${gradingBatches.length}`);
          })
        )
      );

      console.log(
        `✓ Graded ${submissionsToGrade.length} submissions across ${gradingBatches.length} rate-limited batches`
      );
    }

    // Create due date exceptions (extensions) for selected students in parallel
    console.log("\n⏰ Creating due date extensions...");
    //TODO also do extensions for groups?
    const extensionPromises = submissionData
      .filter(({ student }) => student && studentsWithExtensions.has(student.private_profile_id))
      .map(({ assignment, student }) =>
        createDueDateException(assignment.id, student?.private_profile_id || "", class_id, 5000)
      );

    await Promise.all(extensionPromises);
    console.log(`✓ Created ${extensionPromises.length} due date extensions`);

    // Create regrade requests in parallel
    console.log("\n🔄 Creating regrade requests...");
    const statuses: Array<"opened" | "resolved" | "closed"> = ["opened", "resolved", "closed"];

    // Create regrade requests for 20% of submissions at random
    const numRegradeRequests = Math.max(1, Math.floor(submissionData.length * 0.2));
    // Shuffle the submissionData array
    const shuffledSubmissions = submissionData
      .map((value) => ({ value, sort: Math.random() }))
      .sort((a, b) => a.sort - b.sort)
      .map(({ value }) => value)
      .slice(0, numRegradeRequests);

    const regradePromises = shuffledSubmissions.map(({ submission_id, assignment, student, group }) => {
      const status = statuses[Math.floor(Math.random() * statuses.length)]!;
      const grader = graders[Math.floor(Math.random() * graders.length)];
      const rubric_check_id = assignment.rubricChecks[Math.random() < 0.5 ? 2 : 3]!.id;
      if (!student && !group) {
        console.log("No student or group found for submission", submission_id);
        return;
      }
      return limiter.schedule(async () =>
        createRegradeRequest(
          submission_id,
          assignment.id,
          student ? student.private_profile_id : group ? group.members[0]! : "",
          grader!.private_profile_id,
          rubric_check_id,
          class_id,
          status
        )
      );
    });

    // await Promise.all(regradePromises);
    // console.log(`✓ Created ${regradePromises.length} regrade requests`);

    // // Create gradebook columns after all other operations are complete

    // Create simple columns first (without expressions)
    console.log("\n📊 Creating gradebook columns...");

    // Create manual graded columns if specified
    const manualGradedColumns: Array<{
      id: number;
      name: string;
      slug: string;
      max_score: number | null;
      score_expression: string | null;
    }> = [];

    if (effectiveNumManualGradedColumns > 0) {
      console.log(`\n📊 Creating ${effectiveNumManualGradedColumns} manual graded columns...`);

      for (let i = 1; i <= effectiveNumManualGradedColumns; i++) {
        const columnName = `Manual Grade ${i}`;
        const columnSlug = `manual-grade-${i}`;

        const manualColumn = await createGradebookColumn({
          class_id,
          name: columnName,
          description: `Manual grading column ${i}`,
          slug: columnSlug,
          max_score: 100,
          sort_order: 1000 + i
        });

        manualGradedColumns.push(manualColumn);
      }

      console.log(`✓ Created ${manualGradedColumns.length} manual graded columns`);
    }

    const participationColumn = await createGradebookColumn({
      class_id,
      name: "Participation",
      description: "Overall class participation score",
      slug: "participation",
      max_score: 100,
      sort_order: 1000
    });

    await createGradebookColumn({
      class_id,
      name: "Average Assignments",
      description: "Average of all assignments",
      slug: "average-assignments",
      score_expression: "mean(gradebook_columns('assignment-assignment-*'))",
      max_score: 100,
      sort_order: 2
    });

    await createGradebookColumn({
      class_id,
      name: "Average Lab Assignments",
      description: "Average of all lab assignments",
      slug: "average-lab-assignments",
      score_expression: "mean(gradebook_columns('assignment-lab-*'))",
      max_score: 100,
      sort_order: 3
    });

    await createGradebookColumn({
      class_id,
      name: "Final Grade",
      description: "Calculated final grade",
      slug: "final-grade",
      score_expression:
        "gradebook_columns('average-lab-assignments') * 0.4 + gradebook_columns('average-assignments') * 0.5 + gradebook_columns('participation') * 0.1",
      max_score: 100,
      sort_order: 999
    });

    console.log(
      `✓ Created ${4 + manualGradedColumns.length} gradebook columns (${4} standard + ${manualGradedColumns.length} manual)`
    );

    // Now update the columns with score expressions one by one
    console.log("📊 Adding score expressions to gradebook columns...");

    // Set scores for the participation column using normal distribution
    console.log("\n📊 Setting scores for gradebook columns...");
    const participationStats = await setGradebookColumnScores({
      class_id,
      gradebook_column_id: participationColumn.id,
      students,
      averageScore: 85,
      standardDeviation: 12,
      maxScore: 100
    });
    console.log(
      `✓ Set participation scores: avg=${participationStats.averageActual}, min=${participationStats.minScore}, max=${participationStats.maxScore}`
    );

    // Set scores for manual graded columns using normal distribution
    if (manualGradedColumns.length > 0) {
      console.log("\n📊 Setting scores for manual graded columns...");
      for (const manualColumn of manualGradedColumns) {
        const manualStats = await setGradebookColumnScores({
          class_id,
          gradebook_column_id: manualColumn.id,
          students,
          averageScore: 80 + Math.random() * 20, // Random average between 80-100
          standardDeviation: 10 + Math.random() * 10, // Random deviation between 10-20
          maxScore: 100
        });
        console.log(
          `✓ Set ${manualColumn.name} scores: avg=${manualStats.averageActual}, min=${manualStats.minScore}, max=${manualStats.maxScore}`
        );
      }
    }

    console.log("\n🎉 Database seeding completed successfully!");
    console.log(`\n📊 Summary:`);
    console.log(`   Class ID: ${class_id}`);
    console.log(`   Class Name: ${testClass.name}`);
    console.log(`   Assignments: ${assignments.length}`);
    console.log(`   Lab Assignments: ${labAssignments.length}`);
    console.log(`   Group Assignments: ${groupAssignments.length}`);
    console.log(`   Lab Group Assignments: ${labGroupAssignments.length}`);
    console.log(`   Manual Graded Columns: ${manualGradedColumns.length}`);
    console.log(`   Students: ${students.length}`);
    console.log(`   Graders: ${graders.length}`);
    console.log(`   Instructors: ${instructors.length}`);
    console.log(`   Class Sections: ${classSections.length}`);
    console.log(`   Lab Sections: ${labSections.length}`);
    console.log(`   Student Tag Types: ${studentTagTypes.length}`);
    console.log(`   Grader Tag Types: ${graderTagTypes.length}`);
    console.log(`   Submissions: ${submissionData.length}`);
    console.log(`   Extensions: ${extensionPromises.length}`);
    console.log(`   Regrade Requests: ${regradePromises.length}`);
    console.log(`   Total Rubric Checks: ${assignmentRubricSummaries.reduce((sum, s) => sum + s.totalChecks, 0)}`);
    console.log(`   Unique Rubric Combinations: ${uniquePartCombinations.size}`);
    console.log(
      `   Grader Conflicts: Created conflicts for graders #2, #3, #5 with students divisible by their numbers`
    );

    console.log(`\n🏫 Section Details:`);
    classSections.forEach((section) => console.log(`   Class: ${section.name}`));
    labSections.forEach((section) => console.log(`   Lab: ${section.name}`));

    console.log(`\n🏷️ Tag Type Details:`);
    studentTagTypes.forEach((tagType) => console.log(`   Student: ${tagType.name} (${tagType.color})`));
    graderTagTypes.forEach((tagType) => console.log(`   Grader: ${tagType.name} (${tagType.color})`));

    console.log(`\n🔐 Instructor Login Credentials:`);
    console.log(`   Email: ${instructors[0].email}`);
    console.log(`   Password: ${instructors[0].password}`);
    console.log(`\n🔗 View the instructor dashboard at: /course/${class_id}`);
  } catch (error) {
    console.error("❌ Error seeding database:", error);
    process.exit(1);
  }
}

// Examples of different invocation patterns:

// Large-scale example (default)
export async function runLargeScale() {
  const now = new Date();

  await seedInstructorDashboardData({
    numStudents: 900,
    numGraders: 80,
    numInstructors: 10,
    numAssignments: 20,
    firstAssignmentDate: subDays(now, 60), // 60 days in the past
    lastAssignmentDate: addDays(now, 50), // 50 days in the future
    numManualGradedColumns: 20, // 20 manual graded columns for large scale
    rubricConfig: {
      minPartsPerAssignment: 3,
      maxPartsPerAssignment: 5,
      minCriteriaPerPart: 1,
      maxCriteriaPerPart: 2,
      minChecksPerCriteria: 2,
      maxChecksPerCriteria: 4
    },
    sectionsAndTagsConfig: {
      numClassSections: 10,
      numLabSections: 10,
      numStudentTags: 10,
      numGraderTags: 20
    },
    labAssignmentConfig: {
      numLabAssignments: 12, // 30% of 40 assignments
      minutesDueAfterLab: 1440 // 24 hours
    },
    groupAssignmentConfig: {
      numGroupAssignments: 11, // 40% of regular assignments (28 * 0.4 ≈ 11)
      numLabGroupAssignments: 6 // 50% of lab assignments (12 * 0.5 = 6)
    }
  });
}

// Small-scale example for testing
async function runSmallScale() {
  const now = new Date();

  await seedInstructorDashboardData({
    numStudents: 50,
    numGraders: 5,
    numInstructors: 2,
    numAssignments: 20,
    firstAssignmentDate: subDays(now, 5), // 30 days in the past
    lastAssignmentDate: addDays(now, 30), // 30 days in the future
    numManualGradedColumns: 5, // 5 manual graded columns for small scale
    rubricConfig: {
      minPartsPerAssignment: 2,
      maxPartsPerAssignment: 4,
      minCriteriaPerPart: 1,
      maxCriteriaPerPart: 2,
      minChecksPerCriteria: 2,
      maxChecksPerCriteria: 3
    },
    sectionsAndTagsConfig: {
      numClassSections: 2,
      numLabSections: 2,
      numStudentTags: 2,
      numGraderTags: 4
    },
    labAssignmentConfig: {
      numLabAssignments: 2, // 40% of 5 assignments
      minutesDueAfterLab: 60 // 1 hour
    },
    groupAssignmentConfig: {
      numGroupAssignments: 5, // 40% of regular assignments (3 * 0.4 ≈ 1)
      numLabGroupAssignments: 2 // 50% of lab assignments (2 * 0.5 = 1)
    }
  });
}

async function runMicro() {
  const now = new Date();

  await seedInstructorDashboardData({
    numStudents: 2,
    numGraders: 1,
    numInstructors: 1,
    numAssignments: 5,
    firstAssignmentDate: addDays(now, 5),
    lastAssignmentDate: addDays(now, 10),
    rubricConfig: {
      minPartsPerAssignment: 2,
      maxPartsPerAssignment: 4,
      minCriteriaPerPart: 1,
      maxCriteriaPerPart: 2,
      minChecksPerCriteria: 2,
      maxChecksPerCriteria: 3
    },
    sectionsAndTagsConfig: {
      numClassSections: 1,
      numLabSections: 1,
      numStudentTags: 1,
      numGraderTags: 1
    },
    labAssignmentConfig: {
      numLabAssignments: 1, // 40% of 5 assignments
      minutesDueAfterLab: 10 // 1 hour
    },
    groupAssignmentConfig: {
      numGroupAssignments: 1, // 40% of regular assignments (3 * 0.4 ≈ 1)
      numLabGroupAssignments: 1 // 50% of lab assignments (2 * 0.5 = 1)
    }
  });
}

// Run the large-scale example by default
// To run small-scale instead, change this to: runSmallScale()
async function main() {
  // await runLargeScale();
  // Uncomment below and comment above to run small scale:
  // await runSmallScale();
  await runMicro();
}

main();<|MERGE_RESOLUTION|>--- conflicted
+++ resolved
@@ -1246,7 +1246,7 @@
     const dayIndex = i % daysOfWeek.length;
     const timeIndex = Math.floor(i / daysOfWeek.length) % times.length;
     const startTime = times[timeIndex];
-    const endTime = `${String(parseInt(startTime!.split(":")[0]!) + 1).padStart(2, "0")}:${startTime!.split(":")[1]!}`;
+    const endTime = `${String(parseInt(startTime.split(":")[0]) + 1).padStart(2, "0")}:${startTime.split(":")[1]}`;
 
     // Distribute instructors among lab sections
     const instructorIndex = i % instructors.length;
@@ -1259,11 +1259,7 @@
       start_time: startTime!,
       end_time: endTime,
       lab_leader_id: instructorId,
-<<<<<<< HEAD
-      description: `Lab section ${String.fromCharCode(65 + i)} - ${daysOfWeek[dayIndex]!} ${startTime!}-${endTime}`
-=======
       description: `Lab section ${String.fromCharCode(65 + i)} - ${daysOfWeek[dayIndex]} ${startTime}-${endTime} (led by ${instructors[instructorIndex].private_profile_name})`
->>>>>>> 631a7ca9
     };
   });
 
