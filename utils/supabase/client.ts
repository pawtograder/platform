import { createBrowserClient } from "@supabase/ssr";
import type { Database } from "./SupabaseTypes";

export const createClient = () =>
<<<<<<< HEAD
  createBrowserClient<Database>(
    process.env["NEXT_PUBLIC_SUPABASE_URL"]!,
    process.env["NEXT_PUBLIC_SUPABASE_ANON_KEY"]!
  );
=======
  createBrowserClient<Database>(process.env.NEXT_PUBLIC_SUPABASE_URL!, process.env.NEXT_PUBLIC_SUPABASE_ANON_KEY!, {
    realtime: {
      worker: true
    }
  });
>>>>>>> 631a7ca9
<|MERGE_RESOLUTION|>--- conflicted
+++ resolved
@@ -2,15 +2,8 @@
 import type { Database } from "./SupabaseTypes";
 
 export const createClient = () =>
-<<<<<<< HEAD
-  createBrowserClient<Database>(
-    process.env["NEXT_PUBLIC_SUPABASE_URL"]!,
-    process.env["NEXT_PUBLIC_SUPABASE_ANON_KEY"]!
-  );
-=======
   createBrowserClient<Database>(process.env.NEXT_PUBLIC_SUPABASE_URL!, process.env.NEXT_PUBLIC_SUPABASE_ANON_KEY!, {
     realtime: {
       worker: true
     }
-  });
->>>>>>> 631a7ca9
+  });