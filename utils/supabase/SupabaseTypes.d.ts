--- conflicted
+++ resolved
@@ -7387,7 +7387,6 @@
         Args: { topic_text: string };
         Returns: boolean;
       };
-<<<<<<< HEAD
       create_help_request_message_notification: {
         Args: {
           p_class_id: number;
@@ -7421,7 +7420,7 @@
           p_action?: string;
         };
         Returns: undefined;
-=======
+      };
       create_regrade_request: {
         Args: {
           private_profile_id: string;
@@ -7430,7 +7429,6 @@
           submission_artifact_comment_id?: number;
         };
         Returns: number;
->>>>>>> 1c04ecc7
       };
       custom_access_token_hook: {
         Args: { event: Json };
@@ -7510,10 +7508,10 @@
         };
         Returns: undefined;
       };
-<<<<<<< HEAD
       user_is_in_help_request: {
         Args: { p_help_request_id: number; p_user_id?: string };
-=======
+        Returns: boolean;
+      };
       update_regrade_request_status: {
         Args: {
           regrade_request_id: number;
@@ -7522,7 +7520,6 @@
           resolved_points?: number;
           closed_points?: number;
         };
->>>>>>> 1c04ecc7
         Returns: boolean;
       };
     };
@@ -7543,15 +7540,12 @@
         | "card_returned_to_deck"
         | "deck_progress_reset_all"
         | "deck_progress_reset_card";
-<<<<<<< HEAD
       help_queue_type: "text" | "video" | "in_person";
       help_request_status: "open" | "in_progress" | "resolved" | "closed";
       location_type: "remote" | "in_person" | "hybrid";
       moderation_action_type: "warning" | "temporary_ban" | "permanent_ban";
       notification_type: "immediate" | "digest" | "disabled";
-=======
       regrade_status: "draft" | "opened" | "resolved" | "escalated" | "closed";
->>>>>>> 1c04ecc7
       review_round: "self-review" | "grading-review" | "meta-grading-review";
       rubric_check_student_visibility: "always" | "if_released" | "if_applied" | "never";
       student_help_activity_type:
@@ -7686,15 +7680,12 @@
         "deck_progress_reset_all",
         "deck_progress_reset_card"
       ],
-<<<<<<< HEAD
       help_queue_type: ["text", "video", "in_person"],
       help_request_status: ["open", "in_progress", "resolved", "closed"],
       location_type: ["remote", "in_person", "hybrid"],
       moderation_action_type: ["warning", "temporary_ban", "permanent_ban"],
       notification_type: ["immediate", "digest", "disabled"],
-=======
       regrade_status: ["draft", "opened", "resolved", "escalated", "closed"],
->>>>>>> 1c04ecc7
       review_round: ["self-review", "grading-review", "meta-grading-review"],
       rubric_check_student_visibility: ["always", "if_released", "if_applied", "never"],
       student_help_activity_type: [
