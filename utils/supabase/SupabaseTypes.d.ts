--- conflicted
+++ resolved
@@ -1,9196 +1,8952 @@
-export type Json = string | number | boolean | null | { [key: string]: Json | undefined } | Json[];
+export type Json =
+  | string
+  | number
+  | boolean
+  | null
+  | { [key: string]: Json | undefined }
+  | Json[]
 
 export type Database = {
   pgmq_public: {
     Tables: {
-      [_ in never]: never;
-    };
+      [_ in never]: never
+    }
     Views: {
-      [_ in never]: never;
-    };
+      [_ in never]: never
+    }
     Functions: {
       archive: {
-        Args: { message_id: number; queue_name: string };
-        Returns: boolean;
-      };
+        Args: { message_id: number; queue_name: string }
+        Returns: boolean
+      }
       delete: {
-        Args: { message_id: number; queue_name: string };
-        Returns: boolean;
-      };
+        Args: { message_id: number; queue_name: string }
+        Returns: boolean
+      }
       pop: {
-        Args: { queue_name: string };
-        Returns: unknown[];
-      };
+        Args: { queue_name: string }
+        Returns: unknown[]
+      }
       read: {
-<<<<<<< HEAD
-        Args: { sleep_seconds: number; queue_name: string; n: number };
-=======
-        Args: { n: number; queue_name: string; sleep_seconds: number };
->>>>>>> 63448001
-        Returns: unknown[];
-      };
+        Args: { n: number; queue_name: string; sleep_seconds: number }
+        Returns: unknown[]
+      }
       send: {
-        Args: { message: Json; queue_name: string; sleep_seconds?: number };
-        Returns: number[];
-      };
+        Args: { message: Json; queue_name: string; sleep_seconds?: number }
+        Returns: number[]
+      }
       send_batch: {
-<<<<<<< HEAD
-        Args: { sleep_seconds?: number; queue_name: string; messages: Json[] };
-=======
-        Args: { messages: Json[]; queue_name: string; sleep_seconds?: number };
->>>>>>> 63448001
-        Returns: number[];
-      };
-    };
+        Args: { messages: Json[]; queue_name: string; sleep_seconds?: number }
+        Returns: number[]
+      }
+    }
     Enums: {
-      [_ in never]: never;
-    };
+      [_ in never]: never
+    }
     CompositeTypes: {
-      [_ in never]: never;
-    };
-  };
+      [_ in never]: never
+    }
+  }
   public: {
     Tables: {
       assignment_due_date_exceptions: {
         Row: {
-          assignment_group_id: number | null;
-          assignment_id: number;
-          class_id: number | null;
-          created_at: string;
-          creator_id: string;
-          hours: number;
-          id: number;
-          minutes: number;
-          note: string | null;
-          student_id: string | null;
-          tokens_consumed: number;
-        };
-        Insert: {
-          assignment_group_id?: number | null;
-          assignment_id: number;
-          class_id?: number | null;
-          created_at?: string;
-          creator_id: string;
-          hours: number;
-          id?: number;
-          minutes?: number;
-          note?: string | null;
-          student_id?: string | null;
-          tokens_consumed?: number;
-        };
-        Update: {
-          assignment_group_id?: number | null;
-          assignment_id?: number;
-          class_id?: number | null;
-          created_at?: string;
-          creator_id?: string;
-          hours?: number;
-          id?: number;
-          minutes?: number;
-          note?: string | null;
-          student_id?: string | null;
-          tokens_consumed?: number;
-        };
-        Relationships: [
-          {
-            foreignKeyName: "assignment_late_exception_assignment_group_id_fkey";
-            columns: ["assignment_group_id"];
-            isOneToOne: false;
-            referencedRelation: "assignment_groups";
-            referencedColumns: ["id"];
-          },
-          {
-            foreignKeyName: "assignment_late_exception_assignment_id_fkey";
-            columns: ["assignment_id"];
-            isOneToOne: false;
-            referencedRelation: "assignment_overview";
-            referencedColumns: ["id"];
-          },
-          {
-            foreignKeyName: "assignment_late_exception_assignment_id_fkey";
-            columns: ["assignment_id"];
-            isOneToOne: false;
-            referencedRelation: "assignments";
-            referencedColumns: ["id"];
-          },
-          {
-            foreignKeyName: "assignment_late_exception_assignment_id_fkey";
-            columns: ["assignment_id"];
-            isOneToOne: false;
-            referencedRelation: "assignments_for_student_dashboard";
-            referencedColumns: ["id"];
-          },
-          {
-            foreignKeyName: "assignment_late_exception_assignment_id_fkey";
-            columns: ["assignment_id"];
-            isOneToOne: false;
-            referencedRelation: "assignments_with_effective_due_dates";
-            referencedColumns: ["id"];
-          },
-          {
-            foreignKeyName: "assignment_late_exception_assignment_id_fkey";
-            columns: ["assignment_id"];
-            isOneToOne: false;
-            referencedRelation: "submissions_with_grades_for_assignment_and_regression_test";
-            referencedColumns: ["assignment_id"];
-          },
-          {
-            foreignKeyName: "assignment_late_exception_class_id_fkey";
-            columns: ["class_id"];
-            isOneToOne: false;
-            referencedRelation: "classes";
-            referencedColumns: ["id"];
-          },
-          {
-            foreignKeyName: "assignment_late_exception_instructor_id_fkey";
-            columns: ["creator_id"];
-            isOneToOne: false;
-            referencedRelation: "profiles";
-            referencedColumns: ["id"];
-          },
-          {
-            foreignKeyName: "assignment_late_exception_instructor_id_fkey";
-            columns: ["creator_id"];
-            isOneToOne: false;
-            referencedRelation: "submissions_with_grades_for_assignment";
-            referencedColumns: ["student_private_profile_id"];
-          },
-          {
-            foreignKeyName: "assignment_late_exception_student_id_fkey";
-            columns: ["student_id"];
-            isOneToOne: false;
-            referencedRelation: "profiles";
-            referencedColumns: ["id"];
-          },
-          {
-            foreignKeyName: "assignment_late_exception_student_id_fkey";
-            columns: ["student_id"];
-            isOneToOne: false;
-            referencedRelation: "submissions_with_grades_for_assignment";
-            referencedColumns: ["student_private_profile_id"];
-          }
-        ];
-      };
+          assignment_group_id: number | null
+          assignment_id: number
+          class_id: number | null
+          created_at: string
+          creator_id: string
+          hours: number
+          id: number
+          minutes: number
+          note: string | null
+          student_id: string | null
+          tokens_consumed: number
+        }
+        Insert: {
+          assignment_group_id?: number | null
+          assignment_id: number
+          class_id?: number | null
+          created_at?: string
+          creator_id: string
+          hours: number
+          id?: number
+          minutes?: number
+          note?: string | null
+          student_id?: string | null
+          tokens_consumed?: number
+        }
+        Update: {
+          assignment_group_id?: number | null
+          assignment_id?: number
+          class_id?: number | null
+          created_at?: string
+          creator_id?: string
+          hours?: number
+          id?: number
+          minutes?: number
+          note?: string | null
+          student_id?: string | null
+          tokens_consumed?: number
+        }
+        Relationships: [
+          {
+            foreignKeyName: "assignment_late_exception_assignment_group_id_fkey"
+            columns: ["assignment_group_id"]
+            isOneToOne: false
+            referencedRelation: "assignment_groups"
+            referencedColumns: ["id"]
+          },
+          {
+            foreignKeyName: "assignment_late_exception_assignment_id_fkey"
+            columns: ["assignment_id"]
+            isOneToOne: false
+            referencedRelation: "assignment_overview"
+            referencedColumns: ["id"]
+          },
+          {
+            foreignKeyName: "assignment_late_exception_assignment_id_fkey"
+            columns: ["assignment_id"]
+            isOneToOne: false
+            referencedRelation: "assignments"
+            referencedColumns: ["id"]
+          },
+          {
+            foreignKeyName: "assignment_late_exception_assignment_id_fkey"
+            columns: ["assignment_id"]
+            isOneToOne: false
+            referencedRelation: "assignments_for_student_dashboard"
+            referencedColumns: ["id"]
+          },
+          {
+            foreignKeyName: "assignment_late_exception_assignment_id_fkey"
+            columns: ["assignment_id"]
+            isOneToOne: false
+            referencedRelation: "assignments_with_effective_due_dates"
+            referencedColumns: ["id"]
+          },
+          {
+            foreignKeyName: "assignment_late_exception_assignment_id_fkey"
+            columns: ["assignment_id"]
+            isOneToOne: false
+            referencedRelation: "submissions_with_grades_for_assignment_and_regression_test"
+            referencedColumns: ["assignment_id"]
+          },
+          {
+            foreignKeyName: "assignment_late_exception_class_id_fkey"
+            columns: ["class_id"]
+            isOneToOne: false
+            referencedRelation: "classes"
+            referencedColumns: ["id"]
+          },
+          {
+            foreignKeyName: "assignment_late_exception_instructor_id_fkey"
+            columns: ["creator_id"]
+            isOneToOne: false
+            referencedRelation: "profiles"
+            referencedColumns: ["id"]
+          },
+          {
+            foreignKeyName: "assignment_late_exception_instructor_id_fkey"
+            columns: ["creator_id"]
+            isOneToOne: false
+            referencedRelation: "submissions_with_grades_for_assignment"
+            referencedColumns: ["student_private_profile_id"]
+          },
+          {
+            foreignKeyName: "assignment_late_exception_student_id_fkey"
+            columns: ["student_id"]
+            isOneToOne: false
+            referencedRelation: "profiles"
+            referencedColumns: ["id"]
+          },
+          {
+            foreignKeyName: "assignment_late_exception_student_id_fkey"
+            columns: ["student_id"]
+            isOneToOne: false
+            referencedRelation: "submissions_with_grades_for_assignment"
+            referencedColumns: ["student_private_profile_id"]
+          },
+        ]
+      }
       assignment_group_invitations: {
         Row: {
-          assignment_group_id: number;
-          class_id: number;
-          created_at: string;
-          id: number;
-          invitee: string;
-          inviter: string;
-        };
-        Insert: {
-          assignment_group_id: number;
-          class_id: number;
-          created_at?: string;
-          id?: number;
-          invitee?: string;
-          inviter?: string;
-        };
-        Update: {
-          assignment_group_id?: number;
-          class_id?: number;
-          created_at?: string;
-          id?: number;
-          invitee?: string;
-          inviter?: string;
-        };
-        Relationships: [
-          {
-            foreignKeyName: "assignment_group_invitation_assignment_group_id_fkey";
-            columns: ["assignment_group_id"];
-            isOneToOne: false;
-            referencedRelation: "assignment_groups";
-            referencedColumns: ["id"];
-          },
-          {
-            foreignKeyName: "assignment_group_invitation_invitee_fkey";
-            columns: ["invitee"];
-            isOneToOne: false;
-            referencedRelation: "profiles";
-            referencedColumns: ["id"];
-          },
-          {
-            foreignKeyName: "assignment_group_invitation_invitee_fkey";
-            columns: ["invitee"];
-            isOneToOne: false;
-            referencedRelation: "submissions_with_grades_for_assignment";
-            referencedColumns: ["student_private_profile_id"];
-          },
-          {
-            foreignKeyName: "assignment_group_invitation_inviter_fkey";
-            columns: ["inviter"];
-            isOneToOne: false;
-            referencedRelation: "profiles";
-            referencedColumns: ["id"];
-          },
-          {
-            foreignKeyName: "assignment_group_invitation_inviter_fkey";
-            columns: ["inviter"];
-            isOneToOne: false;
-            referencedRelation: "submissions_with_grades_for_assignment";
-            referencedColumns: ["student_private_profile_id"];
-          },
-          {
-            foreignKeyName: "assignment_group_invitations_class_id_fkey";
-            columns: ["class_id"];
-            isOneToOne: false;
-            referencedRelation: "classes";
-            referencedColumns: ["id"];
-          }
-        ];
-      };
+          assignment_group_id: number
+          class_id: number
+          created_at: string
+          id: number
+          invitee: string
+          inviter: string
+        }
+        Insert: {
+          assignment_group_id: number
+          class_id: number
+          created_at?: string
+          id?: number
+          invitee?: string
+          inviter?: string
+        }
+        Update: {
+          assignment_group_id?: number
+          class_id?: number
+          created_at?: string
+          id?: number
+          invitee?: string
+          inviter?: string
+        }
+        Relationships: [
+          {
+            foreignKeyName: "assignment_group_invitation_assignment_group_id_fkey"
+            columns: ["assignment_group_id"]
+            isOneToOne: false
+            referencedRelation: "assignment_groups"
+            referencedColumns: ["id"]
+          },
+          {
+            foreignKeyName: "assignment_group_invitation_invitee_fkey"
+            columns: ["invitee"]
+            isOneToOne: false
+            referencedRelation: "profiles"
+            referencedColumns: ["id"]
+          },
+          {
+            foreignKeyName: "assignment_group_invitation_invitee_fkey"
+            columns: ["invitee"]
+            isOneToOne: false
+            referencedRelation: "submissions_with_grades_for_assignment"
+            referencedColumns: ["student_private_profile_id"]
+          },
+          {
+            foreignKeyName: "assignment_group_invitation_inviter_fkey"
+            columns: ["inviter"]
+            isOneToOne: false
+            referencedRelation: "profiles"
+            referencedColumns: ["id"]
+          },
+          {
+            foreignKeyName: "assignment_group_invitation_inviter_fkey"
+            columns: ["inviter"]
+            isOneToOne: false
+            referencedRelation: "submissions_with_grades_for_assignment"
+            referencedColumns: ["student_private_profile_id"]
+          },
+          {
+            foreignKeyName: "assignment_group_invitations_class_id_fkey"
+            columns: ["class_id"]
+            isOneToOne: false
+            referencedRelation: "classes"
+            referencedColumns: ["id"]
+          },
+        ]
+      }
       assignment_group_join_request: {
         Row: {
-          assignment_group_id: number;
-          assignment_id: number;
-          class_id: number;
-          created_at: string;
-          decided_at: string | null;
-          decision_maker: string | null;
-          id: number;
-          profile_id: string;
-          status: Database["public"]["Enums"]["assignment_group_join_status"];
-        };
-        Insert: {
-          assignment_group_id: number;
-          assignment_id: number;
-          class_id: number;
-          created_at?: string;
-          decided_at?: string | null;
-          decision_maker?: string | null;
-          id?: number;
-          profile_id: string;
-          status?: Database["public"]["Enums"]["assignment_group_join_status"];
-        };
-        Update: {
-          assignment_group_id?: number;
-          assignment_id?: number;
-          class_id?: number;
-          created_at?: string;
-          decided_at?: string | null;
-          decision_maker?: string | null;
-          id?: number;
-          profile_id?: string;
-          status?: Database["public"]["Enums"]["assignment_group_join_status"];
-        };
-        Relationships: [
-          {
-            foreignKeyName: "assignment_group_join_request_assignment_group_id_fkey";
-            columns: ["assignment_group_id"];
-            isOneToOne: false;
-            referencedRelation: "assignment_groups";
-            referencedColumns: ["id"];
-          },
-          {
-            foreignKeyName: "assignment_group_join_request_assignment_id_fkey";
-            columns: ["assignment_id"];
-            isOneToOne: false;
-            referencedRelation: "assignment_overview";
-            referencedColumns: ["id"];
-          },
-          {
-            foreignKeyName: "assignment_group_join_request_assignment_id_fkey";
-            columns: ["assignment_id"];
-            isOneToOne: false;
-            referencedRelation: "assignments";
-            referencedColumns: ["id"];
-          },
-          {
-            foreignKeyName: "assignment_group_join_request_assignment_id_fkey";
-            columns: ["assignment_id"];
-            isOneToOne: false;
-            referencedRelation: "assignments_for_student_dashboard";
-            referencedColumns: ["id"];
-          },
-          {
-            foreignKeyName: "assignment_group_join_request_assignment_id_fkey";
-            columns: ["assignment_id"];
-            isOneToOne: false;
-            referencedRelation: "assignments_with_effective_due_dates";
-            referencedColumns: ["id"];
-          },
-          {
-            foreignKeyName: "assignment_group_join_request_assignment_id_fkey";
-            columns: ["assignment_id"];
-            isOneToOne: false;
-            referencedRelation: "submissions_with_grades_for_assignment_and_regression_test";
-            referencedColumns: ["assignment_id"];
-          },
-          {
-            foreignKeyName: "assignment_group_join_request_class_id_fkey";
-            columns: ["class_id"];
-            isOneToOne: false;
-            referencedRelation: "classes";
-            referencedColumns: ["id"];
-          },
-          {
-            foreignKeyName: "assignment_group_join_request_decision_maker_fkey";
-            columns: ["decision_maker"];
-            isOneToOne: false;
-            referencedRelation: "profiles";
-            referencedColumns: ["id"];
-          },
-          {
-            foreignKeyName: "assignment_group_join_request_decision_maker_fkey";
-            columns: ["decision_maker"];
-            isOneToOne: false;
-            referencedRelation: "submissions_with_grades_for_assignment";
-            referencedColumns: ["student_private_profile_id"];
-          },
-          {
-            foreignKeyName: "assignment_group_join_request_profile_id_fkey";
-            columns: ["profile_id"];
-            isOneToOne: false;
-            referencedRelation: "profiles";
-            referencedColumns: ["id"];
-          },
-          {
-            foreignKeyName: "assignment_group_join_request_profile_id_fkey";
-            columns: ["profile_id"];
-            isOneToOne: false;
-            referencedRelation: "submissions_with_grades_for_assignment";
-            referencedColumns: ["student_private_profile_id"];
-          },
-          {
-            foreignKeyName: "assignment_group_join_request_profile_id_fkey1";
-            columns: ["profile_id"];
-            isOneToOne: false;
-            referencedRelation: "assignments_for_student_dashboard";
-            referencedColumns: ["student_profile_id"];
-          },
-          {
-            foreignKeyName: "assignment_group_join_request_profile_id_fkey1";
-            columns: ["profile_id"];
-            isOneToOne: false;
-            referencedRelation: "assignments_with_effective_due_dates";
-            referencedColumns: ["student_profile_id"];
-          },
-          {
-            foreignKeyName: "assignment_group_join_request_profile_id_fkey1";
-            columns: ["profile_id"];
-            isOneToOne: false;
-            referencedRelation: "submissions_agg";
-            referencedColumns: ["profile_id"];
-          },
-          {
-            foreignKeyName: "assignment_group_join_request_profile_id_fkey1";
-            columns: ["profile_id"];
-            isOneToOne: false;
-            referencedRelation: "user_roles";
-            referencedColumns: ["private_profile_id"];
-          }
-        ];
-      };
+          assignment_group_id: number
+          assignment_id: number
+          class_id: number
+          created_at: string
+          decided_at: string | null
+          decision_maker: string | null
+          id: number
+          profile_id: string
+          status: Database["public"]["Enums"]["assignment_group_join_status"]
+        }
+        Insert: {
+          assignment_group_id: number
+          assignment_id: number
+          class_id: number
+          created_at?: string
+          decided_at?: string | null
+          decision_maker?: string | null
+          id?: number
+          profile_id: string
+          status?: Database["public"]["Enums"]["assignment_group_join_status"]
+        }
+        Update: {
+          assignment_group_id?: number
+          assignment_id?: number
+          class_id?: number
+          created_at?: string
+          decided_at?: string | null
+          decision_maker?: string | null
+          id?: number
+          profile_id?: string
+          status?: Database["public"]["Enums"]["assignment_group_join_status"]
+        }
+        Relationships: [
+          {
+            foreignKeyName: "assignment_group_join_request_assignment_group_id_fkey"
+            columns: ["assignment_group_id"]
+            isOneToOne: false
+            referencedRelation: "assignment_groups"
+            referencedColumns: ["id"]
+          },
+          {
+            foreignKeyName: "assignment_group_join_request_assignment_id_fkey"
+            columns: ["assignment_id"]
+            isOneToOne: false
+            referencedRelation: "assignment_overview"
+            referencedColumns: ["id"]
+          },
+          {
+            foreignKeyName: "assignment_group_join_request_assignment_id_fkey"
+            columns: ["assignment_id"]
+            isOneToOne: false
+            referencedRelation: "assignments"
+            referencedColumns: ["id"]
+          },
+          {
+            foreignKeyName: "assignment_group_join_request_assignment_id_fkey"
+            columns: ["assignment_id"]
+            isOneToOne: false
+            referencedRelation: "assignments_for_student_dashboard"
+            referencedColumns: ["id"]
+          },
+          {
+            foreignKeyName: "assignment_group_join_request_assignment_id_fkey"
+            columns: ["assignment_id"]
+            isOneToOne: false
+            referencedRelation: "assignments_with_effective_due_dates"
+            referencedColumns: ["id"]
+          },
+          {
+            foreignKeyName: "assignment_group_join_request_assignment_id_fkey"
+            columns: ["assignment_id"]
+            isOneToOne: false
+            referencedRelation: "submissions_with_grades_for_assignment_and_regression_test"
+            referencedColumns: ["assignment_id"]
+          },
+          {
+            foreignKeyName: "assignment_group_join_request_class_id_fkey"
+            columns: ["class_id"]
+            isOneToOne: false
+            referencedRelation: "classes"
+            referencedColumns: ["id"]
+          },
+          {
+            foreignKeyName: "assignment_group_join_request_decision_maker_fkey"
+            columns: ["decision_maker"]
+            isOneToOne: false
+            referencedRelation: "profiles"
+            referencedColumns: ["id"]
+          },
+          {
+            foreignKeyName: "assignment_group_join_request_decision_maker_fkey"
+            columns: ["decision_maker"]
+            isOneToOne: false
+            referencedRelation: "submissions_with_grades_for_assignment"
+            referencedColumns: ["student_private_profile_id"]
+          },
+          {
+            foreignKeyName: "assignment_group_join_request_profile_id_fkey"
+            columns: ["profile_id"]
+            isOneToOne: false
+            referencedRelation: "profiles"
+            referencedColumns: ["id"]
+          },
+          {
+            foreignKeyName: "assignment_group_join_request_profile_id_fkey"
+            columns: ["profile_id"]
+            isOneToOne: false
+            referencedRelation: "submissions_with_grades_for_assignment"
+            referencedColumns: ["student_private_profile_id"]
+          },
+          {
+            foreignKeyName: "assignment_group_join_request_profile_id_fkey1"
+            columns: ["profile_id"]
+            isOneToOne: false
+            referencedRelation: "assignments_for_student_dashboard"
+            referencedColumns: ["student_profile_id"]
+          },
+          {
+            foreignKeyName: "assignment_group_join_request_profile_id_fkey1"
+            columns: ["profile_id"]
+            isOneToOne: false
+            referencedRelation: "assignments_with_effective_due_dates"
+            referencedColumns: ["student_profile_id"]
+          },
+          {
+            foreignKeyName: "assignment_group_join_request_profile_id_fkey1"
+            columns: ["profile_id"]
+            isOneToOne: false
+            referencedRelation: "submissions_agg"
+            referencedColumns: ["profile_id"]
+          },
+          {
+            foreignKeyName: "assignment_group_join_request_profile_id_fkey1"
+            columns: ["profile_id"]
+            isOneToOne: false
+            referencedRelation: "user_roles"
+            referencedColumns: ["private_profile_id"]
+          },
+        ]
+      }
       assignment_groups: {
         Row: {
-          assignment_id: number;
-          class_id: number;
-          created_at: string;
-          id: number;
-          name: string;
-        };
-        Insert: {
-          assignment_id: number;
-          class_id: number;
-          created_at?: string;
-          id?: number;
-          name: string;
-        };
-        Update: {
-          assignment_id?: number;
-          class_id?: number;
-          created_at?: string;
-          id?: number;
-          name?: string;
-        };
-        Relationships: [
-          {
-            foreignKeyName: "assignment_groups_assignment_id_fkey";
-            columns: ["assignment_id"];
-            isOneToOne: false;
-            referencedRelation: "assignment_overview";
-            referencedColumns: ["id"];
-          },
-          {
-            foreignKeyName: "assignment_groups_assignment_id_fkey";
-            columns: ["assignment_id"];
-            isOneToOne: false;
-            referencedRelation: "assignments";
-            referencedColumns: ["id"];
-          },
-          {
-            foreignKeyName: "assignment_groups_assignment_id_fkey";
-            columns: ["assignment_id"];
-            isOneToOne: false;
-            referencedRelation: "assignments_for_student_dashboard";
-            referencedColumns: ["id"];
-          },
-          {
-            foreignKeyName: "assignment_groups_assignment_id_fkey";
-            columns: ["assignment_id"];
-            isOneToOne: false;
-            referencedRelation: "assignments_with_effective_due_dates";
-            referencedColumns: ["id"];
-          },
-          {
-            foreignKeyName: "assignment_groups_assignment_id_fkey";
-            columns: ["assignment_id"];
-            isOneToOne: false;
-            referencedRelation: "submissions_with_grades_for_assignment_and_regression_test";
-            referencedColumns: ["assignment_id"];
-          },
-          {
-            foreignKeyName: "assignment_groups_class_id_fkey";
-            columns: ["class_id"];
-            isOneToOne: false;
-            referencedRelation: "classes";
-            referencedColumns: ["id"];
-          }
-        ];
-      };
+          assignment_id: number
+          class_id: number
+          created_at: string
+          id: number
+          name: string
+        }
+        Insert: {
+          assignment_id: number
+          class_id: number
+          created_at?: string
+          id?: number
+          name: string
+        }
+        Update: {
+          assignment_id?: number
+          class_id?: number
+          created_at?: string
+          id?: number
+          name?: string
+        }
+        Relationships: [
+          {
+            foreignKeyName: "assignment_groups_assignment_id_fkey"
+            columns: ["assignment_id"]
+            isOneToOne: false
+            referencedRelation: "assignment_overview"
+            referencedColumns: ["id"]
+          },
+          {
+            foreignKeyName: "assignment_groups_assignment_id_fkey"
+            columns: ["assignment_id"]
+            isOneToOne: false
+            referencedRelation: "assignments"
+            referencedColumns: ["id"]
+          },
+          {
+            foreignKeyName: "assignment_groups_assignment_id_fkey"
+            columns: ["assignment_id"]
+            isOneToOne: false
+            referencedRelation: "assignments_for_student_dashboard"
+            referencedColumns: ["id"]
+          },
+          {
+            foreignKeyName: "assignment_groups_assignment_id_fkey"
+            columns: ["assignment_id"]
+            isOneToOne: false
+            referencedRelation: "assignments_with_effective_due_dates"
+            referencedColumns: ["id"]
+          },
+          {
+            foreignKeyName: "assignment_groups_assignment_id_fkey"
+            columns: ["assignment_id"]
+            isOneToOne: false
+            referencedRelation: "submissions_with_grades_for_assignment_and_regression_test"
+            referencedColumns: ["assignment_id"]
+          },
+          {
+            foreignKeyName: "assignment_groups_class_id_fkey"
+            columns: ["class_id"]
+            isOneToOne: false
+            referencedRelation: "classes"
+            referencedColumns: ["id"]
+          },
+        ]
+      }
       assignment_groups_members: {
         Row: {
-          added_by: string;
-          assignment_group_id: number;
-          assignment_id: number;
-          class_id: number;
-          created_at: string;
-          id: number;
-          profile_id: string;
-        };
-        Insert: {
-          added_by: string;
-          assignment_group_id: number;
-          assignment_id: number;
-          class_id: number;
-          created_at?: string;
-          id?: number;
-          profile_id?: string;
-        };
-        Update: {
-          added_by?: string;
-          assignment_group_id?: number;
-          assignment_id?: number;
-          class_id?: number;
-          created_at?: string;
-          id?: number;
-          profile_id?: string;
-        };
-        Relationships: [
-          {
-            foreignKeyName: "assignment_groups_members_added_by_fkey";
-            columns: ["added_by"];
-            isOneToOne: false;
-            referencedRelation: "profiles";
-            referencedColumns: ["id"];
-          },
-          {
-            foreignKeyName: "assignment_groups_members_added_by_fkey";
-            columns: ["added_by"];
-            isOneToOne: false;
-            referencedRelation: "submissions_with_grades_for_assignment";
-            referencedColumns: ["student_private_profile_id"];
-          },
-          {
-            foreignKeyName: "assignment_groups_members_assignment_group_id_fkey";
-            columns: ["assignment_group_id"];
-            isOneToOne: false;
-            referencedRelation: "assignment_groups";
-            referencedColumns: ["id"];
-          },
-          {
-            foreignKeyName: "assignment_groups_members_assignment_id_fkey";
-            columns: ["assignment_id"];
-            isOneToOne: false;
-            referencedRelation: "assignment_overview";
-            referencedColumns: ["id"];
-          },
-          {
-            foreignKeyName: "assignment_groups_members_assignment_id_fkey";
-            columns: ["assignment_id"];
-            isOneToOne: false;
-            referencedRelation: "assignments";
-            referencedColumns: ["id"];
-          },
-          {
-            foreignKeyName: "assignment_groups_members_assignment_id_fkey";
-            columns: ["assignment_id"];
-            isOneToOne: false;
-            referencedRelation: "assignments_for_student_dashboard";
-            referencedColumns: ["id"];
-          },
-          {
-            foreignKeyName: "assignment_groups_members_assignment_id_fkey";
-            columns: ["assignment_id"];
-            isOneToOne: false;
-            referencedRelation: "assignments_with_effective_due_dates";
-            referencedColumns: ["id"];
-          },
-          {
-            foreignKeyName: "assignment_groups_members_assignment_id_fkey";
-            columns: ["assignment_id"];
-            isOneToOne: false;
-            referencedRelation: "submissions_with_grades_for_assignment_and_regression_test";
-            referencedColumns: ["assignment_id"];
-          },
-          {
-            foreignKeyName: "assignment_groups_members_class_id_fkey";
-            columns: ["class_id"];
-            isOneToOne: false;
-            referencedRelation: "classes";
-            referencedColumns: ["id"];
-          },
-          {
-            foreignKeyName: "assignment_groups_members_profile_id_fkey";
-            columns: ["profile_id"];
-            isOneToOne: false;
-            referencedRelation: "profiles";
-            referencedColumns: ["id"];
-          },
-          {
-            foreignKeyName: "assignment_groups_members_profile_id_fkey";
-            columns: ["profile_id"];
-            isOneToOne: false;
-            referencedRelation: "submissions_with_grades_for_assignment";
-            referencedColumns: ["student_private_profile_id"];
-          },
-          {
-            foreignKeyName: "assignment_groups_members_profile_id_fkey1";
-            columns: ["profile_id"];
-            isOneToOne: false;
-            referencedRelation: "assignments_for_student_dashboard";
-            referencedColumns: ["student_profile_id"];
-          },
-          {
-            foreignKeyName: "assignment_groups_members_profile_id_fkey1";
-            columns: ["profile_id"];
-            isOneToOne: false;
-            referencedRelation: "assignments_with_effective_due_dates";
-            referencedColumns: ["student_profile_id"];
-          },
-          {
-            foreignKeyName: "assignment_groups_members_profile_id_fkey1";
-            columns: ["profile_id"];
-            isOneToOne: false;
-            referencedRelation: "submissions_agg";
-            referencedColumns: ["profile_id"];
-          },
-          {
-            foreignKeyName: "assignment_groups_members_profile_id_fkey1";
-            columns: ["profile_id"];
-            isOneToOne: false;
-            referencedRelation: "user_roles";
-            referencedColumns: ["private_profile_id"];
-          }
-        ];
-      };
+          added_by: string
+          assignment_group_id: number
+          assignment_id: number
+          class_id: number
+          created_at: string
+          id: number
+          profile_id: string
+        }
+        Insert: {
+          added_by: string
+          assignment_group_id: number
+          assignment_id: number
+          class_id: number
+          created_at?: string
+          id?: number
+          profile_id?: string
+        }
+        Update: {
+          added_by?: string
+          assignment_group_id?: number
+          assignment_id?: number
+          class_id?: number
+          created_at?: string
+          id?: number
+          profile_id?: string
+        }
+        Relationships: [
+          {
+            foreignKeyName: "assignment_groups_members_added_by_fkey"
+            columns: ["added_by"]
+            isOneToOne: false
+            referencedRelation: "profiles"
+            referencedColumns: ["id"]
+          },
+          {
+            foreignKeyName: "assignment_groups_members_added_by_fkey"
+            columns: ["added_by"]
+            isOneToOne: false
+            referencedRelation: "submissions_with_grades_for_assignment"
+            referencedColumns: ["student_private_profile_id"]
+          },
+          {
+            foreignKeyName: "assignment_groups_members_assignment_group_id_fkey"
+            columns: ["assignment_group_id"]
+            isOneToOne: false
+            referencedRelation: "assignment_groups"
+            referencedColumns: ["id"]
+          },
+          {
+            foreignKeyName: "assignment_groups_members_assignment_id_fkey"
+            columns: ["assignment_id"]
+            isOneToOne: false
+            referencedRelation: "assignment_overview"
+            referencedColumns: ["id"]
+          },
+          {
+            foreignKeyName: "assignment_groups_members_assignment_id_fkey"
+            columns: ["assignment_id"]
+            isOneToOne: false
+            referencedRelation: "assignments"
+            referencedColumns: ["id"]
+          },
+          {
+            foreignKeyName: "assignment_groups_members_assignment_id_fkey"
+            columns: ["assignment_id"]
+            isOneToOne: false
+            referencedRelation: "assignments_for_student_dashboard"
+            referencedColumns: ["id"]
+          },
+          {
+            foreignKeyName: "assignment_groups_members_assignment_id_fkey"
+            columns: ["assignment_id"]
+            isOneToOne: false
+            referencedRelation: "assignments_with_effective_due_dates"
+            referencedColumns: ["id"]
+          },
+          {
+            foreignKeyName: "assignment_groups_members_assignment_id_fkey"
+            columns: ["assignment_id"]
+            isOneToOne: false
+            referencedRelation: "submissions_with_grades_for_assignment_and_regression_test"
+            referencedColumns: ["assignment_id"]
+          },
+          {
+            foreignKeyName: "assignment_groups_members_class_id_fkey"
+            columns: ["class_id"]
+            isOneToOne: false
+            referencedRelation: "classes"
+            referencedColumns: ["id"]
+          },
+          {
+            foreignKeyName: "assignment_groups_members_profile_id_fkey"
+            columns: ["profile_id"]
+            isOneToOne: false
+            referencedRelation: "profiles"
+            referencedColumns: ["id"]
+          },
+          {
+            foreignKeyName: "assignment_groups_members_profile_id_fkey"
+            columns: ["profile_id"]
+            isOneToOne: false
+            referencedRelation: "submissions_with_grades_for_assignment"
+            referencedColumns: ["student_private_profile_id"]
+          },
+          {
+            foreignKeyName: "assignment_groups_members_profile_id_fkey1"
+            columns: ["profile_id"]
+            isOneToOne: false
+            referencedRelation: "assignments_for_student_dashboard"
+            referencedColumns: ["student_profile_id"]
+          },
+          {
+            foreignKeyName: "assignment_groups_members_profile_id_fkey1"
+            columns: ["profile_id"]
+            isOneToOne: false
+            referencedRelation: "assignments_with_effective_due_dates"
+            referencedColumns: ["student_profile_id"]
+          },
+          {
+            foreignKeyName: "assignment_groups_members_profile_id_fkey1"
+            columns: ["profile_id"]
+            isOneToOne: false
+            referencedRelation: "submissions_agg"
+            referencedColumns: ["profile_id"]
+          },
+          {
+            foreignKeyName: "assignment_groups_members_profile_id_fkey1"
+            columns: ["profile_id"]
+            isOneToOne: false
+            referencedRelation: "user_roles"
+            referencedColumns: ["private_profile_id"]
+          },
+        ]
+      }
       assignment_handout_commits: {
         Row: {
-          assignment_id: number;
-          author: string | null;
-          class_id: number | null;
-          created_at: string;
-          id: number;
-          message: string;
-          sha: string;
-        };
-        Insert: {
-          assignment_id: number;
-          author?: string | null;
-          class_id?: number | null;
-          created_at?: string;
-          id?: number;
-          message: string;
-          sha: string;
-        };
-        Update: {
-          assignment_id?: number;
-          author?: string | null;
-          class_id?: number | null;
-          created_at?: string;
-          id?: number;
-          message?: string;
-          sha?: string;
-        };
-        Relationships: [
-          {
-            foreignKeyName: "assignment_handout_commit_assignment_id_fkey";
-            columns: ["assignment_id"];
-            isOneToOne: false;
-            referencedRelation: "assignment_overview";
-            referencedColumns: ["id"];
-          },
-          {
-            foreignKeyName: "assignment_handout_commit_assignment_id_fkey";
-            columns: ["assignment_id"];
-            isOneToOne: false;
-            referencedRelation: "assignments";
-            referencedColumns: ["id"];
-          },
-          {
-            foreignKeyName: "assignment_handout_commit_assignment_id_fkey";
-            columns: ["assignment_id"];
-            isOneToOne: false;
-            referencedRelation: "assignments_for_student_dashboard";
-            referencedColumns: ["id"];
-          },
-          {
-            foreignKeyName: "assignment_handout_commit_assignment_id_fkey";
-            columns: ["assignment_id"];
-            isOneToOne: false;
-            referencedRelation: "assignments_with_effective_due_dates";
-            referencedColumns: ["id"];
-          },
-          {
-            foreignKeyName: "assignment_handout_commit_assignment_id_fkey";
-            columns: ["assignment_id"];
-            isOneToOne: false;
-            referencedRelation: "submissions_with_grades_for_assignment_and_regression_test";
-            referencedColumns: ["assignment_id"];
-          },
-          {
-            foreignKeyName: "assignment_handout_commits_class_id_fkey";
-            columns: ["class_id"];
-            isOneToOne: false;
-            referencedRelation: "classes";
-            referencedColumns: ["id"];
-          }
-        ];
-      };
+          assignment_id: number
+          author: string | null
+          class_id: number | null
+          created_at: string
+          id: number
+          message: string
+          sha: string
+        }
+        Insert: {
+          assignment_id: number
+          author?: string | null
+          class_id?: number | null
+          created_at?: string
+          id?: number
+          message: string
+          sha: string
+        }
+        Update: {
+          assignment_id?: number
+          author?: string | null
+          class_id?: number | null
+          created_at?: string
+          id?: number
+          message?: string
+          sha?: string
+        }
+        Relationships: [
+          {
+            foreignKeyName: "assignment_handout_commit_assignment_id_fkey"
+            columns: ["assignment_id"]
+            isOneToOne: false
+            referencedRelation: "assignment_overview"
+            referencedColumns: ["id"]
+          },
+          {
+            foreignKeyName: "assignment_handout_commit_assignment_id_fkey"
+            columns: ["assignment_id"]
+            isOneToOne: false
+            referencedRelation: "assignments"
+            referencedColumns: ["id"]
+          },
+          {
+            foreignKeyName: "assignment_handout_commit_assignment_id_fkey"
+            columns: ["assignment_id"]
+            isOneToOne: false
+            referencedRelation: "assignments_for_student_dashboard"
+            referencedColumns: ["id"]
+          },
+          {
+            foreignKeyName: "assignment_handout_commit_assignment_id_fkey"
+            columns: ["assignment_id"]
+            isOneToOne: false
+            referencedRelation: "assignments_with_effective_due_dates"
+            referencedColumns: ["id"]
+          },
+          {
+            foreignKeyName: "assignment_handout_commit_assignment_id_fkey"
+            columns: ["assignment_id"]
+            isOneToOne: false
+            referencedRelation: "submissions_with_grades_for_assignment_and_regression_test"
+            referencedColumns: ["assignment_id"]
+          },
+          {
+            foreignKeyName: "assignment_handout_commits_class_id_fkey"
+            columns: ["class_id"]
+            isOneToOne: false
+            referencedRelation: "classes"
+            referencedColumns: ["id"]
+          },
+        ]
+      }
       assignment_self_review_settings: {
         Row: {
-          allow_early: boolean | null;
-          class_id: number;
-          deadline_offset: number | null;
-          enabled: boolean;
-          id: number;
-        };
-        Insert: {
-          allow_early?: boolean | null;
-          class_id: number;
-          deadline_offset?: number | null;
-          enabled?: boolean;
-          id?: number;
-        };
-        Update: {
-          allow_early?: boolean | null;
-          class_id?: number;
-          deadline_offset?: number | null;
-          enabled?: boolean;
-          id?: number;
-        };
-        Relationships: [
-          {
-            foreignKeyName: "self_review_settings_class_fkey";
-            columns: ["class_id"];
-            isOneToOne: false;
-            referencedRelation: "classes";
-            referencedColumns: ["id"];
-          }
-        ];
-      };
+          allow_early: boolean | null
+          class_id: number
+          deadline_offset: number | null
+          enabled: boolean
+          id: number
+        }
+        Insert: {
+          allow_early?: boolean | null
+          class_id: number
+          deadline_offset?: number | null
+          enabled?: boolean
+          id?: number
+        }
+        Update: {
+          allow_early?: boolean | null
+          class_id?: number
+          deadline_offset?: number | null
+          enabled?: boolean
+          id?: number
+        }
+        Relationships: [
+          {
+            foreignKeyName: "self_review_settings_class_fkey"
+            columns: ["class_id"]
+            isOneToOne: false
+            referencedRelation: "classes"
+            referencedColumns: ["id"]
+          },
+        ]
+      }
       assignments: {
         Row: {
-          allow_not_graded_submissions: boolean;
-          allow_student_formed_groups: boolean | null;
-          archived_at: string | null;
-          autograder_points: number | null;
-          class_id: number;
-          created_at: string;
-          description: string | null;
-          due_date: string;
-          gradebook_column_id: number | null;
-          grading_rubric_id: number | null;
-          group_config: Database["public"]["Enums"]["assignment_group_mode"];
-          group_formation_deadline: string | null;
-          has_autograder: boolean;
-          has_handgrader: boolean;
-          id: number;
-          latest_template_sha: string | null;
-          max_group_size: number | null;
-          max_late_tokens: number;
-          meta_grading_rubric_id: number | null;
-          min_group_size: number | null;
-          minutes_due_after_lab: number | null;
-          release_date: string | null;
-          self_review_rubric_id: number | null;
-          self_review_setting_id: number;
-          slug: string | null;
-          student_repo_prefix: string | null;
-          template_repo: string | null;
-          title: string;
-          total_points: number | null;
-        };
-        Insert: {
-          allow_not_graded_submissions?: boolean;
-          allow_student_formed_groups?: boolean | null;
-          archived_at?: string | null;
-          autograder_points?: number | null;
-          class_id: number;
-          created_at?: string;
-          description?: string | null;
-          due_date: string;
-          gradebook_column_id?: number | null;
-          grading_rubric_id?: number | null;
-          group_config: Database["public"]["Enums"]["assignment_group_mode"];
-          group_formation_deadline?: string | null;
-          has_autograder?: boolean;
-          has_handgrader?: boolean;
-          id?: number;
-          latest_template_sha?: string | null;
-          max_group_size?: number | null;
-          max_late_tokens?: number;
-          meta_grading_rubric_id?: number | null;
-          min_group_size?: number | null;
-          minutes_due_after_lab?: number | null;
-          release_date?: string | null;
-          self_review_rubric_id?: number | null;
-          self_review_setting_id: number;
-          slug?: string | null;
-          student_repo_prefix?: string | null;
-          template_repo?: string | null;
-          title: string;
-          total_points?: number | null;
-        };
-        Update: {
-          allow_not_graded_submissions?: boolean;
-          allow_student_formed_groups?: boolean | null;
-          archived_at?: string | null;
-          autograder_points?: number | null;
-          class_id?: number;
-          created_at?: string;
-          description?: string | null;
-          due_date?: string;
-          gradebook_column_id?: number | null;
-          grading_rubric_id?: number | null;
-          group_config?: Database["public"]["Enums"]["assignment_group_mode"];
-          group_formation_deadline?: string | null;
-          has_autograder?: boolean;
-          has_handgrader?: boolean;
-          id?: number;
-          latest_template_sha?: string | null;
-          max_group_size?: number | null;
-          max_late_tokens?: number;
-          meta_grading_rubric_id?: number | null;
-          min_group_size?: number | null;
-          minutes_due_after_lab?: number | null;
-          release_date?: string | null;
-          self_review_rubric_id?: number | null;
-          self_review_setting_id?: number;
-          slug?: string | null;
-          student_repo_prefix?: string | null;
-          template_repo?: string | null;
-          title?: string;
-          total_points?: number | null;
-        };
-        Relationships: [
-          {
-            foreignKeyName: "assignments_class_id_fkey";
-            columns: ["class_id"];
-            isOneToOne: false;
-            referencedRelation: "classes";
-            referencedColumns: ["id"];
-          },
-          {
-            foreignKeyName: "assignments_meta_grading_rubric_id_fkey";
-            columns: ["meta_grading_rubric_id"];
-            isOneToOne: false;
-            referencedRelation: "rubrics";
-            referencedColumns: ["id"];
-          },
-          {
-            foreignKeyName: "assignments_rubric_id_fkey";
-            columns: ["grading_rubric_id"];
-            isOneToOne: false;
-            referencedRelation: "rubrics";
-            referencedColumns: ["id"];
-          },
-          {
-            foreignKeyName: "assignments_self_review_rubric_id_fkey";
-            columns: ["self_review_rubric_id"];
-            isOneToOne: false;
-            referencedRelation: "rubrics";
-            referencedColumns: ["id"];
-          },
-          {
-            foreignKeyName: "assignments_self_review_setting_fkey";
-            columns: ["self_review_setting_id"];
-            isOneToOne: false;
-            referencedRelation: "assignment_self_review_settings";
-            referencedColumns: ["id"];
-          },
-          {
-            foreignKeyName: "assignments_self_review_setting_fkey";
-            columns: ["self_review_setting_id"];
-            isOneToOne: false;
-            referencedRelation: "assignments_for_student_dashboard";
-            referencedColumns: ["assignment_self_review_setting_id"];
-          }
-        ];
-      };
+          allow_not_graded_submissions: boolean
+          allow_student_formed_groups: boolean | null
+          archived_at: string | null
+          autograder_points: number | null
+          class_id: number
+          created_at: string
+          description: string | null
+          due_date: string
+          gradebook_column_id: number | null
+          grading_rubric_id: number | null
+          group_config: Database["public"]["Enums"]["assignment_group_mode"]
+          group_formation_deadline: string | null
+          has_autograder: boolean
+          has_handgrader: boolean
+          id: number
+          latest_template_sha: string | null
+          max_group_size: number | null
+          max_late_tokens: number
+          meta_grading_rubric_id: number | null
+          min_group_size: number | null
+          minutes_due_after_lab: number | null
+          release_date: string | null
+          self_review_rubric_id: number | null
+          self_review_setting_id: number
+          slug: string | null
+          student_repo_prefix: string | null
+          template_repo: string | null
+          title: string
+          total_points: number | null
+        }
+        Insert: {
+          allow_not_graded_submissions?: boolean
+          allow_student_formed_groups?: boolean | null
+          archived_at?: string | null
+          autograder_points?: number | null
+          class_id: number
+          created_at?: string
+          description?: string | null
+          due_date: string
+          gradebook_column_id?: number | null
+          grading_rubric_id?: number | null
+          group_config: Database["public"]["Enums"]["assignment_group_mode"]
+          group_formation_deadline?: string | null
+          has_autograder?: boolean
+          has_handgrader?: boolean
+          id?: number
+          latest_template_sha?: string | null
+          max_group_size?: number | null
+          max_late_tokens?: number
+          meta_grading_rubric_id?: number | null
+          min_group_size?: number | null
+          minutes_due_after_lab?: number | null
+          release_date?: string | null
+          self_review_rubric_id?: number | null
+          self_review_setting_id: number
+          slug?: string | null
+          student_repo_prefix?: string | null
+          template_repo?: string | null
+          title: string
+          total_points?: number | null
+        }
+        Update: {
+          allow_not_graded_submissions?: boolean
+          allow_student_formed_groups?: boolean | null
+          archived_at?: string | null
+          autograder_points?: number | null
+          class_id?: number
+          created_at?: string
+          description?: string | null
+          due_date?: string
+          gradebook_column_id?: number | null
+          grading_rubric_id?: number | null
+          group_config?: Database["public"]["Enums"]["assignment_group_mode"]
+          group_formation_deadline?: string | null
+          has_autograder?: boolean
+          has_handgrader?: boolean
+          id?: number
+          latest_template_sha?: string | null
+          max_group_size?: number | null
+          max_late_tokens?: number
+          meta_grading_rubric_id?: number | null
+          min_group_size?: number | null
+          minutes_due_after_lab?: number | null
+          release_date?: string | null
+          self_review_rubric_id?: number | null
+          self_review_setting_id?: number
+          slug?: string | null
+          student_repo_prefix?: string | null
+          template_repo?: string | null
+          title?: string
+          total_points?: number | null
+        }
+        Relationships: [
+          {
+            foreignKeyName: "assignments_class_id_fkey"
+            columns: ["class_id"]
+            isOneToOne: false
+            referencedRelation: "classes"
+            referencedColumns: ["id"]
+          },
+          {
+            foreignKeyName: "assignments_meta_grading_rubric_id_fkey"
+            columns: ["meta_grading_rubric_id"]
+            isOneToOne: false
+            referencedRelation: "rubrics"
+            referencedColumns: ["id"]
+          },
+          {
+            foreignKeyName: "assignments_rubric_id_fkey"
+            columns: ["grading_rubric_id"]
+            isOneToOne: false
+            referencedRelation: "rubrics"
+            referencedColumns: ["id"]
+          },
+          {
+            foreignKeyName: "assignments_self_review_rubric_id_fkey"
+            columns: ["self_review_rubric_id"]
+            isOneToOne: false
+            referencedRelation: "rubrics"
+            referencedColumns: ["id"]
+          },
+          {
+            foreignKeyName: "assignments_self_review_setting_fkey"
+            columns: ["self_review_setting_id"]
+            isOneToOne: false
+            referencedRelation: "assignment_self_review_settings"
+            referencedColumns: ["id"]
+          },
+          {
+            foreignKeyName: "assignments_self_review_setting_fkey"
+            columns: ["self_review_setting_id"]
+            isOneToOne: false
+            referencedRelation: "assignments_for_student_dashboard"
+            referencedColumns: ["assignment_self_review_setting_id"]
+          },
+        ]
+      }
       audit: {
         Row: {
-          class_id: number;
-          created_at: string;
-          id: number;
-          ip_addr: string | null;
-          new: Json | null;
-          old: Json | null;
-          table: string;
-          user_id: string | null;
-        };
-        Insert: {
-          class_id: number;
-          created_at?: string;
-          id?: number;
-          ip_addr?: string | null;
-          new?: Json | null;
-          old?: Json | null;
-          table: string;
-          user_id?: string | null;
-        };
-        Update: {
-          class_id?: number;
-          created_at?: string;
-          id?: number;
-          ip_addr?: string | null;
-          new?: Json | null;
-          old?: Json | null;
-          table?: string;
-          user_id?: string | null;
-        };
-        Relationships: [
-          {
-            foreignKeyName: "audit_user_id_fkey";
-            columns: ["user_id"];
-            isOneToOne: false;
-            referencedRelation: "users";
-            referencedColumns: ["user_id"];
-          }
-        ];
-      };
+          class_id: number
+          created_at: string
+          id: number
+          ip_addr: string | null
+          new: Json | null
+          old: Json | null
+          table: string
+          user_id: string | null
+        }
+        Insert: {
+          class_id: number
+          created_at?: string
+          id?: number
+          ip_addr?: string | null
+          new?: Json | null
+          old?: Json | null
+          table: string
+          user_id?: string | null
+        }
+        Update: {
+          class_id?: number
+          created_at?: string
+          id?: number
+          ip_addr?: string | null
+          new?: Json | null
+          old?: Json | null
+          table?: string
+          user_id?: string | null
+        }
+        Relationships: [
+          {
+            foreignKeyName: "audit_user_id_fkey"
+            columns: ["user_id"]
+            isOneToOne: false
+            referencedRelation: "users"
+            referencedColumns: ["user_id"]
+          },
+        ]
+      }
       autograder: {
         Row: {
-          class_id: number | null;
-          config: Json | null;
-          created_at: string;
-          grader_commit_sha: string | null;
-          grader_repo: string | null;
-          id: number;
-          latest_autograder_sha: string | null;
-          max_submissions_count: number | null;
-          max_submissions_period_secs: number | null;
-          workflow_sha: string | null;
-        };
-        Insert: {
-          class_id?: number | null;
-          config?: Json | null;
-          created_at?: string;
-          grader_commit_sha?: string | null;
-          grader_repo?: string | null;
-          id: number;
-          latest_autograder_sha?: string | null;
-          max_submissions_count?: number | null;
-          max_submissions_period_secs?: number | null;
-          workflow_sha?: string | null;
-        };
-        Update: {
-          class_id?: number | null;
-          config?: Json | null;
-          created_at?: string;
-          grader_commit_sha?: string | null;
-          grader_repo?: string | null;
-          id?: number;
-          latest_autograder_sha?: string | null;
-          max_submissions_count?: number | null;
-          max_submissions_period_secs?: number | null;
-          workflow_sha?: string | null;
-        };
-        Relationships: [
-          {
-            foreignKeyName: "autograder_class_id_fkey";
-            columns: ["class_id"];
-            isOneToOne: false;
-            referencedRelation: "classes";
-            referencedColumns: ["id"];
-          },
-          {
-            foreignKeyName: "grader_configs_id_fkey";
-            columns: ["id"];
-            isOneToOne: true;
-            referencedRelation: "assignment_overview";
-            referencedColumns: ["id"];
-          },
-          {
-            foreignKeyName: "grader_configs_id_fkey";
-            columns: ["id"];
-            isOneToOne: true;
-            referencedRelation: "assignments";
-            referencedColumns: ["id"];
-          },
-          {
-            foreignKeyName: "grader_configs_id_fkey";
-            columns: ["id"];
-            isOneToOne: true;
-            referencedRelation: "assignments_for_student_dashboard";
-            referencedColumns: ["id"];
-          },
-          {
-            foreignKeyName: "grader_configs_id_fkey";
-            columns: ["id"];
-            isOneToOne: true;
-            referencedRelation: "assignments_with_effective_due_dates";
-            referencedColumns: ["id"];
-          },
-          {
-            foreignKeyName: "grader_configs_id_fkey";
-            columns: ["id"];
-            isOneToOne: true;
-            referencedRelation: "submissions_with_grades_for_assignment_and_regression_test";
-            referencedColumns: ["assignment_id"];
-          }
-        ];
-      };
+          class_id: number | null
+          config: Json | null
+          created_at: string
+          grader_commit_sha: string | null
+          grader_repo: string | null
+          id: number
+          latest_autograder_sha: string | null
+          max_submissions_count: number | null
+          max_submissions_period_secs: number | null
+          workflow_sha: string | null
+        }
+        Insert: {
+          class_id?: number | null
+          config?: Json | null
+          created_at?: string
+          grader_commit_sha?: string | null
+          grader_repo?: string | null
+          id: number
+          latest_autograder_sha?: string | null
+          max_submissions_count?: number | null
+          max_submissions_period_secs?: number | null
+          workflow_sha?: string | null
+        }
+        Update: {
+          class_id?: number | null
+          config?: Json | null
+          created_at?: string
+          grader_commit_sha?: string | null
+          grader_repo?: string | null
+          id?: number
+          latest_autograder_sha?: string | null
+          max_submissions_count?: number | null
+          max_submissions_period_secs?: number | null
+          workflow_sha?: string | null
+        }
+        Relationships: [
+          {
+            foreignKeyName: "autograder_class_id_fkey"
+            columns: ["class_id"]
+            isOneToOne: false
+            referencedRelation: "classes"
+            referencedColumns: ["id"]
+          },
+          {
+            foreignKeyName: "grader_configs_id_fkey"
+            columns: ["id"]
+            isOneToOne: true
+            referencedRelation: "assignment_overview"
+            referencedColumns: ["id"]
+          },
+          {
+            foreignKeyName: "grader_configs_id_fkey"
+            columns: ["id"]
+            isOneToOne: true
+            referencedRelation: "assignments"
+            referencedColumns: ["id"]
+          },
+          {
+            foreignKeyName: "grader_configs_id_fkey"
+            columns: ["id"]
+            isOneToOne: true
+            referencedRelation: "assignments_for_student_dashboard"
+            referencedColumns: ["id"]
+          },
+          {
+            foreignKeyName: "grader_configs_id_fkey"
+            columns: ["id"]
+            isOneToOne: true
+            referencedRelation: "assignments_with_effective_due_dates"
+            referencedColumns: ["id"]
+          },
+          {
+            foreignKeyName: "grader_configs_id_fkey"
+            columns: ["id"]
+            isOneToOne: true
+            referencedRelation: "submissions_with_grades_for_assignment_and_regression_test"
+            referencedColumns: ["assignment_id"]
+          },
+        ]
+      }
       autograder_commits: {
         Row: {
-          author: string | null;
-          autograder_id: number;
-          class_id: number;
-          created_at: string;
-          id: number;
-          message: string;
-          ref: string;
-          sha: string;
-        };
-        Insert: {
-          author?: string | null;
-          autograder_id: number;
-          class_id: number;
-          created_at?: string;
-          id?: number;
-          message: string;
-          ref: string;
-          sha: string;
-        };
-        Update: {
-          author?: string | null;
-          autograder_id?: number;
-          class_id?: number;
-          created_at?: string;
-          id?: number;
-          message?: string;
-          ref?: string;
-          sha?: string;
-        };
-        Relationships: [
-          {
-            foreignKeyName: "autograder_commits_assignment_id_fkey";
-            columns: ["autograder_id"];
-            isOneToOne: false;
-            referencedRelation: "assignment_overview";
-            referencedColumns: ["id"];
-          },
-          {
-            foreignKeyName: "autograder_commits_assignment_id_fkey";
-            columns: ["autograder_id"];
-            isOneToOne: false;
-            referencedRelation: "assignments";
-            referencedColumns: ["id"];
-          },
-          {
-            foreignKeyName: "autograder_commits_assignment_id_fkey";
-            columns: ["autograder_id"];
-            isOneToOne: false;
-            referencedRelation: "assignments_for_student_dashboard";
-            referencedColumns: ["id"];
-          },
-          {
-            foreignKeyName: "autograder_commits_assignment_id_fkey";
-            columns: ["autograder_id"];
-            isOneToOne: false;
-            referencedRelation: "assignments_with_effective_due_dates";
-            referencedColumns: ["id"];
-          },
-          {
-            foreignKeyName: "autograder_commits_assignment_id_fkey";
-            columns: ["autograder_id"];
-            isOneToOne: false;
-            referencedRelation: "submissions_with_grades_for_assignment_and_regression_test";
-            referencedColumns: ["assignment_id"];
-          },
-          {
-            foreignKeyName: "autograder_commits_autograder_id_fkey";
-            columns: ["autograder_id"];
-            isOneToOne: false;
-            referencedRelation: "autograder";
-            referencedColumns: ["id"];
-          },
-          {
-            foreignKeyName: "autograder_commits_class_id_fkey";
-            columns: ["class_id"];
-            isOneToOne: false;
-            referencedRelation: "classes";
-            referencedColumns: ["id"];
-          },
-          {
-            foreignKeyName: "autograder_commits_class_id_fkey1";
-            columns: ["class_id"];
-            isOneToOne: false;
-            referencedRelation: "classes";
-            referencedColumns: ["id"];
-          }
-        ];
-      };
+          author: string | null
+          autograder_id: number
+          class_id: number
+          created_at: string
+          id: number
+          message: string
+          ref: string
+          sha: string
+        }
+        Insert: {
+          author?: string | null
+          autograder_id: number
+          class_id: number
+          created_at?: string
+          id?: number
+          message: string
+          ref: string
+          sha: string
+        }
+        Update: {
+          author?: string | null
+          autograder_id?: number
+          class_id?: number
+          created_at?: string
+          id?: number
+          message?: string
+          ref?: string
+          sha?: string
+        }
+        Relationships: [
+          {
+            foreignKeyName: "autograder_commits_assignment_id_fkey"
+            columns: ["autograder_id"]
+            isOneToOne: false
+            referencedRelation: "assignment_overview"
+            referencedColumns: ["id"]
+          },
+          {
+            foreignKeyName: "autograder_commits_assignment_id_fkey"
+            columns: ["autograder_id"]
+            isOneToOne: false
+            referencedRelation: "assignments"
+            referencedColumns: ["id"]
+          },
+          {
+            foreignKeyName: "autograder_commits_assignment_id_fkey"
+            columns: ["autograder_id"]
+            isOneToOne: false
+            referencedRelation: "assignments_for_student_dashboard"
+            referencedColumns: ["id"]
+          },
+          {
+            foreignKeyName: "autograder_commits_assignment_id_fkey"
+            columns: ["autograder_id"]
+            isOneToOne: false
+            referencedRelation: "assignments_with_effective_due_dates"
+            referencedColumns: ["id"]
+          },
+          {
+            foreignKeyName: "autograder_commits_assignment_id_fkey"
+            columns: ["autograder_id"]
+            isOneToOne: false
+            referencedRelation: "submissions_with_grades_for_assignment_and_regression_test"
+            referencedColumns: ["assignment_id"]
+          },
+          {
+            foreignKeyName: "autograder_commits_autograder_id_fkey"
+            columns: ["autograder_id"]
+            isOneToOne: false
+            referencedRelation: "autograder"
+            referencedColumns: ["id"]
+          },
+          {
+            foreignKeyName: "autograder_commits_class_id_fkey"
+            columns: ["class_id"]
+            isOneToOne: false
+            referencedRelation: "classes"
+            referencedColumns: ["id"]
+          },
+          {
+            foreignKeyName: "autograder_commits_class_id_fkey1"
+            columns: ["class_id"]
+            isOneToOne: false
+            referencedRelation: "classes"
+            referencedColumns: ["id"]
+          },
+        ]
+      }
       autograder_regression_test: {
         Row: {
-          autograder_id: number;
-          created_at: string;
-          id: number;
-          repository: string;
-        };
-        Insert: {
-          autograder_id: number;
-          created_at?: string;
-          id?: number;
-          repository: string;
-        };
-        Update: {
-          autograder_id?: number;
-          created_at?: string;
-          id?: number;
-          repository?: string;
-        };
-        Relationships: [
-          {
-            foreignKeyName: "autograder_regression_test_autograder_id_fkey";
-            columns: ["autograder_id"];
-            isOneToOne: false;
-            referencedRelation: "autograder";
-            referencedColumns: ["id"];
-          }
-        ];
-      };
+          autograder_id: number
+          created_at: string
+          id: number
+          repository: string
+        }
+        Insert: {
+          autograder_id: number
+          created_at?: string
+          id?: number
+          repository: string
+        }
+        Update: {
+          autograder_id?: number
+          created_at?: string
+          id?: number
+          repository?: string
+        }
+        Relationships: [
+          {
+            foreignKeyName: "autograder_regression_test_autograder_id_fkey"
+            columns: ["autograder_id"]
+            isOneToOne: false
+            referencedRelation: "autograder"
+            referencedColumns: ["id"]
+          },
+        ]
+      }
       class_sections: {
         Row: {
-          campus: string | null;
-          canvas_course_id: number | null;
-          canvas_course_section_id: number | null;
-          class_id: number;
-          created_at: string;
-          id: number;
-          meeting_location: string | null;
-          meeting_times: string | null;
-          name: string;
-          sis_crn: number | null;
-        };
-        Insert: {
-          campus?: string | null;
-          canvas_course_id?: number | null;
-          canvas_course_section_id?: number | null;
-          class_id: number;
-          created_at?: string;
-          id?: number;
-          meeting_location?: string | null;
-          meeting_times?: string | null;
-          name: string;
-          sis_crn?: number | null;
-        };
-        Update: {
-          campus?: string | null;
-          canvas_course_id?: number | null;
-          canvas_course_section_id?: number | null;
-          class_id?: number;
-          created_at?: string;
-          id?: number;
-          meeting_location?: string | null;
-          meeting_times?: string | null;
-          name?: string;
-          sis_crn?: number | null;
-        };
-        Relationships: [
-          {
-            foreignKeyName: "class_sections_class_id_fkey";
-            columns: ["class_id"];
-            isOneToOne: false;
-            referencedRelation: "classes";
-            referencedColumns: ["id"];
-          }
-        ];
-      };
+          campus: string | null
+          canvas_course_id: number | null
+          canvas_course_section_id: number | null
+          class_id: number
+          created_at: string
+          id: number
+          meeting_location: string | null
+          meeting_times: string | null
+          name: string
+          sis_crn: number | null
+        }
+        Insert: {
+          campus?: string | null
+          canvas_course_id?: number | null
+          canvas_course_section_id?: number | null
+          class_id: number
+          created_at?: string
+          id?: number
+          meeting_location?: string | null
+          meeting_times?: string | null
+          name: string
+          sis_crn?: number | null
+        }
+        Update: {
+          campus?: string | null
+          canvas_course_id?: number | null
+          canvas_course_section_id?: number | null
+          class_id?: number
+          created_at?: string
+          id?: number
+          meeting_location?: string | null
+          meeting_times?: string | null
+          name?: string
+          sis_crn?: number | null
+        }
+        Relationships: [
+          {
+            foreignKeyName: "class_sections_class_id_fkey"
+            columns: ["class_id"]
+            isOneToOne: false
+            referencedRelation: "classes"
+            referencedColumns: ["id"]
+          },
+        ]
+      }
       classes: {
         Row: {
-          archived: boolean | null;
-          course_title: string | null;
-          created_at: string;
-          description: string | null;
-          end_date: string | null;
-          features: Json | null;
-          github_org: string | null;
-          gradebook_id: number | null;
-          id: number;
-          is_demo: boolean;
-          late_tokens_per_student: number;
-          name: string | null;
-          slug: string | null;
-          start_date: string | null;
-          term: number | null;
-          time_zone: string;
-        };
-        Insert: {
-          archived?: boolean | null;
-          course_title?: string | null;
-          created_at?: string;
-          description?: string | null;
-          end_date?: string | null;
-          features?: Json | null;
-          github_org?: string | null;
-          gradebook_id?: number | null;
-          id?: number;
-          is_demo?: boolean;
-          late_tokens_per_student?: number;
-          name?: string | null;
-          slug?: string | null;
-          start_date?: string | null;
-          term?: number | null;
-          time_zone?: string;
-        };
-        Update: {
-          archived?: boolean | null;
-          course_title?: string | null;
-          created_at?: string;
-          description?: string | null;
-          end_date?: string | null;
-          features?: Json | null;
-          github_org?: string | null;
-          gradebook_id?: number | null;
-          id?: number;
-          is_demo?: boolean;
-          late_tokens_per_student?: number;
-          name?: string | null;
-          slug?: string | null;
-          start_date?: string | null;
-          term?: number | null;
-          time_zone?: string;
-        };
-        Relationships: [
-          {
-            foreignKeyName: "classes_gradebook_id_fkey";
-            columns: ["gradebook_id"];
-            isOneToOne: false;
-            referencedRelation: "gradebooks";
-            referencedColumns: ["id"];
-          }
-        ];
-      };
+          archived: boolean | null
+          course_title: string | null
+          created_at: string
+          description: string | null
+          end_date: string | null
+          features: Json | null
+          github_org: string | null
+          gradebook_id: number | null
+          id: number
+          is_demo: boolean
+          late_tokens_per_student: number
+          name: string | null
+          slug: string | null
+          start_date: string | null
+          term: number | null
+          time_zone: string
+        }
+        Insert: {
+          archived?: boolean | null
+          course_title?: string | null
+          created_at?: string
+          description?: string | null
+          end_date?: string | null
+          features?: Json | null
+          github_org?: string | null
+          gradebook_id?: number | null
+          id?: number
+          is_demo?: boolean
+          late_tokens_per_student?: number
+          name?: string | null
+          slug?: string | null
+          start_date?: string | null
+          term?: number | null
+          time_zone?: string
+        }
+        Update: {
+          archived?: boolean | null
+          course_title?: string | null
+          created_at?: string
+          description?: string | null
+          end_date?: string | null
+          features?: Json | null
+          github_org?: string | null
+          gradebook_id?: number | null
+          id?: number
+          is_demo?: boolean
+          late_tokens_per_student?: number
+          name?: string | null
+          slug?: string | null
+          start_date?: string | null
+          term?: number | null
+          time_zone?: string
+        }
+        Relationships: [
+          {
+            foreignKeyName: "classes_gradebook_id_fkey"
+            columns: ["gradebook_id"]
+            isOneToOne: false
+            referencedRelation: "gradebooks"
+            referencedColumns: ["id"]
+          },
+        ]
+      }
       discussion_thread_likes: {
         Row: {
-          created_at: string;
-          creator: string;
-          discussion_thread: number;
-          emoji: string;
-          id: number;
-        };
-        Insert: {
-          created_at?: string;
-          creator: string;
-          discussion_thread: number;
-          emoji: string;
-          id?: number;
-        };
-        Update: {
-          created_at?: string;
-          creator?: string;
-          discussion_thread?: number;
-          emoji?: string;
-          id?: number;
-        };
-        Relationships: [
-          {
-            foreignKeyName: "discussion_thread_likes_discussion_thread_fkey";
-            columns: ["discussion_thread"];
-            isOneToOne: false;
-            referencedRelation: "discussion_threads";
-            referencedColumns: ["id"];
-          },
-          {
-            foreignKeyName: "discussion_thread_likes_user_fkey";
-            columns: ["creator"];
-            isOneToOne: false;
-            referencedRelation: "profiles";
-            referencedColumns: ["id"];
-          },
-          {
-            foreignKeyName: "discussion_thread_likes_user_fkey";
-            columns: ["creator"];
-            isOneToOne: false;
-            referencedRelation: "submissions_with_grades_for_assignment";
-            referencedColumns: ["student_private_profile_id"];
-          }
-        ];
-      };
+          created_at: string
+          creator: string
+          discussion_thread: number
+          emoji: string
+          id: number
+        }
+        Insert: {
+          created_at?: string
+          creator: string
+          discussion_thread: number
+          emoji: string
+          id?: number
+        }
+        Update: {
+          created_at?: string
+          creator?: string
+          discussion_thread?: number
+          emoji?: string
+          id?: number
+        }
+        Relationships: [
+          {
+            foreignKeyName: "discussion_thread_likes_discussion_thread_fkey"
+            columns: ["discussion_thread"]
+            isOneToOne: false
+            referencedRelation: "discussion_threads"
+            referencedColumns: ["id"]
+          },
+          {
+            foreignKeyName: "discussion_thread_likes_user_fkey"
+            columns: ["creator"]
+            isOneToOne: false
+            referencedRelation: "profiles"
+            referencedColumns: ["id"]
+          },
+          {
+            foreignKeyName: "discussion_thread_likes_user_fkey"
+            columns: ["creator"]
+            isOneToOne: false
+            referencedRelation: "submissions_with_grades_for_assignment"
+            referencedColumns: ["student_private_profile_id"]
+          },
+        ]
+      }
       discussion_thread_ordinal_counters: {
         Row: {
-          class_id: number;
-          next_ordinal: number;
-          updated_at: string;
-        };
-        Insert: {
-          class_id: number;
-          next_ordinal?: number;
-          updated_at?: string;
-        };
-        Update: {
-          class_id?: number;
-          next_ordinal?: number;
-          updated_at?: string;
-        };
-        Relationships: [
-          {
-            foreignKeyName: "discussion_thread_ordinal_counters_class_id_fkey";
-            columns: ["class_id"];
-            isOneToOne: true;
-            referencedRelation: "classes";
-            referencedColumns: ["id"];
-          }
-        ];
-      };
+          class_id: number
+          next_ordinal: number
+          updated_at: string
+        }
+        Insert: {
+          class_id: number
+          next_ordinal?: number
+          updated_at?: string
+        }
+        Update: {
+          class_id?: number
+          next_ordinal?: number
+          updated_at?: string
+        }
+        Relationships: [
+          {
+            foreignKeyName: "discussion_thread_ordinal_counters_class_id_fkey"
+            columns: ["class_id"]
+            isOneToOne: true
+            referencedRelation: "classes"
+            referencedColumns: ["id"]
+          },
+        ]
+      }
       discussion_thread_read_status: {
         Row: {
-          created_at: string;
-          discussion_thread_id: number;
-          discussion_thread_root_id: number;
-          id: number;
-          read_at: string | null;
-          user_id: string;
-        };
-        Insert: {
-          created_at?: string;
-          discussion_thread_id: number;
-          discussion_thread_root_id: number;
-          id?: number;
-          read_at?: string | null;
-          user_id?: string;
-        };
-        Update: {
-          created_at?: string;
-          discussion_thread_id?: number;
-          discussion_thread_root_id?: number;
-          id?: number;
-          read_at?: string | null;
-          user_id?: string;
-        };
-        Relationships: [
-          {
-            foreignKeyName: "discussion_thread_read_status_discussion_thread_id_fkey";
-            columns: ["discussion_thread_id"];
-            isOneToOne: false;
-            referencedRelation: "discussion_threads";
-            referencedColumns: ["id"];
-          },
-          {
-            foreignKeyName: "discussion_thread_read_status_discussion_thread_root_id_fkey";
-            columns: ["discussion_thread_root_id"];
-            isOneToOne: false;
-            referencedRelation: "discussion_threads";
-            referencedColumns: ["id"];
-          },
-          {
-            foreignKeyName: "discussion_thread_read_status_user_id_fkey";
-            columns: ["user_id"];
-            isOneToOne: false;
-            referencedRelation: "users";
-            referencedColumns: ["user_id"];
-          }
-        ];
-      };
+          created_at: string
+          discussion_thread_id: number
+          discussion_thread_root_id: number
+          id: number
+          read_at: string | null
+          user_id: string
+        }
+        Insert: {
+          created_at?: string
+          discussion_thread_id: number
+          discussion_thread_root_id: number
+          id?: number
+          read_at?: string | null
+          user_id?: string
+        }
+        Update: {
+          created_at?: string
+          discussion_thread_id?: number
+          discussion_thread_root_id?: number
+          id?: number
+          read_at?: string | null
+          user_id?: string
+        }
+        Relationships: [
+          {
+            foreignKeyName: "discussion_thread_read_status_discussion_thread_id_fkey"
+            columns: ["discussion_thread_id"]
+            isOneToOne: false
+            referencedRelation: "discussion_threads"
+            referencedColumns: ["id"]
+          },
+          {
+            foreignKeyName: "discussion_thread_read_status_discussion_thread_root_id_fkey"
+            columns: ["discussion_thread_root_id"]
+            isOneToOne: false
+            referencedRelation: "discussion_threads"
+            referencedColumns: ["id"]
+          },
+          {
+            foreignKeyName: "discussion_thread_read_status_user_id_fkey"
+            columns: ["user_id"]
+            isOneToOne: false
+            referencedRelation: "users"
+            referencedColumns: ["user_id"]
+          },
+        ]
+      }
       discussion_thread_watcher_cache: {
         Row: {
-          discussion_thread_root_id: number;
-          exists: boolean;
-          updated_at: string;
-          user_id: string;
-        };
-        Insert: {
-          discussion_thread_root_id: number;
-          exists?: boolean;
-          updated_at?: string;
-          user_id: string;
-        };
-        Update: {
-          discussion_thread_root_id?: number;
-          exists?: boolean;
-          updated_at?: string;
-          user_id?: string;
-        };
-        Relationships: [
-          {
-            foreignKeyName: "discussion_thread_watcher_cache_root_id_fkey";
-            columns: ["discussion_thread_root_id"];
-            isOneToOne: false;
-            referencedRelation: "discussion_threads";
-            referencedColumns: ["id"];
-          }
-        ];
-      };
+          discussion_thread_root_id: number
+          exists: boolean
+          updated_at: string
+          user_id: string
+        }
+        Insert: {
+          discussion_thread_root_id: number
+          exists?: boolean
+          updated_at?: string
+          user_id: string
+        }
+        Update: {
+          discussion_thread_root_id?: number
+          exists?: boolean
+          updated_at?: string
+          user_id?: string
+        }
+        Relationships: [
+          {
+            foreignKeyName: "discussion_thread_watcher_cache_root_id_fkey"
+            columns: ["discussion_thread_root_id"]
+            isOneToOne: false
+            referencedRelation: "discussion_threads"
+            referencedColumns: ["id"]
+          },
+        ]
+      }
       discussion_thread_watchers: {
         Row: {
-          class_id: number;
-          created_at: string;
-          discussion_thread_root_id: number;
-          enabled: boolean;
-          id: number;
-          user_id: string;
-        };
-        Insert: {
-          class_id: number;
-          created_at?: string;
-          discussion_thread_root_id: number;
-          enabled?: boolean;
-          id?: number;
-          user_id: string;
-        };
-        Update: {
-          class_id?: number;
-          created_at?: string;
-          discussion_thread_root_id?: number;
-          enabled?: boolean;
-          id?: number;
-          user_id?: string;
-        };
-        Relationships: [
-          {
-            foreignKeyName: "discussion_thread_watchers_class_id_fkey";
-            columns: ["class_id"];
-            isOneToOne: false;
-            referencedRelation: "classes";
-            referencedColumns: ["id"];
-          },
-          {
-            foreignKeyName: "discussion_thread_watchers_discussion_thread_root_id_fkey";
-            columns: ["discussion_thread_root_id"];
-            isOneToOne: false;
-            referencedRelation: "discussion_threads";
-            referencedColumns: ["id"];
-          },
-          {
-            foreignKeyName: "discussion_thread_watchers_user_id_fkey";
-            columns: ["user_id"];
-            isOneToOne: false;
-            referencedRelation: "users";
-            referencedColumns: ["user_id"];
-          }
-        ];
-      };
+          class_id: number
+          created_at: string
+          discussion_thread_root_id: number
+          enabled: boolean
+          id: number
+          user_id: string
+        }
+        Insert: {
+          class_id: number
+          created_at?: string
+          discussion_thread_root_id: number
+          enabled?: boolean
+          id?: number
+          user_id: string
+        }
+        Update: {
+          class_id?: number
+          created_at?: string
+          discussion_thread_root_id?: number
+          enabled?: boolean
+          id?: number
+          user_id?: string
+        }
+        Relationships: [
+          {
+            foreignKeyName: "discussion_thread_watchers_class_id_fkey"
+            columns: ["class_id"]
+            isOneToOne: false
+            referencedRelation: "classes"
+            referencedColumns: ["id"]
+          },
+          {
+            foreignKeyName: "discussion_thread_watchers_discussion_thread_root_id_fkey"
+            columns: ["discussion_thread_root_id"]
+            isOneToOne: false
+            referencedRelation: "discussion_threads"
+            referencedColumns: ["id"]
+          },
+          {
+            foreignKeyName: "discussion_thread_watchers_user_id_fkey"
+            columns: ["user_id"]
+            isOneToOne: false
+            referencedRelation: "users"
+            referencedColumns: ["user_id"]
+          },
+        ]
+      }
       discussion_threads: {
         Row: {
-          answer: number | null;
-          author: string;
-          body: string;
-          children_count: number;
-          class_id: number;
-          created_at: string;
-          draft: boolean;
-          edited_at: string | null;
-          id: number;
-          instructors_only: boolean;
-          is_question: boolean;
-          likes_count: number;
-          ordinal: number | null;
-          parent: number | null;
-          root: number | null;
-          root_class_id: number | null;
-          subject: string;
-          topic_id: number;
-        };
-        Insert: {
-          answer?: number | null;
-          author: string;
-          body: string;
-          children_count?: number;
-          class_id: number;
-          created_at?: string;
-          draft?: boolean;
-          edited_at?: string | null;
-          id?: number;
-          instructors_only?: boolean;
-          is_question?: boolean;
-          likes_count?: number;
-          ordinal?: number | null;
-          parent?: number | null;
-          root?: number | null;
-          root_class_id?: number | null;
-          subject: string;
-          topic_id: number;
-        };
-        Update: {
-          answer?: number | null;
-          author?: string;
-          body?: string;
-          children_count?: number;
-          class_id?: number;
-          created_at?: string;
-          draft?: boolean;
-          edited_at?: string | null;
-          id?: number;
-          instructors_only?: boolean;
-          is_question?: boolean;
-          likes_count?: number;
-          ordinal?: number | null;
-          parent?: number | null;
-          root?: number | null;
-          root_class_id?: number | null;
-          subject?: string;
-          topic_id?: number;
-        };
-        Relationships: [
-          {
-            foreignKeyName: "dicussion_threads_author_fkey";
-            columns: ["author"];
-            isOneToOne: false;
-            referencedRelation: "profiles";
-            referencedColumns: ["id"];
-          },
-          {
-            foreignKeyName: "dicussion_threads_author_fkey";
-            columns: ["author"];
-            isOneToOne: false;
-            referencedRelation: "submissions_with_grades_for_assignment";
-            referencedColumns: ["student_private_profile_id"];
-          },
-          {
-            foreignKeyName: "dicussion_threads_class_fkey";
-            columns: ["class_id"];
-            isOneToOne: false;
-            referencedRelation: "classes";
-            referencedColumns: ["id"];
-          },
-          {
-            foreignKeyName: "dicussion_threads_parent_fkey";
-            columns: ["parent"];
-            isOneToOne: false;
-            referencedRelation: "discussion_threads";
-            referencedColumns: ["id"];
-          },
-          {
-            foreignKeyName: "discussion_threads_answer_fkey";
-            columns: ["answer"];
-            isOneToOne: false;
-            referencedRelation: "discussion_threads";
-            referencedColumns: ["id"];
-          },
-          {
-            foreignKeyName: "discussion_threads_root_fkey";
-            columns: ["root"];
-            isOneToOne: false;
-            referencedRelation: "discussion_threads";
-            referencedColumns: ["id"];
-          },
-          {
-            foreignKeyName: "discussion_threads_topic_id_fkey";
-            columns: ["topic_id"];
-            isOneToOne: false;
-            referencedRelation: "discussion_topics";
-            referencedColumns: ["id"];
-          }
-        ];
-      };
+          answer: number | null
+          author: string
+          body: string
+          children_count: number
+          class_id: number
+          created_at: string
+          draft: boolean
+          edited_at: string | null
+          id: number
+          instructors_only: boolean
+          is_question: boolean
+          likes_count: number
+          ordinal: number | null
+          parent: number | null
+          root: number | null
+          root_class_id: number | null
+          subject: string
+          topic_id: number
+        }
+        Insert: {
+          answer?: number | null
+          author: string
+          body: string
+          children_count?: number
+          class_id: number
+          created_at?: string
+          draft?: boolean
+          edited_at?: string | null
+          id?: number
+          instructors_only?: boolean
+          is_question?: boolean
+          likes_count?: number
+          ordinal?: number | null
+          parent?: number | null
+          root?: number | null
+          root_class_id?: number | null
+          subject: string
+          topic_id: number
+        }
+        Update: {
+          answer?: number | null
+          author?: string
+          body?: string
+          children_count?: number
+          class_id?: number
+          created_at?: string
+          draft?: boolean
+          edited_at?: string | null
+          id?: number
+          instructors_only?: boolean
+          is_question?: boolean
+          likes_count?: number
+          ordinal?: number | null
+          parent?: number | null
+          root?: number | null
+          root_class_id?: number | null
+          subject?: string
+          topic_id?: number
+        }
+        Relationships: [
+          {
+            foreignKeyName: "dicussion_threads_author_fkey"
+            columns: ["author"]
+            isOneToOne: false
+            referencedRelation: "profiles"
+            referencedColumns: ["id"]
+          },
+          {
+            foreignKeyName: "dicussion_threads_author_fkey"
+            columns: ["author"]
+            isOneToOne: false
+            referencedRelation: "submissions_with_grades_for_assignment"
+            referencedColumns: ["student_private_profile_id"]
+          },
+          {
+            foreignKeyName: "dicussion_threads_class_fkey"
+            columns: ["class_id"]
+            isOneToOne: false
+            referencedRelation: "classes"
+            referencedColumns: ["id"]
+          },
+          {
+            foreignKeyName: "dicussion_threads_parent_fkey"
+            columns: ["parent"]
+            isOneToOne: false
+            referencedRelation: "discussion_threads"
+            referencedColumns: ["id"]
+          },
+          {
+            foreignKeyName: "discussion_threads_answer_fkey"
+            columns: ["answer"]
+            isOneToOne: false
+            referencedRelation: "discussion_threads"
+            referencedColumns: ["id"]
+          },
+          {
+            foreignKeyName: "discussion_threads_root_fkey"
+            columns: ["root"]
+            isOneToOne: false
+            referencedRelation: "discussion_threads"
+            referencedColumns: ["id"]
+          },
+          {
+            foreignKeyName: "discussion_threads_topic_id_fkey"
+            columns: ["topic_id"]
+            isOneToOne: false
+            referencedRelation: "discussion_topics"
+            referencedColumns: ["id"]
+          },
+        ]
+      }
       discussion_topics: {
         Row: {
-          class_id: number;
-          color: string;
-          created_at: string;
-          description: string;
-          id: number;
-          ordinal: number;
-          topic: string;
-        };
-        Insert: {
-          class_id: number;
-          color: string;
-          created_at?: string;
-          description: string;
-          id?: number;
-          ordinal?: number;
-          topic: string;
-        };
-        Update: {
-          class_id?: number;
-          color?: string;
-          created_at?: string;
-          description?: string;
-          id?: number;
-          ordinal?: number;
-          topic?: string;
-        };
-        Relationships: [
-          {
-            foreignKeyName: "discussion_topics_class_id_fkey";
-            columns: ["class_id"];
-            isOneToOne: false;
-            referencedRelation: "classes";
-            referencedColumns: ["id"];
-          }
-        ];
-      };
+          class_id: number
+          color: string
+          created_at: string
+          description: string
+          id: number
+          ordinal: number
+          topic: string
+        }
+        Insert: {
+          class_id: number
+          color: string
+          created_at?: string
+          description: string
+          id?: number
+          ordinal?: number
+          topic: string
+        }
+        Update: {
+          class_id?: number
+          color?: string
+          created_at?: string
+          description?: string
+          id?: number
+          ordinal?: number
+          topic?: string
+        }
+        Relationships: [
+          {
+            foreignKeyName: "discussion_topics_class_id_fkey"
+            columns: ["class_id"]
+            isOneToOne: false
+            referencedRelation: "classes"
+            referencedColumns: ["id"]
+          },
+        ]
+      }
       email_batches: {
         Row: {
-          body: string;
-          cc_emails: Json;
-          class_id: number;
-          created_at: string;
-          id: number;
-          reply_to: string | null;
-          subject: string;
-        };
-        Insert: {
-          body: string;
-          cc_emails: Json;
-          class_id: number;
-          created_at?: string;
-          id?: number;
-          reply_to?: string | null;
-          subject: string;
-        };
-        Update: {
-          body?: string;
-          cc_emails?: Json;
-          class_id?: number;
-          created_at?: string;
-          id?: number;
-          reply_to?: string | null;
-          subject?: string;
-        };
-        Relationships: [
-          {
-            foreignKeyName: "email_batches_class_id_fkey";
-            columns: ["class_id"];
-            isOneToOne: false;
-            referencedRelation: "classes";
-            referencedColumns: ["id"];
-          }
-        ];
-      };
+          body: string
+          cc_emails: Json
+          class_id: number
+          created_at: string
+          id: number
+          reply_to: string | null
+          subject: string
+        }
+        Insert: {
+          body: string
+          cc_emails: Json
+          class_id: number
+          created_at?: string
+          id?: number
+          reply_to?: string | null
+          subject: string
+        }
+        Update: {
+          body?: string
+          cc_emails?: Json
+          class_id?: number
+          created_at?: string
+          id?: number
+          reply_to?: string | null
+          subject?: string
+        }
+        Relationships: [
+          {
+            foreignKeyName: "email_batches_class_id_fkey"
+            columns: ["class_id"]
+            isOneToOne: false
+            referencedRelation: "classes"
+            referencedColumns: ["id"]
+          },
+        ]
+      }
       emails: {
         Row: {
-          batch_id: number;
-          body: string;
-          cc_emails: Json;
-          class_id: number;
-          created_at: string;
-          id: number;
-          reply_to: string | null;
-          subject: string;
-          user_id: string;
-        };
-        Insert: {
-          batch_id: number;
-          body: string;
-          cc_emails: Json;
-          class_id: number;
-          created_at?: string;
-          id?: number;
-          reply_to?: string | null;
-          subject: string;
-          user_id: string;
-        };
-        Update: {
-          batch_id?: number;
-          body?: string;
-          cc_emails?: Json;
-          class_id?: number;
-          created_at?: string;
-          id?: number;
-          reply_to?: string | null;
-          subject?: string;
-          user_id?: string;
-        };
-        Relationships: [
-          {
-            foreignKeyName: "emails_batch_id_fkey";
-            columns: ["batch_id"];
-            isOneToOne: false;
-            referencedRelation: "email_batches";
-            referencedColumns: ["id"];
-          },
-          {
-            foreignKeyName: "emails_class_id_fkey";
-            columns: ["class_id"];
-            isOneToOne: false;
-            referencedRelation: "classes";
-            referencedColumns: ["id"];
-          },
-          {
-            foreignKeyName: "emails_users_fkey";
-            columns: ["user_id"];
-            isOneToOne: false;
-            referencedRelation: "users";
-            referencedColumns: ["user_id"];
-          }
-        ];
-      };
+          batch_id: number
+          body: string
+          cc_emails: Json
+          class_id: number
+          created_at: string
+          id: number
+          reply_to: string | null
+          subject: string
+          user_id: string
+        }
+        Insert: {
+          batch_id: number
+          body: string
+          cc_emails: Json
+          class_id: number
+          created_at?: string
+          id?: number
+          reply_to?: string | null
+          subject: string
+          user_id: string
+        }
+        Update: {
+          batch_id?: number
+          body?: string
+          cc_emails?: Json
+          class_id?: number
+          created_at?: string
+          id?: number
+          reply_to?: string | null
+          subject?: string
+          user_id?: string
+        }
+        Relationships: [
+          {
+            foreignKeyName: "emails_batch_id_fkey"
+            columns: ["batch_id"]
+            isOneToOne: false
+            referencedRelation: "email_batches"
+            referencedColumns: ["id"]
+          },
+          {
+            foreignKeyName: "emails_class_id_fkey"
+            columns: ["class_id"]
+            isOneToOne: false
+            referencedRelation: "classes"
+            referencedColumns: ["id"]
+          },
+          {
+            foreignKeyName: "emails_users_fkey"
+            columns: ["user_id"]
+            isOneToOne: false
+            referencedRelation: "users"
+            referencedColumns: ["user_id"]
+          },
+        ]
+      }
       flashcard_decks: {
         Row: {
-          class_id: number;
-          created_at: string;
-          creator_id: string;
-          deleted_at: string | null;
-          description: string | null;
-          id: number;
-          name: string;
-          updated_at: string | null;
-        };
-        Insert: {
-          class_id: number;
-          created_at?: string;
-          creator_id: string;
-          deleted_at?: string | null;
-          description?: string | null;
-          id?: number;
-          name: string;
-          updated_at?: string | null;
-        };
-        Update: {
-          class_id?: number;
-          created_at?: string;
-          creator_id?: string;
-          deleted_at?: string | null;
-          description?: string | null;
-          id?: number;
-          name?: string;
-          updated_at?: string | null;
-        };
-        Relationships: [
-          {
-            foreignKeyName: "flashcard_decks_class_id_fkey";
-            columns: ["class_id"];
-            isOneToOne: false;
-            referencedRelation: "classes";
-            referencedColumns: ["id"];
-          },
-          {
-            foreignKeyName: "flashcard_decks_creator_id_fkey";
-            columns: ["creator_id"];
-            isOneToOne: false;
-            referencedRelation: "users";
-            referencedColumns: ["user_id"];
-          }
-        ];
-      };
+          class_id: number
+          created_at: string
+          creator_id: string
+          deleted_at: string | null
+          description: string | null
+          id: number
+          name: string
+          updated_at: string | null
+        }
+        Insert: {
+          class_id: number
+          created_at?: string
+          creator_id: string
+          deleted_at?: string | null
+          description?: string | null
+          id?: number
+          name: string
+          updated_at?: string | null
+        }
+        Update: {
+          class_id?: number
+          created_at?: string
+          creator_id?: string
+          deleted_at?: string | null
+          description?: string | null
+          id?: number
+          name?: string
+          updated_at?: string | null
+        }
+        Relationships: [
+          {
+            foreignKeyName: "flashcard_decks_class_id_fkey"
+            columns: ["class_id"]
+            isOneToOne: false
+            referencedRelation: "classes"
+            referencedColumns: ["id"]
+          },
+          {
+            foreignKeyName: "flashcard_decks_creator_id_fkey"
+            columns: ["creator_id"]
+            isOneToOne: false
+            referencedRelation: "users"
+            referencedColumns: ["user_id"]
+          },
+        ]
+      }
       flashcard_interaction_logs: {
         Row: {
-          action: Database["public"]["Enums"]["flashcard_actions"];
-          card_id: number | null;
-          class_id: number;
-          created_at: string;
-          deck_id: number;
-          duration_on_card_ms: number;
-          id: number;
-          student_id: string;
-        };
-        Insert: {
-          action: Database["public"]["Enums"]["flashcard_actions"];
-          card_id?: number | null;
-          class_id: number;
-          created_at?: string;
-          deck_id: number;
-          duration_on_card_ms: number;
-          id?: number;
-          student_id: string;
-        };
-        Update: {
-          action?: Database["public"]["Enums"]["flashcard_actions"];
-          card_id?: number | null;
-          class_id?: number;
-          created_at?: string;
-          deck_id?: number;
-          duration_on_card_ms?: number;
-          id?: number;
-          student_id?: string;
-        };
-        Relationships: [
-          {
-            foreignKeyName: "flashcard_interaction_logs_card_id_fkey";
-            columns: ["card_id"];
-            isOneToOne: false;
-            referencedRelation: "flashcards";
-            referencedColumns: ["id"];
-          },
-          {
-            foreignKeyName: "flashcard_interaction_logs_class_id_fkey";
-            columns: ["class_id"];
-            isOneToOne: false;
-            referencedRelation: "classes";
-            referencedColumns: ["id"];
-          },
-          {
-            foreignKeyName: "flashcard_interaction_logs_deck_id_fkey";
-            columns: ["deck_id"];
-            isOneToOne: false;
-            referencedRelation: "flashcard_deck_analytics";
-            referencedColumns: ["deck_id"];
-          },
-          {
-            foreignKeyName: "flashcard_interaction_logs_deck_id_fkey";
-            columns: ["deck_id"];
-            isOneToOne: false;
-            referencedRelation: "flashcard_decks";
-            referencedColumns: ["id"];
-          },
-          {
-            foreignKeyName: "flashcard_interaction_logs_student_id_fkey";
-            columns: ["student_id"];
-            isOneToOne: false;
-            referencedRelation: "users";
-            referencedColumns: ["user_id"];
-          }
-        ];
-      };
+          action: Database["public"]["Enums"]["flashcard_actions"]
+          card_id: number | null
+          class_id: number
+          created_at: string
+          deck_id: number
+          duration_on_card_ms: number
+          id: number
+          student_id: string
+        }
+        Insert: {
+          action: Database["public"]["Enums"]["flashcard_actions"]
+          card_id?: number | null
+          class_id: number
+          created_at?: string
+          deck_id: number
+          duration_on_card_ms: number
+          id?: number
+          student_id: string
+        }
+        Update: {
+          action?: Database["public"]["Enums"]["flashcard_actions"]
+          card_id?: number | null
+          class_id?: number
+          created_at?: string
+          deck_id?: number
+          duration_on_card_ms?: number
+          id?: number
+          student_id?: string
+        }
+        Relationships: [
+          {
+            foreignKeyName: "flashcard_interaction_logs_card_id_fkey"
+            columns: ["card_id"]
+            isOneToOne: false
+            referencedRelation: "flashcards"
+            referencedColumns: ["id"]
+          },
+          {
+            foreignKeyName: "flashcard_interaction_logs_class_id_fkey"
+            columns: ["class_id"]
+            isOneToOne: false
+            referencedRelation: "classes"
+            referencedColumns: ["id"]
+          },
+          {
+            foreignKeyName: "flashcard_interaction_logs_deck_id_fkey"
+            columns: ["deck_id"]
+            isOneToOne: false
+            referencedRelation: "flashcard_deck_analytics"
+            referencedColumns: ["deck_id"]
+          },
+          {
+            foreignKeyName: "flashcard_interaction_logs_deck_id_fkey"
+            columns: ["deck_id"]
+            isOneToOne: false
+            referencedRelation: "flashcard_decks"
+            referencedColumns: ["id"]
+          },
+          {
+            foreignKeyName: "flashcard_interaction_logs_student_id_fkey"
+            columns: ["student_id"]
+            isOneToOne: false
+            referencedRelation: "users"
+            referencedColumns: ["user_id"]
+          },
+        ]
+      }
       flashcards: {
         Row: {
-          answer: string;
-          class_id: number;
-          created_at: string;
-          deck_id: number;
-          deleted_at: string | null;
-          id: number;
-          order: number | null;
-          prompt: string;
-          title: string;
-          updated_at: string | null;
-        };
-        Insert: {
-          answer: string;
-          class_id: number;
-          created_at?: string;
-          deck_id: number;
-          deleted_at?: string | null;
-          id?: number;
-          order?: number | null;
-          prompt: string;
-          title: string;
-          updated_at?: string | null;
-        };
-        Update: {
-          answer?: string;
-          class_id?: number;
-          created_at?: string;
-          deck_id?: number;
-          deleted_at?: string | null;
-          id?: number;
-          order?: number | null;
-          prompt?: string;
-          title?: string;
-          updated_at?: string | null;
-        };
-        Relationships: [
-          {
-            foreignKeyName: "flashcards_class_id_fkey";
-            columns: ["class_id"];
-            isOneToOne: false;
-            referencedRelation: "classes";
-            referencedColumns: ["id"];
-          },
-          {
-            foreignKeyName: "flashcards_deck_id_fkey";
-            columns: ["deck_id"];
-            isOneToOne: false;
-            referencedRelation: "flashcard_deck_analytics";
-            referencedColumns: ["deck_id"];
-          },
-          {
-            foreignKeyName: "flashcards_deck_id_fkey";
-            columns: ["deck_id"];
-            isOneToOne: false;
-            referencedRelation: "flashcard_decks";
-            referencedColumns: ["id"];
-          }
-        ];
-      };
+          answer: string
+          class_id: number
+          created_at: string
+          deck_id: number
+          deleted_at: string | null
+          id: number
+          order: number | null
+          prompt: string
+          title: string
+          updated_at: string | null
+        }
+        Insert: {
+          answer: string
+          class_id: number
+          created_at?: string
+          deck_id: number
+          deleted_at?: string | null
+          id?: number
+          order?: number | null
+          prompt: string
+          title: string
+          updated_at?: string | null
+        }
+        Update: {
+          answer?: string
+          class_id?: number
+          created_at?: string
+          deck_id?: number
+          deleted_at?: string | null
+          id?: number
+          order?: number | null
+          prompt?: string
+          title?: string
+          updated_at?: string | null
+        }
+        Relationships: [
+          {
+            foreignKeyName: "flashcards_class_id_fkey"
+            columns: ["class_id"]
+            isOneToOne: false
+            referencedRelation: "classes"
+            referencedColumns: ["id"]
+          },
+          {
+            foreignKeyName: "flashcards_deck_id_fkey"
+            columns: ["deck_id"]
+            isOneToOne: false
+            referencedRelation: "flashcard_deck_analytics"
+            referencedColumns: ["deck_id"]
+          },
+          {
+            foreignKeyName: "flashcards_deck_id_fkey"
+            columns: ["deck_id"]
+            isOneToOne: false
+            referencedRelation: "flashcard_decks"
+            referencedColumns: ["id"]
+          },
+        ]
+      }
       gradebook_column_students: {
         Row: {
-          class_id: number;
-          created_at: string;
-          gradebook_column_id: number;
-          gradebook_id: number;
-          id: number;
-          incomplete_values: Json | null;
-          is_droppable: boolean;
-          is_excused: boolean;
-          is_missing: boolean;
-          is_private: boolean;
-          is_recalculating: boolean;
-          released: boolean;
-          score: number | null;
-          score_override: number | null;
-          score_override_note: string | null;
-          student_id: string;
-        };
-        Insert: {
-          class_id: number;
-          created_at?: string;
-          gradebook_column_id: number;
-          gradebook_id: number;
-          id?: number;
-          incomplete_values?: Json | null;
-          is_droppable?: boolean;
-          is_excused?: boolean;
-          is_missing?: boolean;
-          is_private: boolean;
-          is_recalculating?: boolean;
-          released?: boolean;
-          score?: number | null;
-          score_override?: number | null;
-          score_override_note?: string | null;
-          student_id?: string;
-        };
-        Update: {
-          class_id?: number;
-          created_at?: string;
-          gradebook_column_id?: number;
-          gradebook_id?: number;
-          id?: number;
-          incomplete_values?: Json | null;
-          is_droppable?: boolean;
-          is_excused?: boolean;
-          is_missing?: boolean;
-          is_private?: boolean;
-          is_recalculating?: boolean;
-          released?: boolean;
-          score?: number | null;
-          score_override?: number | null;
-          score_override_note?: string | null;
-          student_id?: string;
-        };
-        Relationships: [
-          {
-            foreignKeyName: "gradebook_column_students_class_id_fkey";
-            columns: ["class_id"];
-            isOneToOne: false;
-            referencedRelation: "classes";
-            referencedColumns: ["id"];
-          },
-          {
-            foreignKeyName: "gradebook_column_students_gradebook_column_id_fkey";
-            columns: ["gradebook_column_id"];
-            isOneToOne: false;
-            referencedRelation: "gradebook_columns";
-            referencedColumns: ["id"];
-          },
-          {
-            foreignKeyName: "gradebook_column_students_student_id_fkey";
-            columns: ["student_id"];
-            isOneToOne: false;
-            referencedRelation: "profiles";
-            referencedColumns: ["id"];
-          },
-          {
-            foreignKeyName: "gradebook_column_students_student_id_fkey";
-            columns: ["student_id"];
-            isOneToOne: false;
-            referencedRelation: "submissions_with_grades_for_assignment";
-            referencedColumns: ["student_private_profile_id"];
-          },
-          {
-            foreignKeyName: "gradebook_column_students_student_id_fkey1";
-            columns: ["student_id"];
-            isOneToOne: false;
-            referencedRelation: "assignments_for_student_dashboard";
-            referencedColumns: ["student_profile_id"];
-          },
-          {
-            foreignKeyName: "gradebook_column_students_student_id_fkey1";
-            columns: ["student_id"];
-            isOneToOne: false;
-            referencedRelation: "assignments_with_effective_due_dates";
-            referencedColumns: ["student_profile_id"];
-          },
-          {
-            foreignKeyName: "gradebook_column_students_student_id_fkey1";
-            columns: ["student_id"];
-            isOneToOne: false;
-            referencedRelation: "submissions_agg";
-            referencedColumns: ["profile_id"];
-          },
-          {
-            foreignKeyName: "gradebook_column_students_student_id_fkey1";
-            columns: ["student_id"];
-            isOneToOne: false;
-            referencedRelation: "user_roles";
-            referencedColumns: ["private_profile_id"];
-          }
-        ];
-      };
+          class_id: number
+          created_at: string
+          gradebook_column_id: number
+          gradebook_id: number
+          id: number
+          incomplete_values: Json | null
+          is_droppable: boolean
+          is_excused: boolean
+          is_missing: boolean
+          is_private: boolean
+          is_recalculating: boolean
+          released: boolean
+          score: number | null
+          score_override: number | null
+          score_override_note: string | null
+          student_id: string
+        }
+        Insert: {
+          class_id: number
+          created_at?: string
+          gradebook_column_id: number
+          gradebook_id: number
+          id?: number
+          incomplete_values?: Json | null
+          is_droppable?: boolean
+          is_excused?: boolean
+          is_missing?: boolean
+          is_private: boolean
+          is_recalculating?: boolean
+          released?: boolean
+          score?: number | null
+          score_override?: number | null
+          score_override_note?: string | null
+          student_id?: string
+        }
+        Update: {
+          class_id?: number
+          created_at?: string
+          gradebook_column_id?: number
+          gradebook_id?: number
+          id?: number
+          incomplete_values?: Json | null
+          is_droppable?: boolean
+          is_excused?: boolean
+          is_missing?: boolean
+          is_private?: boolean
+          is_recalculating?: boolean
+          released?: boolean
+          score?: number | null
+          score_override?: number | null
+          score_override_note?: string | null
+          student_id?: string
+        }
+        Relationships: [
+          {
+            foreignKeyName: "gradebook_column_students_class_id_fkey"
+            columns: ["class_id"]
+            isOneToOne: false
+            referencedRelation: "classes"
+            referencedColumns: ["id"]
+          },
+          {
+            foreignKeyName: "gradebook_column_students_gradebook_column_id_fkey"
+            columns: ["gradebook_column_id"]
+            isOneToOne: false
+            referencedRelation: "gradebook_columns"
+            referencedColumns: ["id"]
+          },
+          {
+            foreignKeyName: "gradebook_column_students_student_id_fkey"
+            columns: ["student_id"]
+            isOneToOne: false
+            referencedRelation: "profiles"
+            referencedColumns: ["id"]
+          },
+          {
+            foreignKeyName: "gradebook_column_students_student_id_fkey"
+            columns: ["student_id"]
+            isOneToOne: false
+            referencedRelation: "submissions_with_grades_for_assignment"
+            referencedColumns: ["student_private_profile_id"]
+          },
+          {
+            foreignKeyName: "gradebook_column_students_student_id_fkey1"
+            columns: ["student_id"]
+            isOneToOne: false
+            referencedRelation: "assignments_for_student_dashboard"
+            referencedColumns: ["student_profile_id"]
+          },
+          {
+            foreignKeyName: "gradebook_column_students_student_id_fkey1"
+            columns: ["student_id"]
+            isOneToOne: false
+            referencedRelation: "assignments_with_effective_due_dates"
+            referencedColumns: ["student_profile_id"]
+          },
+          {
+            foreignKeyName: "gradebook_column_students_student_id_fkey1"
+            columns: ["student_id"]
+            isOneToOne: false
+            referencedRelation: "submissions_agg"
+            referencedColumns: ["profile_id"]
+          },
+          {
+            foreignKeyName: "gradebook_column_students_student_id_fkey1"
+            columns: ["student_id"]
+            isOneToOne: false
+            referencedRelation: "user_roles"
+            referencedColumns: ["private_profile_id"]
+          },
+        ]
+      }
       gradebook_columns: {
         Row: {
-          class_id: number;
-          created_at: string;
-          dependencies: Json | null;
-          description: string | null;
-          external_data: Json | null;
-          gradebook_id: number;
-          id: number;
-          max_score: number | null;
-          name: string;
-          released: boolean;
-          render_expression: string | null;
-          score_expression: string | null;
-          show_calculated_ranges: boolean;
-          show_max_score: boolean;
-          slug: string;
-          sort_order: number | null;
-        };
-        Insert: {
-          class_id: number;
-          created_at?: string;
-          dependencies?: Json | null;
-          description?: string | null;
-          external_data?: Json | null;
-          gradebook_id: number;
-          id?: number;
-          max_score?: number | null;
-          name: string;
-          released?: boolean;
-          render_expression?: string | null;
-          score_expression?: string | null;
-          show_calculated_ranges?: boolean;
-          show_max_score?: boolean;
-          slug: string;
-          sort_order?: number | null;
-        };
-        Update: {
-          class_id?: number;
-          created_at?: string;
-          dependencies?: Json | null;
-          description?: string | null;
-          external_data?: Json | null;
-          gradebook_id?: number;
-          id?: number;
-          max_score?: number | null;
-          name?: string;
-          released?: boolean;
-          render_expression?: string | null;
-          score_expression?: string | null;
-          show_calculated_ranges?: boolean;
-          show_max_score?: boolean;
-          slug?: string;
-          sort_order?: number | null;
-        };
-        Relationships: [
-          {
-            foreignKeyName: "gradebook_columns_class_id_fkey";
-            columns: ["class_id"];
-            isOneToOne: false;
-            referencedRelation: "classes";
-            referencedColumns: ["id"];
-          },
-          {
-            foreignKeyName: "gradebook_columns_gradebook_id_fkey";
-            columns: ["gradebook_id"];
-            isOneToOne: false;
-            referencedRelation: "gradebooks";
-            referencedColumns: ["id"];
-          }
-        ];
-      };
+          class_id: number
+          created_at: string
+          dependencies: Json | null
+          description: string | null
+          external_data: Json | null
+          gradebook_id: number
+          id: number
+          max_score: number | null
+          name: string
+          released: boolean
+          render_expression: string | null
+          score_expression: string | null
+          show_calculated_ranges: boolean
+          show_max_score: boolean
+          slug: string
+          sort_order: number | null
+        }
+        Insert: {
+          class_id: number
+          created_at?: string
+          dependencies?: Json | null
+          description?: string | null
+          external_data?: Json | null
+          gradebook_id: number
+          id?: number
+          max_score?: number | null
+          name: string
+          released?: boolean
+          render_expression?: string | null
+          score_expression?: string | null
+          show_calculated_ranges?: boolean
+          show_max_score?: boolean
+          slug: string
+          sort_order?: number | null
+        }
+        Update: {
+          class_id?: number
+          created_at?: string
+          dependencies?: Json | null
+          description?: string | null
+          external_data?: Json | null
+          gradebook_id?: number
+          id?: number
+          max_score?: number | null
+          name?: string
+          released?: boolean
+          render_expression?: string | null
+          score_expression?: string | null
+          show_calculated_ranges?: boolean
+          show_max_score?: boolean
+          slug?: string
+          sort_order?: number | null
+        }
+        Relationships: [
+          {
+            foreignKeyName: "gradebook_columns_class_id_fkey"
+            columns: ["class_id"]
+            isOneToOne: false
+            referencedRelation: "classes"
+            referencedColumns: ["id"]
+          },
+          {
+            foreignKeyName: "gradebook_columns_gradebook_id_fkey"
+            columns: ["gradebook_id"]
+            isOneToOne: false
+            referencedRelation: "gradebooks"
+            referencedColumns: ["id"]
+          },
+        ]
+      }
       gradebooks: {
         Row: {
-          class_id: number;
-          created_at: string;
-          description: string | null;
-          expression_prefix: string | null;
-          final_grade_column: number | null;
-          id: number;
-          name: string;
-        };
-        Insert: {
-          class_id: number;
-          created_at?: string;
-          description?: string | null;
-          expression_prefix?: string | null;
-          final_grade_column?: number | null;
-          id?: number;
-          name: string;
-        };
-        Update: {
-          class_id?: number;
-          created_at?: string;
-          description?: string | null;
-          expression_prefix?: string | null;
-          final_grade_column?: number | null;
-          id?: number;
-          name?: string;
-        };
-        Relationships: [
-          {
-            foreignKeyName: "gradebooks_class_id_fkey";
-            columns: ["class_id"];
-            isOneToOne: false;
-            referencedRelation: "classes";
-            referencedColumns: ["id"];
-          },
-          {
-            foreignKeyName: "gradebooks_final_grade_column_fkey";
-            columns: ["final_grade_column"];
-            isOneToOne: false;
-            referencedRelation: "gradebook_columns";
-            referencedColumns: ["id"];
-          }
-        ];
-      };
+          class_id: number
+          created_at: string
+          description: string | null
+          expression_prefix: string | null
+          final_grade_column: number | null
+          id: number
+          name: string
+        }
+        Insert: {
+          class_id: number
+          created_at?: string
+          description?: string | null
+          expression_prefix?: string | null
+          final_grade_column?: number | null
+          id?: number
+          name: string
+        }
+        Update: {
+          class_id?: number
+          created_at?: string
+          description?: string | null
+          expression_prefix?: string | null
+          final_grade_column?: number | null
+          id?: number
+          name?: string
+        }
+        Relationships: [
+          {
+            foreignKeyName: "gradebooks_class_id_fkey"
+            columns: ["class_id"]
+            isOneToOne: false
+            referencedRelation: "classes"
+            referencedColumns: ["id"]
+          },
+          {
+            foreignKeyName: "gradebooks_final_grade_column_fkey"
+            columns: ["final_grade_column"]
+            isOneToOne: false
+            referencedRelation: "gradebook_columns"
+            referencedColumns: ["id"]
+          },
+        ]
+      }
       grader_keys: {
         Row: {
-          class_id: number;
-          created_at: string;
-          id: number;
-          key: string;
-          note: string | null;
-        };
-        Insert: {
-          class_id: number;
-          created_at?: string;
-          id?: number;
-          key?: string;
-          note?: string | null;
-        };
-        Update: {
-          class_id?: number;
-          created_at?: string;
-          id?: number;
-          key?: string;
-          note?: string | null;
-        };
-        Relationships: [
-          {
-            foreignKeyName: "grader_keys_class_id_fkey";
-            columns: ["class_id"];
-            isOneToOne: false;
-            referencedRelation: "classes";
-            referencedColumns: ["id"];
-          }
-        ];
-      };
+          class_id: number
+          created_at: string
+          id: number
+          key: string
+          note: string | null
+        }
+        Insert: {
+          class_id: number
+          created_at?: string
+          id?: number
+          key?: string
+          note?: string | null
+        }
+        Update: {
+          class_id?: number
+          created_at?: string
+          id?: number
+          key?: string
+          note?: string | null
+        }
+        Relationships: [
+          {
+            foreignKeyName: "grader_keys_class_id_fkey"
+            columns: ["class_id"]
+            isOneToOne: false
+            referencedRelation: "classes"
+            referencedColumns: ["id"]
+          },
+        ]
+      }
       grader_result_output: {
         Row: {
-          assignment_group_id: number | null;
-          class_id: number;
-          created_at: string;
-          format: string;
-          grader_result_id: number;
-          id: number;
-          output: string;
-          student_id: string | null;
-          visibility: Database["public"]["Enums"]["feedback_visibility"];
-        };
-        Insert: {
-          assignment_group_id?: number | null;
-          class_id: number;
-          created_at?: string;
-          format: string;
-          grader_result_id: number;
-          id?: number;
-          output: string;
-          student_id?: string | null;
-          visibility: Database["public"]["Enums"]["feedback_visibility"];
-        };
-        Update: {
-          assignment_group_id?: number | null;
-          class_id?: number;
-          created_at?: string;
-          format?: string;
-          grader_result_id?: number;
-          id?: number;
-          output?: string;
-          student_id?: string | null;
-          visibility?: Database["public"]["Enums"]["feedback_visibility"];
-        };
-        Relationships: [
-          {
-            foreignKeyName: "grader_result_output_assignment_group_id_fkey";
-            columns: ["assignment_group_id"];
-            isOneToOne: false;
-            referencedRelation: "assignment_groups";
-            referencedColumns: ["id"];
-          },
-          {
-            foreignKeyName: "grader_result_output_class_id_fkey";
-            columns: ["class_id"];
-            isOneToOne: false;
-            referencedRelation: "classes";
-            referencedColumns: ["id"];
-          },
-          {
-            foreignKeyName: "grader_result_output_grader_result_id_fkey";
-            columns: ["grader_result_id"];
-            isOneToOne: false;
-            referencedRelation: "assignments_for_student_dashboard";
-            referencedColumns: ["grader_result_id"];
-          },
-          {
-            foreignKeyName: "grader_result_output_grader_result_id_fkey";
-            columns: ["grader_result_id"];
-            isOneToOne: false;
-            referencedRelation: "grader_results";
-            referencedColumns: ["id"];
-          },
-          {
-            foreignKeyName: "grader_result_output_student_id_fkey";
-            columns: ["student_id"];
-            isOneToOne: false;
-            referencedRelation: "profiles";
-            referencedColumns: ["id"];
-          },
-          {
-            foreignKeyName: "grader_result_output_student_id_fkey";
-            columns: ["student_id"];
-            isOneToOne: false;
-            referencedRelation: "submissions_with_grades_for_assignment";
-            referencedColumns: ["student_private_profile_id"];
-          }
-        ];
-      };
+          assignment_group_id: number | null
+          class_id: number
+          created_at: string
+          format: string
+          grader_result_id: number
+          id: number
+          output: string
+          student_id: string | null
+          visibility: Database["public"]["Enums"]["feedback_visibility"]
+        }
+        Insert: {
+          assignment_group_id?: number | null
+          class_id: number
+          created_at?: string
+          format: string
+          grader_result_id: number
+          id?: number
+          output: string
+          student_id?: string | null
+          visibility: Database["public"]["Enums"]["feedback_visibility"]
+        }
+        Update: {
+          assignment_group_id?: number | null
+          class_id?: number
+          created_at?: string
+          format?: string
+          grader_result_id?: number
+          id?: number
+          output?: string
+          student_id?: string | null
+          visibility?: Database["public"]["Enums"]["feedback_visibility"]
+        }
+        Relationships: [
+          {
+            foreignKeyName: "grader_result_output_assignment_group_id_fkey"
+            columns: ["assignment_group_id"]
+            isOneToOne: false
+            referencedRelation: "assignment_groups"
+            referencedColumns: ["id"]
+          },
+          {
+            foreignKeyName: "grader_result_output_class_id_fkey"
+            columns: ["class_id"]
+            isOneToOne: false
+            referencedRelation: "classes"
+            referencedColumns: ["id"]
+          },
+          {
+            foreignKeyName: "grader_result_output_grader_result_id_fkey"
+            columns: ["grader_result_id"]
+            isOneToOne: false
+            referencedRelation: "assignments_for_student_dashboard"
+            referencedColumns: ["grader_result_id"]
+          },
+          {
+            foreignKeyName: "grader_result_output_grader_result_id_fkey"
+            columns: ["grader_result_id"]
+            isOneToOne: false
+            referencedRelation: "grader_results"
+            referencedColumns: ["id"]
+          },
+          {
+            foreignKeyName: "grader_result_output_student_id_fkey"
+            columns: ["student_id"]
+            isOneToOne: false
+            referencedRelation: "profiles"
+            referencedColumns: ["id"]
+          },
+          {
+            foreignKeyName: "grader_result_output_student_id_fkey"
+            columns: ["student_id"]
+            isOneToOne: false
+            referencedRelation: "submissions_with_grades_for_assignment"
+            referencedColumns: ["student_private_profile_id"]
+          },
+        ]
+      }
       grader_result_test_output: {
         Row: {
-          class_id: number;
-          created_at: string;
-          extra_data: Json | null;
-          grader_result_test_id: number;
-          id: number;
-          output: string;
-          output_format: string;
-        };
-        Insert: {
-          class_id: number;
-          created_at?: string;
-          extra_data?: Json | null;
-          grader_result_test_id: number;
-          id?: number;
-          output: string;
-          output_format: string;
-        };
-        Update: {
-          class_id?: number;
-          created_at?: string;
-          extra_data?: Json | null;
-          grader_result_test_id?: number;
-          id?: number;
-          output?: string;
-          output_format?: string;
-        };
-        Relationships: [
-          {
-            foreignKeyName: "grader_result_test_output_class_id_fkey";
-            columns: ["class_id"];
-            isOneToOne: false;
-            referencedRelation: "classes";
-            referencedColumns: ["id"];
-          },
-          {
-            foreignKeyName: "grader_result_test_output_grader_result_test_id_fkey";
-            columns: ["grader_result_test_id"];
-            isOneToOne: false;
-            referencedRelation: "grader_result_tests";
-            referencedColumns: ["id"];
-          }
-        ];
-      };
+          class_id: number
+          created_at: string
+          extra_data: Json | null
+          grader_result_test_id: number
+          id: number
+          output: string
+          output_format: string
+        }
+        Insert: {
+          class_id: number
+          created_at?: string
+          extra_data?: Json | null
+          grader_result_test_id: number
+          id?: number
+          output: string
+          output_format: string
+        }
+        Update: {
+          class_id?: number
+          created_at?: string
+          extra_data?: Json | null
+          grader_result_test_id?: number
+          id?: number
+          output?: string
+          output_format?: string
+        }
+        Relationships: [
+          {
+            foreignKeyName: "grader_result_test_output_class_id_fkey"
+            columns: ["class_id"]
+            isOneToOne: false
+            referencedRelation: "classes"
+            referencedColumns: ["id"]
+          },
+          {
+            foreignKeyName: "grader_result_test_output_grader_result_test_id_fkey"
+            columns: ["grader_result_test_id"]
+            isOneToOne: false
+            referencedRelation: "grader_result_tests"
+            referencedColumns: ["id"]
+          },
+        ]
+      }
       grader_result_tests: {
         Row: {
-          assignment_group_id: number | null;
-          class_id: number;
-          created_at: string;
-          extra_data: Json | null;
-          grader_result_id: number;
-          id: number;
-          is_released: boolean;
-          max_score: number | null;
-          name: string;
-          name_format: string;
-          output: string | null;
-          output_format: string | null;
-          part: string | null;
-          score: number | null;
-          student_id: string | null;
-          submission_id: number | null;
-        };
-        Insert: {
-          assignment_group_id?: number | null;
-          class_id: number;
-          created_at?: string;
-          extra_data?: Json | null;
-          grader_result_id: number;
-          id?: number;
-          is_released?: boolean;
-          max_score?: number | null;
-          name: string;
-          name_format?: string;
-          output?: string | null;
-          output_format?: string | null;
-          part?: string | null;
-          score?: number | null;
-          student_id?: string | null;
-          submission_id?: number | null;
-        };
-        Update: {
-          assignment_group_id?: number | null;
-          class_id?: number;
-          created_at?: string;
-          extra_data?: Json | null;
-          grader_result_id?: number;
-          id?: number;
-          is_released?: boolean;
-          max_score?: number | null;
-          name?: string;
-          name_format?: string;
-          output?: string | null;
-          output_format?: string | null;
-          part?: string | null;
-          score?: number | null;
-          student_id?: string | null;
-          submission_id?: number | null;
-        };
-        Relationships: [
-          {
-            foreignKeyName: "grader_result_tests_assignment_group_id_fkey";
-            columns: ["assignment_group_id"];
-            isOneToOne: false;
-            referencedRelation: "assignment_groups";
-            referencedColumns: ["id"];
-          },
-          {
-            foreignKeyName: "grader_result_tests_grader_result_id_fkey";
-            columns: ["grader_result_id"];
-            isOneToOne: false;
-            referencedRelation: "assignments_for_student_dashboard";
-            referencedColumns: ["grader_result_id"];
-          },
-          {
-            foreignKeyName: "grader_result_tests_grader_result_id_fkey";
-            columns: ["grader_result_id"];
-            isOneToOne: false;
-            referencedRelation: "grader_results";
-            referencedColumns: ["id"];
-          },
-          {
-            foreignKeyName: "grader_result_tests_student_id_fkey";
-            columns: ["student_id"];
-            isOneToOne: false;
-            referencedRelation: "profiles";
-            referencedColumns: ["id"];
-          },
-          {
-            foreignKeyName: "grader_result_tests_student_id_fkey";
-            columns: ["student_id"];
-            isOneToOne: false;
-            referencedRelation: "submissions_with_grades_for_assignment";
-            referencedColumns: ["student_private_profile_id"];
-          },
-          {
-            foreignKeyName: "grader_result_tests_submission_id_fkey";
-            columns: ["submission_id"];
-            isOneToOne: false;
-            referencedRelation: "assignments_for_student_dashboard";
-            referencedColumns: ["submission_id"];
-          },
-          {
-            foreignKeyName: "grader_result_tests_submission_id_fkey";
-            columns: ["submission_id"];
-            isOneToOne: false;
-            referencedRelation: "submissions";
-            referencedColumns: ["id"];
-          },
-          {
-            foreignKeyName: "grader_result_tests_submission_id_fkey";
-            columns: ["submission_id"];
-            isOneToOne: false;
-            referencedRelation: "submissions_agg";
-            referencedColumns: ["id"];
-          },
-          {
-            foreignKeyName: "grader_result_tests_submission_id_fkey";
-            columns: ["submission_id"];
-            isOneToOne: false;
-            referencedRelation: "submissions_with_grades_for_assignment";
-            referencedColumns: ["activesubmissionid"];
-          },
-          {
-            foreignKeyName: "grader_result_tests_submission_id_fkey";
-            columns: ["submission_id"];
-            isOneToOne: false;
-            referencedRelation: "submissions_with_grades_for_assignment_and_regression_test";
-            referencedColumns: ["activesubmissionid"];
-          },
-          {
-            foreignKeyName: "grader_test_results_class_id_fkey";
-            columns: ["class_id"];
-            isOneToOne: false;
-            referencedRelation: "classes";
-            referencedColumns: ["id"];
-          }
-        ];
-      };
+          assignment_group_id: number | null
+          class_id: number
+          created_at: string
+          extra_data: Json | null
+          grader_result_id: number
+          id: number
+          is_released: boolean
+          max_score: number | null
+          name: string
+          name_format: string
+          output: string | null
+          output_format: string | null
+          part: string | null
+          score: number | null
+          student_id: string | null
+          submission_id: number | null
+        }
+        Insert: {
+          assignment_group_id?: number | null
+          class_id: number
+          created_at?: string
+          extra_data?: Json | null
+          grader_result_id: number
+          id?: number
+          is_released?: boolean
+          max_score?: number | null
+          name: string
+          name_format?: string
+          output?: string | null
+          output_format?: string | null
+          part?: string | null
+          score?: number | null
+          student_id?: string | null
+          submission_id?: number | null
+        }
+        Update: {
+          assignment_group_id?: number | null
+          class_id?: number
+          created_at?: string
+          extra_data?: Json | null
+          grader_result_id?: number
+          id?: number
+          is_released?: boolean
+          max_score?: number | null
+          name?: string
+          name_format?: string
+          output?: string | null
+          output_format?: string | null
+          part?: string | null
+          score?: number | null
+          student_id?: string | null
+          submission_id?: number | null
+        }
+        Relationships: [
+          {
+            foreignKeyName: "grader_result_tests_assignment_group_id_fkey"
+            columns: ["assignment_group_id"]
+            isOneToOne: false
+            referencedRelation: "assignment_groups"
+            referencedColumns: ["id"]
+          },
+          {
+            foreignKeyName: "grader_result_tests_grader_result_id_fkey"
+            columns: ["grader_result_id"]
+            isOneToOne: false
+            referencedRelation: "assignments_for_student_dashboard"
+            referencedColumns: ["grader_result_id"]
+          },
+          {
+            foreignKeyName: "grader_result_tests_grader_result_id_fkey"
+            columns: ["grader_result_id"]
+            isOneToOne: false
+            referencedRelation: "grader_results"
+            referencedColumns: ["id"]
+          },
+          {
+            foreignKeyName: "grader_result_tests_student_id_fkey"
+            columns: ["student_id"]
+            isOneToOne: false
+            referencedRelation: "profiles"
+            referencedColumns: ["id"]
+          },
+          {
+            foreignKeyName: "grader_result_tests_student_id_fkey"
+            columns: ["student_id"]
+            isOneToOne: false
+            referencedRelation: "submissions_with_grades_for_assignment"
+            referencedColumns: ["student_private_profile_id"]
+          },
+          {
+            foreignKeyName: "grader_result_tests_submission_id_fkey"
+            columns: ["submission_id"]
+            isOneToOne: false
+            referencedRelation: "assignments_for_student_dashboard"
+            referencedColumns: ["submission_id"]
+          },
+          {
+            foreignKeyName: "grader_result_tests_submission_id_fkey"
+            columns: ["submission_id"]
+            isOneToOne: false
+            referencedRelation: "submissions"
+            referencedColumns: ["id"]
+          },
+          {
+            foreignKeyName: "grader_result_tests_submission_id_fkey"
+            columns: ["submission_id"]
+            isOneToOne: false
+            referencedRelation: "submissions_agg"
+            referencedColumns: ["id"]
+          },
+          {
+            foreignKeyName: "grader_result_tests_submission_id_fkey"
+            columns: ["submission_id"]
+            isOneToOne: false
+            referencedRelation: "submissions_with_grades_for_assignment"
+            referencedColumns: ["activesubmissionid"]
+          },
+          {
+            foreignKeyName: "grader_result_tests_submission_id_fkey"
+            columns: ["submission_id"]
+            isOneToOne: false
+            referencedRelation: "submissions_with_grades_for_assignment_and_regression_test"
+            referencedColumns: ["activesubmissionid"]
+          },
+          {
+            foreignKeyName: "grader_test_results_class_id_fkey"
+            columns: ["class_id"]
+            isOneToOne: false
+            referencedRelation: "classes"
+            referencedColumns: ["id"]
+          },
+        ]
+      }
       grader_results: {
         Row: {
-          assignment_group_id: number | null;
-          autograder_regression_test: number | null;
-          class_id: number;
-          created_at: string;
-          errors: Json | null;
-          execution_time: number | null;
-          grader_action_sha: string | null;
-          grader_sha: string | null;
-          id: number;
-          lint_output: string;
-          lint_output_format: string;
-          lint_passed: boolean;
-          max_score: number;
-          profile_id: string | null;
-          ret_code: number | null;
-          score: number;
-          submission_id: number | null;
-        };
-        Insert: {
-          assignment_group_id?: number | null;
-          autograder_regression_test?: number | null;
-          class_id: number;
-          created_at?: string;
-          errors?: Json | null;
-          execution_time?: number | null;
-          grader_action_sha?: string | null;
-          grader_sha?: string | null;
-          id?: number;
-          lint_output: string;
-          lint_output_format: string;
-          lint_passed: boolean;
-          max_score?: number;
-          profile_id?: string | null;
-          ret_code?: number | null;
-          score: number;
-          submission_id?: number | null;
-        };
-        Update: {
-          assignment_group_id?: number | null;
-          autograder_regression_test?: number | null;
-          class_id?: number;
-          created_at?: string;
-          errors?: Json | null;
-          execution_time?: number | null;
-          grader_action_sha?: string | null;
-          grader_sha?: string | null;
-          id?: number;
-          lint_output?: string;
-          lint_output_format?: string;
-          lint_passed?: boolean;
-          max_score?: number;
-          profile_id?: string | null;
-          ret_code?: number | null;
-          score?: number;
-          submission_id?: number | null;
-        };
-        Relationships: [
-          {
-            foreignKeyName: "grader_results_assignment_group_id_fkey";
-            columns: ["assignment_group_id"];
-            isOneToOne: false;
-            referencedRelation: "assignment_groups";
-            referencedColumns: ["id"];
-          },
-          {
-            foreignKeyName: "grader_results_autograder_regression_test_fkey";
-            columns: ["autograder_regression_test"];
-            isOneToOne: false;
-            referencedRelation: "autograder_regression_test";
-            referencedColumns: ["id"];
-          },
-          {
-            foreignKeyName: "grader_results_autograder_regression_test_fkey";
-            columns: ["autograder_regression_test"];
-            isOneToOne: false;
-            referencedRelation: "autograder_regression_test_by_grader";
-            referencedColumns: ["id"];
-          },
-          {
-            foreignKeyName: "grader_results_class_id_fkey";
-            columns: ["class_id"];
-            isOneToOne: false;
-            referencedRelation: "classes";
-            referencedColumns: ["id"];
-          },
-          {
-            foreignKeyName: "grader_results_submission_id_fkey";
-            columns: ["submission_id"];
-            isOneToOne: true;
-            referencedRelation: "assignments_for_student_dashboard";
-            referencedColumns: ["submission_id"];
-          },
-          {
-            foreignKeyName: "grader_results_submission_id_fkey";
-            columns: ["submission_id"];
-            isOneToOne: true;
-            referencedRelation: "submissions";
-            referencedColumns: ["id"];
-          },
-          {
-            foreignKeyName: "grader_results_submission_id_fkey";
-            columns: ["submission_id"];
-            isOneToOne: true;
-            referencedRelation: "submissions_agg";
-            referencedColumns: ["id"];
-          },
-          {
-            foreignKeyName: "grader_results_submission_id_fkey";
-            columns: ["submission_id"];
-            isOneToOne: true;
-            referencedRelation: "submissions_with_grades_for_assignment";
-            referencedColumns: ["activesubmissionid"];
-          },
-          {
-            foreignKeyName: "grader_results_submission_id_fkey";
-            columns: ["submission_id"];
-            isOneToOne: true;
-            referencedRelation: "submissions_with_grades_for_assignment_and_regression_test";
-            referencedColumns: ["activesubmissionid"];
-          },
-          {
-            foreignKeyName: "grader_results_user_id_fkey";
-            columns: ["profile_id"];
-            isOneToOne: false;
-            referencedRelation: "profiles";
-            referencedColumns: ["id"];
-          },
-          {
-            foreignKeyName: "grader_results_user_id_fkey";
-            columns: ["profile_id"];
-            isOneToOne: false;
-            referencedRelation: "submissions_with_grades_for_assignment";
-            referencedColumns: ["student_private_profile_id"];
-          }
-        ];
-      };
+          assignment_group_id: number | null
+          autograder_regression_test: number | null
+          class_id: number
+          created_at: string
+          errors: Json | null
+          execution_time: number | null
+          grader_action_sha: string | null
+          grader_sha: string | null
+          id: number
+          lint_output: string
+          lint_output_format: string
+          lint_passed: boolean
+          max_score: number
+          profile_id: string | null
+          ret_code: number | null
+          score: number
+          submission_id: number | null
+        }
+        Insert: {
+          assignment_group_id?: number | null
+          autograder_regression_test?: number | null
+          class_id: number
+          created_at?: string
+          errors?: Json | null
+          execution_time?: number | null
+          grader_action_sha?: string | null
+          grader_sha?: string | null
+          id?: number
+          lint_output: string
+          lint_output_format: string
+          lint_passed: boolean
+          max_score?: number
+          profile_id?: string | null
+          ret_code?: number | null
+          score: number
+          submission_id?: number | null
+        }
+        Update: {
+          assignment_group_id?: number | null
+          autograder_regression_test?: number | null
+          class_id?: number
+          created_at?: string
+          errors?: Json | null
+          execution_time?: number | null
+          grader_action_sha?: string | null
+          grader_sha?: string | null
+          id?: number
+          lint_output?: string
+          lint_output_format?: string
+          lint_passed?: boolean
+          max_score?: number
+          profile_id?: string | null
+          ret_code?: number | null
+          score?: number
+          submission_id?: number | null
+        }
+        Relationships: [
+          {
+            foreignKeyName: "grader_results_assignment_group_id_fkey"
+            columns: ["assignment_group_id"]
+            isOneToOne: false
+            referencedRelation: "assignment_groups"
+            referencedColumns: ["id"]
+          },
+          {
+            foreignKeyName: "grader_results_autograder_regression_test_fkey"
+            columns: ["autograder_regression_test"]
+            isOneToOne: false
+            referencedRelation: "autograder_regression_test"
+            referencedColumns: ["id"]
+          },
+          {
+            foreignKeyName: "grader_results_autograder_regression_test_fkey"
+            columns: ["autograder_regression_test"]
+            isOneToOne: false
+            referencedRelation: "autograder_regression_test_by_grader"
+            referencedColumns: ["id"]
+          },
+          {
+            foreignKeyName: "grader_results_class_id_fkey"
+            columns: ["class_id"]
+            isOneToOne: false
+            referencedRelation: "classes"
+            referencedColumns: ["id"]
+          },
+          {
+            foreignKeyName: "grader_results_submission_id_fkey"
+            columns: ["submission_id"]
+            isOneToOne: true
+            referencedRelation: "assignments_for_student_dashboard"
+            referencedColumns: ["submission_id"]
+          },
+          {
+            foreignKeyName: "grader_results_submission_id_fkey"
+            columns: ["submission_id"]
+            isOneToOne: true
+            referencedRelation: "submissions"
+            referencedColumns: ["id"]
+          },
+          {
+            foreignKeyName: "grader_results_submission_id_fkey"
+            columns: ["submission_id"]
+            isOneToOne: true
+            referencedRelation: "submissions_agg"
+            referencedColumns: ["id"]
+          },
+          {
+            foreignKeyName: "grader_results_submission_id_fkey"
+            columns: ["submission_id"]
+            isOneToOne: true
+            referencedRelation: "submissions_with_grades_for_assignment"
+            referencedColumns: ["activesubmissionid"]
+          },
+          {
+            foreignKeyName: "grader_results_submission_id_fkey"
+            columns: ["submission_id"]
+            isOneToOne: true
+            referencedRelation: "submissions_with_grades_for_assignment_and_regression_test"
+            referencedColumns: ["activesubmissionid"]
+          },
+          {
+            foreignKeyName: "grader_results_user_id_fkey"
+            columns: ["profile_id"]
+            isOneToOne: false
+            referencedRelation: "profiles"
+            referencedColumns: ["id"]
+          },
+          {
+            foreignKeyName: "grader_results_user_id_fkey"
+            columns: ["profile_id"]
+            isOneToOne: false
+            referencedRelation: "submissions_with_grades_for_assignment"
+            referencedColumns: ["student_private_profile_id"]
+          },
+        ]
+      }
       grading_conflicts: {
         Row: {
-          class_id: number;
-          created_at: string;
-          created_by_profile_id: string;
-          grader_profile_id: string;
-          id: number;
-          reason: string | null;
-          student_profile_id: string;
-        };
-        Insert: {
-          class_id: number;
-          created_at?: string;
-          created_by_profile_id: string;
-          grader_profile_id: string;
-          id?: number;
-          reason?: string | null;
-          student_profile_id: string;
-        };
-        Update: {
-          class_id?: number;
-          created_at?: string;
-          created_by_profile_id?: string;
-          grader_profile_id?: string;
-          id?: number;
-          reason?: string | null;
-          student_profile_id?: string;
-        };
-        Relationships: [
-          {
-            foreignKeyName: "grading_conflicts_class_id_fkey";
-            columns: ["class_id"];
-            isOneToOne: false;
-            referencedRelation: "classes";
-            referencedColumns: ["id"];
-          },
-          {
-            foreignKeyName: "grading_conflicts_created_by_profile_id_fkey";
-            columns: ["created_by_profile_id"];
-            isOneToOne: false;
-            referencedRelation: "profiles";
-            referencedColumns: ["id"];
-          },
-          {
-            foreignKeyName: "grading_conflicts_created_by_profile_id_fkey";
-            columns: ["created_by_profile_id"];
-            isOneToOne: false;
-            referencedRelation: "submissions_with_grades_for_assignment";
-            referencedColumns: ["student_private_profile_id"];
-          },
-          {
-            foreignKeyName: "grading_conflicts_grader_profile_id_fkey";
-            columns: ["grader_profile_id"];
-            isOneToOne: false;
-            referencedRelation: "profiles";
-            referencedColumns: ["id"];
-          },
-          {
-            foreignKeyName: "grading_conflicts_grader_profile_id_fkey";
-            columns: ["grader_profile_id"];
-            isOneToOne: false;
-            referencedRelation: "submissions_with_grades_for_assignment";
-            referencedColumns: ["student_private_profile_id"];
-          },
-          {
-            foreignKeyName: "grading_conflicts_student_profile_id_fkey";
-            columns: ["student_profile_id"];
-            isOneToOne: false;
-            referencedRelation: "profiles";
-            referencedColumns: ["id"];
-          },
-          {
-            foreignKeyName: "grading_conflicts_student_profile_id_fkey";
-            columns: ["student_profile_id"];
-            isOneToOne: false;
-            referencedRelation: "submissions_with_grades_for_assignment";
-            referencedColumns: ["student_private_profile_id"];
-          }
-        ];
-      };
+          class_id: number
+          created_at: string
+          created_by_profile_id: string
+          grader_profile_id: string
+          id: number
+          reason: string | null
+          student_profile_id: string
+        }
+        Insert: {
+          class_id: number
+          created_at?: string
+          created_by_profile_id: string
+          grader_profile_id: string
+          id?: number
+          reason?: string | null
+          student_profile_id: string
+        }
+        Update: {
+          class_id?: number
+          created_at?: string
+          created_by_profile_id?: string
+          grader_profile_id?: string
+          id?: number
+          reason?: string | null
+          student_profile_id?: string
+        }
+        Relationships: [
+          {
+            foreignKeyName: "grading_conflicts_class_id_fkey"
+            columns: ["class_id"]
+            isOneToOne: false
+            referencedRelation: "classes"
+            referencedColumns: ["id"]
+          },
+          {
+            foreignKeyName: "grading_conflicts_created_by_profile_id_fkey"
+            columns: ["created_by_profile_id"]
+            isOneToOne: false
+            referencedRelation: "profiles"
+            referencedColumns: ["id"]
+          },
+          {
+            foreignKeyName: "grading_conflicts_created_by_profile_id_fkey"
+            columns: ["created_by_profile_id"]
+            isOneToOne: false
+            referencedRelation: "submissions_with_grades_for_assignment"
+            referencedColumns: ["student_private_profile_id"]
+          },
+          {
+            foreignKeyName: "grading_conflicts_grader_profile_id_fkey"
+            columns: ["grader_profile_id"]
+            isOneToOne: false
+            referencedRelation: "profiles"
+            referencedColumns: ["id"]
+          },
+          {
+            foreignKeyName: "grading_conflicts_grader_profile_id_fkey"
+            columns: ["grader_profile_id"]
+            isOneToOne: false
+            referencedRelation: "submissions_with_grades_for_assignment"
+            referencedColumns: ["student_private_profile_id"]
+          },
+          {
+            foreignKeyName: "grading_conflicts_student_profile_id_fkey"
+            columns: ["student_profile_id"]
+            isOneToOne: false
+            referencedRelation: "profiles"
+            referencedColumns: ["id"]
+          },
+          {
+            foreignKeyName: "grading_conflicts_student_profile_id_fkey"
+            columns: ["student_profile_id"]
+            isOneToOne: false
+            referencedRelation: "submissions_with_grades_for_assignment"
+            referencedColumns: ["student_private_profile_id"]
+          },
+        ]
+      }
       help_queue_assignments: {
         Row: {
-          class_id: number;
-          ended_at: string | null;
-          help_queue_id: number;
-          id: number;
-          is_active: boolean;
-          max_concurrent_students: number;
-          started_at: string;
-          ta_profile_id: string;
-        };
-        Insert: {
-          class_id: number;
-          ended_at?: string | null;
-          help_queue_id: number;
-          id?: number;
-          is_active?: boolean;
-          max_concurrent_students?: number;
-          started_at?: string;
-          ta_profile_id: string;
-        };
-        Update: {
-          class_id?: number;
-          ended_at?: string | null;
-          help_queue_id?: number;
-          id?: number;
-          is_active?: boolean;
-          max_concurrent_students?: number;
-          started_at?: string;
-          ta_profile_id?: string;
-        };
-        Relationships: [
-          {
-            foreignKeyName: "help_queue_assignments_class_id_fkey";
-            columns: ["class_id"];
-            isOneToOne: false;
-            referencedRelation: "classes";
-            referencedColumns: ["id"];
-          },
-          {
-            foreignKeyName: "help_queue_assignments_help_queue_id_fkey";
-            columns: ["help_queue_id"];
-            isOneToOne: false;
-            referencedRelation: "help_queues";
-            referencedColumns: ["id"];
-          },
-          {
-            foreignKeyName: "help_queue_assignments_ta_profile_id_fkey";
-            columns: ["ta_profile_id"];
-            isOneToOne: false;
-            referencedRelation: "profiles";
-            referencedColumns: ["id"];
-          },
-          {
-            foreignKeyName: "help_queue_assignments_ta_profile_id_fkey";
-            columns: ["ta_profile_id"];
-            isOneToOne: false;
-            referencedRelation: "submissions_with_grades_for_assignment";
-            referencedColumns: ["student_private_profile_id"];
-          }
-        ];
-      };
+          class_id: number
+          ended_at: string | null
+          help_queue_id: number
+          id: number
+          is_active: boolean
+          max_concurrent_students: number
+          started_at: string
+          ta_profile_id: string
+        }
+        Insert: {
+          class_id: number
+          ended_at?: string | null
+          help_queue_id: number
+          id?: number
+          is_active?: boolean
+          max_concurrent_students?: number
+          started_at?: string
+          ta_profile_id: string
+        }
+        Update: {
+          class_id?: number
+          ended_at?: string | null
+          help_queue_id?: number
+          id?: number
+          is_active?: boolean
+          max_concurrent_students?: number
+          started_at?: string
+          ta_profile_id?: string
+        }
+        Relationships: [
+          {
+            foreignKeyName: "help_queue_assignments_class_id_fkey"
+            columns: ["class_id"]
+            isOneToOne: false
+            referencedRelation: "classes"
+            referencedColumns: ["id"]
+          },
+          {
+            foreignKeyName: "help_queue_assignments_help_queue_id_fkey"
+            columns: ["help_queue_id"]
+            isOneToOne: false
+            referencedRelation: "help_queues"
+            referencedColumns: ["id"]
+          },
+          {
+            foreignKeyName: "help_queue_assignments_ta_profile_id_fkey"
+            columns: ["ta_profile_id"]
+            isOneToOne: false
+            referencedRelation: "profiles"
+            referencedColumns: ["id"]
+          },
+          {
+            foreignKeyName: "help_queue_assignments_ta_profile_id_fkey"
+            columns: ["ta_profile_id"]
+            isOneToOne: false
+            referencedRelation: "submissions_with_grades_for_assignment"
+            referencedColumns: ["student_private_profile_id"]
+          },
+        ]
+      }
       help_queues: {
         Row: {
-          available: boolean;
-          class_id: number;
-          closing_at: string | null;
-          color: string | null;
-          created_at: string;
-          depth: number;
-          description: string;
-          id: number;
-          is_active: boolean;
-          max_concurrent_requests: number | null;
-          name: string;
-          queue_type: Database["public"]["Enums"]["help_queue_type"];
-        };
-        Insert: {
-          available?: boolean;
-          class_id: number;
-          closing_at?: string | null;
-          color?: string | null;
-          created_at?: string;
-          depth: number;
-          description: string;
-          id?: number;
-          is_active?: boolean;
-          max_concurrent_requests?: number | null;
-          name: string;
-          queue_type?: Database["public"]["Enums"]["help_queue_type"];
-        };
-        Update: {
-          available?: boolean;
-          class_id?: number;
-          closing_at?: string | null;
-          color?: string | null;
-          created_at?: string;
-          depth?: number;
-          description?: string;
-          id?: number;
-          is_active?: boolean;
-          max_concurrent_requests?: number | null;
-          name?: string;
-          queue_type?: Database["public"]["Enums"]["help_queue_type"];
-        };
-        Relationships: [
-          {
-            foreignKeyName: "help_queues_class_fkey";
-            columns: ["class_id"];
-            isOneToOne: false;
-            referencedRelation: "classes";
-            referencedColumns: ["id"];
-          }
-        ];
-      };
+          available: boolean
+          class_id: number
+          closing_at: string | null
+          color: string | null
+          created_at: string
+          depth: number
+          description: string
+          id: number
+          is_active: boolean
+          max_concurrent_requests: number | null
+          name: string
+          queue_type: Database["public"]["Enums"]["help_queue_type"]
+        }
+        Insert: {
+          available?: boolean
+          class_id: number
+          closing_at?: string | null
+          color?: string | null
+          created_at?: string
+          depth: number
+          description: string
+          id?: number
+          is_active?: boolean
+          max_concurrent_requests?: number | null
+          name: string
+          queue_type?: Database["public"]["Enums"]["help_queue_type"]
+        }
+        Update: {
+          available?: boolean
+          class_id?: number
+          closing_at?: string | null
+          color?: string | null
+          created_at?: string
+          depth?: number
+          description?: string
+          id?: number
+          is_active?: boolean
+          max_concurrent_requests?: number | null
+          name?: string
+          queue_type?: Database["public"]["Enums"]["help_queue_type"]
+        }
+        Relationships: [
+          {
+            foreignKeyName: "help_queues_class_fkey"
+            columns: ["class_id"]
+            isOneToOne: false
+            referencedRelation: "classes"
+            referencedColumns: ["id"]
+          },
+        ]
+      }
       help_request_feedback: {
         Row: {
-          class_id: number;
-          comment: string | null;
-          created_at: string;
-          help_request_id: number;
-          id: number;
-          student_profile_id: string;
-          thumbs_up: boolean;
-        };
-        Insert: {
-          class_id: number;
-          comment?: string | null;
-          created_at?: string;
-          help_request_id: number;
-          id?: number;
-          student_profile_id: string;
-          thumbs_up: boolean;
-        };
-        Update: {
-          class_id?: number;
-          comment?: string | null;
-          created_at?: string;
-          help_request_id?: number;
-          id?: number;
-          student_profile_id?: string;
-          thumbs_up?: boolean;
-        };
-        Relationships: [
-          {
-            foreignKeyName: "help_request_feedback_class_id_fkey";
-            columns: ["class_id"];
-            isOneToOne: false;
-            referencedRelation: "classes";
-            referencedColumns: ["id"];
-          },
-          {
-            foreignKeyName: "help_request_feedback_help_request_id_fkey";
-            columns: ["help_request_id"];
-            isOneToOne: false;
-            referencedRelation: "help_requests";
-            referencedColumns: ["id"];
-          },
-          {
-            foreignKeyName: "help_request_feedback_student_profile_id_fkey";
-            columns: ["student_profile_id"];
-            isOneToOne: false;
-            referencedRelation: "profiles";
-            referencedColumns: ["id"];
-          },
-          {
-            foreignKeyName: "help_request_feedback_student_profile_id_fkey";
-            columns: ["student_profile_id"];
-            isOneToOne: false;
-            referencedRelation: "submissions_with_grades_for_assignment";
-            referencedColumns: ["student_private_profile_id"];
-          }
-        ];
-      };
+          class_id: number
+          comment: string | null
+          created_at: string
+          help_request_id: number
+          id: number
+          student_profile_id: string
+          thumbs_up: boolean
+        }
+        Insert: {
+          class_id: number
+          comment?: string | null
+          created_at?: string
+          help_request_id: number
+          id?: number
+          student_profile_id: string
+          thumbs_up: boolean
+        }
+        Update: {
+          class_id?: number
+          comment?: string | null
+          created_at?: string
+          help_request_id?: number
+          id?: number
+          student_profile_id?: string
+          thumbs_up?: boolean
+        }
+        Relationships: [
+          {
+            foreignKeyName: "help_request_feedback_class_id_fkey"
+            columns: ["class_id"]
+            isOneToOne: false
+            referencedRelation: "classes"
+            referencedColumns: ["id"]
+          },
+          {
+            foreignKeyName: "help_request_feedback_help_request_id_fkey"
+            columns: ["help_request_id"]
+            isOneToOne: false
+            referencedRelation: "help_requests"
+            referencedColumns: ["id"]
+          },
+          {
+            foreignKeyName: "help_request_feedback_student_profile_id_fkey"
+            columns: ["student_profile_id"]
+            isOneToOne: false
+            referencedRelation: "profiles"
+            referencedColumns: ["id"]
+          },
+          {
+            foreignKeyName: "help_request_feedback_student_profile_id_fkey"
+            columns: ["student_profile_id"]
+            isOneToOne: false
+            referencedRelation: "submissions_with_grades_for_assignment"
+            referencedColumns: ["student_private_profile_id"]
+          },
+        ]
+      }
       help_request_file_references: {
         Row: {
-          assignment_id: number;
-          class_id: number;
-          created_at: string;
-          help_request_id: number;
-          id: number;
-          line_number: number | null;
-          submission_file_id: number | null;
-          submission_id: number | null;
-        };
-        Insert: {
-          assignment_id: number;
-          class_id: number;
-          created_at?: string;
-          help_request_id: number;
-          id?: number;
-          line_number?: number | null;
-          submission_file_id?: number | null;
-          submission_id?: number | null;
-        };
-        Update: {
-          assignment_id?: number;
-          class_id?: number;
-          created_at?: string;
-          help_request_id?: number;
-          id?: number;
-          line_number?: number | null;
-          submission_file_id?: number | null;
-          submission_id?: number | null;
-        };
-        Relationships: [
-          {
-            foreignKeyName: "help_request_file_references_assignment_id_fkey";
-            columns: ["assignment_id"];
-            isOneToOne: false;
-            referencedRelation: "assignment_overview";
-            referencedColumns: ["id"];
-          },
-          {
-            foreignKeyName: "help_request_file_references_assignment_id_fkey";
-            columns: ["assignment_id"];
-            isOneToOne: false;
-            referencedRelation: "assignments";
-            referencedColumns: ["id"];
-          },
-          {
-            foreignKeyName: "help_request_file_references_assignment_id_fkey";
-            columns: ["assignment_id"];
-            isOneToOne: false;
-            referencedRelation: "assignments_for_student_dashboard";
-            referencedColumns: ["id"];
-          },
-          {
-            foreignKeyName: "help_request_file_references_assignment_id_fkey";
-            columns: ["assignment_id"];
-            isOneToOne: false;
-            referencedRelation: "assignments_with_effective_due_dates";
-            referencedColumns: ["id"];
-          },
-          {
-            foreignKeyName: "help_request_file_references_assignment_id_fkey";
-            columns: ["assignment_id"];
-            isOneToOne: false;
-            referencedRelation: "submissions_with_grades_for_assignment_and_regression_test";
-            referencedColumns: ["assignment_id"];
-          },
-          {
-            foreignKeyName: "help_request_file_references_class_id_fkey";
-            columns: ["class_id"];
-            isOneToOne: false;
-            referencedRelation: "classes";
-            referencedColumns: ["id"];
-          },
-          {
-            foreignKeyName: "help_request_file_references_help_request_id_fkey";
-            columns: ["help_request_id"];
-            isOneToOne: false;
-            referencedRelation: "help_requests";
-            referencedColumns: ["id"];
-          },
-          {
-            foreignKeyName: "help_request_file_references_submission_file_id_fkey";
-            columns: ["submission_file_id"];
-            isOneToOne: false;
-            referencedRelation: "submission_files";
-            referencedColumns: ["id"];
-          },
-          {
-            foreignKeyName: "help_request_file_references_submission_id_fkey";
-            columns: ["submission_id"];
-            isOneToOne: false;
-            referencedRelation: "assignments_for_student_dashboard";
-            referencedColumns: ["submission_id"];
-          },
-          {
-            foreignKeyName: "help_request_file_references_submission_id_fkey";
-            columns: ["submission_id"];
-            isOneToOne: false;
-            referencedRelation: "submissions";
-            referencedColumns: ["id"];
-          },
-          {
-            foreignKeyName: "help_request_file_references_submission_id_fkey";
-            columns: ["submission_id"];
-            isOneToOne: false;
-            referencedRelation: "submissions_agg";
-            referencedColumns: ["id"];
-          },
-          {
-            foreignKeyName: "help_request_file_references_submission_id_fkey";
-            columns: ["submission_id"];
-            isOneToOne: false;
-            referencedRelation: "submissions_with_grades_for_assignment";
-            referencedColumns: ["activesubmissionid"];
-          },
-          {
-            foreignKeyName: "help_request_file_references_submission_id_fkey";
-            columns: ["submission_id"];
-            isOneToOne: false;
-            referencedRelation: "submissions_with_grades_for_assignment_and_regression_test";
-            referencedColumns: ["activesubmissionid"];
-          }
-        ];
-      };
+          assignment_id: number
+          class_id: number
+          created_at: string
+          help_request_id: number
+          id: number
+          line_number: number | null
+          submission_file_id: number | null
+          submission_id: number | null
+        }
+        Insert: {
+          assignment_id: number
+          class_id: number
+          created_at?: string
+          help_request_id: number
+          id?: number
+          line_number?: number | null
+          submission_file_id?: number | null
+          submission_id?: number | null
+        }
+        Update: {
+          assignment_id?: number
+          class_id?: number
+          created_at?: string
+          help_request_id?: number
+          id?: number
+          line_number?: number | null
+          submission_file_id?: number | null
+          submission_id?: number | null
+        }
+        Relationships: [
+          {
+            foreignKeyName: "help_request_file_references_assignment_id_fkey"
+            columns: ["assignment_id"]
+            isOneToOne: false
+            referencedRelation: "assignment_overview"
+            referencedColumns: ["id"]
+          },
+          {
+            foreignKeyName: "help_request_file_references_assignment_id_fkey"
+            columns: ["assignment_id"]
+            isOneToOne: false
+            referencedRelation: "assignments"
+            referencedColumns: ["id"]
+          },
+          {
+            foreignKeyName: "help_request_file_references_assignment_id_fkey"
+            columns: ["assignment_id"]
+            isOneToOne: false
+            referencedRelation: "assignments_for_student_dashboard"
+            referencedColumns: ["id"]
+          },
+          {
+            foreignKeyName: "help_request_file_references_assignment_id_fkey"
+            columns: ["assignment_id"]
+            isOneToOne: false
+            referencedRelation: "assignments_with_effective_due_dates"
+            referencedColumns: ["id"]
+          },
+          {
+            foreignKeyName: "help_request_file_references_assignment_id_fkey"
+            columns: ["assignment_id"]
+            isOneToOne: false
+            referencedRelation: "submissions_with_grades_for_assignment_and_regression_test"
+            referencedColumns: ["assignment_id"]
+          },
+          {
+            foreignKeyName: "help_request_file_references_class_id_fkey"
+            columns: ["class_id"]
+            isOneToOne: false
+            referencedRelation: "classes"
+            referencedColumns: ["id"]
+          },
+          {
+            foreignKeyName: "help_request_file_references_help_request_id_fkey"
+            columns: ["help_request_id"]
+            isOneToOne: false
+            referencedRelation: "help_requests"
+            referencedColumns: ["id"]
+          },
+          {
+            foreignKeyName: "help_request_file_references_submission_file_id_fkey"
+            columns: ["submission_file_id"]
+            isOneToOne: false
+            referencedRelation: "submission_files"
+            referencedColumns: ["id"]
+          },
+          {
+            foreignKeyName: "help_request_file_references_submission_id_fkey"
+            columns: ["submission_id"]
+            isOneToOne: false
+            referencedRelation: "assignments_for_student_dashboard"
+            referencedColumns: ["submission_id"]
+          },
+          {
+            foreignKeyName: "help_request_file_references_submission_id_fkey"
+            columns: ["submission_id"]
+            isOneToOne: false
+            referencedRelation: "submissions"
+            referencedColumns: ["id"]
+          },
+          {
+            foreignKeyName: "help_request_file_references_submission_id_fkey"
+            columns: ["submission_id"]
+            isOneToOne: false
+            referencedRelation: "submissions_agg"
+            referencedColumns: ["id"]
+          },
+          {
+            foreignKeyName: "help_request_file_references_submission_id_fkey"
+            columns: ["submission_id"]
+            isOneToOne: false
+            referencedRelation: "submissions_with_grades_for_assignment"
+            referencedColumns: ["activesubmissionid"]
+          },
+          {
+            foreignKeyName: "help_request_file_references_submission_id_fkey"
+            columns: ["submission_id"]
+            isOneToOne: false
+            referencedRelation: "submissions_with_grades_for_assignment_and_regression_test"
+            referencedColumns: ["activesubmissionid"]
+          },
+        ]
+      }
       help_request_message_read_receipts: {
         Row: {
-          class_id: number;
-          created_at: string;
-          help_request_id: number | null;
-          id: number;
-          message_id: number;
-          viewer_id: string;
-        };
-        Insert: {
-          class_id: number;
-          created_at?: string;
-          help_request_id?: number | null;
-          id?: number;
-          message_id: number;
-          viewer_id: string;
-        };
-        Update: {
-          class_id?: number;
-          created_at?: string;
-          help_request_id?: number | null;
-          id?: number;
-          message_id?: number;
-          viewer_id?: string;
-        };
-        Relationships: [
-          {
-            foreignKeyName: "help_request_message_read_receipts_class_id_fkey";
-            columns: ["class_id"];
-            isOneToOne: false;
-            referencedRelation: "classes";
-            referencedColumns: ["id"];
-          },
-          {
-            foreignKeyName: "help_request_message_read_receipts_help_request_id_fkey";
-            columns: ["help_request_id"];
-            isOneToOne: false;
-            referencedRelation: "help_requests";
-            referencedColumns: ["id"];
-          },
-          {
-            foreignKeyName: "help_request_message_read_receipts_message_id_fkey";
-            columns: ["message_id"];
-            isOneToOne: false;
-            referencedRelation: "help_request_messages";
-            referencedColumns: ["id"];
-          },
-          {
-            foreignKeyName: "help_request_message_read_receipts_viewer_id_fkey";
-            columns: ["viewer_id"];
-            isOneToOne: false;
-            referencedRelation: "profiles";
-            referencedColumns: ["id"];
-          },
-          {
-            foreignKeyName: "help_request_message_read_receipts_viewer_id_fkey";
-            columns: ["viewer_id"];
-            isOneToOne: false;
-            referencedRelation: "submissions_with_grades_for_assignment";
-            referencedColumns: ["student_private_profile_id"];
-          }
-        ];
-      };
+          class_id: number
+          created_at: string
+          help_request_id: number | null
+          id: number
+          message_id: number
+          viewer_id: string
+        }
+        Insert: {
+          class_id: number
+          created_at?: string
+          help_request_id?: number | null
+          id?: number
+          message_id: number
+          viewer_id: string
+        }
+        Update: {
+          class_id?: number
+          created_at?: string
+          help_request_id?: number | null
+          id?: number
+          message_id?: number
+          viewer_id?: string
+        }
+        Relationships: [
+          {
+            foreignKeyName: "help_request_message_read_receipts_class_id_fkey"
+            columns: ["class_id"]
+            isOneToOne: false
+            referencedRelation: "classes"
+            referencedColumns: ["id"]
+          },
+          {
+            foreignKeyName: "help_request_message_read_receipts_help_request_id_fkey"
+            columns: ["help_request_id"]
+            isOneToOne: false
+            referencedRelation: "help_requests"
+            referencedColumns: ["id"]
+          },
+          {
+            foreignKeyName: "help_request_message_read_receipts_message_id_fkey"
+            columns: ["message_id"]
+            isOneToOne: false
+            referencedRelation: "help_request_messages"
+            referencedColumns: ["id"]
+          },
+          {
+            foreignKeyName: "help_request_message_read_receipts_viewer_id_fkey"
+            columns: ["viewer_id"]
+            isOneToOne: false
+            referencedRelation: "profiles"
+            referencedColumns: ["id"]
+          },
+          {
+            foreignKeyName: "help_request_message_read_receipts_viewer_id_fkey"
+            columns: ["viewer_id"]
+            isOneToOne: false
+            referencedRelation: "submissions_with_grades_for_assignment"
+            referencedColumns: ["student_private_profile_id"]
+          },
+        ]
+      }
       help_request_messages: {
         Row: {
-          author: string;
-          class_id: number;
-          created_at: string;
-          help_request_id: number;
-          id: number;
-          instructors_only: boolean;
-          message: string;
-          reply_to_message_id: number | null;
-        };
-        Insert: {
-          author: string;
-          class_id: number;
-          created_at?: string;
-          help_request_id: number;
-          id?: number;
-          instructors_only?: boolean;
-          message: string;
-          reply_to_message_id?: number | null;
-        };
-        Update: {
-          author?: string;
-          class_id?: number;
-          created_at?: string;
-          help_request_id?: number;
-          id?: number;
-          instructors_only?: boolean;
-          message?: string;
-          reply_to_message_id?: number | null;
-        };
-        Relationships: [
-          {
-            foreignKeyName: "help_request_messages_author_fkey1";
-            columns: ["author"];
-            isOneToOne: false;
-            referencedRelation: "profiles";
-            referencedColumns: ["id"];
-          },
-          {
-            foreignKeyName: "help_request_messages_author_fkey1";
-            columns: ["author"];
-            isOneToOne: false;
-            referencedRelation: "submissions_with_grades_for_assignment";
-            referencedColumns: ["student_private_profile_id"];
-          },
-          {
-            foreignKeyName: "help_request_messages_class_id_fkey";
-            columns: ["class_id"];
-            isOneToOne: false;
-            referencedRelation: "classes";
-            referencedColumns: ["id"];
-          },
-          {
-            foreignKeyName: "help_request_messages_help_request_id_fkey";
-            columns: ["help_request_id"];
-            isOneToOne: false;
-            referencedRelation: "help_requests";
-            referencedColumns: ["id"];
-          },
-          {
-            foreignKeyName: "help_request_messages_reply_to_message_id_fkey";
-            columns: ["reply_to_message_id"];
-            isOneToOne: false;
-            referencedRelation: "help_request_messages";
-            referencedColumns: ["id"];
-          }
-        ];
-      };
+          author: string
+          class_id: number
+          created_at: string
+          help_request_id: number
+          id: number
+          instructors_only: boolean
+          message: string
+          reply_to_message_id: number | null
+        }
+        Insert: {
+          author: string
+          class_id: number
+          created_at?: string
+          help_request_id: number
+          id?: number
+          instructors_only?: boolean
+          message: string
+          reply_to_message_id?: number | null
+        }
+        Update: {
+          author?: string
+          class_id?: number
+          created_at?: string
+          help_request_id?: number
+          id?: number
+          instructors_only?: boolean
+          message?: string
+          reply_to_message_id?: number | null
+        }
+        Relationships: [
+          {
+            foreignKeyName: "help_request_messages_author_fkey1"
+            columns: ["author"]
+            isOneToOne: false
+            referencedRelation: "profiles"
+            referencedColumns: ["id"]
+          },
+          {
+            foreignKeyName: "help_request_messages_author_fkey1"
+            columns: ["author"]
+            isOneToOne: false
+            referencedRelation: "submissions_with_grades_for_assignment"
+            referencedColumns: ["student_private_profile_id"]
+          },
+          {
+            foreignKeyName: "help_request_messages_class_id_fkey"
+            columns: ["class_id"]
+            isOneToOne: false
+            referencedRelation: "classes"
+            referencedColumns: ["id"]
+          },
+          {
+            foreignKeyName: "help_request_messages_help_request_id_fkey"
+            columns: ["help_request_id"]
+            isOneToOne: false
+            referencedRelation: "help_requests"
+            referencedColumns: ["id"]
+          },
+          {
+            foreignKeyName: "help_request_messages_reply_to_message_id_fkey"
+            columns: ["reply_to_message_id"]
+            isOneToOne: false
+            referencedRelation: "help_request_messages"
+            referencedColumns: ["id"]
+          },
+        ]
+      }
       help_request_moderation: {
         Row: {
-          action_type: Database["public"]["Enums"]["moderation_action_type"];
-          class_id: number;
-          created_at: string;
-          duration_minutes: number | null;
-          expires_at: string | null;
-          help_request_id: number;
-          id: number;
-          is_permanent: boolean;
-          message_id: number | null;
-          moderator_profile_id: string;
-          reason: string | null;
-          student_profile_id: string;
-        };
-        Insert: {
-          action_type: Database["public"]["Enums"]["moderation_action_type"];
-          class_id: number;
-          created_at?: string;
-          duration_minutes?: number | null;
-          expires_at?: string | null;
-          help_request_id: number;
-          id?: number;
-          is_permanent?: boolean;
-          message_id?: number | null;
-          moderator_profile_id: string;
-          reason?: string | null;
-          student_profile_id: string;
-        };
-        Update: {
-          action_type?: Database["public"]["Enums"]["moderation_action_type"];
-          class_id?: number;
-          created_at?: string;
-          duration_minutes?: number | null;
-          expires_at?: string | null;
-          help_request_id?: number;
-          id?: number;
-          is_permanent?: boolean;
-          message_id?: number | null;
-          moderator_profile_id?: string;
-          reason?: string | null;
-          student_profile_id?: string;
-        };
-        Relationships: [
-          {
-            foreignKeyName: "help_request_moderation_class_id_fkey";
-            columns: ["class_id"];
-            isOneToOne: false;
-            referencedRelation: "classes";
-            referencedColumns: ["id"];
-          },
-          {
-            foreignKeyName: "help_request_moderation_help_request_id_fkey";
-            columns: ["help_request_id"];
-            isOneToOne: false;
-            referencedRelation: "help_requests";
-            referencedColumns: ["id"];
-          },
-          {
-            foreignKeyName: "help_request_moderation_message_id_fkey";
-            columns: ["message_id"];
-            isOneToOne: false;
-            referencedRelation: "help_request_messages";
-            referencedColumns: ["id"];
-          },
-          {
-            foreignKeyName: "help_request_moderation_moderator_profile_id_fkey";
-            columns: ["moderator_profile_id"];
-            isOneToOne: false;
-            referencedRelation: "profiles";
-            referencedColumns: ["id"];
-          },
-          {
-            foreignKeyName: "help_request_moderation_moderator_profile_id_fkey";
-            columns: ["moderator_profile_id"];
-            isOneToOne: false;
-            referencedRelation: "submissions_with_grades_for_assignment";
-            referencedColumns: ["student_private_profile_id"];
-          },
-          {
-            foreignKeyName: "help_request_moderation_student_profile_id_fkey";
-            columns: ["student_profile_id"];
-            isOneToOne: false;
-            referencedRelation: "profiles";
-            referencedColumns: ["id"];
-          },
-          {
-            foreignKeyName: "help_request_moderation_student_profile_id_fkey";
-            columns: ["student_profile_id"];
-            isOneToOne: false;
-            referencedRelation: "submissions_with_grades_for_assignment";
-            referencedColumns: ["student_private_profile_id"];
-          }
-        ];
-      };
+          action_type: Database["public"]["Enums"]["moderation_action_type"]
+          class_id: number
+          created_at: string
+          duration_minutes: number | null
+          expires_at: string | null
+          help_request_id: number
+          id: number
+          is_permanent: boolean
+          message_id: number | null
+          moderator_profile_id: string
+          reason: string | null
+          student_profile_id: string
+        }
+        Insert: {
+          action_type: Database["public"]["Enums"]["moderation_action_type"]
+          class_id: number
+          created_at?: string
+          duration_minutes?: number | null
+          expires_at?: string | null
+          help_request_id: number
+          id?: number
+          is_permanent?: boolean
+          message_id?: number | null
+          moderator_profile_id: string
+          reason?: string | null
+          student_profile_id: string
+        }
+        Update: {
+          action_type?: Database["public"]["Enums"]["moderation_action_type"]
+          class_id?: number
+          created_at?: string
+          duration_minutes?: number | null
+          expires_at?: string | null
+          help_request_id?: number
+          id?: number
+          is_permanent?: boolean
+          message_id?: number | null
+          moderator_profile_id?: string
+          reason?: string | null
+          student_profile_id?: string
+        }
+        Relationships: [
+          {
+            foreignKeyName: "help_request_moderation_class_id_fkey"
+            columns: ["class_id"]
+            isOneToOne: false
+            referencedRelation: "classes"
+            referencedColumns: ["id"]
+          },
+          {
+            foreignKeyName: "help_request_moderation_help_request_id_fkey"
+            columns: ["help_request_id"]
+            isOneToOne: false
+            referencedRelation: "help_requests"
+            referencedColumns: ["id"]
+          },
+          {
+            foreignKeyName: "help_request_moderation_message_id_fkey"
+            columns: ["message_id"]
+            isOneToOne: false
+            referencedRelation: "help_request_messages"
+            referencedColumns: ["id"]
+          },
+          {
+            foreignKeyName: "help_request_moderation_moderator_profile_id_fkey"
+            columns: ["moderator_profile_id"]
+            isOneToOne: false
+            referencedRelation: "profiles"
+            referencedColumns: ["id"]
+          },
+          {
+            foreignKeyName: "help_request_moderation_moderator_profile_id_fkey"
+            columns: ["moderator_profile_id"]
+            isOneToOne: false
+            referencedRelation: "submissions_with_grades_for_assignment"
+            referencedColumns: ["student_private_profile_id"]
+          },
+          {
+            foreignKeyName: "help_request_moderation_student_profile_id_fkey"
+            columns: ["student_profile_id"]
+            isOneToOne: false
+            referencedRelation: "profiles"
+            referencedColumns: ["id"]
+          },
+          {
+            foreignKeyName: "help_request_moderation_student_profile_id_fkey"
+            columns: ["student_profile_id"]
+            isOneToOne: false
+            referencedRelation: "submissions_with_grades_for_assignment"
+            referencedColumns: ["student_private_profile_id"]
+          },
+        ]
+      }
       help_request_students: {
         Row: {
-          class_id: number;
-          created_at: string;
-          help_request_id: number;
-          id: number;
-          profile_id: string;
-        };
-        Insert: {
-          class_id: number;
-          created_at?: string;
-          help_request_id: number;
-          id?: number;
-          profile_id: string;
-        };
-        Update: {
-          class_id?: number;
-          created_at?: string;
-          help_request_id?: number;
-          id?: number;
-          profile_id?: string;
-        };
-        Relationships: [
-          {
-            foreignKeyName: "help_request_students_class_id_fkey";
-            columns: ["class_id"];
-            isOneToOne: false;
-            referencedRelation: "classes";
-            referencedColumns: ["id"];
-          },
-          {
-            foreignKeyName: "help_request_students_help_request_id_fkey";
-            columns: ["help_request_id"];
-            isOneToOne: false;
-            referencedRelation: "help_requests";
-            referencedColumns: ["id"];
-          },
-          {
-            foreignKeyName: "help_request_students_profile_id_fkey";
-            columns: ["profile_id"];
-            isOneToOne: false;
-            referencedRelation: "profiles";
-            referencedColumns: ["id"];
-          },
-          {
-            foreignKeyName: "help_request_students_profile_id_fkey";
-            columns: ["profile_id"];
-            isOneToOne: false;
-            referencedRelation: "submissions_with_grades_for_assignment";
-            referencedColumns: ["student_private_profile_id"];
-          }
-        ];
-      };
+          class_id: number
+          created_at: string
+          help_request_id: number
+          id: number
+          profile_id: string
+        }
+        Insert: {
+          class_id: number
+          created_at?: string
+          help_request_id: number
+          id?: number
+          profile_id: string
+        }
+        Update: {
+          class_id?: number
+          created_at?: string
+          help_request_id?: number
+          id?: number
+          profile_id?: string
+        }
+        Relationships: [
+          {
+            foreignKeyName: "help_request_students_class_id_fkey"
+            columns: ["class_id"]
+            isOneToOne: false
+            referencedRelation: "classes"
+            referencedColumns: ["id"]
+          },
+          {
+            foreignKeyName: "help_request_students_help_request_id_fkey"
+            columns: ["help_request_id"]
+            isOneToOne: false
+            referencedRelation: "help_requests"
+            referencedColumns: ["id"]
+          },
+          {
+            foreignKeyName: "help_request_students_profile_id_fkey"
+            columns: ["profile_id"]
+            isOneToOne: false
+            referencedRelation: "profiles"
+            referencedColumns: ["id"]
+          },
+          {
+            foreignKeyName: "help_request_students_profile_id_fkey"
+            columns: ["profile_id"]
+            isOneToOne: false
+            referencedRelation: "submissions_with_grades_for_assignment"
+            referencedColumns: ["student_private_profile_id"]
+          },
+        ]
+      }
       help_request_templates: {
         Row: {
-          category: string;
-          class_id: number;
-          created_at: string;
-          created_by_id: string;
-          description: string | null;
-          id: number;
-          is_active: boolean;
-          name: string;
-          template_content: string;
-          usage_count: number;
-        };
-        Insert: {
-          category: string;
-          class_id: number;
-          created_at?: string;
-          created_by_id: string;
-          description?: string | null;
-          id?: number;
-          is_active?: boolean;
-          name: string;
-          template_content: string;
-          usage_count?: number;
-        };
-        Update: {
-          category?: string;
-          class_id?: number;
-          created_at?: string;
-          created_by_id?: string;
-          description?: string | null;
-          id?: number;
-          is_active?: boolean;
-          name?: string;
-          template_content?: string;
-          usage_count?: number;
-        };
-        Relationships: [
-          {
-            foreignKeyName: "help_request_templates_class_id_fkey";
-            columns: ["class_id"];
-            isOneToOne: false;
-            referencedRelation: "classes";
-            referencedColumns: ["id"];
-          },
-          {
-            foreignKeyName: "help_request_templates_created_by_id_fkey";
-            columns: ["created_by_id"];
-            isOneToOne: false;
-            referencedRelation: "users";
-            referencedColumns: ["user_id"];
-          }
-        ];
-      };
+          category: string
+          class_id: number
+          created_at: string
+          created_by_id: string
+          description: string | null
+          id: number
+          is_active: boolean
+          name: string
+          template_content: string
+          usage_count: number
+        }
+        Insert: {
+          category: string
+          class_id: number
+          created_at?: string
+          created_by_id: string
+          description?: string | null
+          id?: number
+          is_active?: boolean
+          name: string
+          template_content: string
+          usage_count?: number
+        }
+        Update: {
+          category?: string
+          class_id?: number
+          created_at?: string
+          created_by_id?: string
+          description?: string | null
+          id?: number
+          is_active?: boolean
+          name?: string
+          template_content?: string
+          usage_count?: number
+        }
+        Relationships: [
+          {
+            foreignKeyName: "help_request_templates_class_id_fkey"
+            columns: ["class_id"]
+            isOneToOne: false
+            referencedRelation: "classes"
+            referencedColumns: ["id"]
+          },
+          {
+            foreignKeyName: "help_request_templates_created_by_id_fkey"
+            columns: ["created_by_id"]
+            isOneToOne: false
+            referencedRelation: "users"
+            referencedColumns: ["user_id"]
+          },
+        ]
+      }
       help_request_watchers: {
         Row: {
-          class_id: number;
-          created_at: string;
-          enabled: boolean;
-          help_request_id: number;
-          id: number;
-          user_id: string;
-        };
-        Insert: {
-          class_id: number;
-          created_at?: string;
-          enabled: boolean;
-          help_request_id: number;
-          id?: number;
-          user_id: string;
-        };
-        Update: {
-          class_id?: number;
-          created_at?: string;
-          enabled?: boolean;
-          help_request_id?: number;
-          id?: number;
-          user_id?: string;
-        };
-        Relationships: [
-          {
-            foreignKeyName: "help_request_watchers_class_id_fkey";
-            columns: ["class_id"];
-            isOneToOne: false;
-            referencedRelation: "classes";
-            referencedColumns: ["id"];
-          },
-          {
-            foreignKeyName: "help_request_watchers_help_request_id_fkey";
-            columns: ["help_request_id"];
-            isOneToOne: false;
-            referencedRelation: "help_requests";
-            referencedColumns: ["id"];
-          },
-          {
-            foreignKeyName: "help_request_watchers_user_id_fkey";
-            columns: ["user_id"];
-            isOneToOne: false;
-            referencedRelation: "users";
-            referencedColumns: ["user_id"];
-          }
-        ];
-      };
+          class_id: number
+          created_at: string
+          enabled: boolean
+          help_request_id: number
+          id: number
+          user_id: string
+        }
+        Insert: {
+          class_id: number
+          created_at?: string
+          enabled: boolean
+          help_request_id: number
+          id?: number
+          user_id: string
+        }
+        Update: {
+          class_id?: number
+          created_at?: string
+          enabled?: boolean
+          help_request_id?: number
+          id?: number
+          user_id?: string
+        }
+        Relationships: [
+          {
+            foreignKeyName: "help_request_watchers_class_id_fkey"
+            columns: ["class_id"]
+            isOneToOne: false
+            referencedRelation: "classes"
+            referencedColumns: ["id"]
+          },
+          {
+            foreignKeyName: "help_request_watchers_help_request_id_fkey"
+            columns: ["help_request_id"]
+            isOneToOne: false
+            referencedRelation: "help_requests"
+            referencedColumns: ["id"]
+          },
+          {
+            foreignKeyName: "help_request_watchers_user_id_fkey"
+            columns: ["user_id"]
+            isOneToOne: false
+            referencedRelation: "users"
+            referencedColumns: ["user_id"]
+          },
+        ]
+      }
       help_requests: {
         Row: {
-          assignee: string | null;
-          class_id: number;
-          created_at: string;
-          created_by: string | null;
-          followup_to: number | null;
-          help_queue: number;
-          id: number;
-          is_private: boolean;
-          is_video_live: boolean;
-          location_type: Database["public"]["Enums"]["location_type"];
-          referenced_submission_id: number | null;
-          request: string;
-          resolved_at: string | null;
-          resolved_by: string | null;
-          status: Database["public"]["Enums"]["help_request_status"];
-          template_id: number | null;
-        };
-        Insert: {
-          assignee?: string | null;
-          class_id: number;
-          created_at?: string;
-          created_by?: string | null;
-          followup_to?: number | null;
-          help_queue: number;
-          id?: number;
-          is_private?: boolean;
-          is_video_live?: boolean;
-          location_type?: Database["public"]["Enums"]["location_type"];
-          referenced_submission_id?: number | null;
-          request: string;
-          resolved_at?: string | null;
-          resolved_by?: string | null;
-          status?: Database["public"]["Enums"]["help_request_status"];
-          template_id?: number | null;
-        };
-        Update: {
-          assignee?: string | null;
-          class_id?: number;
-          created_at?: string;
-          created_by?: string | null;
-          followup_to?: number | null;
-          help_queue?: number;
-          id?: number;
-          is_private?: boolean;
-          is_video_live?: boolean;
-          location_type?: Database["public"]["Enums"]["location_type"];
-          referenced_submission_id?: number | null;
-          request?: string;
-          resolved_at?: string | null;
-          resolved_by?: string | null;
-          status?: Database["public"]["Enums"]["help_request_status"];
-          template_id?: number | null;
-        };
-        Relationships: [
-          {
-            foreignKeyName: "help_requests_assignee_fkey";
-            columns: ["assignee"];
-            isOneToOne: false;
-            referencedRelation: "profiles";
-            referencedColumns: ["id"];
-          },
-          {
-            foreignKeyName: "help_requests_assignee_fkey";
-            columns: ["assignee"];
-            isOneToOne: false;
-            referencedRelation: "submissions_with_grades_for_assignment";
-            referencedColumns: ["student_private_profile_id"];
-          },
-          {
-            foreignKeyName: "help_requests_class_id_fkey";
-            columns: ["class_id"];
-            isOneToOne: false;
-            referencedRelation: "classes";
-            referencedColumns: ["id"];
-          },
-          {
-            foreignKeyName: "help_requests_created_by_fkey";
-            columns: ["created_by"];
-            isOneToOne: false;
-            referencedRelation: "profiles";
-            referencedColumns: ["id"];
-          },
-          {
-            foreignKeyName: "help_requests_created_by_fkey";
-            columns: ["created_by"];
-            isOneToOne: false;
-            referencedRelation: "submissions_with_grades_for_assignment";
-            referencedColumns: ["student_private_profile_id"];
-          },
-          {
-            foreignKeyName: "help_requests_help_queue_fkey";
-            columns: ["help_queue"];
-            isOneToOne: false;
-            referencedRelation: "help_queues";
-            referencedColumns: ["id"];
-          },
-          {
-            foreignKeyName: "help_requests_referenced_submission_id_fkey";
-            columns: ["referenced_submission_id"];
-            isOneToOne: false;
-            referencedRelation: "assignments_for_student_dashboard";
-            referencedColumns: ["submission_id"];
-          },
-          {
-            foreignKeyName: "help_requests_referenced_submission_id_fkey";
-            columns: ["referenced_submission_id"];
-            isOneToOne: false;
-            referencedRelation: "submissions";
-            referencedColumns: ["id"];
-          },
-          {
-            foreignKeyName: "help_requests_referenced_submission_id_fkey";
-            columns: ["referenced_submission_id"];
-            isOneToOne: false;
-            referencedRelation: "submissions_agg";
-            referencedColumns: ["id"];
-          },
-          {
-            foreignKeyName: "help_requests_referenced_submission_id_fkey";
-            columns: ["referenced_submission_id"];
-            isOneToOne: false;
-            referencedRelation: "submissions_with_grades_for_assignment";
-            referencedColumns: ["activesubmissionid"];
-          },
-          {
-            foreignKeyName: "help_requests_referenced_submission_id_fkey";
-            columns: ["referenced_submission_id"];
-            isOneToOne: false;
-            referencedRelation: "submissions_with_grades_for_assignment_and_regression_test";
-            referencedColumns: ["activesubmissionid"];
-          },
-          {
-            foreignKeyName: "help_requests_resolved_by_fkey";
-            columns: ["resolved_by"];
-            isOneToOne: false;
-            referencedRelation: "profiles";
-            referencedColumns: ["id"];
-          },
-          {
-            foreignKeyName: "help_requests_resolved_by_fkey";
-            columns: ["resolved_by"];
-            isOneToOne: false;
-            referencedRelation: "submissions_with_grades_for_assignment";
-            referencedColumns: ["student_private_profile_id"];
-          },
-          {
-            foreignKeyName: "help_requests_template_id_fkey";
-            columns: ["template_id"];
-            isOneToOne: false;
-            referencedRelation: "help_request_templates";
-            referencedColumns: ["id"];
-          }
-        ];
-      };
+          assignee: string | null
+          class_id: number
+          created_at: string
+          created_by: string | null
+          followup_to: number | null
+          help_queue: number
+          id: number
+          is_private: boolean
+          is_video_live: boolean
+          location_type: Database["public"]["Enums"]["location_type"]
+          referenced_submission_id: number | null
+          request: string
+          resolved_at: string | null
+          resolved_by: string | null
+          status: Database["public"]["Enums"]["help_request_status"]
+          template_id: number | null
+        }
+        Insert: {
+          assignee?: string | null
+          class_id: number
+          created_at?: string
+          created_by?: string | null
+          followup_to?: number | null
+          help_queue: number
+          id?: number
+          is_private?: boolean
+          is_video_live?: boolean
+          location_type?: Database["public"]["Enums"]["location_type"]
+          referenced_submission_id?: number | null
+          request: string
+          resolved_at?: string | null
+          resolved_by?: string | null
+          status?: Database["public"]["Enums"]["help_request_status"]
+          template_id?: number | null
+        }
+        Update: {
+          assignee?: string | null
+          class_id?: number
+          created_at?: string
+          created_by?: string | null
+          followup_to?: number | null
+          help_queue?: number
+          id?: number
+          is_private?: boolean
+          is_video_live?: boolean
+          location_type?: Database["public"]["Enums"]["location_type"]
+          referenced_submission_id?: number | null
+          request?: string
+          resolved_at?: string | null
+          resolved_by?: string | null
+          status?: Database["public"]["Enums"]["help_request_status"]
+          template_id?: number | null
+        }
+        Relationships: [
+          {
+            foreignKeyName: "help_requests_assignee_fkey"
+            columns: ["assignee"]
+            isOneToOne: false
+            referencedRelation: "profiles"
+            referencedColumns: ["id"]
+          },
+          {
+            foreignKeyName: "help_requests_assignee_fkey"
+            columns: ["assignee"]
+            isOneToOne: false
+            referencedRelation: "submissions_with_grades_for_assignment"
+            referencedColumns: ["student_private_profile_id"]
+          },
+          {
+            foreignKeyName: "help_requests_class_id_fkey"
+            columns: ["class_id"]
+            isOneToOne: false
+            referencedRelation: "classes"
+            referencedColumns: ["id"]
+          },
+          {
+            foreignKeyName: "help_requests_created_by_fkey"
+            columns: ["created_by"]
+            isOneToOne: false
+            referencedRelation: "profiles"
+            referencedColumns: ["id"]
+          },
+          {
+            foreignKeyName: "help_requests_created_by_fkey"
+            columns: ["created_by"]
+            isOneToOne: false
+            referencedRelation: "submissions_with_grades_for_assignment"
+            referencedColumns: ["student_private_profile_id"]
+          },
+          {
+            foreignKeyName: "help_requests_help_queue_fkey"
+            columns: ["help_queue"]
+            isOneToOne: false
+            referencedRelation: "help_queues"
+            referencedColumns: ["id"]
+          },
+          {
+            foreignKeyName: "help_requests_referenced_submission_id_fkey"
+            columns: ["referenced_submission_id"]
+            isOneToOne: false
+            referencedRelation: "assignments_for_student_dashboard"
+            referencedColumns: ["submission_id"]
+          },
+          {
+            foreignKeyName: "help_requests_referenced_submission_id_fkey"
+            columns: ["referenced_submission_id"]
+            isOneToOne: false
+            referencedRelation: "submissions"
+            referencedColumns: ["id"]
+          },
+          {
+            foreignKeyName: "help_requests_referenced_submission_id_fkey"
+            columns: ["referenced_submission_id"]
+            isOneToOne: false
+            referencedRelation: "submissions_agg"
+            referencedColumns: ["id"]
+          },
+          {
+            foreignKeyName: "help_requests_referenced_submission_id_fkey"
+            columns: ["referenced_submission_id"]
+            isOneToOne: false
+            referencedRelation: "submissions_with_grades_for_assignment"
+            referencedColumns: ["activesubmissionid"]
+          },
+          {
+            foreignKeyName: "help_requests_referenced_submission_id_fkey"
+            columns: ["referenced_submission_id"]
+            isOneToOne: false
+            referencedRelation: "submissions_with_grades_for_assignment_and_regression_test"
+            referencedColumns: ["activesubmissionid"]
+          },
+          {
+            foreignKeyName: "help_requests_resolved_by_fkey"
+            columns: ["resolved_by"]
+            isOneToOne: false
+            referencedRelation: "profiles"
+            referencedColumns: ["id"]
+          },
+          {
+            foreignKeyName: "help_requests_resolved_by_fkey"
+            columns: ["resolved_by"]
+            isOneToOne: false
+            referencedRelation: "submissions_with_grades_for_assignment"
+            referencedColumns: ["student_private_profile_id"]
+          },
+          {
+            foreignKeyName: "help_requests_template_id_fkey"
+            columns: ["template_id"]
+            isOneToOne: false
+            referencedRelation: "help_request_templates"
+            referencedColumns: ["id"]
+          },
+        ]
+      }
       invitations: {
         Row: {
-          accepted_at: string | null;
-          class_id: number;
-          class_section_id: number | null;
-          created_at: string;
-          email: string | null;
-          expires_at: string | null;
-          id: number;
-          invited_by: string | null;
-          lab_section_id: number | null;
-          name: string | null;
-          private_profile_id: string;
-          public_profile_id: string;
-          role: Database["public"]["Enums"]["app_role"];
-          sis_user_id: number;
-          status: string;
-          updated_at: string;
-          updated_by: string | null;
-        };
-        Insert: {
-          accepted_at?: string | null;
-          class_id: number;
-          class_section_id?: number | null;
-          created_at?: string;
-          email?: string | null;
-          expires_at?: string | null;
-          id?: number;
-          invited_by?: string | null;
-          lab_section_id?: number | null;
-          name?: string | null;
-          private_profile_id: string;
-          public_profile_id: string;
-          role: Database["public"]["Enums"]["app_role"];
-          sis_user_id: number;
-          status?: string;
-          updated_at?: string;
-          updated_by?: string | null;
-        };
-        Update: {
-          accepted_at?: string | null;
-          class_id?: number;
-          class_section_id?: number | null;
-          created_at?: string;
-          email?: string | null;
-          expires_at?: string | null;
-          id?: number;
-          invited_by?: string | null;
-          lab_section_id?: number | null;
-          name?: string | null;
-          private_profile_id?: string;
-          public_profile_id?: string;
-          role?: Database["public"]["Enums"]["app_role"];
-          sis_user_id?: number;
-          status?: string;
-          updated_at?: string;
-          updated_by?: string | null;
-        };
-        Relationships: [
-          {
-            foreignKeyName: "fk_invitations_class_id";
-            columns: ["class_id"];
-            isOneToOne: false;
-            referencedRelation: "classes";
-            referencedColumns: ["id"];
-          },
-          {
-            foreignKeyName: "fk_invitations_class_section_id";
-            columns: ["class_section_id"];
-            isOneToOne: false;
-            referencedRelation: "class_sections";
-            referencedColumns: ["id"];
-          },
-          {
-            foreignKeyName: "fk_invitations_invited_by";
-            columns: ["invited_by"];
-            isOneToOne: false;
-            referencedRelation: "users";
-            referencedColumns: ["user_id"];
-          },
-          {
-            foreignKeyName: "fk_invitations_lab_section_id";
-            columns: ["lab_section_id"];
-            isOneToOne: false;
-            referencedRelation: "lab_sections";
-            referencedColumns: ["id"];
-          },
-          {
-            foreignKeyName: "fk_invitations_private_profile_id";
-            columns: ["private_profile_id"];
-            isOneToOne: false;
-            referencedRelation: "profiles";
-            referencedColumns: ["id"];
-          },
-          {
-            foreignKeyName: "fk_invitations_private_profile_id";
-            columns: ["private_profile_id"];
-            isOneToOne: false;
-            referencedRelation: "submissions_with_grades_for_assignment";
-            referencedColumns: ["student_private_profile_id"];
-          },
-          {
-            foreignKeyName: "fk_invitations_public_profile_id";
-            columns: ["public_profile_id"];
-            isOneToOne: false;
-            referencedRelation: "profiles";
-            referencedColumns: ["id"];
-          },
-          {
-            foreignKeyName: "fk_invitations_public_profile_id";
-            columns: ["public_profile_id"];
-            isOneToOne: false;
-            referencedRelation: "submissions_with_grades_for_assignment";
-            referencedColumns: ["student_private_profile_id"];
-          }
-        ];
-      };
+          accepted_at: string | null
+          class_id: number
+          class_section_id: number | null
+          created_at: string
+          email: string | null
+          expires_at: string | null
+          id: number
+          invited_by: string | null
+          lab_section_id: number | null
+          name: string | null
+          private_profile_id: string
+          public_profile_id: string
+          role: Database["public"]["Enums"]["app_role"]
+          sis_user_id: number
+          status: string
+          updated_at: string
+          updated_by: string | null
+        }
+        Insert: {
+          accepted_at?: string | null
+          class_id: number
+          class_section_id?: number | null
+          created_at?: string
+          email?: string | null
+          expires_at?: string | null
+          id?: number
+          invited_by?: string | null
+          lab_section_id?: number | null
+          name?: string | null
+          private_profile_id: string
+          public_profile_id: string
+          role: Database["public"]["Enums"]["app_role"]
+          sis_user_id: number
+          status?: string
+          updated_at?: string
+          updated_by?: string | null
+        }
+        Update: {
+          accepted_at?: string | null
+          class_id?: number
+          class_section_id?: number | null
+          created_at?: string
+          email?: string | null
+          expires_at?: string | null
+          id?: number
+          invited_by?: string | null
+          lab_section_id?: number | null
+          name?: string | null
+          private_profile_id?: string
+          public_profile_id?: string
+          role?: Database["public"]["Enums"]["app_role"]
+          sis_user_id?: number
+          status?: string
+          updated_at?: string
+          updated_by?: string | null
+        }
+        Relationships: [
+          {
+            foreignKeyName: "fk_invitations_class_id"
+            columns: ["class_id"]
+            isOneToOne: false
+            referencedRelation: "classes"
+            referencedColumns: ["id"]
+          },
+          {
+            foreignKeyName: "fk_invitations_class_section_id"
+            columns: ["class_section_id"]
+            isOneToOne: false
+            referencedRelation: "class_sections"
+            referencedColumns: ["id"]
+          },
+          {
+            foreignKeyName: "fk_invitations_invited_by"
+            columns: ["invited_by"]
+            isOneToOne: false
+            referencedRelation: "users"
+            referencedColumns: ["user_id"]
+          },
+          {
+            foreignKeyName: "fk_invitations_lab_section_id"
+            columns: ["lab_section_id"]
+            isOneToOne: false
+            referencedRelation: "lab_sections"
+            referencedColumns: ["id"]
+          },
+          {
+            foreignKeyName: "fk_invitations_private_profile_id"
+            columns: ["private_profile_id"]
+            isOneToOne: false
+            referencedRelation: "profiles"
+            referencedColumns: ["id"]
+          },
+          {
+            foreignKeyName: "fk_invitations_private_profile_id"
+            columns: ["private_profile_id"]
+            isOneToOne: false
+            referencedRelation: "submissions_with_grades_for_assignment"
+            referencedColumns: ["student_private_profile_id"]
+          },
+          {
+            foreignKeyName: "fk_invitations_public_profile_id"
+            columns: ["public_profile_id"]
+            isOneToOne: false
+            referencedRelation: "profiles"
+            referencedColumns: ["id"]
+          },
+          {
+            foreignKeyName: "fk_invitations_public_profile_id"
+            columns: ["public_profile_id"]
+            isOneToOne: false
+            referencedRelation: "submissions_with_grades_for_assignment"
+            referencedColumns: ["student_private_profile_id"]
+          },
+        ]
+      }
       lab_section_meetings: {
         Row: {
-          cancelled: boolean;
-          class_id: number;
-          created_at: string;
-          id: number;
-          lab_section_id: number;
-          meeting_date: string;
-          notes: string | null;
-        };
-        Insert: {
-          cancelled?: boolean;
-          class_id: number;
-          created_at?: string;
-          id?: number;
-          lab_section_id: number;
-          meeting_date: string;
-          notes?: string | null;
-        };
-        Update: {
-          cancelled?: boolean;
-          class_id?: number;
-          created_at?: string;
-          id?: number;
-          lab_section_id?: number;
-          meeting_date?: string;
-          notes?: string | null;
-        };
-        Relationships: [
-          {
-            foreignKeyName: "lab_section_meetings_class_id_fkey";
-            columns: ["class_id"];
-            isOneToOne: false;
-            referencedRelation: "classes";
-            referencedColumns: ["id"];
-          },
-          {
-            foreignKeyName: "lab_section_meetings_lab_section_id_fkey";
-            columns: ["lab_section_id"];
-            isOneToOne: false;
-            referencedRelation: "lab_sections";
-            referencedColumns: ["id"];
-          }
-        ];
-      };
+          cancelled: boolean
+          class_id: number
+          created_at: string
+          id: number
+          lab_section_id: number
+          meeting_date: string
+          notes: string | null
+        }
+        Insert: {
+          cancelled?: boolean
+          class_id: number
+          created_at?: string
+          id?: number
+          lab_section_id: number
+          meeting_date: string
+          notes?: string | null
+        }
+        Update: {
+          cancelled?: boolean
+          class_id?: number
+          created_at?: string
+          id?: number
+          lab_section_id?: number
+          meeting_date?: string
+          notes?: string | null
+        }
+        Relationships: [
+          {
+            foreignKeyName: "lab_section_meetings_class_id_fkey"
+            columns: ["class_id"]
+            isOneToOne: false
+            referencedRelation: "classes"
+            referencedColumns: ["id"]
+          },
+          {
+            foreignKeyName: "lab_section_meetings_lab_section_id_fkey"
+            columns: ["lab_section_id"]
+            isOneToOne: false
+            referencedRelation: "lab_sections"
+            referencedColumns: ["id"]
+          },
+        ]
+      }
       lab_sections: {
         Row: {
-          campus: string | null;
-          class_id: number;
-          created_at: string;
-          day_of_week: Database["public"]["Enums"]["day_of_week"] | null;
-          description: string | null;
-          end_time: string | null;
-          id: number;
-          lab_leader_id: string | null;
-          meeting_location: string | null;
-          meeting_times: string | null;
-          name: string;
-          sis_crn: number | null;
-          start_time: string | null;
-        };
-        Insert: {
-          campus?: string | null;
-          class_id: number;
-          created_at?: string;
-          day_of_week?: Database["public"]["Enums"]["day_of_week"] | null;
-          description?: string | null;
-          end_time?: string | null;
-          id?: number;
-          lab_leader_id?: string | null;
-          meeting_location?: string | null;
-          meeting_times?: string | null;
-          name: string;
-          sis_crn?: number | null;
-          start_time?: string | null;
-        };
-        Update: {
-          campus?: string | null;
-          class_id?: number;
-          created_at?: string;
-          day_of_week?: Database["public"]["Enums"]["day_of_week"] | null;
-          description?: string | null;
-          end_time?: string | null;
-          id?: number;
-          lab_leader_id?: string | null;
-          meeting_location?: string | null;
-          meeting_times?: string | null;
-          name?: string;
-          sis_crn?: number | null;
-          start_time?: string | null;
-        };
-        Relationships: [
-          {
-            foreignKeyName: "lab_sections_class_id_fkey";
-            columns: ["class_id"];
-            isOneToOne: false;
-            referencedRelation: "classes";
-            referencedColumns: ["id"];
-          },
-          {
-            foreignKeyName: "lab_sections_lab_leader_id_fkey";
-            columns: ["lab_leader_id"];
-            isOneToOne: false;
-            referencedRelation: "profiles";
-            referencedColumns: ["id"];
-          },
-          {
-            foreignKeyName: "lab_sections_lab_leader_id_fkey";
-            columns: ["lab_leader_id"];
-            isOneToOne: false;
-            referencedRelation: "submissions_with_grades_for_assignment";
-            referencedColumns: ["student_private_profile_id"];
-          }
-        ];
-      };
+          campus: string | null
+          class_id: number
+          created_at: string
+          day_of_week: Database["public"]["Enums"]["day_of_week"] | null
+          description: string | null
+          end_time: string | null
+          id: number
+          lab_leader_id: string | null
+          meeting_location: string | null
+          meeting_times: string | null
+          name: string
+          sis_crn: number | null
+          start_time: string | null
+        }
+        Insert: {
+          campus?: string | null
+          class_id: number
+          created_at?: string
+          day_of_week?: Database["public"]["Enums"]["day_of_week"] | null
+          description?: string | null
+          end_time?: string | null
+          id?: number
+          lab_leader_id?: string | null
+          meeting_location?: string | null
+          meeting_times?: string | null
+          name: string
+          sis_crn?: number | null
+          start_time?: string | null
+        }
+        Update: {
+          campus?: string | null
+          class_id?: number
+          created_at?: string
+          day_of_week?: Database["public"]["Enums"]["day_of_week"] | null
+          description?: string | null
+          end_time?: string | null
+          id?: number
+          lab_leader_id?: string | null
+          meeting_location?: string | null
+          meeting_times?: string | null
+          name?: string
+          sis_crn?: number | null
+          start_time?: string | null
+        }
+        Relationships: [
+          {
+            foreignKeyName: "lab_sections_class_id_fkey"
+            columns: ["class_id"]
+            isOneToOne: false
+            referencedRelation: "classes"
+            referencedColumns: ["id"]
+          },
+          {
+            foreignKeyName: "lab_sections_lab_leader_id_fkey"
+            columns: ["lab_leader_id"]
+            isOneToOne: false
+            referencedRelation: "profiles"
+            referencedColumns: ["id"]
+          },
+          {
+            foreignKeyName: "lab_sections_lab_leader_id_fkey"
+            columns: ["lab_leader_id"]
+            isOneToOne: false
+            referencedRelation: "submissions_with_grades_for_assignment"
+            referencedColumns: ["student_private_profile_id"]
+          },
+        ]
+      }
       name_generation_words: {
         Row: {
-          id: number;
-          is_adjective: boolean;
-          is_noun: boolean;
-          word: string;
-        };
-        Insert: {
-          id?: number;
-          is_adjective: boolean;
-          is_noun: boolean;
-          word: string;
-        };
-        Update: {
-          id?: number;
-          is_adjective?: boolean;
-          is_noun?: boolean;
-          word?: string;
-        };
-        Relationships: [];
-      };
+          id: number
+          is_adjective: boolean
+          is_noun: boolean
+          word: string
+        }
+        Insert: {
+          id?: number
+          is_adjective: boolean
+          is_noun: boolean
+          word: string
+        }
+        Update: {
+          id?: number
+          is_adjective?: boolean
+          is_noun?: boolean
+          word?: string
+        }
+        Relationships: []
+      }
       notification_preferences: {
         Row: {
-          class_id: number;
-          created_at: string;
-          help_request_creation_notification: Database["public"]["Enums"]["help_request_creation_notification"];
-          id: number;
-          updated_at: string;
-          user_id: string;
-        };
-        Insert: {
-          class_id: number;
-          created_at?: string;
-          help_request_creation_notification: Database["public"]["Enums"]["help_request_creation_notification"];
-          id?: number;
-          updated_at?: string;
-          user_id: string;
-        };
-        Update: {
-          class_id?: number;
-          created_at?: string;
-          help_request_creation_notification?: Database["public"]["Enums"]["help_request_creation_notification"];
-          id?: number;
-          updated_at?: string;
-          user_id?: string;
-        };
-        Relationships: [
-          {
-            foreignKeyName: "notification_preferences_class_id_fkey";
-            columns: ["class_id"];
-            isOneToOne: false;
-            referencedRelation: "classes";
-            referencedColumns: ["id"];
-          },
-          {
-            foreignKeyName: "notification_preferences_user_id_fkey";
-            columns: ["user_id"];
-            isOneToOne: false;
-            referencedRelation: "users";
-            referencedColumns: ["user_id"];
-          }
-        ];
-      };
+          class_id: number
+          created_at: string
+          help_request_creation_notification: Database["public"]["Enums"]["help_request_creation_notification"]
+          id: number
+          updated_at: string
+          user_id: string
+        }
+        Insert: {
+          class_id: number
+          created_at?: string
+          help_request_creation_notification: Database["public"]["Enums"]["help_request_creation_notification"]
+          id?: number
+          updated_at?: string
+          user_id: string
+        }
+        Update: {
+          class_id?: number
+          created_at?: string
+          help_request_creation_notification?: Database["public"]["Enums"]["help_request_creation_notification"]
+          id?: number
+          updated_at?: string
+          user_id?: string
+        }
+        Relationships: [
+          {
+            foreignKeyName: "notification_preferences_class_id_fkey"
+            columns: ["class_id"]
+            isOneToOne: false
+            referencedRelation: "classes"
+            referencedColumns: ["id"]
+          },
+          {
+            foreignKeyName: "notification_preferences_user_id_fkey"
+            columns: ["user_id"]
+            isOneToOne: false
+            referencedRelation: "users"
+            referencedColumns: ["user_id"]
+          },
+        ]
+      }
       notifications: {
         Row: {
-          body: Json;
-          class_id: number;
-          created_at: string;
-          id: number;
-          style: string | null;
-          subject: Json;
-          user_id: string;
-          viewed_at: string | null;
-        };
-        Insert: {
-          body: Json;
-          class_id: number;
-          created_at?: string;
-          id?: number;
-          style?: string | null;
-          subject: Json;
-          user_id: string;
-          viewed_at?: string | null;
-        };
-        Update: {
-          body?: Json;
-          class_id?: number;
-          created_at?: string;
-          id?: number;
-          style?: string | null;
-          subject?: Json;
-          user_id?: string;
-          viewed_at?: string | null;
-        };
-        Relationships: [
-          {
-            foreignKeyName: "notifications_class_id_fkey";
-            columns: ["class_id"];
-            isOneToOne: false;
-            referencedRelation: "classes";
-            referencedColumns: ["id"];
-          },
-          {
-            foreignKeyName: "notifications_user_id_fkey";
-            columns: ["user_id"];
-            isOneToOne: false;
-            referencedRelation: "users";
-            referencedColumns: ["user_id"];
-          }
-        ];
-      };
+          body: Json
+          class_id: number
+          created_at: string
+          id: number
+          style: string | null
+          subject: Json
+          user_id: string
+          viewed_at: string | null
+        }
+        Insert: {
+          body: Json
+          class_id: number
+          created_at?: string
+          id?: number
+          style?: string | null
+          subject: Json
+          user_id: string
+          viewed_at?: string | null
+        }
+        Update: {
+          body?: Json
+          class_id?: number
+          created_at?: string
+          id?: number
+          style?: string | null
+          subject?: Json
+          user_id?: string
+          viewed_at?: string | null
+        }
+        Relationships: [
+          {
+            foreignKeyName: "notifications_class_id_fkey"
+            columns: ["class_id"]
+            isOneToOne: false
+            referencedRelation: "classes"
+            referencedColumns: ["id"]
+          },
+          {
+            foreignKeyName: "notifications_user_id_fkey"
+            columns: ["user_id"]
+            isOneToOne: false
+            referencedRelation: "users"
+            referencedColumns: ["user_id"]
+          },
+        ]
+      }
       permissions: {
         Row: {
-          created_at: string;
-          id: number;
-          permission: string | null;
-          user_id: string | null;
-        };
-        Insert: {
-          created_at?: string;
-          id?: number;
-          permission?: string | null;
-          user_id?: string | null;
-        };
-        Update: {
-          created_at?: string;
-          id?: number;
-          permission?: string | null;
-          user_id?: string | null;
-        };
-        Relationships: [];
-      };
+          created_at: string
+          id: number
+          permission: string | null
+          user_id: string | null
+        }
+        Insert: {
+          created_at?: string
+          id?: number
+          permission?: string | null
+          user_id?: string | null
+        }
+        Update: {
+          created_at?: string
+          id?: number
+          permission?: string | null
+          user_id?: string | null
+        }
+        Relationships: []
+      }
       poll_question_answers: {
         Row: {
-          class_id: number;
-          created_at: string;
-          description: string | null;
-          id: number;
-          ordinal: number;
-          poll: number;
-          poll_question: number;
-          title: string;
-        };
-        Insert: {
-          class_id: number;
-          created_at?: string;
-          description?: string | null;
-          id?: number;
-          ordinal?: number;
-          poll: number;
-          poll_question: number;
-          title: string;
-        };
-        Update: {
-          class_id?: number;
-          created_at?: string;
-          description?: string | null;
-          id?: number;
-          ordinal?: number;
-          poll?: number;
-          poll_question?: number;
-          title?: string;
-        };
-        Relationships: [
-          {
-            foreignKeyName: "poll_question_answers_class_id_fkey";
-            columns: ["class_id"];
-            isOneToOne: false;
-            referencedRelation: "classes";
-            referencedColumns: ["id"];
-          },
-          {
-            foreignKeyName: "poll_question_answers_poll_fkey";
-            columns: ["poll"];
-            isOneToOne: false;
-            referencedRelation: "polls";
-            referencedColumns: ["id"];
-          },
-          {
-            foreignKeyName: "poll_question_answers_poll_question_fkey";
-            columns: ["poll_question"];
-            isOneToOne: false;
-            referencedRelation: "poll_questions";
-            referencedColumns: ["id"];
-          }
-        ];
-      };
+          class_id: number
+          created_at: string
+          description: string | null
+          id: number
+          ordinal: number
+          poll: number
+          poll_question: number
+          title: string
+        }
+        Insert: {
+          class_id: number
+          created_at?: string
+          description?: string | null
+          id?: number
+          ordinal?: number
+          poll: number
+          poll_question: number
+          title: string
+        }
+        Update: {
+          class_id?: number
+          created_at?: string
+          description?: string | null
+          id?: number
+          ordinal?: number
+          poll?: number
+          poll_question?: number
+          title?: string
+        }
+        Relationships: [
+          {
+            foreignKeyName: "poll_question_answers_class_id_fkey"
+            columns: ["class_id"]
+            isOneToOne: false
+            referencedRelation: "classes"
+            referencedColumns: ["id"]
+          },
+          {
+            foreignKeyName: "poll_question_answers_poll_fkey"
+            columns: ["poll"]
+            isOneToOne: false
+            referencedRelation: "polls"
+            referencedColumns: ["id"]
+          },
+          {
+            foreignKeyName: "poll_question_answers_poll_question_fkey"
+            columns: ["poll_question"]
+            isOneToOne: false
+            referencedRelation: "poll_questions"
+            referencedColumns: ["id"]
+          },
+        ]
+      }
       poll_question_results: {
         Row: {
-          count: number;
-          created_at: string;
-          id: number;
-          poll: number;
-          poll_question: number;
-          poll_question_answer: number;
-        };
-        Insert: {
-          count?: number;
-          created_at?: string;
-          id?: number;
-          poll: number;
-          poll_question: number;
-          poll_question_answer: number;
-        };
-        Update: {
-          count?: number;
-          created_at?: string;
-          id?: number;
-          poll?: number;
-          poll_question?: number;
-          poll_question_answer?: number;
-        };
-        Relationships: [
-          {
-            foreignKeyName: "poll_question_results_poll_fkey";
-            columns: ["poll"];
-            isOneToOne: false;
-            referencedRelation: "polls";
-            referencedColumns: ["id"];
-          },
-          {
-            foreignKeyName: "poll_question_results_poll_question_answer_fkey";
-            columns: ["poll_question_answer"];
-            isOneToOne: false;
-            referencedRelation: "poll_question_answers";
-            referencedColumns: ["id"];
-          },
-          {
-            foreignKeyName: "poll_question_results_poll_question_fkey";
-            columns: ["poll_question"];
-            isOneToOne: false;
-            referencedRelation: "poll_questions";
-            referencedColumns: ["id"];
-          }
-        ];
-      };
+          count: number
+          created_at: string
+          id: number
+          poll: number
+          poll_question: number
+          poll_question_answer: number
+        }
+        Insert: {
+          count?: number
+          created_at?: string
+          id?: number
+          poll: number
+          poll_question: number
+          poll_question_answer: number
+        }
+        Update: {
+          count?: number
+          created_at?: string
+          id?: number
+          poll?: number
+          poll_question?: number
+          poll_question_answer?: number
+        }
+        Relationships: [
+          {
+            foreignKeyName: "poll_question_results_poll_fkey"
+            columns: ["poll"]
+            isOneToOne: false
+            referencedRelation: "polls"
+            referencedColumns: ["id"]
+          },
+          {
+            foreignKeyName: "poll_question_results_poll_question_answer_fkey"
+            columns: ["poll_question_answer"]
+            isOneToOne: false
+            referencedRelation: "poll_question_answers"
+            referencedColumns: ["id"]
+          },
+          {
+            foreignKeyName: "poll_question_results_poll_question_fkey"
+            columns: ["poll_question"]
+            isOneToOne: false
+            referencedRelation: "poll_questions"
+            referencedColumns: ["id"]
+          },
+        ]
+      }
       poll_questions: {
         Row: {
-          class_id: number;
-          created_at: string;
-          description: string | null;
-          id: number;
-          poll: number;
-          question_type: string;
-          title: string;
-        };
-        Insert: {
-          class_id: number;
-          created_at?: string;
-          description?: string | null;
-          id?: number;
-          poll: number;
-          question_type?: string;
-          title: string;
-        };
-        Update: {
-          class_id?: number;
-          created_at?: string;
-          description?: string | null;
-          id?: number;
-          poll?: number;
-          question_type?: string;
-          title?: string;
-        };
-        Relationships: [
-          {
-            foreignKeyName: "poll_questions_class_id_fkey";
-            columns: ["class_id"];
-            isOneToOne: false;
-            referencedRelation: "classes";
-            referencedColumns: ["id"];
-          },
-          {
-            foreignKeyName: "poll_questions_poll_fkey";
-            columns: ["poll"];
-            isOneToOne: false;
-            referencedRelation: "polls";
-            referencedColumns: ["id"];
-          }
-        ];
-      };
+          class_id: number
+          created_at: string
+          description: string | null
+          id: number
+          poll: number
+          question_type: string
+          title: string
+        }
+        Insert: {
+          class_id: number
+          created_at?: string
+          description?: string | null
+          id?: number
+          poll: number
+          question_type?: string
+          title: string
+        }
+        Update: {
+          class_id?: number
+          created_at?: string
+          description?: string | null
+          id?: number
+          poll?: number
+          question_type?: string
+          title?: string
+        }
+        Relationships: [
+          {
+            foreignKeyName: "poll_questions_class_id_fkey"
+            columns: ["class_id"]
+            isOneToOne: false
+            referencedRelation: "classes"
+            referencedColumns: ["id"]
+          },
+          {
+            foreignKeyName: "poll_questions_poll_fkey"
+            columns: ["poll"]
+            isOneToOne: false
+            referencedRelation: "polls"
+            referencedColumns: ["id"]
+          },
+        ]
+      }
       poll_response_answers: {
         Row: {
-          created_at: string;
-          id: number;
-          poll: number;
-          poll_question: number;
-          poll_question_answer: number;
-          poll_response: number;
-          profile_id: string;
-        };
-        Insert: {
-          created_at?: string;
-          id?: number;
-          poll: number;
-          poll_question: number;
-          poll_question_answer: number;
-          poll_response: number;
-          profile_id?: string;
-        };
-        Update: {
-          created_at?: string;
-          id?: number;
-          poll?: number;
-          poll_question?: number;
-          poll_question_answer?: number;
-          poll_response?: number;
-          profile_id?: string;
-        };
-        Relationships: [
-          {
-            foreignKeyName: "poll_response_answers_poll_fkey";
-            columns: ["poll"];
-            isOneToOne: false;
-            referencedRelation: "polls";
-            referencedColumns: ["id"];
-          },
-          {
-            foreignKeyName: "poll_response_answers_poll_question_answer_fkey";
-            columns: ["poll_question_answer"];
-            isOneToOne: false;
-            referencedRelation: "poll_question_answers";
-            referencedColumns: ["id"];
-          },
-          {
-            foreignKeyName: "poll_response_answers_poll_question_fkey";
-            columns: ["poll_question"];
-            isOneToOne: false;
-            referencedRelation: "poll_questions";
-            referencedColumns: ["id"];
-          },
-          {
-            foreignKeyName: "poll_response_answers_poll_response_fkey";
-            columns: ["poll_response"];
-            isOneToOne: false;
-            referencedRelation: "poll_responses";
-            referencedColumns: ["id"];
-          },
-          {
-            foreignKeyName: "poll_response_answers_profile_id_fkey";
-            columns: ["profile_id"];
-            isOneToOne: false;
-            referencedRelation: "profiles";
-            referencedColumns: ["id"];
-          },
-          {
-            foreignKeyName: "poll_response_answers_profile_id_fkey";
-            columns: ["profile_id"];
-            isOneToOne: false;
-            referencedRelation: "submissions_with_grades_for_assignment";
-            referencedColumns: ["student_private_profile_id"];
-          }
-        ];
-      };
+          created_at: string
+          id: number
+          poll: number
+          poll_question: number
+          poll_question_answer: number
+          poll_response: number
+          profile_id: string
+        }
+        Insert: {
+          created_at?: string
+          id?: number
+          poll: number
+          poll_question: number
+          poll_question_answer: number
+          poll_response: number
+          profile_id?: string
+        }
+        Update: {
+          created_at?: string
+          id?: number
+          poll?: number
+          poll_question?: number
+          poll_question_answer?: number
+          poll_response?: number
+          profile_id?: string
+        }
+        Relationships: [
+          {
+            foreignKeyName: "poll_response_answers_poll_fkey"
+            columns: ["poll"]
+            isOneToOne: false
+            referencedRelation: "polls"
+            referencedColumns: ["id"]
+          },
+          {
+            foreignKeyName: "poll_response_answers_poll_question_answer_fkey"
+            columns: ["poll_question_answer"]
+            isOneToOne: false
+            referencedRelation: "poll_question_answers"
+            referencedColumns: ["id"]
+          },
+          {
+            foreignKeyName: "poll_response_answers_poll_question_fkey"
+            columns: ["poll_question"]
+            isOneToOne: false
+            referencedRelation: "poll_questions"
+            referencedColumns: ["id"]
+          },
+          {
+            foreignKeyName: "poll_response_answers_poll_response_fkey"
+            columns: ["poll_response"]
+            isOneToOne: false
+            referencedRelation: "poll_responses"
+            referencedColumns: ["id"]
+          },
+          {
+            foreignKeyName: "poll_response_answers_profile_id_fkey"
+            columns: ["profile_id"]
+            isOneToOne: false
+            referencedRelation: "profiles"
+            referencedColumns: ["id"]
+          },
+          {
+            foreignKeyName: "poll_response_answers_profile_id_fkey"
+            columns: ["profile_id"]
+            isOneToOne: false
+            referencedRelation: "submissions_with_grades_for_assignment"
+            referencedColumns: ["student_private_profile_id"]
+          },
+        ]
+      }
       poll_responses: {
         Row: {
-          class_id: number;
-          created_at: string;
-          ended_at: string | null;
-          id: number;
-          poll: number;
-          profile_id: string;
-        };
-        Insert: {
-          class_id: number;
-          created_at?: string;
-          ended_at?: string | null;
-          id?: number;
-          poll: number;
-          profile_id: string;
-        };
-        Update: {
-          class_id?: number;
-          created_at?: string;
-          ended_at?: string | null;
-          id?: number;
-          poll?: number;
-          profile_id?: string;
-        };
-        Relationships: [
-          {
-            foreignKeyName: "poll_responses_class_id_fkey";
-            columns: ["class_id"];
-            isOneToOne: false;
-            referencedRelation: "classes";
-            referencedColumns: ["id"];
-          },
-          {
-            foreignKeyName: "poll_responses_poll_fkey";
-            columns: ["poll"];
-            isOneToOne: false;
-            referencedRelation: "polls";
-            referencedColumns: ["id"];
-          },
-          {
-            foreignKeyName: "poll_responses_profile_id_fkey";
-            columns: ["profile_id"];
-            isOneToOne: false;
-            referencedRelation: "profiles";
-            referencedColumns: ["id"];
-          },
-          {
-            foreignKeyName: "poll_responses_profile_id_fkey";
-            columns: ["profile_id"];
-            isOneToOne: false;
-            referencedRelation: "submissions_with_grades_for_assignment";
-            referencedColumns: ["student_private_profile_id"];
-          }
-        ];
-      };
+          class_id: number
+          created_at: string
+          ended_at: string | null
+          id: number
+          poll: number
+          profile_id: string
+        }
+        Insert: {
+          class_id: number
+          created_at?: string
+          ended_at?: string | null
+          id?: number
+          poll: number
+          profile_id: string
+        }
+        Update: {
+          class_id?: number
+          created_at?: string
+          ended_at?: string | null
+          id?: number
+          poll?: number
+          profile_id?: string
+        }
+        Relationships: [
+          {
+            foreignKeyName: "poll_responses_class_id_fkey"
+            columns: ["class_id"]
+            isOneToOne: false
+            referencedRelation: "classes"
+            referencedColumns: ["id"]
+          },
+          {
+            foreignKeyName: "poll_responses_poll_fkey"
+            columns: ["poll"]
+            isOneToOne: false
+            referencedRelation: "polls"
+            referencedColumns: ["id"]
+          },
+          {
+            foreignKeyName: "poll_responses_profile_id_fkey"
+            columns: ["profile_id"]
+            isOneToOne: false
+            referencedRelation: "profiles"
+            referencedColumns: ["id"]
+          },
+          {
+            foreignKeyName: "poll_responses_profile_id_fkey"
+            columns: ["profile_id"]
+            isOneToOne: false
+            referencedRelation: "submissions_with_grades_for_assignment"
+            referencedColumns: ["student_private_profile_id"]
+          },
+        ]
+      }
       polls: {
         Row: {
-          class_id: number;
-          created_at: string;
-          description: string | null;
-          due_date: string | null;
-          flair: Json | null;
-          id: number;
-          name: string;
-          released_at: string | null;
-        };
-        Insert: {
-          class_id: number;
-          created_at?: string;
-          description?: string | null;
-          due_date?: string | null;
-          flair?: Json | null;
-          id?: number;
-          name: string;
-          released_at?: string | null;
-        };
-        Update: {
-          class_id?: number;
-          created_at?: string;
-          description?: string | null;
-          due_date?: string | null;
-          flair?: Json | null;
-          id?: number;
-          name?: string;
-          released_at?: string | null;
-        };
-        Relationships: [
-          {
-            foreignKeyName: "polls_class_id_fkey";
-            columns: ["class_id"];
-            isOneToOne: false;
-            referencedRelation: "classes";
-            referencedColumns: ["id"];
-          }
-        ];
-      };
+          class_id: number
+          created_at: string
+          description: string | null
+          due_date: string | null
+          flair: Json | null
+          id: number
+          name: string
+          released_at: string | null
+        }
+        Insert: {
+          class_id: number
+          created_at?: string
+          description?: string | null
+          due_date?: string | null
+          flair?: Json | null
+          id?: number
+          name: string
+          released_at?: string | null
+        }
+        Update: {
+          class_id?: number
+          created_at?: string
+          description?: string | null
+          due_date?: string | null
+          flair?: Json | null
+          id?: number
+          name?: string
+          released_at?: string | null
+        }
+        Relationships: [
+          {
+            foreignKeyName: "polls_class_id_fkey"
+            columns: ["class_id"]
+            isOneToOne: false
+            referencedRelation: "classes"
+            referencedColumns: ["id"]
+          },
+        ]
+      }
       profiles: {
         Row: {
-          avatar_url: string | null;
-          class_id: number;
-          created_at: string;
-          flair: string | null;
-          flair_color: string | null;
-          id: string;
-          is_private_profile: boolean;
-          name: string | null;
-          short_name: string | null;
-          sortable_name: string | null;
-          time_zone: string | null;
-        };
-        Insert: {
-          avatar_url?: string | null;
-          class_id: number;
-          created_at?: string;
-          flair?: string | null;
-          flair_color?: string | null;
-          id?: string;
-          is_private_profile: boolean;
-          name?: string | null;
-          short_name?: string | null;
-          sortable_name?: string | null;
-          time_zone?: string | null;
-        };
-        Update: {
-          avatar_url?: string | null;
-          class_id?: number;
-          created_at?: string;
-          flair?: string | null;
-          flair_color?: string | null;
-          id?: string;
-          is_private_profile?: boolean;
-          name?: string | null;
-          short_name?: string | null;
-          sortable_name?: string | null;
-          time_zone?: string | null;
-        };
-        Relationships: [];
-      };
+          avatar_url: string | null
+          class_id: number
+          created_at: string
+          flair: string | null
+          flair_color: string | null
+          id: string
+          is_private_profile: boolean
+          name: string | null
+          short_name: string | null
+          sortable_name: string | null
+          time_zone: string | null
+        }
+        Insert: {
+          avatar_url?: string | null
+          class_id: number
+          created_at?: string
+          flair?: string | null
+          flair_color?: string | null
+          id?: string
+          is_private_profile: boolean
+          name?: string | null
+          short_name?: string | null
+          sortable_name?: string | null
+          time_zone?: string | null
+        }
+        Update: {
+          avatar_url?: string | null
+          class_id?: number
+          created_at?: string
+          flair?: string | null
+          flair_color?: string | null
+          id?: string
+          is_private_profile?: boolean
+          name?: string | null
+          short_name?: string | null
+          sortable_name?: string | null
+          time_zone?: string | null
+        }
+        Relationships: []
+      }
       repositories: {
         Row: {
-          assignment_group_id: number | null;
-          assignment_id: number;
-          class_id: number;
-          created_at: string;
-          id: number;
-          profile_id: string | null;
-          repository: string;
-          synced_handout_sha: string | null;
-          synced_repo_sha: string | null;
-        };
-        Insert: {
-          assignment_group_id?: number | null;
-          assignment_id: number;
-          class_id: number;
-          created_at?: string;
-          id?: number;
-          profile_id?: string | null;
-          repository: string;
-          synced_handout_sha?: string | null;
-          synced_repo_sha?: string | null;
-        };
-        Update: {
-          assignment_group_id?: number | null;
-          assignment_id?: number;
-          class_id?: number;
-          created_at?: string;
-          id?: number;
-          profile_id?: string | null;
-          repository?: string;
-          synced_handout_sha?: string | null;
-          synced_repo_sha?: string | null;
-        };
-        Relationships: [
-          {
-            foreignKeyName: "repositories_assignment_group_id_fkey";
-            columns: ["assignment_group_id"];
-            isOneToOne: false;
-            referencedRelation: "assignment_groups";
-            referencedColumns: ["id"];
-          },
-          {
-            foreignKeyName: "repositories_assignment_id_fkey";
-            columns: ["assignment_id"];
-            isOneToOne: false;
-            referencedRelation: "assignment_overview";
-            referencedColumns: ["id"];
-          },
-          {
-            foreignKeyName: "repositories_assignment_id_fkey";
-            columns: ["assignment_id"];
-            isOneToOne: false;
-            referencedRelation: "assignments";
-            referencedColumns: ["id"];
-          },
-          {
-            foreignKeyName: "repositories_assignment_id_fkey";
-            columns: ["assignment_id"];
-            isOneToOne: false;
-            referencedRelation: "assignments_for_student_dashboard";
-            referencedColumns: ["id"];
-          },
-          {
-            foreignKeyName: "repositories_assignment_id_fkey";
-            columns: ["assignment_id"];
-            isOneToOne: false;
-            referencedRelation: "assignments_with_effective_due_dates";
-            referencedColumns: ["id"];
-          },
-          {
-            foreignKeyName: "repositories_assignment_id_fkey";
-            columns: ["assignment_id"];
-            isOneToOne: false;
-            referencedRelation: "submissions_with_grades_for_assignment_and_regression_test";
-            referencedColumns: ["assignment_id"];
-          },
-          {
-            foreignKeyName: "repositories_class_id_fkey";
-            columns: ["class_id"];
-            isOneToOne: false;
-            referencedRelation: "classes";
-            referencedColumns: ["id"];
-          },
-          {
-            foreignKeyName: "repositories_profile_id_fkey";
-            columns: ["profile_id"];
-            isOneToOne: false;
-            referencedRelation: "assignments_for_student_dashboard";
-            referencedColumns: ["student_profile_id"];
-          },
-          {
-            foreignKeyName: "repositories_profile_id_fkey";
-            columns: ["profile_id"];
-            isOneToOne: false;
-            referencedRelation: "assignments_with_effective_due_dates";
-            referencedColumns: ["student_profile_id"];
-          },
-          {
-            foreignKeyName: "repositories_profile_id_fkey";
-            columns: ["profile_id"];
-            isOneToOne: false;
-            referencedRelation: "submissions_agg";
-            referencedColumns: ["profile_id"];
-          },
-          {
-            foreignKeyName: "repositories_profile_id_fkey";
-            columns: ["profile_id"];
-            isOneToOne: false;
-            referencedRelation: "user_roles";
-            referencedColumns: ["private_profile_id"];
-          },
-          {
-            foreignKeyName: "repositories_user_id_fkey1";
-            columns: ["profile_id"];
-            isOneToOne: false;
-            referencedRelation: "profiles";
-            referencedColumns: ["id"];
-          },
-          {
-            foreignKeyName: "repositories_user_id_fkey1";
-            columns: ["profile_id"];
-            isOneToOne: false;
-            referencedRelation: "submissions_with_grades_for_assignment";
-            referencedColumns: ["student_private_profile_id"];
-          }
-        ];
-      };
+          assignment_group_id: number | null
+          assignment_id: number
+          class_id: number
+          created_at: string
+          id: number
+          profile_id: string | null
+          repository: string
+          synced_handout_sha: string | null
+          synced_repo_sha: string | null
+        }
+        Insert: {
+          assignment_group_id?: number | null
+          assignment_id: number
+          class_id: number
+          created_at?: string
+          id?: number
+          profile_id?: string | null
+          repository: string
+          synced_handout_sha?: string | null
+          synced_repo_sha?: string | null
+        }
+        Update: {
+          assignment_group_id?: number | null
+          assignment_id?: number
+          class_id?: number
+          created_at?: string
+          id?: number
+          profile_id?: string | null
+          repository?: string
+          synced_handout_sha?: string | null
+          synced_repo_sha?: string | null
+        }
+        Relationships: [
+          {
+            foreignKeyName: "repositories_assignment_group_id_fkey"
+            columns: ["assignment_group_id"]
+            isOneToOne: false
+            referencedRelation: "assignment_groups"
+            referencedColumns: ["id"]
+          },
+          {
+            foreignKeyName: "repositories_assignment_id_fkey"
+            columns: ["assignment_id"]
+            isOneToOne: false
+            referencedRelation: "assignment_overview"
+            referencedColumns: ["id"]
+          },
+          {
+            foreignKeyName: "repositories_assignment_id_fkey"
+            columns: ["assignment_id"]
+            isOneToOne: false
+            referencedRelation: "assignments"
+            referencedColumns: ["id"]
+          },
+          {
+            foreignKeyName: "repositories_assignment_id_fkey"
+            columns: ["assignment_id"]
+            isOneToOne: false
+            referencedRelation: "assignments_for_student_dashboard"
+            referencedColumns: ["id"]
+          },
+          {
+            foreignKeyName: "repositories_assignment_id_fkey"
+            columns: ["assignment_id"]
+            isOneToOne: false
+            referencedRelation: "assignments_with_effective_due_dates"
+            referencedColumns: ["id"]
+          },
+          {
+            foreignKeyName: "repositories_assignment_id_fkey"
+            columns: ["assignment_id"]
+            isOneToOne: false
+            referencedRelation: "submissions_with_grades_for_assignment_and_regression_test"
+            referencedColumns: ["assignment_id"]
+          },
+          {
+            foreignKeyName: "repositories_class_id_fkey"
+            columns: ["class_id"]
+            isOneToOne: false
+            referencedRelation: "classes"
+            referencedColumns: ["id"]
+          },
+          {
+            foreignKeyName: "repositories_profile_id_fkey"
+            columns: ["profile_id"]
+            isOneToOne: false
+            referencedRelation: "assignments_for_student_dashboard"
+            referencedColumns: ["student_profile_id"]
+          },
+          {
+            foreignKeyName: "repositories_profile_id_fkey"
+            columns: ["profile_id"]
+            isOneToOne: false
+            referencedRelation: "assignments_with_effective_due_dates"
+            referencedColumns: ["student_profile_id"]
+          },
+          {
+            foreignKeyName: "repositories_profile_id_fkey"
+            columns: ["profile_id"]
+            isOneToOne: false
+            referencedRelation: "submissions_agg"
+            referencedColumns: ["profile_id"]
+          },
+          {
+            foreignKeyName: "repositories_profile_id_fkey"
+            columns: ["profile_id"]
+            isOneToOne: false
+            referencedRelation: "user_roles"
+            referencedColumns: ["private_profile_id"]
+          },
+          {
+            foreignKeyName: "repositories_user_id_fkey1"
+            columns: ["profile_id"]
+            isOneToOne: false
+            referencedRelation: "profiles"
+            referencedColumns: ["id"]
+          },
+          {
+            foreignKeyName: "repositories_user_id_fkey1"
+            columns: ["profile_id"]
+            isOneToOne: false
+            referencedRelation: "submissions_with_grades_for_assignment"
+            referencedColumns: ["student_private_profile_id"]
+          },
+        ]
+      }
       repository_check_runs: {
         Row: {
-          assignment_group_id: number | null;
-          check_run_id: number;
-          class_id: number;
-          commit_message: string;
-          created_at: string;
-          id: number;
-          profile_id: string | null;
-          repository_id: number;
-          sha: string;
-          status: Json;
-          triggered_by: string | null;
-        };
-        Insert: {
-          assignment_group_id?: number | null;
-          check_run_id: number;
-          class_id: number;
-          commit_message: string;
-          created_at?: string;
-          id?: number;
-          profile_id?: string | null;
-          repository_id: number;
-          sha: string;
-          status: Json;
-          triggered_by?: string | null;
-        };
-        Update: {
-          assignment_group_id?: number | null;
-          check_run_id?: number;
-          class_id?: number;
-          commit_message?: string;
-          created_at?: string;
-          id?: number;
-          profile_id?: string | null;
-          repository_id?: number;
-          sha?: string;
-          status?: Json;
-          triggered_by?: string | null;
-        };
-        Relationships: [
-          {
-            foreignKeyName: "repository_check_run_class_id_fkey";
-            columns: ["class_id"];
-            isOneToOne: false;
-            referencedRelation: "classes";
-            referencedColumns: ["id"];
-          },
-          {
-            foreignKeyName: "repository_check_run_repository_id_fkey";
-            columns: ["repository_id"];
-            isOneToOne: false;
-            referencedRelation: "repositories";
-            referencedColumns: ["id"];
-          },
-          {
-            foreignKeyName: "repository_check_runs_assignment_group_id_fkey";
-            columns: ["assignment_group_id"];
-            isOneToOne: false;
-            referencedRelation: "assignment_groups";
-            referencedColumns: ["id"];
-          },
-          {
-            foreignKeyName: "repository_check_runs_profile_id_fkey";
-            columns: ["profile_id"];
-            isOneToOne: false;
-            referencedRelation: "profiles";
-            referencedColumns: ["id"];
-          },
-          {
-            foreignKeyName: "repository_check_runs_profile_id_fkey";
-            columns: ["profile_id"];
-            isOneToOne: false;
-            referencedRelation: "submissions_with_grades_for_assignment";
-            referencedColumns: ["student_private_profile_id"];
-          },
-          {
-            foreignKeyName: "repository_check_runs_triggered_by_fkey";
-            columns: ["triggered_by"];
-            isOneToOne: false;
-            referencedRelation: "profiles";
-            referencedColumns: ["id"];
-          },
-          {
-            foreignKeyName: "repository_check_runs_triggered_by_fkey";
-            columns: ["triggered_by"];
-            isOneToOne: false;
-            referencedRelation: "submissions_with_grades_for_assignment";
-            referencedColumns: ["student_private_profile_id"];
-          },
-          {
-            foreignKeyName: "repository_check_runs_triggered_by_fkey1";
-            columns: ["triggered_by"];
-            isOneToOne: false;
-            referencedRelation: "assignments_for_student_dashboard";
-            referencedColumns: ["student_profile_id"];
-          },
-          {
-            foreignKeyName: "repository_check_runs_triggered_by_fkey1";
-            columns: ["triggered_by"];
-            isOneToOne: false;
-            referencedRelation: "assignments_with_effective_due_dates";
-            referencedColumns: ["student_profile_id"];
-          },
-          {
-            foreignKeyName: "repository_check_runs_triggered_by_fkey1";
-            columns: ["triggered_by"];
-            isOneToOne: false;
-            referencedRelation: "submissions_agg";
-            referencedColumns: ["profile_id"];
-          },
-          {
-            foreignKeyName: "repository_check_runs_triggered_by_fkey1";
-            columns: ["triggered_by"];
-            isOneToOne: false;
-            referencedRelation: "user_roles";
-            referencedColumns: ["private_profile_id"];
-          }
-        ];
-      };
+          assignment_group_id: number | null
+          check_run_id: number
+          class_id: number
+          commit_message: string
+          created_at: string
+          id: number
+          profile_id: string | null
+          repository_id: number
+          sha: string
+          status: Json
+          triggered_by: string | null
+        }
+        Insert: {
+          assignment_group_id?: number | null
+          check_run_id: number
+          class_id: number
+          commit_message: string
+          created_at?: string
+          id?: number
+          profile_id?: string | null
+          repository_id: number
+          sha: string
+          status: Json
+          triggered_by?: string | null
+        }
+        Update: {
+          assignment_group_id?: number | null
+          check_run_id?: number
+          class_id?: number
+          commit_message?: string
+          created_at?: string
+          id?: number
+          profile_id?: string | null
+          repository_id?: number
+          sha?: string
+          status?: Json
+          triggered_by?: string | null
+        }
+        Relationships: [
+          {
+            foreignKeyName: "repository_check_run_class_id_fkey"
+            columns: ["class_id"]
+            isOneToOne: false
+            referencedRelation: "classes"
+            referencedColumns: ["id"]
+          },
+          {
+            foreignKeyName: "repository_check_run_repository_id_fkey"
+            columns: ["repository_id"]
+            isOneToOne: false
+            referencedRelation: "repositories"
+            referencedColumns: ["id"]
+          },
+          {
+            foreignKeyName: "repository_check_runs_assignment_group_id_fkey"
+            columns: ["assignment_group_id"]
+            isOneToOne: false
+            referencedRelation: "assignment_groups"
+            referencedColumns: ["id"]
+          },
+          {
+            foreignKeyName: "repository_check_runs_profile_id_fkey"
+            columns: ["profile_id"]
+            isOneToOne: false
+            referencedRelation: "profiles"
+            referencedColumns: ["id"]
+          },
+          {
+            foreignKeyName: "repository_check_runs_profile_id_fkey"
+            columns: ["profile_id"]
+            isOneToOne: false
+            referencedRelation: "submissions_with_grades_for_assignment"
+            referencedColumns: ["student_private_profile_id"]
+          },
+          {
+            foreignKeyName: "repository_check_runs_triggered_by_fkey"
+            columns: ["triggered_by"]
+            isOneToOne: false
+            referencedRelation: "profiles"
+            referencedColumns: ["id"]
+          },
+          {
+            foreignKeyName: "repository_check_runs_triggered_by_fkey"
+            columns: ["triggered_by"]
+            isOneToOne: false
+            referencedRelation: "submissions_with_grades_for_assignment"
+            referencedColumns: ["student_private_profile_id"]
+          },
+          {
+            foreignKeyName: "repository_check_runs_triggered_by_fkey1"
+            columns: ["triggered_by"]
+            isOneToOne: false
+            referencedRelation: "assignments_for_student_dashboard"
+            referencedColumns: ["student_profile_id"]
+          },
+          {
+            foreignKeyName: "repository_check_runs_triggered_by_fkey1"
+            columns: ["triggered_by"]
+            isOneToOne: false
+            referencedRelation: "assignments_with_effective_due_dates"
+            referencedColumns: ["student_profile_id"]
+          },
+          {
+            foreignKeyName: "repository_check_runs_triggered_by_fkey1"
+            columns: ["triggered_by"]
+            isOneToOne: false
+            referencedRelation: "submissions_agg"
+            referencedColumns: ["profile_id"]
+          },
+          {
+            foreignKeyName: "repository_check_runs_triggered_by_fkey1"
+            columns: ["triggered_by"]
+            isOneToOne: false
+            referencedRelation: "user_roles"
+            referencedColumns: ["private_profile_id"]
+          },
+        ]
+      }
       review_assignment_rubric_parts: {
         Row: {
-          class_id: number;
-          created_at: string;
-          id: number;
-          review_assignment_id: number;
-          rubric_part_id: number;
-        };
-        Insert: {
-          class_id: number;
-          created_at?: string;
-          id?: number;
-          review_assignment_id: number;
-          rubric_part_id: number;
-        };
-        Update: {
-          class_id?: number;
-          created_at?: string;
-          id?: number;
-          review_assignment_id?: number;
-          rubric_part_id?: number;
-        };
-        Relationships: [
-          {
-            foreignKeyName: "review_assignment_rubric_parts_class_id_fkey";
-            columns: ["class_id"];
-            isOneToOne: false;
-            referencedRelation: "classes";
-            referencedColumns: ["id"];
-          },
-          {
-            foreignKeyName: "review_assignment_rubric_parts_review_assignment_id_fkey";
-            columns: ["review_assignment_id"];
-            isOneToOne: false;
-            referencedRelation: "assignments_for_student_dashboard";
-            referencedColumns: ["review_assignment_id"];
-          },
-          {
-            foreignKeyName: "review_assignment_rubric_parts_review_assignment_id_fkey";
-            columns: ["review_assignment_id"];
-            isOneToOne: false;
-            referencedRelation: "review_assignments";
-            referencedColumns: ["id"];
-          },
-          {
-            foreignKeyName: "review_assignment_rubric_parts_rubric_part_id_fkey";
-            columns: ["rubric_part_id"];
-            isOneToOne: false;
-            referencedRelation: "rubric_parts";
-            referencedColumns: ["id"];
-          }
-        ];
-      };
+          class_id: number
+          created_at: string
+          id: number
+          review_assignment_id: number
+          rubric_part_id: number
+        }
+        Insert: {
+          class_id: number
+          created_at?: string
+          id?: number
+          review_assignment_id: number
+          rubric_part_id: number
+        }
+        Update: {
+          class_id?: number
+          created_at?: string
+          id?: number
+          review_assignment_id?: number
+          rubric_part_id?: number
+        }
+        Relationships: [
+          {
+            foreignKeyName: "review_assignment_rubric_parts_class_id_fkey"
+            columns: ["class_id"]
+            isOneToOne: false
+            referencedRelation: "classes"
+            referencedColumns: ["id"]
+          },
+          {
+            foreignKeyName: "review_assignment_rubric_parts_review_assignment_id_fkey"
+            columns: ["review_assignment_id"]
+            isOneToOne: false
+            referencedRelation: "assignments_for_student_dashboard"
+            referencedColumns: ["review_assignment_id"]
+          },
+          {
+            foreignKeyName: "review_assignment_rubric_parts_review_assignment_id_fkey"
+            columns: ["review_assignment_id"]
+            isOneToOne: false
+            referencedRelation: "review_assignments"
+            referencedColumns: ["id"]
+          },
+          {
+            foreignKeyName: "review_assignment_rubric_parts_rubric_part_id_fkey"
+            columns: ["rubric_part_id"]
+            isOneToOne: false
+            referencedRelation: "rubric_parts"
+            referencedColumns: ["id"]
+          },
+        ]
+      }
       review_assignments: {
         Row: {
-          assignee_profile_id: string;
-          assignment_id: number;
-          class_id: number;
-          completed_at: string | null;
-          completed_by: string | null;
-          created_at: string;
-          due_date: string;
-          id: number;
-          max_allowable_late_tokens: number;
-          release_date: string | null;
-          rubric_id: number;
-          submission_id: number;
-          submission_review_id: number;
-        };
-        Insert: {
-          assignee_profile_id: string;
-          assignment_id: number;
-          class_id: number;
-          completed_at?: string | null;
-          completed_by?: string | null;
-          created_at?: string;
-          due_date: string;
-          id?: number;
-          max_allowable_late_tokens?: number;
-          release_date?: string | null;
-          rubric_id: number;
-          submission_id: number;
-          submission_review_id: number;
-        };
-        Update: {
-          assignee_profile_id?: string;
-          assignment_id?: number;
-          class_id?: number;
-          completed_at?: string | null;
-          completed_by?: string | null;
-          created_at?: string;
-          due_date?: string;
-          id?: number;
-          max_allowable_late_tokens?: number;
-          release_date?: string | null;
-          rubric_id?: number;
-          submission_id?: number;
-          submission_review_id?: number;
-        };
-        Relationships: [
-          {
-            foreignKeyName: "review_assignments_assignee_profile_id_fkey";
-            columns: ["assignee_profile_id"];
-            isOneToOne: false;
-            referencedRelation: "profiles";
-            referencedColumns: ["id"];
-          },
-          {
-            foreignKeyName: "review_assignments_assignee_profile_id_fkey";
-            columns: ["assignee_profile_id"];
-            isOneToOne: false;
-            referencedRelation: "submissions_with_grades_for_assignment";
-            referencedColumns: ["student_private_profile_id"];
-          },
-          {
-            foreignKeyName: "review_assignments_assignment_id_fkey";
-            columns: ["assignment_id"];
-            isOneToOne: false;
-            referencedRelation: "assignment_overview";
-            referencedColumns: ["id"];
-          },
-          {
-            foreignKeyName: "review_assignments_assignment_id_fkey";
-            columns: ["assignment_id"];
-            isOneToOne: false;
-            referencedRelation: "assignments";
-            referencedColumns: ["id"];
-          },
-          {
-            foreignKeyName: "review_assignments_assignment_id_fkey";
-            columns: ["assignment_id"];
-            isOneToOne: false;
-            referencedRelation: "assignments_for_student_dashboard";
-            referencedColumns: ["id"];
-          },
-          {
-            foreignKeyName: "review_assignments_assignment_id_fkey";
-            columns: ["assignment_id"];
-            isOneToOne: false;
-            referencedRelation: "assignments_with_effective_due_dates";
-            referencedColumns: ["id"];
-          },
-          {
-            foreignKeyName: "review_assignments_assignment_id_fkey";
-            columns: ["assignment_id"];
-            isOneToOne: false;
-            referencedRelation: "submissions_with_grades_for_assignment_and_regression_test";
-            referencedColumns: ["assignment_id"];
-          },
-          {
-            foreignKeyName: "review_assignments_class_id_fkey";
-            columns: ["class_id"];
-            isOneToOne: false;
-            referencedRelation: "classes";
-            referencedColumns: ["id"];
-          },
-          {
-            foreignKeyName: "review_assignments_completed_by_fkey";
-            columns: ["completed_by"];
-            isOneToOne: false;
-            referencedRelation: "profiles";
-            referencedColumns: ["id"];
-          },
-          {
-            foreignKeyName: "review_assignments_completed_by_fkey";
-            columns: ["completed_by"];
-            isOneToOne: false;
-            referencedRelation: "submissions_with_grades_for_assignment";
-            referencedColumns: ["student_private_profile_id"];
-          },
-          {
-            foreignKeyName: "review_assignments_rubric_id_fkey";
-            columns: ["rubric_id"];
-            isOneToOne: false;
-            referencedRelation: "rubrics";
-            referencedColumns: ["id"];
-          },
-          {
-            foreignKeyName: "review_assignments_submission_id_fkey";
-            columns: ["submission_id"];
-            isOneToOne: false;
-            referencedRelation: "assignments_for_student_dashboard";
-            referencedColumns: ["submission_id"];
-          },
-          {
-            foreignKeyName: "review_assignments_submission_id_fkey";
-            columns: ["submission_id"];
-            isOneToOne: false;
-            referencedRelation: "submissions";
-            referencedColumns: ["id"];
-          },
-          {
-            foreignKeyName: "review_assignments_submission_id_fkey";
-            columns: ["submission_id"];
-            isOneToOne: false;
-            referencedRelation: "submissions_agg";
-            referencedColumns: ["id"];
-          },
-          {
-            foreignKeyName: "review_assignments_submission_id_fkey";
-            columns: ["submission_id"];
-            isOneToOne: false;
-            referencedRelation: "submissions_with_grades_for_assignment";
-            referencedColumns: ["activesubmissionid"];
-          },
-          {
-            foreignKeyName: "review_assignments_submission_id_fkey";
-            columns: ["submission_id"];
-            isOneToOne: false;
-            referencedRelation: "submissions_with_grades_for_assignment_and_regression_test";
-            referencedColumns: ["activesubmissionid"];
-          },
-          {
-            foreignKeyName: "review_assignments_submission_review_id_fkey";
-            columns: ["submission_review_id"];
-            isOneToOne: false;
-            referencedRelation: "assignments_for_student_dashboard";
-            referencedColumns: ["submission_review_id"];
-          },
-          {
-            foreignKeyName: "review_assignments_submission_review_id_fkey";
-            columns: ["submission_review_id"];
-            isOneToOne: false;
-            referencedRelation: "submission_reviews";
-            referencedColumns: ["id"];
-          }
-        ];
-      };
+          assignee_profile_id: string
+          assignment_id: number
+          class_id: number
+          completed_at: string | null
+          completed_by: string | null
+          created_at: string
+          due_date: string
+          id: number
+          max_allowable_late_tokens: number
+          release_date: string | null
+          rubric_id: number
+          submission_id: number
+          submission_review_id: number
+        }
+        Insert: {
+          assignee_profile_id: string
+          assignment_id: number
+          class_id: number
+          completed_at?: string | null
+          completed_by?: string | null
+          created_at?: string
+          due_date: string
+          id?: number
+          max_allowable_late_tokens?: number
+          release_date?: string | null
+          rubric_id: number
+          submission_id: number
+          submission_review_id: number
+        }
+        Update: {
+          assignee_profile_id?: string
+          assignment_id?: number
+          class_id?: number
+          completed_at?: string | null
+          completed_by?: string | null
+          created_at?: string
+          due_date?: string
+          id?: number
+          max_allowable_late_tokens?: number
+          release_date?: string | null
+          rubric_id?: number
+          submission_id?: number
+          submission_review_id?: number
+        }
+        Relationships: [
+          {
+            foreignKeyName: "review_assignments_assignee_profile_id_fkey"
+            columns: ["assignee_profile_id"]
+            isOneToOne: false
+            referencedRelation: "profiles"
+            referencedColumns: ["id"]
+          },
+          {
+            foreignKeyName: "review_assignments_assignee_profile_id_fkey"
+            columns: ["assignee_profile_id"]
+            isOneToOne: false
+            referencedRelation: "submissions_with_grades_for_assignment"
+            referencedColumns: ["student_private_profile_id"]
+          },
+          {
+            foreignKeyName: "review_assignments_assignment_id_fkey"
+            columns: ["assignment_id"]
+            isOneToOne: false
+            referencedRelation: "assignment_overview"
+            referencedColumns: ["id"]
+          },
+          {
+            foreignKeyName: "review_assignments_assignment_id_fkey"
+            columns: ["assignment_id"]
+            isOneToOne: false
+            referencedRelation: "assignments"
+            referencedColumns: ["id"]
+          },
+          {
+            foreignKeyName: "review_assignments_assignment_id_fkey"
+            columns: ["assignment_id"]
+            isOneToOne: false
+            referencedRelation: "assignments_for_student_dashboard"
+            referencedColumns: ["id"]
+          },
+          {
+            foreignKeyName: "review_assignments_assignment_id_fkey"
+            columns: ["assignment_id"]
+            isOneToOne: false
+            referencedRelation: "assignments_with_effective_due_dates"
+            referencedColumns: ["id"]
+          },
+          {
+            foreignKeyName: "review_assignments_assignment_id_fkey"
+            columns: ["assignment_id"]
+            isOneToOne: false
+            referencedRelation: "submissions_with_grades_for_assignment_and_regression_test"
+            referencedColumns: ["assignment_id"]
+          },
+          {
+            foreignKeyName: "review_assignments_class_id_fkey"
+            columns: ["class_id"]
+            isOneToOne: false
+            referencedRelation: "classes"
+            referencedColumns: ["id"]
+          },
+          {
+            foreignKeyName: "review_assignments_completed_by_fkey"
+            columns: ["completed_by"]
+            isOneToOne: false
+            referencedRelation: "profiles"
+            referencedColumns: ["id"]
+          },
+          {
+            foreignKeyName: "review_assignments_completed_by_fkey"
+            columns: ["completed_by"]
+            isOneToOne: false
+            referencedRelation: "submissions_with_grades_for_assignment"
+            referencedColumns: ["student_private_profile_id"]
+          },
+          {
+            foreignKeyName: "review_assignments_rubric_id_fkey"
+            columns: ["rubric_id"]
+            isOneToOne: false
+            referencedRelation: "rubrics"
+            referencedColumns: ["id"]
+          },
+          {
+            foreignKeyName: "review_assignments_submission_id_fkey"
+            columns: ["submission_id"]
+            isOneToOne: false
+            referencedRelation: "assignments_for_student_dashboard"
+            referencedColumns: ["submission_id"]
+          },
+          {
+            foreignKeyName: "review_assignments_submission_id_fkey"
+            columns: ["submission_id"]
+            isOneToOne: false
+            referencedRelation: "submissions"
+            referencedColumns: ["id"]
+          },
+          {
+            foreignKeyName: "review_assignments_submission_id_fkey"
+            columns: ["submission_id"]
+            isOneToOne: false
+            referencedRelation: "submissions_agg"
+            referencedColumns: ["id"]
+          },
+          {
+            foreignKeyName: "review_assignments_submission_id_fkey"
+            columns: ["submission_id"]
+            isOneToOne: false
+            referencedRelation: "submissions_with_grades_for_assignment"
+            referencedColumns: ["activesubmissionid"]
+          },
+          {
+            foreignKeyName: "review_assignments_submission_id_fkey"
+            columns: ["submission_id"]
+            isOneToOne: false
+            referencedRelation: "submissions_with_grades_for_assignment_and_regression_test"
+            referencedColumns: ["activesubmissionid"]
+          },
+          {
+            foreignKeyName: "review_assignments_submission_review_id_fkey"
+            columns: ["submission_review_id"]
+            isOneToOne: false
+            referencedRelation: "assignments_for_student_dashboard"
+            referencedColumns: ["submission_review_id"]
+          },
+          {
+            foreignKeyName: "review_assignments_submission_review_id_fkey"
+            columns: ["submission_review_id"]
+            isOneToOne: false
+            referencedRelation: "submission_reviews"
+            referencedColumns: ["id"]
+          },
+        ]
+      }
       rubric_check_references: {
         Row: {
-          class_id: number;
-          created_at: string;
-          id: number;
-          referenced_rubric_check_id: number;
-          referencing_rubric_check_id: number;
-        };
-        Insert: {
-          class_id: number;
-          created_at?: string;
-          id?: number;
-          referenced_rubric_check_id: number;
-          referencing_rubric_check_id: number;
-        };
-        Update: {
-          class_id?: number;
-          created_at?: string;
-          id?: number;
-          referenced_rubric_check_id?: number;
-          referencing_rubric_check_id?: number;
-        };
-        Relationships: [
-          {
-            foreignKeyName: "rubric_check_references_class_id_fkey";
-            columns: ["class_id"];
-            isOneToOne: false;
-            referencedRelation: "classes";
-            referencedColumns: ["id"];
-          },
-          {
-            foreignKeyName: "rubric_check_references_referenced_rubric_check_id_fkey";
-            columns: ["referenced_rubric_check_id"];
-            isOneToOne: false;
-            referencedRelation: "rubric_checks";
-            referencedColumns: ["id"];
-          },
-          {
-            foreignKeyName: "rubric_check_references_referencing_rubric_check_id_fkey";
-            columns: ["referencing_rubric_check_id"];
-            isOneToOne: false;
-            referencedRelation: "rubric_checks";
-            referencedColumns: ["id"];
-          }
-        ];
-      };
+          class_id: number
+          created_at: string
+          id: number
+          referenced_rubric_check_id: number
+          referencing_rubric_check_id: number
+        }
+        Insert: {
+          class_id: number
+          created_at?: string
+          id?: number
+          referenced_rubric_check_id: number
+          referencing_rubric_check_id: number
+        }
+        Update: {
+          class_id?: number
+          created_at?: string
+          id?: number
+          referenced_rubric_check_id?: number
+          referencing_rubric_check_id?: number
+        }
+        Relationships: [
+          {
+            foreignKeyName: "rubric_check_references_class_id_fkey"
+            columns: ["class_id"]
+            isOneToOne: false
+            referencedRelation: "classes"
+            referencedColumns: ["id"]
+          },
+          {
+            foreignKeyName: "rubric_check_references_referenced_rubric_check_id_fkey"
+            columns: ["referenced_rubric_check_id"]
+            isOneToOne: false
+            referencedRelation: "rubric_checks"
+            referencedColumns: ["id"]
+          },
+          {
+            foreignKeyName: "rubric_check_references_referencing_rubric_check_id_fkey"
+            columns: ["referencing_rubric_check_id"]
+            isOneToOne: false
+            referencedRelation: "rubric_checks"
+            referencedColumns: ["id"]
+          },
+        ]
+      }
       rubric_checks: {
         Row: {
-          annotation_target: string | null;
-          artifact: string | null;
-          class_id: number;
-          created_at: string;
-          data: Json | null;
-          description: string | null;
-          file: string | null;
-          group: string | null;
-          id: number;
-          is_annotation: boolean;
-          is_comment_required: boolean;
-          is_required: boolean;
-          max_annotations: number | null;
-          name: string;
-          ordinal: number;
-          points: number;
-          rubric_criteria_id: number;
-          student_visibility: Database["public"]["Enums"]["rubric_check_student_visibility"];
-        };
-        Insert: {
-          annotation_target?: string | null;
-          artifact?: string | null;
-          class_id: number;
-          created_at?: string;
-          data?: Json | null;
-          description?: string | null;
-          file?: string | null;
-          group?: string | null;
-          id?: number;
-          is_annotation: boolean;
-          is_comment_required?: boolean;
-          is_required?: boolean;
-          max_annotations?: number | null;
-          name: string;
-          ordinal: number;
-          points: number;
-          rubric_criteria_id: number;
-          student_visibility?: Database["public"]["Enums"]["rubric_check_student_visibility"];
-        };
-        Update: {
-          annotation_target?: string | null;
-          artifact?: string | null;
-          class_id?: number;
-          created_at?: string;
-          data?: Json | null;
-          description?: string | null;
-          file?: string | null;
-          group?: string | null;
-          id?: number;
-          is_annotation?: boolean;
-          is_comment_required?: boolean;
-          is_required?: boolean;
-          max_annotations?: number | null;
-          name?: string;
-          ordinal?: number;
-          points?: number;
-          rubric_criteria_id?: number;
-          student_visibility?: Database["public"]["Enums"]["rubric_check_student_visibility"];
-        };
-        Relationships: [
-          {
-            foreignKeyName: "rubric_checks_class_id_fkey";
-            columns: ["class_id"];
-            isOneToOne: false;
-            referencedRelation: "classes";
-            referencedColumns: ["id"];
-          },
-          {
-            foreignKeyName: "rubric_checks_rubric_criteria_id_fkey";
-            columns: ["rubric_criteria_id"];
-            isOneToOne: false;
-            referencedRelation: "rubric_criteria";
-            referencedColumns: ["id"];
-          }
-        ];
-      };
+          annotation_target: string | null
+          artifact: string | null
+          class_id: number
+          created_at: string
+          data: Json | null
+          description: string | null
+          file: string | null
+          group: string | null
+          id: number
+          is_annotation: boolean
+          is_comment_required: boolean
+          is_required: boolean
+          max_annotations: number | null
+          name: string
+          ordinal: number
+          points: number
+          rubric_criteria_id: number
+          student_visibility: Database["public"]["Enums"]["rubric_check_student_visibility"]
+        }
+        Insert: {
+          annotation_target?: string | null
+          artifact?: string | null
+          class_id: number
+          created_at?: string
+          data?: Json | null
+          description?: string | null
+          file?: string | null
+          group?: string | null
+          id?: number
+          is_annotation: boolean
+          is_comment_required?: boolean
+          is_required?: boolean
+          max_annotations?: number | null
+          name: string
+          ordinal: number
+          points: number
+          rubric_criteria_id: number
+          student_visibility?: Database["public"]["Enums"]["rubric_check_student_visibility"]
+        }
+        Update: {
+          annotation_target?: string | null
+          artifact?: string | null
+          class_id?: number
+          created_at?: string
+          data?: Json | null
+          description?: string | null
+          file?: string | null
+          group?: string | null
+          id?: number
+          is_annotation?: boolean
+          is_comment_required?: boolean
+          is_required?: boolean
+          max_annotations?: number | null
+          name?: string
+          ordinal?: number
+          points?: number
+          rubric_criteria_id?: number
+          student_visibility?: Database["public"]["Enums"]["rubric_check_student_visibility"]
+        }
+        Relationships: [
+          {
+            foreignKeyName: "rubric_checks_class_id_fkey"
+            columns: ["class_id"]
+            isOneToOne: false
+            referencedRelation: "classes"
+            referencedColumns: ["id"]
+          },
+          {
+            foreignKeyName: "rubric_checks_rubric_criteria_id_fkey"
+            columns: ["rubric_criteria_id"]
+            isOneToOne: false
+            referencedRelation: "rubric_criteria"
+            referencedColumns: ["id"]
+          },
+        ]
+      }
       rubric_criteria: {
         Row: {
-          class_id: number;
-          created_at: string;
-          data: Json | null;
-          description: string | null;
-          id: number;
-          is_additive: boolean;
-          max_checks_per_submission: number | null;
-          min_checks_per_submission: number | null;
-          name: string;
-          ordinal: number;
-          rubric_id: number;
-          rubric_part_id: number;
-          total_points: number;
-        };
-        Insert: {
-          class_id: number;
-          created_at?: string;
-          data?: Json | null;
-          description?: string | null;
-          id?: number;
-          is_additive: boolean;
-          max_checks_per_submission?: number | null;
-          min_checks_per_submission?: number | null;
-          name: string;
-          ordinal?: number;
-          rubric_id: number;
-          rubric_part_id: number;
-          total_points: number;
-        };
-        Update: {
-          class_id?: number;
-          created_at?: string;
-          data?: Json | null;
-          description?: string | null;
-          id?: number;
-          is_additive?: boolean;
-          max_checks_per_submission?: number | null;
-          min_checks_per_submission?: number | null;
-          name?: string;
-          ordinal?: number;
-          rubric_id?: number;
-          rubric_part_id?: number;
-          total_points?: number;
-        };
-        Relationships: [
-          {
-            foreignKeyName: "rubric_criteria_class_id_fkey";
-            columns: ["class_id"];
-            isOneToOne: false;
-            referencedRelation: "classes";
-            referencedColumns: ["id"];
-          },
-          {
-            foreignKeyName: "rubric_criteria_rubric_id_fkey";
-            columns: ["rubric_id"];
-            isOneToOne: false;
-            referencedRelation: "rubrics";
-            referencedColumns: ["id"];
-          },
-          {
-            foreignKeyName: "rubric_criteria_rubric_part_id_fkey";
-            columns: ["rubric_part_id"];
-            isOneToOne: false;
-            referencedRelation: "rubric_parts";
-            referencedColumns: ["id"];
-          }
-        ];
-      };
+          class_id: number
+          created_at: string
+          data: Json | null
+          description: string | null
+          id: number
+          is_additive: boolean
+          max_checks_per_submission: number | null
+          min_checks_per_submission: number | null
+          name: string
+          ordinal: number
+          rubric_id: number
+          rubric_part_id: number
+          total_points: number
+        }
+        Insert: {
+          class_id: number
+          created_at?: string
+          data?: Json | null
+          description?: string | null
+          id?: number
+          is_additive: boolean
+          max_checks_per_submission?: number | null
+          min_checks_per_submission?: number | null
+          name: string
+          ordinal?: number
+          rubric_id: number
+          rubric_part_id: number
+          total_points: number
+        }
+        Update: {
+          class_id?: number
+          created_at?: string
+          data?: Json | null
+          description?: string | null
+          id?: number
+          is_additive?: boolean
+          max_checks_per_submission?: number | null
+          min_checks_per_submission?: number | null
+          name?: string
+          ordinal?: number
+          rubric_id?: number
+          rubric_part_id?: number
+          total_points?: number
+        }
+        Relationships: [
+          {
+            foreignKeyName: "rubric_criteria_class_id_fkey"
+            columns: ["class_id"]
+            isOneToOne: false
+            referencedRelation: "classes"
+            referencedColumns: ["id"]
+          },
+          {
+            foreignKeyName: "rubric_criteria_rubric_id_fkey"
+            columns: ["rubric_id"]
+            isOneToOne: false
+            referencedRelation: "rubrics"
+            referencedColumns: ["id"]
+          },
+          {
+            foreignKeyName: "rubric_criteria_rubric_part_id_fkey"
+            columns: ["rubric_part_id"]
+            isOneToOne: false
+            referencedRelation: "rubric_parts"
+            referencedColumns: ["id"]
+          },
+        ]
+      }
       rubric_parts: {
         Row: {
-          class_id: number;
-          created_at: string;
-          data: Json | null;
-          description: string | null;
-          id: number;
-          name: string;
-          ordinal: number;
-          rubric_id: number;
-        };
-        Insert: {
-          class_id: number;
-          created_at?: string;
-          data?: Json | null;
-          description?: string | null;
-          id?: number;
-          name: string;
-          ordinal: number;
-          rubric_id: number;
-        };
-        Update: {
-          class_id?: number;
-          created_at?: string;
-          data?: Json | null;
-          description?: string | null;
-          id?: number;
-          name?: string;
-          ordinal?: number;
-          rubric_id?: number;
-        };
-        Relationships: [
-          {
-            foreignKeyName: "rubric_parts_class_id_fkey";
-            columns: ["class_id"];
-            isOneToOne: false;
-            referencedRelation: "classes";
-            referencedColumns: ["id"];
-          },
-          {
-            foreignKeyName: "rubric_parts_rubric_id_fkey";
-            columns: ["rubric_id"];
-            isOneToOne: false;
-            referencedRelation: "rubrics";
-            referencedColumns: ["id"];
-          }
-        ];
-      };
+          class_id: number
+          created_at: string
+          data: Json | null
+          description: string | null
+          id: number
+          name: string
+          ordinal: number
+          rubric_id: number
+        }
+        Insert: {
+          class_id: number
+          created_at?: string
+          data?: Json | null
+          description?: string | null
+          id?: number
+          name: string
+          ordinal: number
+          rubric_id: number
+        }
+        Update: {
+          class_id?: number
+          created_at?: string
+          data?: Json | null
+          description?: string | null
+          id?: number
+          name?: string
+          ordinal?: number
+          rubric_id?: number
+        }
+        Relationships: [
+          {
+            foreignKeyName: "rubric_parts_class_id_fkey"
+            columns: ["class_id"]
+            isOneToOne: false
+            referencedRelation: "classes"
+            referencedColumns: ["id"]
+          },
+          {
+            foreignKeyName: "rubric_parts_rubric_id_fkey"
+            columns: ["rubric_id"]
+            isOneToOne: false
+            referencedRelation: "rubrics"
+            referencedColumns: ["id"]
+          },
+        ]
+      }
       rubrics: {
         Row: {
-          assignment_id: number;
-          class_id: number;
-          created_at: string;
-          description: string | null;
-          id: number;
-          is_private: boolean;
-          name: string;
-          review_round: Database["public"]["Enums"]["review_round"] | null;
-        };
-        Insert: {
-          assignment_id: number;
-          class_id: number;
-          created_at?: string;
-          description?: string | null;
-          id?: number;
-          is_private?: boolean;
-          name: string;
-          review_round?: Database["public"]["Enums"]["review_round"] | null;
-        };
-        Update: {
-          assignment_id?: number;
-          class_id?: number;
-          created_at?: string;
-          description?: string | null;
-          id?: number;
-          is_private?: boolean;
-          name?: string;
-          review_round?: Database["public"]["Enums"]["review_round"] | null;
-        };
-        Relationships: [
-          {
-            foreignKeyName: "assignment_rubric_class_id_fkey";
-            columns: ["class_id"];
-            isOneToOne: false;
-            referencedRelation: "classes";
-            referencedColumns: ["id"];
-          },
-          {
-            foreignKeyName: "rubrics_assignment_id_fkey";
-            columns: ["assignment_id"];
-            isOneToOne: false;
-            referencedRelation: "assignment_overview";
-            referencedColumns: ["id"];
-          },
-          {
-            foreignKeyName: "rubrics_assignment_id_fkey";
-            columns: ["assignment_id"];
-            isOneToOne: false;
-            referencedRelation: "assignments";
-            referencedColumns: ["id"];
-          },
-          {
-            foreignKeyName: "rubrics_assignment_id_fkey";
-            columns: ["assignment_id"];
-            isOneToOne: false;
-            referencedRelation: "assignments_for_student_dashboard";
-            referencedColumns: ["id"];
-          },
-          {
-            foreignKeyName: "rubrics_assignment_id_fkey";
-            columns: ["assignment_id"];
-            isOneToOne: false;
-            referencedRelation: "assignments_with_effective_due_dates";
-            referencedColumns: ["id"];
-          },
-          {
-            foreignKeyName: "rubrics_assignment_id_fkey";
-            columns: ["assignment_id"];
-            isOneToOne: false;
-            referencedRelation: "submissions_with_grades_for_assignment_and_regression_test";
-            referencedColumns: ["assignment_id"];
-          }
-        ];
-      };
+          assignment_id: number
+          class_id: number
+          created_at: string
+          description: string | null
+          id: number
+          is_private: boolean
+          name: string
+          review_round: Database["public"]["Enums"]["review_round"] | null
+        }
+        Insert: {
+          assignment_id: number
+          class_id: number
+          created_at?: string
+          description?: string | null
+          id?: number
+          is_private?: boolean
+          name: string
+          review_round?: Database["public"]["Enums"]["review_round"] | null
+        }
+        Update: {
+          assignment_id?: number
+          class_id?: number
+          created_at?: string
+          description?: string | null
+          id?: number
+          is_private?: boolean
+          name?: string
+          review_round?: Database["public"]["Enums"]["review_round"] | null
+        }
+        Relationships: [
+          {
+            foreignKeyName: "assignment_rubric_class_id_fkey"
+            columns: ["class_id"]
+            isOneToOne: false
+            referencedRelation: "classes"
+            referencedColumns: ["id"]
+          },
+          {
+            foreignKeyName: "rubrics_assignment_id_fkey"
+            columns: ["assignment_id"]
+            isOneToOne: false
+            referencedRelation: "assignment_overview"
+            referencedColumns: ["id"]
+          },
+          {
+            foreignKeyName: "rubrics_assignment_id_fkey"
+            columns: ["assignment_id"]
+            isOneToOne: false
+            referencedRelation: "assignments"
+            referencedColumns: ["id"]
+          },
+          {
+            foreignKeyName: "rubrics_assignment_id_fkey"
+            columns: ["assignment_id"]
+            isOneToOne: false
+            referencedRelation: "assignments_for_student_dashboard"
+            referencedColumns: ["id"]
+          },
+          {
+            foreignKeyName: "rubrics_assignment_id_fkey"
+            columns: ["assignment_id"]
+            isOneToOne: false
+            referencedRelation: "assignments_with_effective_due_dates"
+            referencedColumns: ["id"]
+          },
+          {
+            foreignKeyName: "rubrics_assignment_id_fkey"
+            columns: ["assignment_id"]
+            isOneToOne: false
+            referencedRelation: "submissions_with_grades_for_assignment_and_regression_test"
+            referencedColumns: ["assignment_id"]
+          },
+        ]
+      }
       sis_sync_status: {
         Row: {
-          course_id: number;
-          course_section_id: number | null;
-          created_at: string;
-          id: number;
-          lab_section_id: number | null;
-          last_sync_message: string | null;
-          last_sync_status: string | null;
-          last_sync_time: string | null;
-          sync_enabled: boolean;
-        };
-        Insert: {
-          course_id: number;
-          course_section_id?: number | null;
-          created_at?: string;
-          id?: number;
-          lab_section_id?: number | null;
-          last_sync_message?: string | null;
-          last_sync_status?: string | null;
-          last_sync_time?: string | null;
-          sync_enabled?: boolean;
-        };
-        Update: {
-          course_id?: number;
-          course_section_id?: number | null;
-          created_at?: string;
-          id?: number;
-          lab_section_id?: number | null;
-          last_sync_message?: string | null;
-          last_sync_status?: string | null;
-          last_sync_time?: string | null;
-          sync_enabled?: boolean;
-        };
-        Relationships: [
-          {
-            foreignKeyName: "sis_sync_status_course_id_fkey";
-            columns: ["course_id"];
-            isOneToOne: false;
-            referencedRelation: "classes";
-            referencedColumns: ["id"];
-          },
-          {
-            foreignKeyName: "sis_sync_status_course_section_id_fkey";
-            columns: ["course_section_id"];
-            isOneToOne: false;
-            referencedRelation: "class_sections";
-            referencedColumns: ["id"];
-          },
-          {
-            foreignKeyName: "sis_sync_status_lab_section_id_fkey";
-            columns: ["lab_section_id"];
-            isOneToOne: false;
-            referencedRelation: "lab_sections";
-            referencedColumns: ["id"];
-          }
-        ];
-      };
+          course_id: number
+          course_section_id: number | null
+          created_at: string
+          id: number
+          lab_section_id: number | null
+          last_sync_message: string | null
+          last_sync_status: string | null
+          last_sync_time: string | null
+          sync_enabled: boolean
+        }
+        Insert: {
+          course_id: number
+          course_section_id?: number | null
+          created_at?: string
+          id?: number
+          lab_section_id?: number | null
+          last_sync_message?: string | null
+          last_sync_status?: string | null
+          last_sync_time?: string | null
+          sync_enabled?: boolean
+        }
+        Update: {
+          course_id?: number
+          course_section_id?: number | null
+          created_at?: string
+          id?: number
+          lab_section_id?: number | null
+          last_sync_message?: string | null
+          last_sync_status?: string | null
+          last_sync_time?: string | null
+          sync_enabled?: boolean
+        }
+        Relationships: [
+          {
+            foreignKeyName: "sis_sync_status_course_id_fkey"
+            columns: ["course_id"]
+            isOneToOne: false
+            referencedRelation: "classes"
+            referencedColumns: ["id"]
+          },
+          {
+            foreignKeyName: "sis_sync_status_course_section_id_fkey"
+            columns: ["course_section_id"]
+            isOneToOne: false
+            referencedRelation: "class_sections"
+            referencedColumns: ["id"]
+          },
+          {
+            foreignKeyName: "sis_sync_status_lab_section_id_fkey"
+            columns: ["lab_section_id"]
+            isOneToOne: false
+            referencedRelation: "lab_sections"
+            referencedColumns: ["id"]
+          },
+        ]
+      }
       student_deadline_extensions: {
         Row: {
-          class_id: number;
-          created_at: string;
-          hours: number;
-          id: number;
-          includes_lab: boolean;
-          student_id: string;
-          updated_at: string;
-        };
-        Insert: {
-          class_id: number;
-          created_at?: string;
-          hours: number;
-          id?: number;
-          includes_lab?: boolean;
-          student_id: string;
-          updated_at?: string;
-        };
-        Update: {
-          class_id?: number;
-          created_at?: string;
-          hours?: number;
-          id?: number;
-          includes_lab?: boolean;
-          student_id?: string;
-          updated_at?: string;
-        };
-        Relationships: [
-          {
-            foreignKeyName: "student_deadline_extensions_class_id_fkey";
-            columns: ["class_id"];
-            isOneToOne: false;
-            referencedRelation: "classes";
-            referencedColumns: ["id"];
-          },
-          {
-            foreignKeyName: "student_deadline_extensions_student_id_fkey";
-            columns: ["student_id"];
-            isOneToOne: false;
-            referencedRelation: "profiles";
-            referencedColumns: ["id"];
-          },
-          {
-            foreignKeyName: "student_deadline_extensions_student_id_fkey";
-            columns: ["student_id"];
-            isOneToOne: false;
-            referencedRelation: "submissions_with_grades_for_assignment";
-            referencedColumns: ["student_private_profile_id"];
-          }
-        ];
-      };
+          class_id: number
+          created_at: string
+          hours: number
+          id: number
+          includes_lab: boolean
+          student_id: string
+          updated_at: string
+        }
+        Insert: {
+          class_id: number
+          created_at?: string
+          hours: number
+          id?: number
+          includes_lab?: boolean
+          student_id: string
+          updated_at?: string
+        }
+        Update: {
+          class_id?: number
+          created_at?: string
+          hours?: number
+          id?: number
+          includes_lab?: boolean
+          student_id?: string
+          updated_at?: string
+        }
+        Relationships: [
+          {
+            foreignKeyName: "student_deadline_extensions_class_id_fkey"
+            columns: ["class_id"]
+            isOneToOne: false
+            referencedRelation: "classes"
+            referencedColumns: ["id"]
+          },
+          {
+            foreignKeyName: "student_deadline_extensions_student_id_fkey"
+            columns: ["student_id"]
+            isOneToOne: false
+            referencedRelation: "profiles"
+            referencedColumns: ["id"]
+          },
+          {
+            foreignKeyName: "student_deadline_extensions_student_id_fkey"
+            columns: ["student_id"]
+            isOneToOne: false
+            referencedRelation: "submissions_with_grades_for_assignment"
+            referencedColumns: ["student_private_profile_id"]
+          },
+        ]
+      }
       student_flashcard_deck_progress: {
         Row: {
-          card_id: number;
-          class_id: number;
-          created_at: string;
-          first_answered_correctly_at: string | null;
-          is_mastered: boolean;
-          last_answered_correctly_at: string | null;
-          student_id: string;
-          updated_at: string | null;
-        };
-        Insert: {
-          card_id: number;
-          class_id: number;
-          created_at?: string;
-          first_answered_correctly_at?: string | null;
-          is_mastered?: boolean;
-          last_answered_correctly_at?: string | null;
-          student_id: string;
-          updated_at?: string | null;
-        };
-        Update: {
-          card_id?: number;
-          class_id?: number;
-          created_at?: string;
-          first_answered_correctly_at?: string | null;
-          is_mastered?: boolean;
-          last_answered_correctly_at?: string | null;
-          student_id?: string;
-          updated_at?: string | null;
-        };
-        Relationships: [
-          {
-            foreignKeyName: "student_flashcard_deck_progress_card_id_fkey";
-            columns: ["card_id"];
-            isOneToOne: false;
-            referencedRelation: "flashcards";
-            referencedColumns: ["id"];
-          },
-          {
-            foreignKeyName: "student_flashcard_deck_progress_class_id_fkey";
-            columns: ["class_id"];
-            isOneToOne: false;
-            referencedRelation: "classes";
-            referencedColumns: ["id"];
-          },
-          {
-            foreignKeyName: "student_flashcard_deck_progress_student_id_fkey";
-            columns: ["student_id"];
-            isOneToOne: false;
-            referencedRelation: "users";
-            referencedColumns: ["user_id"];
-          }
-        ];
-      };
+          card_id: number
+          class_id: number
+          created_at: string
+          first_answered_correctly_at: string | null
+          is_mastered: boolean
+          last_answered_correctly_at: string | null
+          student_id: string
+          updated_at: string | null
+        }
+        Insert: {
+          card_id: number
+          class_id: number
+          created_at?: string
+          first_answered_correctly_at?: string | null
+          is_mastered?: boolean
+          last_answered_correctly_at?: string | null
+          student_id: string
+          updated_at?: string | null
+        }
+        Update: {
+          card_id?: number
+          class_id?: number
+          created_at?: string
+          first_answered_correctly_at?: string | null
+          is_mastered?: boolean
+          last_answered_correctly_at?: string | null
+          student_id?: string
+          updated_at?: string | null
+        }
+        Relationships: [
+          {
+            foreignKeyName: "student_flashcard_deck_progress_card_id_fkey"
+            columns: ["card_id"]
+            isOneToOne: false
+            referencedRelation: "flashcards"
+            referencedColumns: ["id"]
+          },
+          {
+            foreignKeyName: "student_flashcard_deck_progress_class_id_fkey"
+            columns: ["class_id"]
+            isOneToOne: false
+            referencedRelation: "classes"
+            referencedColumns: ["id"]
+          },
+          {
+            foreignKeyName: "student_flashcard_deck_progress_student_id_fkey"
+            columns: ["student_id"]
+            isOneToOne: false
+            referencedRelation: "users"
+            referencedColumns: ["user_id"]
+          },
+        ]
+      }
       student_help_activity: {
         Row: {
-          activity_description: string | null;
-          activity_type: Database["public"]["Enums"]["student_help_activity_type"];
-          class_id: number;
-          created_at: string;
-          help_request_id: number;
-          id: number;
-          student_profile_id: string;
-        };
-        Insert: {
-          activity_description?: string | null;
-          activity_type: Database["public"]["Enums"]["student_help_activity_type"];
-          class_id: number;
-          created_at?: string;
-          help_request_id: number;
-          id?: number;
-          student_profile_id: string;
-        };
-        Update: {
-          activity_description?: string | null;
-          activity_type?: Database["public"]["Enums"]["student_help_activity_type"];
-          class_id?: number;
-          created_at?: string;
-          help_request_id?: number;
-          id?: number;
-          student_profile_id?: string;
-        };
-        Relationships: [
-          {
-            foreignKeyName: "student_help_activity_class_id_fkey";
-            columns: ["class_id"];
-            isOneToOne: false;
-            referencedRelation: "classes";
-            referencedColumns: ["id"];
-          },
-          {
-            foreignKeyName: "student_help_activity_help_request_id_fkey";
-            columns: ["help_request_id"];
-            isOneToOne: false;
-            referencedRelation: "help_requests";
-            referencedColumns: ["id"];
-          },
-          {
-            foreignKeyName: "student_help_activity_student_profile_id_fkey";
-            columns: ["student_profile_id"];
-            isOneToOne: false;
-            referencedRelation: "profiles";
-            referencedColumns: ["id"];
-          },
-          {
-            foreignKeyName: "student_help_activity_student_profile_id_fkey";
-            columns: ["student_profile_id"];
-            isOneToOne: false;
-            referencedRelation: "submissions_with_grades_for_assignment";
-            referencedColumns: ["student_private_profile_id"];
-          }
-        ];
-      };
+          activity_description: string | null
+          activity_type: Database["public"]["Enums"]["student_help_activity_type"]
+          class_id: number
+          created_at: string
+          help_request_id: number
+          id: number
+          student_profile_id: string
+        }
+        Insert: {
+          activity_description?: string | null
+          activity_type: Database["public"]["Enums"]["student_help_activity_type"]
+          class_id: number
+          created_at?: string
+          help_request_id: number
+          id?: number
+          student_profile_id: string
+        }
+        Update: {
+          activity_description?: string | null
+          activity_type?: Database["public"]["Enums"]["student_help_activity_type"]
+          class_id?: number
+          created_at?: string
+          help_request_id?: number
+          id?: number
+          student_profile_id?: string
+        }
+        Relationships: [
+          {
+            foreignKeyName: "student_help_activity_class_id_fkey"
+            columns: ["class_id"]
+            isOneToOne: false
+            referencedRelation: "classes"
+            referencedColumns: ["id"]
+          },
+          {
+            foreignKeyName: "student_help_activity_help_request_id_fkey"
+            columns: ["help_request_id"]
+            isOneToOne: false
+            referencedRelation: "help_requests"
+            referencedColumns: ["id"]
+          },
+          {
+            foreignKeyName: "student_help_activity_student_profile_id_fkey"
+            columns: ["student_profile_id"]
+            isOneToOne: false
+            referencedRelation: "profiles"
+            referencedColumns: ["id"]
+          },
+          {
+            foreignKeyName: "student_help_activity_student_profile_id_fkey"
+            columns: ["student_profile_id"]
+            isOneToOne: false
+            referencedRelation: "submissions_with_grades_for_assignment"
+            referencedColumns: ["student_private_profile_id"]
+          },
+        ]
+      }
       student_karma_notes: {
         Row: {
-          class_id: number;
-          created_at: string;
-          created_by_id: string;
-          id: number;
-          internal_notes: string | null;
-          karma_score: number;
-          last_activity_at: string | null;
-          student_profile_id: string;
-          updated_at: string;
-        };
-        Insert: {
-          class_id: number;
-          created_at?: string;
-          created_by_id: string;
-          id?: number;
-          internal_notes?: string | null;
-          karma_score?: number;
-          last_activity_at?: string | null;
-          student_profile_id: string;
-          updated_at?: string;
-        };
-        Update: {
-          class_id?: number;
-          created_at?: string;
-          created_by_id?: string;
-          id?: number;
-          internal_notes?: string | null;
-          karma_score?: number;
-          last_activity_at?: string | null;
-          student_profile_id?: string;
-          updated_at?: string;
-        };
-        Relationships: [
-          {
-            foreignKeyName: "student_karma_notes_class_id_fkey";
-            columns: ["class_id"];
-            isOneToOne: false;
-            referencedRelation: "classes";
-            referencedColumns: ["id"];
-          },
-          {
-            foreignKeyName: "student_karma_notes_created_by_id_fkey";
-            columns: ["created_by_id"];
-            isOneToOne: false;
-            referencedRelation: "users";
-            referencedColumns: ["user_id"];
-          },
-          {
-            foreignKeyName: "student_karma_notes_student_profile_id_fkey";
-            columns: ["student_profile_id"];
-            isOneToOne: false;
-            referencedRelation: "profiles";
-            referencedColumns: ["id"];
-          },
-          {
-            foreignKeyName: "student_karma_notes_student_profile_id_fkey";
-            columns: ["student_profile_id"];
-            isOneToOne: false;
-            referencedRelation: "submissions_with_grades_for_assignment";
-            referencedColumns: ["student_private_profile_id"];
-          }
-        ];
-      };
+          class_id: number
+          created_at: string
+          created_by_id: string
+          id: number
+          internal_notes: string | null
+          karma_score: number
+          last_activity_at: string | null
+          student_profile_id: string
+          updated_at: string
+        }
+        Insert: {
+          class_id: number
+          created_at?: string
+          created_by_id: string
+          id?: number
+          internal_notes?: string | null
+          karma_score?: number
+          last_activity_at?: string | null
+          student_profile_id: string
+          updated_at?: string
+        }
+        Update: {
+          class_id?: number
+          created_at?: string
+          created_by_id?: string
+          id?: number
+          internal_notes?: string | null
+          karma_score?: number
+          last_activity_at?: string | null
+          student_profile_id?: string
+          updated_at?: string
+        }
+        Relationships: [
+          {
+            foreignKeyName: "student_karma_notes_class_id_fkey"
+            columns: ["class_id"]
+            isOneToOne: false
+            referencedRelation: "classes"
+            referencedColumns: ["id"]
+          },
+          {
+            foreignKeyName: "student_karma_notes_created_by_id_fkey"
+            columns: ["created_by_id"]
+            isOneToOne: false
+            referencedRelation: "users"
+            referencedColumns: ["user_id"]
+          },
+          {
+            foreignKeyName: "student_karma_notes_student_profile_id_fkey"
+            columns: ["student_profile_id"]
+            isOneToOne: false
+            referencedRelation: "profiles"
+            referencedColumns: ["id"]
+          },
+          {
+            foreignKeyName: "student_karma_notes_student_profile_id_fkey"
+            columns: ["student_profile_id"]
+            isOneToOne: false
+            referencedRelation: "submissions_with_grades_for_assignment"
+            referencedColumns: ["student_private_profile_id"]
+          },
+        ]
+      }
       submission_artifact_comments: {
         Row: {
-          author: string;
-          class_id: number;
-          comment: string;
-          created_at: string;
-          deleted_at: string | null;
-          edited_at: string | null;
-          edited_by: string | null;
-          eventually_visible: boolean;
-          id: number;
-          points: number | null;
-          regrade_request_id: number | null;
-          released: boolean;
-          rubric_check_id: number | null;
-          submission_artifact_id: number;
-          submission_id: number;
-          submission_review_id: number | null;
-        };
-        Insert: {
-          author: string;
-          class_id: number;
-          comment: string;
-          created_at?: string;
-          deleted_at?: string | null;
-          edited_at?: string | null;
-          edited_by?: string | null;
-          eventually_visible?: boolean;
-          id?: number;
-          points?: number | null;
-          regrade_request_id?: number | null;
-          released?: boolean;
-          rubric_check_id?: number | null;
-          submission_artifact_id: number;
-          submission_id: number;
-          submission_review_id?: number | null;
-        };
-        Update: {
-          author?: string;
-          class_id?: number;
-          comment?: string;
-          created_at?: string;
-          deleted_at?: string | null;
-          edited_at?: string | null;
-          edited_by?: string | null;
-          eventually_visible?: boolean;
-          id?: number;
-          points?: number | null;
-          regrade_request_id?: number | null;
-          released?: boolean;
-          rubric_check_id?: number | null;
-          submission_artifact_id?: number;
-          submission_id?: number;
-          submission_review_id?: number | null;
-        };
-        Relationships: [
-          {
-            foreignKeyName: "submission_artifact_comments_author_fkey";
-            columns: ["author"];
-            isOneToOne: false;
-            referencedRelation: "profiles";
-            referencedColumns: ["id"];
-          },
-          {
-            foreignKeyName: "submission_artifact_comments_author_fkey";
-            columns: ["author"];
-            isOneToOne: false;
-            referencedRelation: "submissions_with_grades_for_assignment";
-            referencedColumns: ["student_private_profile_id"];
-          },
-          {
-            foreignKeyName: "submission_artifact_comments_author_fkey1";
-            columns: ["author"];
-            isOneToOne: false;
-            referencedRelation: "profiles";
-            referencedColumns: ["id"];
-          },
-          {
-            foreignKeyName: "submission_artifact_comments_author_fkey1";
-            columns: ["author"];
-            isOneToOne: false;
-            referencedRelation: "submissions_with_grades_for_assignment";
-            referencedColumns: ["student_private_profile_id"];
-          },
-          {
-            foreignKeyName: "submission_artifact_comments_class_id_fkey";
-            columns: ["class_id"];
-            isOneToOne: false;
-            referencedRelation: "classes";
-            referencedColumns: ["id"];
-          },
-          {
-            foreignKeyName: "submission_artifact_comments_class_id_fkey1";
-            columns: ["class_id"];
-            isOneToOne: false;
-            referencedRelation: "classes";
-            referencedColumns: ["id"];
-          },
-          {
-            foreignKeyName: "submission_artifact_comments_regrade_request_id_fkey";
-            columns: ["regrade_request_id"];
-            isOneToOne: false;
-            referencedRelation: "submission_regrade_requests";
-            referencedColumns: ["id"];
-          },
-          {
-            foreignKeyName: "submission_artifact_comments_rubric_check_id_fkey";
-            columns: ["rubric_check_id"];
-            isOneToOne: false;
-            referencedRelation: "rubric_checks";
-            referencedColumns: ["id"];
-          },
-          {
-            foreignKeyName: "submission_artifact_comments_rubric_check_id_fkey1";
-            columns: ["rubric_check_id"];
-            isOneToOne: false;
-            referencedRelation: "rubric_checks";
-            referencedColumns: ["id"];
-          },
-          {
-            foreignKeyName: "submission_artifact_comments_submission_artifact_id_fkey";
-            columns: ["submission_artifact_id"];
-            isOneToOne: false;
-            referencedRelation: "submission_artifacts";
-            referencedColumns: ["id"];
-          },
-          {
-            foreignKeyName: "submission_artifact_comments_submission_id_fkey";
-            columns: ["submission_id"];
-            isOneToOne: false;
-            referencedRelation: "assignments_for_student_dashboard";
-            referencedColumns: ["submission_id"];
-          },
-          {
-            foreignKeyName: "submission_artifact_comments_submission_id_fkey";
-            columns: ["submission_id"];
-            isOneToOne: false;
-            referencedRelation: "submissions";
-            referencedColumns: ["id"];
-          },
-          {
-            foreignKeyName: "submission_artifact_comments_submission_id_fkey";
-            columns: ["submission_id"];
-            isOneToOne: false;
-            referencedRelation: "submissions_agg";
-            referencedColumns: ["id"];
-          },
-          {
-            foreignKeyName: "submission_artifact_comments_submission_id_fkey";
-            columns: ["submission_id"];
-            isOneToOne: false;
-            referencedRelation: "submissions_with_grades_for_assignment";
-            referencedColumns: ["activesubmissionid"];
-          },
-          {
-            foreignKeyName: "submission_artifact_comments_submission_id_fkey";
-            columns: ["submission_id"];
-            isOneToOne: false;
-            referencedRelation: "submissions_with_grades_for_assignment_and_regression_test";
-            referencedColumns: ["activesubmissionid"];
-          },
-          {
-            foreignKeyName: "submission_artifact_comments_submission_id_fkey1";
-            columns: ["submission_id"];
-            isOneToOne: false;
-            referencedRelation: "assignments_for_student_dashboard";
-            referencedColumns: ["submission_id"];
-          },
-          {
-            foreignKeyName: "submission_artifact_comments_submission_id_fkey1";
-            columns: ["submission_id"];
-            isOneToOne: false;
-            referencedRelation: "submissions";
-            referencedColumns: ["id"];
-          },
-          {
-            foreignKeyName: "submission_artifact_comments_submission_id_fkey1";
-            columns: ["submission_id"];
-            isOneToOne: false;
-            referencedRelation: "submissions_agg";
-            referencedColumns: ["id"];
-          },
-          {
-            foreignKeyName: "submission_artifact_comments_submission_id_fkey1";
-            columns: ["submission_id"];
-            isOneToOne: false;
-            referencedRelation: "submissions_with_grades_for_assignment";
-            referencedColumns: ["activesubmissionid"];
-          },
-          {
-            foreignKeyName: "submission_artifact_comments_submission_id_fkey1";
-            columns: ["submission_id"];
-            isOneToOne: false;
-            referencedRelation: "submissions_with_grades_for_assignment_and_regression_test";
-            referencedColumns: ["activesubmissionid"];
-          },
-          {
-            foreignKeyName: "submission_artifact_comments_submission_review_id_fkey";
-            columns: ["submission_review_id"];
-            isOneToOne: false;
-            referencedRelation: "assignments_for_student_dashboard";
-            referencedColumns: ["submission_review_id"];
-          },
-          {
-            foreignKeyName: "submission_artifact_comments_submission_review_id_fkey";
-            columns: ["submission_review_id"];
-            isOneToOne: false;
-            referencedRelation: "submission_reviews";
-            referencedColumns: ["id"];
-          },
-          {
-            foreignKeyName: "submission_artifact_comments_submission_review_id_fkey1";
-            columns: ["submission_review_id"];
-            isOneToOne: false;
-            referencedRelation: "assignments_for_student_dashboard";
-            referencedColumns: ["submission_review_id"];
-          },
-          {
-            foreignKeyName: "submission_artifact_comments_submission_review_id_fkey1";
-            columns: ["submission_review_id"];
-            isOneToOne: false;
-            referencedRelation: "submission_reviews";
-            referencedColumns: ["id"];
-          }
-        ];
-      };
+          author: string
+          class_id: number
+          comment: string
+          created_at: string
+          deleted_at: string | null
+          edited_at: string | null
+          edited_by: string | null
+          eventually_visible: boolean
+          id: number
+          points: number | null
+          regrade_request_id: number | null
+          released: boolean
+          rubric_check_id: number | null
+          submission_artifact_id: number
+          submission_id: number
+          submission_review_id: number | null
+        }
+        Insert: {
+          author: string
+          class_id: number
+          comment: string
+          created_at?: string
+          deleted_at?: string | null
+          edited_at?: string | null
+          edited_by?: string | null
+          eventually_visible?: boolean
+          id?: number
+          points?: number | null
+          regrade_request_id?: number | null
+          released?: boolean
+          rubric_check_id?: number | null
+          submission_artifact_id: number
+          submission_id: number
+          submission_review_id?: number | null
+        }
+        Update: {
+          author?: string
+          class_id?: number
+          comment?: string
+          created_at?: string
+          deleted_at?: string | null
+          edited_at?: string | null
+          edited_by?: string | null
+          eventually_visible?: boolean
+          id?: number
+          points?: number | null
+          regrade_request_id?: number | null
+          released?: boolean
+          rubric_check_id?: number | null
+          submission_artifact_id?: number
+          submission_id?: number
+          submission_review_id?: number | null
+        }
+        Relationships: [
+          {
+            foreignKeyName: "submission_artifact_comments_author_fkey"
+            columns: ["author"]
+            isOneToOne: false
+            referencedRelation: "profiles"
+            referencedColumns: ["id"]
+          },
+          {
+            foreignKeyName: "submission_artifact_comments_author_fkey"
+            columns: ["author"]
+            isOneToOne: false
+            referencedRelation: "submissions_with_grades_for_assignment"
+            referencedColumns: ["student_private_profile_id"]
+          },
+          {
+            foreignKeyName: "submission_artifact_comments_author_fkey1"
+            columns: ["author"]
+            isOneToOne: false
+            referencedRelation: "profiles"
+            referencedColumns: ["id"]
+          },
+          {
+            foreignKeyName: "submission_artifact_comments_author_fkey1"
+            columns: ["author"]
+            isOneToOne: false
+            referencedRelation: "submissions_with_grades_for_assignment"
+            referencedColumns: ["student_private_profile_id"]
+          },
+          {
+            foreignKeyName: "submission_artifact_comments_class_id_fkey"
+            columns: ["class_id"]
+            isOneToOne: false
+            referencedRelation: "classes"
+            referencedColumns: ["id"]
+          },
+          {
+            foreignKeyName: "submission_artifact_comments_class_id_fkey1"
+            columns: ["class_id"]
+            isOneToOne: false
+            referencedRelation: "classes"
+            referencedColumns: ["id"]
+          },
+          {
+            foreignKeyName: "submission_artifact_comments_regrade_request_id_fkey"
+            columns: ["regrade_request_id"]
+            isOneToOne: false
+            referencedRelation: "submission_regrade_requests"
+            referencedColumns: ["id"]
+          },
+          {
+            foreignKeyName: "submission_artifact_comments_rubric_check_id_fkey"
+            columns: ["rubric_check_id"]
+            isOneToOne: false
+            referencedRelation: "rubric_checks"
+            referencedColumns: ["id"]
+          },
+          {
+            foreignKeyName: "submission_artifact_comments_rubric_check_id_fkey1"
+            columns: ["rubric_check_id"]
+            isOneToOne: false
+            referencedRelation: "rubric_checks"
+            referencedColumns: ["id"]
+          },
+          {
+            foreignKeyName: "submission_artifact_comments_submission_artifact_id_fkey"
+            columns: ["submission_artifact_id"]
+            isOneToOne: false
+            referencedRelation: "submission_artifacts"
+            referencedColumns: ["id"]
+          },
+          {
+            foreignKeyName: "submission_artifact_comments_submission_id_fkey"
+            columns: ["submission_id"]
+            isOneToOne: false
+            referencedRelation: "assignments_for_student_dashboard"
+            referencedColumns: ["submission_id"]
+          },
+          {
+            foreignKeyName: "submission_artifact_comments_submission_id_fkey"
+            columns: ["submission_id"]
+            isOneToOne: false
+            referencedRelation: "submissions"
+            referencedColumns: ["id"]
+          },
+          {
+            foreignKeyName: "submission_artifact_comments_submission_id_fkey"
+            columns: ["submission_id"]
+            isOneToOne: false
+            referencedRelation: "submissions_agg"
+            referencedColumns: ["id"]
+          },
+          {
+            foreignKeyName: "submission_artifact_comments_submission_id_fkey"
+            columns: ["submission_id"]
+            isOneToOne: false
+            referencedRelation: "submissions_with_grades_for_assignment"
+            referencedColumns: ["activesubmissionid"]
+          },
+          {
+            foreignKeyName: "submission_artifact_comments_submission_id_fkey"
+            columns: ["submission_id"]
+            isOneToOne: false
+            referencedRelation: "submissions_with_grades_for_assignment_and_regression_test"
+            referencedColumns: ["activesubmissionid"]
+          },
+          {
+            foreignKeyName: "submission_artifact_comments_submission_id_fkey1"
+            columns: ["submission_id"]
+            isOneToOne: false
+            referencedRelation: "assignments_for_student_dashboard"
+            referencedColumns: ["submission_id"]
+          },
+          {
+            foreignKeyName: "submission_artifact_comments_submission_id_fkey1"
+            columns: ["submission_id"]
+            isOneToOne: false
+            referencedRelation: "submissions"
+            referencedColumns: ["id"]
+          },
+          {
+            foreignKeyName: "submission_artifact_comments_submission_id_fkey1"
+            columns: ["submission_id"]
+            isOneToOne: false
+            referencedRelation: "submissions_agg"
+            referencedColumns: ["id"]
+          },
+          {
+            foreignKeyName: "submission_artifact_comments_submission_id_fkey1"
+            columns: ["submission_id"]
+            isOneToOne: false
+            referencedRelation: "submissions_with_grades_for_assignment"
+            referencedColumns: ["activesubmissionid"]
+          },
+          {
+            foreignKeyName: "submission_artifact_comments_submission_id_fkey1"
+            columns: ["submission_id"]
+            isOneToOne: false
+            referencedRelation: "submissions_with_grades_for_assignment_and_regression_test"
+            referencedColumns: ["activesubmissionid"]
+          },
+          {
+            foreignKeyName: "submission_artifact_comments_submission_review_id_fkey"
+            columns: ["submission_review_id"]
+            isOneToOne: false
+            referencedRelation: "assignments_for_student_dashboard"
+            referencedColumns: ["submission_review_id"]
+          },
+          {
+            foreignKeyName: "submission_artifact_comments_submission_review_id_fkey"
+            columns: ["submission_review_id"]
+            isOneToOne: false
+            referencedRelation: "submission_reviews"
+            referencedColumns: ["id"]
+          },
+          {
+            foreignKeyName: "submission_artifact_comments_submission_review_id_fkey1"
+            columns: ["submission_review_id"]
+            isOneToOne: false
+            referencedRelation: "assignments_for_student_dashboard"
+            referencedColumns: ["submission_review_id"]
+          },
+          {
+            foreignKeyName: "submission_artifact_comments_submission_review_id_fkey1"
+            columns: ["submission_review_id"]
+            isOneToOne: false
+            referencedRelation: "submission_reviews"
+            referencedColumns: ["id"]
+          },
+        ]
+      }
       submission_artifacts: {
         Row: {
-          assignment_group_id: number | null;
-          autograder_regression_test_id: number | null;
-          class_id: number;
-          created_at: string;
-          data: Json | null;
-          id: number;
-          name: string;
-          profile_id: string | null;
-          submission_file_id: number | null;
-          submission_id: number;
-        };
-        Insert: {
-          assignment_group_id?: number | null;
-          autograder_regression_test_id?: number | null;
-          class_id: number;
-          created_at?: string;
-          data?: Json | null;
-          id?: number;
-          name: string;
-          profile_id?: string | null;
-          submission_file_id?: number | null;
-          submission_id: number;
-        };
-        Update: {
-          assignment_group_id?: number | null;
-          autograder_regression_test_id?: number | null;
-          class_id?: number;
-          created_at?: string;
-          data?: Json | null;
-          id?: number;
-          name?: string;
-          profile_id?: string | null;
-          submission_file_id?: number | null;
-          submission_id?: number;
-        };
-        Relationships: [
-          {
-            foreignKeyName: "submission_artifacts_assignment_group_id_fkey";
-            columns: ["assignment_group_id"];
-            isOneToOne: false;
-            referencedRelation: "assignment_groups";
-            referencedColumns: ["id"];
-          },
-          {
-            foreignKeyName: "submission_artifacts_autograder_regression_test_id_fkey";
-            columns: ["autograder_regression_test_id"];
-            isOneToOne: false;
-            referencedRelation: "autograder_regression_test";
-            referencedColumns: ["id"];
-          },
-          {
-            foreignKeyName: "submission_artifacts_autograder_regression_test_id_fkey";
-            columns: ["autograder_regression_test_id"];
-            isOneToOne: false;
-            referencedRelation: "autograder_regression_test_by_grader";
-            referencedColumns: ["id"];
-          },
-          {
-            foreignKeyName: "submission_artifacts_class_id_fkey";
-            columns: ["class_id"];
-            isOneToOne: false;
-            referencedRelation: "classes";
-            referencedColumns: ["id"];
-          },
-          {
-            foreignKeyName: "submission_artifacts_profile_id_fkey";
-            columns: ["profile_id"];
-            isOneToOne: false;
-            referencedRelation: "profiles";
-            referencedColumns: ["id"];
-          },
-          {
-            foreignKeyName: "submission_artifacts_profile_id_fkey";
-            columns: ["profile_id"];
-            isOneToOne: false;
-            referencedRelation: "submissions_with_grades_for_assignment";
-            referencedColumns: ["student_private_profile_id"];
-          },
-          {
-            foreignKeyName: "submission_artifacts_submission_file_id_fkey";
-            columns: ["submission_file_id"];
-            isOneToOne: false;
-            referencedRelation: "submission_files";
-            referencedColumns: ["id"];
-          },
-          {
-            foreignKeyName: "submission_artifacts_submission_id_fkey";
-            columns: ["submission_id"];
-            isOneToOne: false;
-            referencedRelation: "assignments_for_student_dashboard";
-            referencedColumns: ["submission_id"];
-          },
-          {
-            foreignKeyName: "submission_artifacts_submission_id_fkey";
-            columns: ["submission_id"];
-            isOneToOne: false;
-            referencedRelation: "submissions";
-            referencedColumns: ["id"];
-          },
-          {
-            foreignKeyName: "submission_artifacts_submission_id_fkey";
-            columns: ["submission_id"];
-            isOneToOne: false;
-            referencedRelation: "submissions_agg";
-            referencedColumns: ["id"];
-          },
-          {
-            foreignKeyName: "submission_artifacts_submission_id_fkey";
-            columns: ["submission_id"];
-            isOneToOne: false;
-            referencedRelation: "submissions_with_grades_for_assignment";
-            referencedColumns: ["activesubmissionid"];
-          },
-          {
-            foreignKeyName: "submission_artifacts_submission_id_fkey";
-            columns: ["submission_id"];
-            isOneToOne: false;
-            referencedRelation: "submissions_with_grades_for_assignment_and_regression_test";
-            referencedColumns: ["activesubmissionid"];
-          }
-        ];
-      };
+          assignment_group_id: number | null
+          autograder_regression_test_id: number | null
+          class_id: number
+          created_at: string
+          data: Json | null
+          id: number
+          name: string
+          profile_id: string | null
+          submission_file_id: number | null
+          submission_id: number
+        }
+        Insert: {
+          assignment_group_id?: number | null
+          autograder_regression_test_id?: number | null
+          class_id: number
+          created_at?: string
+          data?: Json | null
+          id?: number
+          name: string
+          profile_id?: string | null
+          submission_file_id?: number | null
+          submission_id: number
+        }
+        Update: {
+          assignment_group_id?: number | null
+          autograder_regression_test_id?: number | null
+          class_id?: number
+          created_at?: string
+          data?: Json | null
+          id?: number
+          name?: string
+          profile_id?: string | null
+          submission_file_id?: number | null
+          submission_id?: number
+        }
+        Relationships: [
+          {
+            foreignKeyName: "submission_artifacts_assignment_group_id_fkey"
+            columns: ["assignment_group_id"]
+            isOneToOne: false
+            referencedRelation: "assignment_groups"
+            referencedColumns: ["id"]
+          },
+          {
+            foreignKeyName: "submission_artifacts_autograder_regression_test_id_fkey"
+            columns: ["autograder_regression_test_id"]
+            isOneToOne: false
+            referencedRelation: "autograder_regression_test"
+            referencedColumns: ["id"]
+          },
+          {
+            foreignKeyName: "submission_artifacts_autograder_regression_test_id_fkey"
+            columns: ["autograder_regression_test_id"]
+            isOneToOne: false
+            referencedRelation: "autograder_regression_test_by_grader"
+            referencedColumns: ["id"]
+          },
+          {
+            foreignKeyName: "submission_artifacts_class_id_fkey"
+            columns: ["class_id"]
+            isOneToOne: false
+            referencedRelation: "classes"
+            referencedColumns: ["id"]
+          },
+          {
+            foreignKeyName: "submission_artifacts_profile_id_fkey"
+            columns: ["profile_id"]
+            isOneToOne: false
+            referencedRelation: "profiles"
+            referencedColumns: ["id"]
+          },
+          {
+            foreignKeyName: "submission_artifacts_profile_id_fkey"
+            columns: ["profile_id"]
+            isOneToOne: false
+            referencedRelation: "submissions_with_grades_for_assignment"
+            referencedColumns: ["student_private_profile_id"]
+          },
+          {
+            foreignKeyName: "submission_artifacts_submission_file_id_fkey"
+            columns: ["submission_file_id"]
+            isOneToOne: false
+            referencedRelation: "submission_files"
+            referencedColumns: ["id"]
+          },
+          {
+            foreignKeyName: "submission_artifacts_submission_id_fkey"
+            columns: ["submission_id"]
+            isOneToOne: false
+            referencedRelation: "assignments_for_student_dashboard"
+            referencedColumns: ["submission_id"]
+          },
+          {
+            foreignKeyName: "submission_artifacts_submission_id_fkey"
+            columns: ["submission_id"]
+            isOneToOne: false
+            referencedRelation: "submissions"
+            referencedColumns: ["id"]
+          },
+          {
+            foreignKeyName: "submission_artifacts_submission_id_fkey"
+            columns: ["submission_id"]
+            isOneToOne: false
+            referencedRelation: "submissions_agg"
+            referencedColumns: ["id"]
+          },
+          {
+            foreignKeyName: "submission_artifacts_submission_id_fkey"
+            columns: ["submission_id"]
+            isOneToOne: false
+            referencedRelation: "submissions_with_grades_for_assignment"
+            referencedColumns: ["activesubmissionid"]
+          },
+          {
+            foreignKeyName: "submission_artifacts_submission_id_fkey"
+            columns: ["submission_id"]
+            isOneToOne: false
+            referencedRelation: "submissions_with_grades_for_assignment_and_regression_test"
+            referencedColumns: ["activesubmissionid"]
+          },
+        ]
+      }
       submission_comments: {
         Row: {
-          author: string;
-          class_id: number;
-          comment: string;
-          created_at: string;
-          deleted_at: string | null;
-          edited_at: string | null;
-          edited_by: string | null;
-          eventually_visible: boolean;
-          id: number;
-          points: number | null;
-          regrade_request_id: number | null;
-          released: boolean;
-          rubric_check_id: number | null;
-          submission_id: number;
-          submission_review_id: number | null;
-        };
-        Insert: {
-          author: string;
-          class_id: number;
-          comment: string;
-          created_at?: string;
-          deleted_at?: string | null;
-          edited_at?: string | null;
-          edited_by?: string | null;
-          eventually_visible?: boolean;
-          id?: number;
-          points?: number | null;
-          regrade_request_id?: number | null;
-          released?: boolean;
-          rubric_check_id?: number | null;
-          submission_id: number;
-          submission_review_id?: number | null;
-        };
-        Update: {
-          author?: string;
-          class_id?: number;
-          comment?: string;
-          created_at?: string;
-          deleted_at?: string | null;
-          edited_at?: string | null;
-          edited_by?: string | null;
-          eventually_visible?: boolean;
-          id?: number;
-          points?: number | null;
-          regrade_request_id?: number | null;
-          released?: boolean;
-          rubric_check_id?: number | null;
-          submission_id?: number;
-          submission_review_id?: number | null;
-        };
-        Relationships: [
-          {
-            foreignKeyName: "submission_comments_author_fkey";
-            columns: ["author"];
-            isOneToOne: false;
-            referencedRelation: "profiles";
-            referencedColumns: ["id"];
-          },
-          {
-            foreignKeyName: "submission_comments_author_fkey";
-            columns: ["author"];
-            isOneToOne: false;
-            referencedRelation: "submissions_with_grades_for_assignment";
-            referencedColumns: ["student_private_profile_id"];
-          },
-          {
-            foreignKeyName: "submission_comments_class_id_fkey";
-            columns: ["class_id"];
-            isOneToOne: false;
-            referencedRelation: "classes";
-            referencedColumns: ["id"];
-          },
-          {
-            foreignKeyName: "submission_comments_regrade_request_id_fkey";
-            columns: ["regrade_request_id"];
-            isOneToOne: false;
-            referencedRelation: "submission_regrade_requests";
-            referencedColumns: ["id"];
-          },
-          {
-            foreignKeyName: "submission_comments_rubric_check_id_fkey";
-            columns: ["rubric_check_id"];
-            isOneToOne: false;
-            referencedRelation: "rubric_checks";
-            referencedColumns: ["id"];
-          },
-          {
-            foreignKeyName: "submission_comments_submission_review_id_fkey";
-            columns: ["submission_review_id"];
-            isOneToOne: false;
-            referencedRelation: "assignments_for_student_dashboard";
-            referencedColumns: ["submission_review_id"];
-          },
-          {
-            foreignKeyName: "submission_comments_submission_review_id_fkey";
-            columns: ["submission_review_id"];
-            isOneToOne: false;
-            referencedRelation: "submission_reviews";
-            referencedColumns: ["id"];
-          },
-          {
-            foreignKeyName: "submission_comments_submissions_id_fkey";
-            columns: ["submission_id"];
-            isOneToOne: false;
-            referencedRelation: "assignments_for_student_dashboard";
-            referencedColumns: ["submission_id"];
-          },
-          {
-            foreignKeyName: "submission_comments_submissions_id_fkey";
-            columns: ["submission_id"];
-            isOneToOne: false;
-            referencedRelation: "submissions";
-            referencedColumns: ["id"];
-          },
-          {
-            foreignKeyName: "submission_comments_submissions_id_fkey";
-            columns: ["submission_id"];
-            isOneToOne: false;
-            referencedRelation: "submissions_agg";
-            referencedColumns: ["id"];
-          },
-          {
-            foreignKeyName: "submission_comments_submissions_id_fkey";
-            columns: ["submission_id"];
-            isOneToOne: false;
-            referencedRelation: "submissions_with_grades_for_assignment";
-            referencedColumns: ["activesubmissionid"];
-          },
-          {
-            foreignKeyName: "submission_comments_submissions_id_fkey";
-            columns: ["submission_id"];
-            isOneToOne: false;
-            referencedRelation: "submissions_with_grades_for_assignment_and_regression_test";
-            referencedColumns: ["activesubmissionid"];
-          }
-        ];
-      };
+          author: string
+          class_id: number
+          comment: string
+          created_at: string
+          deleted_at: string | null
+          edited_at: string | null
+          edited_by: string | null
+          eventually_visible: boolean
+          id: number
+          points: number | null
+          regrade_request_id: number | null
+          released: boolean
+          rubric_check_id: number | null
+          submission_id: number
+          submission_review_id: number | null
+        }
+        Insert: {
+          author: string
+          class_id: number
+          comment: string
+          created_at?: string
+          deleted_at?: string | null
+          edited_at?: string | null
+          edited_by?: string | null
+          eventually_visible?: boolean
+          id?: number
+          points?: number | null
+          regrade_request_id?: number | null
+          released?: boolean
+          rubric_check_id?: number | null
+          submission_id: number
+          submission_review_id?: number | null
+        }
+        Update: {
+          author?: string
+          class_id?: number
+          comment?: string
+          created_at?: string
+          deleted_at?: string | null
+          edited_at?: string | null
+          edited_by?: string | null
+          eventually_visible?: boolean
+          id?: number
+          points?: number | null
+          regrade_request_id?: number | null
+          released?: boolean
+          rubric_check_id?: number | null
+          submission_id?: number
+          submission_review_id?: number | null
+        }
+        Relationships: [
+          {
+            foreignKeyName: "submission_comments_author_fkey"
+            columns: ["author"]
+            isOneToOne: false
+            referencedRelation: "profiles"
+            referencedColumns: ["id"]
+          },
+          {
+            foreignKeyName: "submission_comments_author_fkey"
+            columns: ["author"]
+            isOneToOne: false
+            referencedRelation: "submissions_with_grades_for_assignment"
+            referencedColumns: ["student_private_profile_id"]
+          },
+          {
+            foreignKeyName: "submission_comments_class_id_fkey"
+            columns: ["class_id"]
+            isOneToOne: false
+            referencedRelation: "classes"
+            referencedColumns: ["id"]
+          },
+          {
+            foreignKeyName: "submission_comments_regrade_request_id_fkey"
+            columns: ["regrade_request_id"]
+            isOneToOne: false
+            referencedRelation: "submission_regrade_requests"
+            referencedColumns: ["id"]
+          },
+          {
+            foreignKeyName: "submission_comments_rubric_check_id_fkey"
+            columns: ["rubric_check_id"]
+            isOneToOne: false
+            referencedRelation: "rubric_checks"
+            referencedColumns: ["id"]
+          },
+          {
+            foreignKeyName: "submission_comments_submission_review_id_fkey"
+            columns: ["submission_review_id"]
+            isOneToOne: false
+            referencedRelation: "assignments_for_student_dashboard"
+            referencedColumns: ["submission_review_id"]
+          },
+          {
+            foreignKeyName: "submission_comments_submission_review_id_fkey"
+            columns: ["submission_review_id"]
+            isOneToOne: false
+            referencedRelation: "submission_reviews"
+            referencedColumns: ["id"]
+          },
+          {
+            foreignKeyName: "submission_comments_submissions_id_fkey"
+            columns: ["submission_id"]
+            isOneToOne: false
+            referencedRelation: "assignments_for_student_dashboard"
+            referencedColumns: ["submission_id"]
+          },
+          {
+            foreignKeyName: "submission_comments_submissions_id_fkey"
+            columns: ["submission_id"]
+            isOneToOne: false
+            referencedRelation: "submissions"
+            referencedColumns: ["id"]
+          },
+          {
+            foreignKeyName: "submission_comments_submissions_id_fkey"
+            columns: ["submission_id"]
+            isOneToOne: false
+            referencedRelation: "submissions_agg"
+            referencedColumns: ["id"]
+          },
+          {
+            foreignKeyName: "submission_comments_submissions_id_fkey"
+            columns: ["submission_id"]
+            isOneToOne: false
+            referencedRelation: "submissions_with_grades_for_assignment"
+            referencedColumns: ["activesubmissionid"]
+          },
+          {
+            foreignKeyName: "submission_comments_submissions_id_fkey"
+            columns: ["submission_id"]
+            isOneToOne: false
+            referencedRelation: "submissions_with_grades_for_assignment_and_regression_test"
+            referencedColumns: ["activesubmissionid"]
+          },
+        ]
+      }
       submission_file_comments: {
         Row: {
-          author: string;
-          class_id: number;
-          comment: string;
-          created_at: string;
-          deleted_at: string | null;
-          edited_at: string | null;
-          edited_by: string | null;
-          eventually_visible: boolean;
-          id: number;
-          line: number;
-          points: number | null;
-          regrade_request_id: number | null;
-          released: boolean;
-          rubric_check_id: number | null;
-          submission_file_id: number;
-          submission_id: number;
-          submission_review_id: number | null;
-        };
-        Insert: {
-          author: string;
-          class_id: number;
-          comment: string;
-          created_at?: string;
-          deleted_at?: string | null;
-          edited_at?: string | null;
-          edited_by?: string | null;
-          eventually_visible?: boolean;
-          id?: number;
-          line: number;
-          points?: number | null;
-          regrade_request_id?: number | null;
-          released?: boolean;
-          rubric_check_id?: number | null;
-          submission_file_id: number;
-          submission_id: number;
-          submission_review_id?: number | null;
-        };
-        Update: {
-          author?: string;
-          class_id?: number;
-          comment?: string;
-          created_at?: string;
-          deleted_at?: string | null;
-          edited_at?: string | null;
-          edited_by?: string | null;
-          eventually_visible?: boolean;
-          id?: number;
-          line?: number;
-          points?: number | null;
-          regrade_request_id?: number | null;
-          released?: boolean;
-          rubric_check_id?: number | null;
-          submission_file_id?: number;
-          submission_id?: number;
-          submission_review_id?: number | null;
-        };
-        Relationships: [
-          {
-            foreignKeyName: "submission_file_comments_class_id_fkey";
-            columns: ["class_id"];
-            isOneToOne: false;
-            referencedRelation: "classes";
-            referencedColumns: ["id"];
-          },
-          {
-            foreignKeyName: "submission_file_comments_regrade_request_id_fkey";
-            columns: ["regrade_request_id"];
-            isOneToOne: false;
-            referencedRelation: "submission_regrade_requests";
-            referencedColumns: ["id"];
-          },
-          {
-            foreignKeyName: "submission_file_comments_rubric_check_id_fkey";
-            columns: ["rubric_check_id"];
-            isOneToOne: false;
-            referencedRelation: "rubric_checks";
-            referencedColumns: ["id"];
-          },
-          {
-            foreignKeyName: "submission_file_comments_submission_review_id_fkey";
-            columns: ["submission_review_id"];
-            isOneToOne: false;
-            referencedRelation: "assignments_for_student_dashboard";
-            referencedColumns: ["submission_review_id"];
-          },
-          {
-            foreignKeyName: "submission_file_comments_submission_review_id_fkey";
-            columns: ["submission_review_id"];
-            isOneToOne: false;
-            referencedRelation: "submission_reviews";
-            referencedColumns: ["id"];
-          },
-          {
-            foreignKeyName: "submission_file_lcomments_author_fkey";
-            columns: ["author"];
-            isOneToOne: false;
-            referencedRelation: "profiles";
-            referencedColumns: ["id"];
-          },
-          {
-            foreignKeyName: "submission_file_lcomments_author_fkey";
-            columns: ["author"];
-            isOneToOne: false;
-            referencedRelation: "submissions_with_grades_for_assignment";
-            referencedColumns: ["student_private_profile_id"];
-          },
-          {
-            foreignKeyName: "submission_file_lcomments_submission_files_id_fkey";
-            columns: ["submission_file_id"];
-            isOneToOne: false;
-            referencedRelation: "submission_files";
-            referencedColumns: ["id"];
-          },
-          {
-            foreignKeyName: "submission_file_lcomments_submissions_id_fkey";
-            columns: ["submission_id"];
-            isOneToOne: false;
-            referencedRelation: "assignments_for_student_dashboard";
-            referencedColumns: ["submission_id"];
-          },
-          {
-            foreignKeyName: "submission_file_lcomments_submissions_id_fkey";
-            columns: ["submission_id"];
-            isOneToOne: false;
-            referencedRelation: "submissions";
-            referencedColumns: ["id"];
-          },
-          {
-            foreignKeyName: "submission_file_lcomments_submissions_id_fkey";
-            columns: ["submission_id"];
-            isOneToOne: false;
-            referencedRelation: "submissions_agg";
-            referencedColumns: ["id"];
-          },
-          {
-            foreignKeyName: "submission_file_lcomments_submissions_id_fkey";
-            columns: ["submission_id"];
-            isOneToOne: false;
-            referencedRelation: "submissions_with_grades_for_assignment";
-            referencedColumns: ["activesubmissionid"];
-          },
-          {
-            foreignKeyName: "submission_file_lcomments_submissions_id_fkey";
-            columns: ["submission_id"];
-            isOneToOne: false;
-            referencedRelation: "submissions_with_grades_for_assignment_and_regression_test";
-            referencedColumns: ["activesubmissionid"];
-          }
-        ];
-      };
+          author: string
+          class_id: number
+          comment: string
+          created_at: string
+          deleted_at: string | null
+          edited_at: string | null
+          edited_by: string | null
+          eventually_visible: boolean
+          id: number
+          line: number
+          points: number | null
+          regrade_request_id: number | null
+          released: boolean
+          rubric_check_id: number | null
+          submission_file_id: number
+          submission_id: number
+          submission_review_id: number | null
+        }
+        Insert: {
+          author: string
+          class_id: number
+          comment: string
+          created_at?: string
+          deleted_at?: string | null
+          edited_at?: string | null
+          edited_by?: string | null
+          eventually_visible?: boolean
+          id?: number
+          line: number
+          points?: number | null
+          regrade_request_id?: number | null
+          released?: boolean
+          rubric_check_id?: number | null
+          submission_file_id: number
+          submission_id: number
+          submission_review_id?: number | null
+        }
+        Update: {
+          author?: string
+          class_id?: number
+          comment?: string
+          created_at?: string
+          deleted_at?: string | null
+          edited_at?: string | null
+          edited_by?: string | null
+          eventually_visible?: boolean
+          id?: number
+          line?: number
+          points?: number | null
+          regrade_request_id?: number | null
+          released?: boolean
+          rubric_check_id?: number | null
+          submission_file_id?: number
+          submission_id?: number
+          submission_review_id?: number | null
+        }
+        Relationships: [
+          {
+            foreignKeyName: "submission_file_comments_class_id_fkey"
+            columns: ["class_id"]
+            isOneToOne: false
+            referencedRelation: "classes"
+            referencedColumns: ["id"]
+          },
+          {
+            foreignKeyName: "submission_file_comments_regrade_request_id_fkey"
+            columns: ["regrade_request_id"]
+            isOneToOne: false
+            referencedRelation: "submission_regrade_requests"
+            referencedColumns: ["id"]
+          },
+          {
+            foreignKeyName: "submission_file_comments_rubric_check_id_fkey"
+            columns: ["rubric_check_id"]
+            isOneToOne: false
+            referencedRelation: "rubric_checks"
+            referencedColumns: ["id"]
+          },
+          {
+            foreignKeyName: "submission_file_comments_submission_review_id_fkey"
+            columns: ["submission_review_id"]
+            isOneToOne: false
+            referencedRelation: "assignments_for_student_dashboard"
+            referencedColumns: ["submission_review_id"]
+          },
+          {
+            foreignKeyName: "submission_file_comments_submission_review_id_fkey"
+            columns: ["submission_review_id"]
+            isOneToOne: false
+            referencedRelation: "submission_reviews"
+            referencedColumns: ["id"]
+          },
+          {
+            foreignKeyName: "submission_file_lcomments_author_fkey"
+            columns: ["author"]
+            isOneToOne: false
+            referencedRelation: "profiles"
+            referencedColumns: ["id"]
+          },
+          {
+            foreignKeyName: "submission_file_lcomments_author_fkey"
+            columns: ["author"]
+            isOneToOne: false
+            referencedRelation: "submissions_with_grades_for_assignment"
+            referencedColumns: ["student_private_profile_id"]
+          },
+          {
+            foreignKeyName: "submission_file_lcomments_submission_files_id_fkey"
+            columns: ["submission_file_id"]
+            isOneToOne: false
+            referencedRelation: "submission_files"
+            referencedColumns: ["id"]
+          },
+          {
+            foreignKeyName: "submission_file_lcomments_submissions_id_fkey"
+            columns: ["submission_id"]
+            isOneToOne: false
+            referencedRelation: "assignments_for_student_dashboard"
+            referencedColumns: ["submission_id"]
+          },
+          {
+            foreignKeyName: "submission_file_lcomments_submissions_id_fkey"
+            columns: ["submission_id"]
+            isOneToOne: false
+            referencedRelation: "submissions"
+            referencedColumns: ["id"]
+          },
+          {
+            foreignKeyName: "submission_file_lcomments_submissions_id_fkey"
+            columns: ["submission_id"]
+            isOneToOne: false
+            referencedRelation: "submissions_agg"
+            referencedColumns: ["id"]
+          },
+          {
+            foreignKeyName: "submission_file_lcomments_submissions_id_fkey"
+            columns: ["submission_id"]
+            isOneToOne: false
+            referencedRelation: "submissions_with_grades_for_assignment"
+            referencedColumns: ["activesubmissionid"]
+          },
+          {
+            foreignKeyName: "submission_file_lcomments_submissions_id_fkey"
+            columns: ["submission_id"]
+            isOneToOne: false
+            referencedRelation: "submissions_with_grades_for_assignment_and_regression_test"
+            referencedColumns: ["activesubmissionid"]
+          },
+        ]
+      }
       submission_files: {
         Row: {
-          assignment_group_id: number | null;
-          class_id: number;
-          contents: string;
-          created_at: string;
-          id: number;
-          name: string;
-          profile_id: string | null;
-          submission_id: number;
-        };
-        Insert: {
-          assignment_group_id?: number | null;
-          class_id: number;
-          contents: string;
-          created_at?: string;
-          id?: number;
-          name: string;
-          profile_id?: string | null;
-          submission_id: number;
-        };
-        Update: {
-          assignment_group_id?: number | null;
-          class_id?: number;
-          contents?: string;
-          created_at?: string;
-          id?: number;
-          name?: string;
-          profile_id?: string | null;
-          submission_id?: number;
-        };
-        Relationships: [
-          {
-            foreignKeyName: "submission_files_assignment_group_id_fkey";
-            columns: ["assignment_group_id"];
-            isOneToOne: false;
-            referencedRelation: "assignment_groups";
-            referencedColumns: ["id"];
-          },
-          {
-            foreignKeyName: "submission_files_class_id_fkey";
-            columns: ["class_id"];
-            isOneToOne: false;
-            referencedRelation: "classes";
-            referencedColumns: ["id"];
-          },
-          {
-            foreignKeyName: "submission_files_profile_id_fkey";
-            columns: ["profile_id"];
-            isOneToOne: false;
-            referencedRelation: "assignments_for_student_dashboard";
-            referencedColumns: ["student_profile_id"];
-          },
-          {
-            foreignKeyName: "submission_files_profile_id_fkey";
-            columns: ["profile_id"];
-            isOneToOne: false;
-            referencedRelation: "assignments_with_effective_due_dates";
-            referencedColumns: ["student_profile_id"];
-          },
-          {
-            foreignKeyName: "submission_files_profile_id_fkey";
-            columns: ["profile_id"];
-            isOneToOne: false;
-            referencedRelation: "submissions_agg";
-            referencedColumns: ["profile_id"];
-          },
-          {
-            foreignKeyName: "submission_files_profile_id_fkey";
-            columns: ["profile_id"];
-            isOneToOne: false;
-            referencedRelation: "user_roles";
-            referencedColumns: ["private_profile_id"];
-          },
-          {
-            foreignKeyName: "submission_files_submissions_id_fkey";
-            columns: ["submission_id"];
-            isOneToOne: false;
-            referencedRelation: "assignments_for_student_dashboard";
-            referencedColumns: ["submission_id"];
-          },
-          {
-            foreignKeyName: "submission_files_submissions_id_fkey";
-            columns: ["submission_id"];
-            isOneToOne: false;
-            referencedRelation: "submissions";
-            referencedColumns: ["id"];
-          },
-          {
-            foreignKeyName: "submission_files_submissions_id_fkey";
-            columns: ["submission_id"];
-            isOneToOne: false;
-            referencedRelation: "submissions_agg";
-            referencedColumns: ["id"];
-          },
-          {
-            foreignKeyName: "submission_files_submissions_id_fkey";
-            columns: ["submission_id"];
-            isOneToOne: false;
-            referencedRelation: "submissions_with_grades_for_assignment";
-            referencedColumns: ["activesubmissionid"];
-          },
-          {
-            foreignKeyName: "submission_files_submissions_id_fkey";
-            columns: ["submission_id"];
-            isOneToOne: false;
-            referencedRelation: "submissions_with_grades_for_assignment_and_regression_test";
-            referencedColumns: ["activesubmissionid"];
-          },
-          {
-            foreignKeyName: "submission_files_user_id_fkey";
-            columns: ["profile_id"];
-            isOneToOne: false;
-            referencedRelation: "profiles";
-            referencedColumns: ["id"];
-          },
-          {
-            foreignKeyName: "submission_files_user_id_fkey";
-            columns: ["profile_id"];
-            isOneToOne: false;
-            referencedRelation: "submissions_with_grades_for_assignment";
-            referencedColumns: ["student_private_profile_id"];
-          }
-        ];
-      };
+          assignment_group_id: number | null
+          class_id: number
+          contents: string
+          created_at: string
+          id: number
+          name: string
+          profile_id: string | null
+          submission_id: number
+        }
+        Insert: {
+          assignment_group_id?: number | null
+          class_id: number
+          contents: string
+          created_at?: string
+          id?: number
+          name: string
+          profile_id?: string | null
+          submission_id: number
+        }
+        Update: {
+          assignment_group_id?: number | null
+          class_id?: number
+          contents?: string
+          created_at?: string
+          id?: number
+          name?: string
+          profile_id?: string | null
+          submission_id?: number
+        }
+        Relationships: [
+          {
+            foreignKeyName: "submission_files_assignment_group_id_fkey"
+            columns: ["assignment_group_id"]
+            isOneToOne: false
+            referencedRelation: "assignment_groups"
+            referencedColumns: ["id"]
+          },
+          {
+            foreignKeyName: "submission_files_class_id_fkey"
+            columns: ["class_id"]
+            isOneToOne: false
+            referencedRelation: "classes"
+            referencedColumns: ["id"]
+          },
+          {
+            foreignKeyName: "submission_files_profile_id_fkey"
+            columns: ["profile_id"]
+            isOneToOne: false
+            referencedRelation: "assignments_for_student_dashboard"
+            referencedColumns: ["student_profile_id"]
+          },
+          {
+            foreignKeyName: "submission_files_profile_id_fkey"
+            columns: ["profile_id"]
+            isOneToOne: false
+            referencedRelation: "assignments_with_effective_due_dates"
+            referencedColumns: ["student_profile_id"]
+          },
+          {
+            foreignKeyName: "submission_files_profile_id_fkey"
+            columns: ["profile_id"]
+            isOneToOne: false
+            referencedRelation: "submissions_agg"
+            referencedColumns: ["profile_id"]
+          },
+          {
+            foreignKeyName: "submission_files_profile_id_fkey"
+            columns: ["profile_id"]
+            isOneToOne: false
+            referencedRelation: "user_roles"
+            referencedColumns: ["private_profile_id"]
+          },
+          {
+            foreignKeyName: "submission_files_submissions_id_fkey"
+            columns: ["submission_id"]
+            isOneToOne: false
+            referencedRelation: "assignments_for_student_dashboard"
+            referencedColumns: ["submission_id"]
+          },
+          {
+            foreignKeyName: "submission_files_submissions_id_fkey"
+            columns: ["submission_id"]
+            isOneToOne: false
+            referencedRelation: "submissions"
+            referencedColumns: ["id"]
+          },
+          {
+            foreignKeyName: "submission_files_submissions_id_fkey"
+            columns: ["submission_id"]
+            isOneToOne: false
+            referencedRelation: "submissions_agg"
+            referencedColumns: ["id"]
+          },
+          {
+            foreignKeyName: "submission_files_submissions_id_fkey"
+            columns: ["submission_id"]
+            isOneToOne: false
+            referencedRelation: "submissions_with_grades_for_assignment"
+            referencedColumns: ["activesubmissionid"]
+          },
+          {
+            foreignKeyName: "submission_files_submissions_id_fkey"
+            columns: ["submission_id"]
+            isOneToOne: false
+            referencedRelation: "submissions_with_grades_for_assignment_and_regression_test"
+            referencedColumns: ["activesubmissionid"]
+          },
+          {
+            foreignKeyName: "submission_files_user_id_fkey"
+            columns: ["profile_id"]
+            isOneToOne: false
+            referencedRelation: "profiles"
+            referencedColumns: ["id"]
+          },
+          {
+            foreignKeyName: "submission_files_user_id_fkey"
+            columns: ["profile_id"]
+            isOneToOne: false
+            referencedRelation: "submissions_with_grades_for_assignment"
+            referencedColumns: ["student_private_profile_id"]
+          },
+        ]
+      }
       submission_ordinal_counters: {
         Row: {
-          assignment_group_id: number;
-          assignment_id: number;
-          next_ordinal: number;
-          profile_id: string;
-          updated_at: string;
-        };
-        Insert: {
-          assignment_group_id?: number;
-          assignment_id: number;
-          next_ordinal?: number;
-          profile_id?: string;
-          updated_at?: string;
-        };
-        Update: {
-          assignment_group_id?: number;
-          assignment_id?: number;
-          next_ordinal?: number;
-          profile_id?: string;
-          updated_at?: string;
-        };
-        Relationships: [
-          {
-            foreignKeyName: "submission_ordinal_counters_assignment_id_fkey";
-            columns: ["assignment_id"];
-            isOneToOne: false;
-            referencedRelation: "assignment_overview";
-            referencedColumns: ["id"];
-          },
-          {
-            foreignKeyName: "submission_ordinal_counters_assignment_id_fkey";
-            columns: ["assignment_id"];
-            isOneToOne: false;
-            referencedRelation: "assignments";
-            referencedColumns: ["id"];
-          },
-          {
-            foreignKeyName: "submission_ordinal_counters_assignment_id_fkey";
-            columns: ["assignment_id"];
-            isOneToOne: false;
-            referencedRelation: "assignments_for_student_dashboard";
-            referencedColumns: ["id"];
-          },
-          {
-            foreignKeyName: "submission_ordinal_counters_assignment_id_fkey";
-            columns: ["assignment_id"];
-            isOneToOne: false;
-            referencedRelation: "assignments_with_effective_due_dates";
-            referencedColumns: ["id"];
-          },
-          {
-            foreignKeyName: "submission_ordinal_counters_assignment_id_fkey";
-            columns: ["assignment_id"];
-            isOneToOne: false;
-            referencedRelation: "submissions_with_grades_for_assignment_and_regression_test";
-            referencedColumns: ["assignment_id"];
-          }
-        ];
-      };
+          assignment_group_id: number
+          assignment_id: number
+          next_ordinal: number
+          profile_id: string
+          updated_at: string
+        }
+        Insert: {
+          assignment_group_id?: number
+          assignment_id: number
+          next_ordinal?: number
+          profile_id?: string
+          updated_at?: string
+        }
+        Update: {
+          assignment_group_id?: number
+          assignment_id?: number
+          next_ordinal?: number
+          profile_id?: string
+          updated_at?: string
+        }
+        Relationships: [
+          {
+            foreignKeyName: "submission_ordinal_counters_assignment_id_fkey"
+            columns: ["assignment_id"]
+            isOneToOne: false
+            referencedRelation: "assignment_overview"
+            referencedColumns: ["id"]
+          },
+          {
+            foreignKeyName: "submission_ordinal_counters_assignment_id_fkey"
+            columns: ["assignment_id"]
+            isOneToOne: false
+            referencedRelation: "assignments"
+            referencedColumns: ["id"]
+          },
+          {
+            foreignKeyName: "submission_ordinal_counters_assignment_id_fkey"
+            columns: ["assignment_id"]
+            isOneToOne: false
+            referencedRelation: "assignments_for_student_dashboard"
+            referencedColumns: ["id"]
+          },
+          {
+            foreignKeyName: "submission_ordinal_counters_assignment_id_fkey"
+            columns: ["assignment_id"]
+            isOneToOne: false
+            referencedRelation: "assignments_with_effective_due_dates"
+            referencedColumns: ["id"]
+          },
+          {
+            foreignKeyName: "submission_ordinal_counters_assignment_id_fkey"
+            columns: ["assignment_id"]
+            isOneToOne: false
+            referencedRelation: "submissions_with_grades_for_assignment_and_regression_test"
+            referencedColumns: ["assignment_id"]
+          },
+        ]
+      }
       submission_regrade_request_comments: {
         Row: {
-          assignment_id: number;
-          author: string;
-          class_id: number;
-          comment: string;
-          created_at: string;
-          id: number;
-          submission_id: number;
-          submission_regrade_request_id: number;
-        };
-        Insert: {
-          assignment_id: number;
-          author: string;
-          class_id: number;
-          comment: string;
-          created_at?: string;
-          id?: number;
-          submission_id: number;
-          submission_regrade_request_id: number;
-        };
-        Update: {
-          assignment_id?: number;
-          author?: string;
-          class_id?: number;
-          comment?: string;
-          created_at?: string;
-          id?: number;
-          submission_id?: number;
-          submission_regrade_request_id?: number;
-        };
-        Relationships: [
-          {
-            foreignKeyName: "submission_regrade_request_comments_assignment_id_fkey";
-            columns: ["assignment_id"];
-            isOneToOne: false;
-            referencedRelation: "assignment_overview";
-            referencedColumns: ["id"];
-          },
-          {
-            foreignKeyName: "submission_regrade_request_comments_assignment_id_fkey";
-            columns: ["assignment_id"];
-            isOneToOne: false;
-            referencedRelation: "assignments";
-            referencedColumns: ["id"];
-          },
-          {
-            foreignKeyName: "submission_regrade_request_comments_assignment_id_fkey";
-            columns: ["assignment_id"];
-            isOneToOne: false;
-            referencedRelation: "assignments_for_student_dashboard";
-            referencedColumns: ["id"];
-          },
-          {
-            foreignKeyName: "submission_regrade_request_comments_assignment_id_fkey";
-            columns: ["assignment_id"];
-            isOneToOne: false;
-            referencedRelation: "assignments_with_effective_due_dates";
-            referencedColumns: ["id"];
-          },
-          {
-            foreignKeyName: "submission_regrade_request_comments_assignment_id_fkey";
-            columns: ["assignment_id"];
-            isOneToOne: false;
-            referencedRelation: "submissions_with_grades_for_assignment_and_regression_test";
-            referencedColumns: ["assignment_id"];
-          },
-          {
-            foreignKeyName: "submission_regrade_request_comments_author_fkey";
-            columns: ["author"];
-            isOneToOne: false;
-            referencedRelation: "profiles";
-            referencedColumns: ["id"];
-          },
-          {
-            foreignKeyName: "submission_regrade_request_comments_author_fkey";
-            columns: ["author"];
-            isOneToOne: false;
-            referencedRelation: "submissions_with_grades_for_assignment";
-            referencedColumns: ["student_private_profile_id"];
-          },
-          {
-            foreignKeyName: "submission_regrade_request_comments_class_id_fkey";
-            columns: ["class_id"];
-            isOneToOne: false;
-            referencedRelation: "classes";
-            referencedColumns: ["id"];
-          },
-          {
-            foreignKeyName: "submission_regrade_request_comments_submission_id_fkey";
-            columns: ["submission_id"];
-            isOneToOne: false;
-            referencedRelation: "assignments_for_student_dashboard";
-            referencedColumns: ["submission_id"];
-          },
-          {
-            foreignKeyName: "submission_regrade_request_comments_submission_id_fkey";
-            columns: ["submission_id"];
-            isOneToOne: false;
-            referencedRelation: "submissions";
-            referencedColumns: ["id"];
-          },
-          {
-            foreignKeyName: "submission_regrade_request_comments_submission_id_fkey";
-            columns: ["submission_id"];
-            isOneToOne: false;
-            referencedRelation: "submissions_agg";
-            referencedColumns: ["id"];
-          },
-          {
-            foreignKeyName: "submission_regrade_request_comments_submission_id_fkey";
-            columns: ["submission_id"];
-            isOneToOne: false;
-            referencedRelation: "submissions_with_grades_for_assignment";
-            referencedColumns: ["activesubmissionid"];
-          },
-          {
-            foreignKeyName: "submission_regrade_request_comments_submission_id_fkey";
-            columns: ["submission_id"];
-            isOneToOne: false;
-            referencedRelation: "submissions_with_grades_for_assignment_and_regression_test";
-            referencedColumns: ["activesubmissionid"];
-          },
-          {
-            foreignKeyName: "submission_regrade_request_comments_submission_regrade_request_";
-            columns: ["submission_regrade_request_id"];
-            isOneToOne: false;
-            referencedRelation: "submission_regrade_requests";
-            referencedColumns: ["id"];
-          }
-        ];
-      };
+          assignment_id: number
+          author: string
+          class_id: number
+          comment: string
+          created_at: string
+          id: number
+          submission_id: number
+          submission_regrade_request_id: number
+        }
+        Insert: {
+          assignment_id: number
+          author: string
+          class_id: number
+          comment: string
+          created_at?: string
+          id?: number
+          submission_id: number
+          submission_regrade_request_id: number
+        }
+        Update: {
+          assignment_id?: number
+          author?: string
+          class_id?: number
+          comment?: string
+          created_at?: string
+          id?: number
+          submission_id?: number
+          submission_regrade_request_id?: number
+        }
+        Relationships: [
+          {
+            foreignKeyName: "submission_regrade_request_comments_assignment_id_fkey"
+            columns: ["assignment_id"]
+            isOneToOne: false
+            referencedRelation: "assignment_overview"
+            referencedColumns: ["id"]
+          },
+          {
+            foreignKeyName: "submission_regrade_request_comments_assignment_id_fkey"
+            columns: ["assignment_id"]
+            isOneToOne: false
+            referencedRelation: "assignments"
+            referencedColumns: ["id"]
+          },
+          {
+            foreignKeyName: "submission_regrade_request_comments_assignment_id_fkey"
+            columns: ["assignment_id"]
+            isOneToOne: false
+            referencedRelation: "assignments_for_student_dashboard"
+            referencedColumns: ["id"]
+          },
+          {
+            foreignKeyName: "submission_regrade_request_comments_assignment_id_fkey"
+            columns: ["assignment_id"]
+            isOneToOne: false
+            referencedRelation: "assignments_with_effective_due_dates"
+            referencedColumns: ["id"]
+          },
+          {
+            foreignKeyName: "submission_regrade_request_comments_assignment_id_fkey"
+            columns: ["assignment_id"]
+            isOneToOne: false
+            referencedRelation: "submissions_with_grades_for_assignment_and_regression_test"
+            referencedColumns: ["assignment_id"]
+          },
+          {
+            foreignKeyName: "submission_regrade_request_comments_author_fkey"
+            columns: ["author"]
+            isOneToOne: false
+            referencedRelation: "profiles"
+            referencedColumns: ["id"]
+          },
+          {
+            foreignKeyName: "submission_regrade_request_comments_author_fkey"
+            columns: ["author"]
+            isOneToOne: false
+            referencedRelation: "submissions_with_grades_for_assignment"
+            referencedColumns: ["student_private_profile_id"]
+          },
+          {
+            foreignKeyName: "submission_regrade_request_comments_class_id_fkey"
+            columns: ["class_id"]
+            isOneToOne: false
+            referencedRelation: "classes"
+            referencedColumns: ["id"]
+          },
+          {
+            foreignKeyName: "submission_regrade_request_comments_submission_id_fkey"
+            columns: ["submission_id"]
+            isOneToOne: false
+            referencedRelation: "assignments_for_student_dashboard"
+            referencedColumns: ["submission_id"]
+          },
+          {
+            foreignKeyName: "submission_regrade_request_comments_submission_id_fkey"
+            columns: ["submission_id"]
+            isOneToOne: false
+            referencedRelation: "submissions"
+            referencedColumns: ["id"]
+          },
+          {
+            foreignKeyName: "submission_regrade_request_comments_submission_id_fkey"
+            columns: ["submission_id"]
+            isOneToOne: false
+            referencedRelation: "submissions_agg"
+            referencedColumns: ["id"]
+          },
+          {
+            foreignKeyName: "submission_regrade_request_comments_submission_id_fkey"
+            columns: ["submission_id"]
+            isOneToOne: false
+            referencedRelation: "submissions_with_grades_for_assignment"
+            referencedColumns: ["activesubmissionid"]
+          },
+          {
+            foreignKeyName: "submission_regrade_request_comments_submission_id_fkey"
+            columns: ["submission_id"]
+            isOneToOne: false
+            referencedRelation: "submissions_with_grades_for_assignment_and_regression_test"
+            referencedColumns: ["activesubmissionid"]
+          },
+          {
+            foreignKeyName: "submission_regrade_request_comments_submission_regrade_request_"
+            columns: ["submission_regrade_request_id"]
+            isOneToOne: false
+            referencedRelation: "submission_regrade_requests"
+            referencedColumns: ["id"]
+          },
+        ]
+      }
       submission_regrade_requests: {
         Row: {
-          assignee: string;
-          assignment_id: number;
-          class_id: number;
-          closed_at: string | null;
-          closed_by: string | null;
-          closed_points: number | null;
-          created_at: string;
-          created_by: string;
-          escalated_at: string | null;
-          escalated_by: string | null;
-          id: number;
-          initial_points: number | null;
-          last_commented_at: string | null;
-          last_commented_by: string | null;
-          last_updated_at: string;
-          opened_at: string | null;
-          resolved_at: string | null;
-          resolved_by: string | null;
-          resolved_points: number | null;
-          status: Database["public"]["Enums"]["regrade_status"];
-          submission_artifact_comment_id: number | null;
-          submission_comment_id: number | null;
-          submission_file_comment_id: number | null;
-          submission_id: number;
-        };
-        Insert: {
-          assignee: string;
-          assignment_id: number;
-          class_id: number;
-          closed_at?: string | null;
-          closed_by?: string | null;
-          closed_points?: number | null;
-          created_at?: string;
-          created_by: string;
-          escalated_at?: string | null;
-          escalated_by?: string | null;
-          id?: number;
-          initial_points?: number | null;
-          last_commented_at?: string | null;
-          last_commented_by?: string | null;
-          last_updated_at?: string;
-          opened_at?: string | null;
-          resolved_at?: string | null;
-          resolved_by?: string | null;
-          resolved_points?: number | null;
-          status: Database["public"]["Enums"]["regrade_status"];
-          submission_artifact_comment_id?: number | null;
-          submission_comment_id?: number | null;
-          submission_file_comment_id?: number | null;
-          submission_id: number;
-        };
-        Update: {
-          assignee?: string;
-          assignment_id?: number;
-          class_id?: number;
-          closed_at?: string | null;
-          closed_by?: string | null;
-          closed_points?: number | null;
-          created_at?: string;
-          created_by?: string;
-          escalated_at?: string | null;
-          escalated_by?: string | null;
-          id?: number;
-          initial_points?: number | null;
-          last_commented_at?: string | null;
-          last_commented_by?: string | null;
-          last_updated_at?: string;
-          opened_at?: string | null;
-          resolved_at?: string | null;
-          resolved_by?: string | null;
-          resolved_points?: number | null;
-          status?: Database["public"]["Enums"]["regrade_status"];
-          submission_artifact_comment_id?: number | null;
-          submission_comment_id?: number | null;
-          submission_file_comment_id?: number | null;
-          submission_id?: number;
-        };
-        Relationships: [
-          {
-            foreignKeyName: "submission_regrade_requests_assignee_fkey";
-            columns: ["assignee"];
-            isOneToOne: false;
-            referencedRelation: "profiles";
-            referencedColumns: ["id"];
-          },
-          {
-            foreignKeyName: "submission_regrade_requests_assignee_fkey";
-            columns: ["assignee"];
-            isOneToOne: false;
-            referencedRelation: "submissions_with_grades_for_assignment";
-            referencedColumns: ["student_private_profile_id"];
-          },
-          {
-            foreignKeyName: "submission_regrade_requests_assignment_id_fkey";
-            columns: ["assignment_id"];
-            isOneToOne: false;
-            referencedRelation: "assignment_overview";
-            referencedColumns: ["id"];
-          },
-          {
-            foreignKeyName: "submission_regrade_requests_assignment_id_fkey";
-            columns: ["assignment_id"];
-            isOneToOne: false;
-            referencedRelation: "assignments";
-            referencedColumns: ["id"];
-          },
-          {
-            foreignKeyName: "submission_regrade_requests_assignment_id_fkey";
-            columns: ["assignment_id"];
-            isOneToOne: false;
-            referencedRelation: "assignments_for_student_dashboard";
-            referencedColumns: ["id"];
-          },
-          {
-            foreignKeyName: "submission_regrade_requests_assignment_id_fkey";
-            columns: ["assignment_id"];
-            isOneToOne: false;
-            referencedRelation: "assignments_with_effective_due_dates";
-            referencedColumns: ["id"];
-          },
-          {
-            foreignKeyName: "submission_regrade_requests_assignment_id_fkey";
-            columns: ["assignment_id"];
-            isOneToOne: false;
-            referencedRelation: "submissions_with_grades_for_assignment_and_regression_test";
-            referencedColumns: ["assignment_id"];
-          },
-          {
-            foreignKeyName: "submission_regrade_requests_class_id_fkey";
-            columns: ["class_id"];
-            isOneToOne: false;
-            referencedRelation: "classes";
-            referencedColumns: ["id"];
-          },
-          {
-            foreignKeyName: "submission_regrade_requests_closed_by_fkey";
-            columns: ["closed_by"];
-            isOneToOne: false;
-            referencedRelation: "profiles";
-            referencedColumns: ["id"];
-          },
-          {
-            foreignKeyName: "submission_regrade_requests_closed_by_fkey";
-            columns: ["closed_by"];
-            isOneToOne: false;
-            referencedRelation: "submissions_with_grades_for_assignment";
-            referencedColumns: ["student_private_profile_id"];
-          },
-          {
-            foreignKeyName: "submission_regrade_requests_last_commented_by_fkey";
-            columns: ["last_commented_by"];
-            isOneToOne: false;
-            referencedRelation: "profiles";
-            referencedColumns: ["id"];
-          },
-          {
-            foreignKeyName: "submission_regrade_requests_last_commented_by_fkey";
-            columns: ["last_commented_by"];
-            isOneToOne: false;
-            referencedRelation: "submissions_with_grades_for_assignment";
-            referencedColumns: ["student_private_profile_id"];
-          },
-          {
-            foreignKeyName: "submission_regrade_requests_submission_artifact_comment_id_fkey";
-            columns: ["submission_artifact_comment_id"];
-            isOneToOne: false;
-            referencedRelation: "submission_artifact_comments";
-            referencedColumns: ["id"];
-          },
-          {
-            foreignKeyName: "submission_regrade_requests_submission_comment_id_fkey";
-            columns: ["submission_comment_id"];
-            isOneToOne: false;
-            referencedRelation: "submission_comments";
-            referencedColumns: ["id"];
-          },
-          {
-            foreignKeyName: "submission_regrade_requests_submission_file_comment_id_fkey";
-            columns: ["submission_file_comment_id"];
-            isOneToOne: false;
-            referencedRelation: "submission_file_comments";
-            referencedColumns: ["id"];
-          },
-          {
-            foreignKeyName: "submission_regrade_requests_submission_id_fkey";
-            columns: ["submission_id"];
-            isOneToOne: false;
-            referencedRelation: "assignments_for_student_dashboard";
-            referencedColumns: ["submission_id"];
-          },
-          {
-            foreignKeyName: "submission_regrade_requests_submission_id_fkey";
-            columns: ["submission_id"];
-            isOneToOne: false;
-            referencedRelation: "submissions";
-            referencedColumns: ["id"];
-          },
-          {
-            foreignKeyName: "submission_regrade_requests_submission_id_fkey";
-            columns: ["submission_id"];
-            isOneToOne: false;
-            referencedRelation: "submissions_agg";
-            referencedColumns: ["id"];
-          },
-          {
-            foreignKeyName: "submission_regrade_requests_submission_id_fkey";
-            columns: ["submission_id"];
-            isOneToOne: false;
-            referencedRelation: "submissions_with_grades_for_assignment";
-            referencedColumns: ["activesubmissionid"];
-          },
-          {
-            foreignKeyName: "submission_regrade_requests_submission_id_fkey";
-            columns: ["submission_id"];
-            isOneToOne: false;
-            referencedRelation: "submissions_with_grades_for_assignment_and_regression_test";
-            referencedColumns: ["activesubmissionid"];
-          },
-          {
-            foreignKeyName: "submission_regrade_requests_submitted_by_fkey";
-            columns: ["created_by"];
-            isOneToOne: false;
-            referencedRelation: "profiles";
-            referencedColumns: ["id"];
-          },
-          {
-            foreignKeyName: "submission_regrade_requests_submitted_by_fkey";
-            columns: ["created_by"];
-            isOneToOne: false;
-            referencedRelation: "submissions_with_grades_for_assignment";
-            referencedColumns: ["student_private_profile_id"];
-          }
-        ];
-      };
+          assignee: string
+          assignment_id: number
+          class_id: number
+          closed_at: string | null
+          closed_by: string | null
+          closed_points: number | null
+          created_at: string
+          created_by: string
+          escalated_at: string | null
+          escalated_by: string | null
+          id: number
+          initial_points: number | null
+          last_commented_at: string | null
+          last_commented_by: string | null
+          last_updated_at: string
+          opened_at: string | null
+          resolved_at: string | null
+          resolved_by: string | null
+          resolved_points: number | null
+          status: Database["public"]["Enums"]["regrade_status"]
+          submission_artifact_comment_id: number | null
+          submission_comment_id: number | null
+          submission_file_comment_id: number | null
+          submission_id: number
+        }
+        Insert: {
+          assignee: string
+          assignment_id: number
+          class_id: number
+          closed_at?: string | null
+          closed_by?: string | null
+          closed_points?: number | null
+          created_at?: string
+          created_by: string
+          escalated_at?: string | null
+          escalated_by?: string | null
+          id?: number
+          initial_points?: number | null
+          last_commented_at?: string | null
+          last_commented_by?: string | null
+          last_updated_at?: string
+          opened_at?: string | null
+          resolved_at?: string | null
+          resolved_by?: string | null
+          resolved_points?: number | null
+          status: Database["public"]["Enums"]["regrade_status"]
+          submission_artifact_comment_id?: number | null
+          submission_comment_id?: number | null
+          submission_file_comment_id?: number | null
+          submission_id: number
+        }
+        Update: {
+          assignee?: string
+          assignment_id?: number
+          class_id?: number
+          closed_at?: string | null
+          closed_by?: string | null
+          closed_points?: number | null
+          created_at?: string
+          created_by?: string
+          escalated_at?: string | null
+          escalated_by?: string | null
+          id?: number
+          initial_points?: number | null
+          last_commented_at?: string | null
+          last_commented_by?: string | null
+          last_updated_at?: string
+          opened_at?: string | null
+          resolved_at?: string | null
+          resolved_by?: string | null
+          resolved_points?: number | null
+          status?: Database["public"]["Enums"]["regrade_status"]
+          submission_artifact_comment_id?: number | null
+          submission_comment_id?: number | null
+          submission_file_comment_id?: number | null
+          submission_id?: number
+        }
+        Relationships: [
+          {
+            foreignKeyName: "submission_regrade_requests_assignee_fkey"
+            columns: ["assignee"]
+            isOneToOne: false
+            referencedRelation: "profiles"
+            referencedColumns: ["id"]
+          },
+          {
+            foreignKeyName: "submission_regrade_requests_assignee_fkey"
+            columns: ["assignee"]
+            isOneToOne: false
+            referencedRelation: "submissions_with_grades_for_assignment"
+            referencedColumns: ["student_private_profile_id"]
+          },
+          {
+            foreignKeyName: "submission_regrade_requests_assignment_id_fkey"
+            columns: ["assignment_id"]
+            isOneToOne: false
+            referencedRelation: "assignment_overview"
+            referencedColumns: ["id"]
+          },
+          {
+            foreignKeyName: "submission_regrade_requests_assignment_id_fkey"
+            columns: ["assignment_id"]
+            isOneToOne: false
+            referencedRelation: "assignments"
+            referencedColumns: ["id"]
+          },
+          {
+            foreignKeyName: "submission_regrade_requests_assignment_id_fkey"
+            columns: ["assignment_id"]
+            isOneToOne: false
+            referencedRelation: "assignments_for_student_dashboard"
+            referencedColumns: ["id"]
+          },
+          {
+            foreignKeyName: "submission_regrade_requests_assignment_id_fkey"
+            columns: ["assignment_id"]
+            isOneToOne: false
+            referencedRelation: "assignments_with_effective_due_dates"
+            referencedColumns: ["id"]
+          },
+          {
+            foreignKeyName: "submission_regrade_requests_assignment_id_fkey"
+            columns: ["assignment_id"]
+            isOneToOne: false
+            referencedRelation: "submissions_with_grades_for_assignment_and_regression_test"
+            referencedColumns: ["assignment_id"]
+          },
+          {
+            foreignKeyName: "submission_regrade_requests_class_id_fkey"
+            columns: ["class_id"]
+            isOneToOne: false
+            referencedRelation: "classes"
+            referencedColumns: ["id"]
+          },
+          {
+            foreignKeyName: "submission_regrade_requests_closed_by_fkey"
+            columns: ["closed_by"]
+            isOneToOne: false
+            referencedRelation: "profiles"
+            referencedColumns: ["id"]
+          },
+          {
+            foreignKeyName: "submission_regrade_requests_closed_by_fkey"
+            columns: ["closed_by"]
+            isOneToOne: false
+            referencedRelation: "submissions_with_grades_for_assignment"
+            referencedColumns: ["student_private_profile_id"]
+          },
+          {
+            foreignKeyName: "submission_regrade_requests_last_commented_by_fkey"
+            columns: ["last_commented_by"]
+            isOneToOne: false
+            referencedRelation: "profiles"
+            referencedColumns: ["id"]
+          },
+          {
+            foreignKeyName: "submission_regrade_requests_last_commented_by_fkey"
+            columns: ["last_commented_by"]
+            isOneToOne: false
+            referencedRelation: "submissions_with_grades_for_assignment"
+            referencedColumns: ["student_private_profile_id"]
+          },
+          {
+            foreignKeyName: "submission_regrade_requests_submission_artifact_comment_id_fkey"
+            columns: ["submission_artifact_comment_id"]
+            isOneToOne: false
+            referencedRelation: "submission_artifact_comments"
+            referencedColumns: ["id"]
+          },
+          {
+            foreignKeyName: "submission_regrade_requests_submission_comment_id_fkey"
+            columns: ["submission_comment_id"]
+            isOneToOne: false
+            referencedRelation: "submission_comments"
+            referencedColumns: ["id"]
+          },
+          {
+            foreignKeyName: "submission_regrade_requests_submission_file_comment_id_fkey"
+            columns: ["submission_file_comment_id"]
+            isOneToOne: false
+            referencedRelation: "submission_file_comments"
+            referencedColumns: ["id"]
+          },
+          {
+            foreignKeyName: "submission_regrade_requests_submission_id_fkey"
+            columns: ["submission_id"]
+            isOneToOne: false
+            referencedRelation: "assignments_for_student_dashboard"
+            referencedColumns: ["submission_id"]
+          },
+          {
+            foreignKeyName: "submission_regrade_requests_submission_id_fkey"
+            columns: ["submission_id"]
+            isOneToOne: false
+            referencedRelation: "submissions"
+            referencedColumns: ["id"]
+          },
+          {
+            foreignKeyName: "submission_regrade_requests_submission_id_fkey"
+            columns: ["submission_id"]
+            isOneToOne: false
+            referencedRelation: "submissions_agg"
+            referencedColumns: ["id"]
+          },
+          {
+            foreignKeyName: "submission_regrade_requests_submission_id_fkey"
+            columns: ["submission_id"]
+            isOneToOne: false
+            referencedRelation: "submissions_with_grades_for_assignment"
+            referencedColumns: ["activesubmissionid"]
+          },
+          {
+            foreignKeyName: "submission_regrade_requests_submission_id_fkey"
+            columns: ["submission_id"]
+            isOneToOne: false
+            referencedRelation: "submissions_with_grades_for_assignment_and_regression_test"
+            referencedColumns: ["activesubmissionid"]
+          },
+          {
+            foreignKeyName: "submission_regrade_requests_submitted_by_fkey"
+            columns: ["created_by"]
+            isOneToOne: false
+            referencedRelation: "profiles"
+            referencedColumns: ["id"]
+          },
+          {
+            foreignKeyName: "submission_regrade_requests_submitted_by_fkey"
+            columns: ["created_by"]
+            isOneToOne: false
+            referencedRelation: "submissions_with_grades_for_assignment"
+            referencedColumns: ["student_private_profile_id"]
+          },
+        ]
+      }
       submission_reviews: {
         Row: {
-          checked_at: string | null;
-          checked_by: string | null;
-          class_id: number;
-          completed_at: string | null;
-          completed_by: string | null;
-          created_at: string;
-          grader: string | null;
-          id: number;
-          meta_grader: string | null;
-          name: string;
-          released: boolean;
-          rubric_id: number;
-          submission_id: number;
-          total_autograde_score: number;
-          total_score: number;
-          tweak: number;
-        };
-        Insert: {
-          checked_at?: string | null;
-          checked_by?: string | null;
-          class_id: number;
-          completed_at?: string | null;
-          completed_by?: string | null;
-          created_at?: string;
-          grader?: string | null;
-          id?: number;
-          meta_grader?: string | null;
-          name: string;
-          released?: boolean;
-          rubric_id: number;
-          submission_id: number;
-          total_autograde_score?: number;
-          total_score: number;
-          tweak: number;
-        };
-        Update: {
-          checked_at?: string | null;
-          checked_by?: string | null;
-          class_id?: number;
-          completed_at?: string | null;
-          completed_by?: string | null;
-          created_at?: string;
-          grader?: string | null;
-          id?: number;
-          meta_grader?: string | null;
-          name?: string;
-          released?: boolean;
-          rubric_id?: number;
-          submission_id?: number;
-          total_autograde_score?: number;
-          total_score?: number;
-          tweak?: number;
-        };
-        Relationships: [
-          {
-            foreignKeyName: "submission_reviews_class_id_fkey";
-            columns: ["class_id"];
-            isOneToOne: false;
-            referencedRelation: "classes";
-            referencedColumns: ["id"];
-          },
-          {
-            foreignKeyName: "submission_reviews_completed_by_fkey";
-            columns: ["completed_by"];
-            isOneToOne: false;
-            referencedRelation: "profiles";
-            referencedColumns: ["id"];
-          },
-          {
-            foreignKeyName: "submission_reviews_completed_by_fkey";
-            columns: ["completed_by"];
-            isOneToOne: false;
-            referencedRelation: "submissions_with_grades_for_assignment";
-            referencedColumns: ["student_private_profile_id"];
-          },
-          {
-            foreignKeyName: "submission_reviews_grader_fkey";
-            columns: ["grader"];
-            isOneToOne: false;
-            referencedRelation: "profiles";
-            referencedColumns: ["id"];
-          },
-          {
-            foreignKeyName: "submission_reviews_grader_fkey";
-            columns: ["grader"];
-            isOneToOne: false;
-            referencedRelation: "submissions_with_grades_for_assignment";
-            referencedColumns: ["student_private_profile_id"];
-          },
-          {
-            foreignKeyName: "submission_reviews_meta_grader_fkey";
-            columns: ["meta_grader"];
-            isOneToOne: false;
-            referencedRelation: "profiles";
-            referencedColumns: ["id"];
-          },
-          {
-            foreignKeyName: "submission_reviews_meta_grader_fkey";
-            columns: ["meta_grader"];
-            isOneToOne: false;
-            referencedRelation: "submissions_with_grades_for_assignment";
-            referencedColumns: ["student_private_profile_id"];
-          },
-          {
-            foreignKeyName: "submission_reviews_rubric_id_fkey";
-            columns: ["rubric_id"];
-            isOneToOne: false;
-            referencedRelation: "rubrics";
-            referencedColumns: ["id"];
-          },
-          {
-            foreignKeyName: "submission_reviews_submission_id_fkey";
-            columns: ["submission_id"];
-            isOneToOne: false;
-            referencedRelation: "assignments_for_student_dashboard";
-            referencedColumns: ["submission_id"];
-          },
-          {
-            foreignKeyName: "submission_reviews_submission_id_fkey";
-            columns: ["submission_id"];
-            isOneToOne: false;
-            referencedRelation: "submissions";
-            referencedColumns: ["id"];
-          },
-          {
-            foreignKeyName: "submission_reviews_submission_id_fkey";
-            columns: ["submission_id"];
-            isOneToOne: false;
-            referencedRelation: "submissions_agg";
-            referencedColumns: ["id"];
-          },
-          {
-            foreignKeyName: "submission_reviews_submission_id_fkey";
-            columns: ["submission_id"];
-            isOneToOne: false;
-            referencedRelation: "submissions_with_grades_for_assignment";
-            referencedColumns: ["activesubmissionid"];
-          },
-          {
-            foreignKeyName: "submission_reviews_submission_id_fkey";
-            columns: ["submission_id"];
-            isOneToOne: false;
-            referencedRelation: "submissions_with_grades_for_assignment_and_regression_test";
-            referencedColumns: ["activesubmissionid"];
-          }
-        ];
-      };
+          checked_at: string | null
+          checked_by: string | null
+          class_id: number
+          completed_at: string | null
+          completed_by: string | null
+          created_at: string
+          grader: string | null
+          id: number
+          meta_grader: string | null
+          name: string
+          released: boolean
+          rubric_id: number
+          submission_id: number
+          total_autograde_score: number
+          total_score: number
+          tweak: number
+        }
+        Insert: {
+          checked_at?: string | null
+          checked_by?: string | null
+          class_id: number
+          completed_at?: string | null
+          completed_by?: string | null
+          created_at?: string
+          grader?: string | null
+          id?: number
+          meta_grader?: string | null
+          name: string
+          released?: boolean
+          rubric_id: number
+          submission_id: number
+          total_autograde_score?: number
+          total_score: number
+          tweak: number
+        }
+        Update: {
+          checked_at?: string | null
+          checked_by?: string | null
+          class_id?: number
+          completed_at?: string | null
+          completed_by?: string | null
+          created_at?: string
+          grader?: string | null
+          id?: number
+          meta_grader?: string | null
+          name?: string
+          released?: boolean
+          rubric_id?: number
+          submission_id?: number
+          total_autograde_score?: number
+          total_score?: number
+          tweak?: number
+        }
+        Relationships: [
+          {
+            foreignKeyName: "submission_reviews_class_id_fkey"
+            columns: ["class_id"]
+            isOneToOne: false
+            referencedRelation: "classes"
+            referencedColumns: ["id"]
+          },
+          {
+            foreignKeyName: "submission_reviews_completed_by_fkey"
+            columns: ["completed_by"]
+            isOneToOne: false
+            referencedRelation: "profiles"
+            referencedColumns: ["id"]
+          },
+          {
+            foreignKeyName: "submission_reviews_completed_by_fkey"
+            columns: ["completed_by"]
+            isOneToOne: false
+            referencedRelation: "submissions_with_grades_for_assignment"
+            referencedColumns: ["student_private_profile_id"]
+          },
+          {
+            foreignKeyName: "submission_reviews_grader_fkey"
+            columns: ["grader"]
+            isOneToOne: false
+            referencedRelation: "profiles"
+            referencedColumns: ["id"]
+          },
+          {
+            foreignKeyName: "submission_reviews_grader_fkey"
+            columns: ["grader"]
+            isOneToOne: false
+            referencedRelation: "submissions_with_grades_for_assignment"
+            referencedColumns: ["student_private_profile_id"]
+          },
+          {
+            foreignKeyName: "submission_reviews_meta_grader_fkey"
+            columns: ["meta_grader"]
+            isOneToOne: false
+            referencedRelation: "profiles"
+            referencedColumns: ["id"]
+          },
+          {
+            foreignKeyName: "submission_reviews_meta_grader_fkey"
+            columns: ["meta_grader"]
+            isOneToOne: false
+            referencedRelation: "submissions_with_grades_for_assignment"
+            referencedColumns: ["student_private_profile_id"]
+          },
+          {
+            foreignKeyName: "submission_reviews_rubric_id_fkey"
+            columns: ["rubric_id"]
+            isOneToOne: false
+            referencedRelation: "rubrics"
+            referencedColumns: ["id"]
+          },
+          {
+            foreignKeyName: "submission_reviews_submission_id_fkey"
+            columns: ["submission_id"]
+            isOneToOne: false
+            referencedRelation: "assignments_for_student_dashboard"
+            referencedColumns: ["submission_id"]
+          },
+          {
+            foreignKeyName: "submission_reviews_submission_id_fkey"
+            columns: ["submission_id"]
+            isOneToOne: false
+            referencedRelation: "submissions"
+            referencedColumns: ["id"]
+          },
+          {
+            foreignKeyName: "submission_reviews_submission_id_fkey"
+            columns: ["submission_id"]
+            isOneToOne: false
+            referencedRelation: "submissions_agg"
+            referencedColumns: ["id"]
+          },
+          {
+            foreignKeyName: "submission_reviews_submission_id_fkey"
+            columns: ["submission_id"]
+            isOneToOne: false
+            referencedRelation: "submissions_with_grades_for_assignment"
+            referencedColumns: ["activesubmissionid"]
+          },
+          {
+            foreignKeyName: "submission_reviews_submission_id_fkey"
+            columns: ["submission_id"]
+            isOneToOne: false
+            referencedRelation: "submissions_with_grades_for_assignment_and_regression_test"
+            referencedColumns: ["activesubmissionid"]
+          },
+        ]
+      }
       submissions: {
         Row: {
-          assignment_group_id: number | null;
-          assignment_id: number;
-          class_id: number;
-          created_at: string;
-          grading_review_id: number | null;
-          id: number;
-          is_active: boolean;
-          is_not_graded: boolean;
-          ordinal: number;
-          profile_id: string | null;
-          released: string | null;
-          repository: string;
-          repository_check_run_id: number | null;
-          repository_id: number | null;
-          run_attempt: number;
-          run_number: number;
-          sha: string;
-        };
-        Insert: {
-          assignment_group_id?: number | null;
-          assignment_id: number;
-          class_id: number;
-          created_at?: string;
-          grading_review_id?: number | null;
-          id?: number;
-          is_active?: boolean;
-          is_not_graded?: boolean;
-          ordinal?: number;
-          profile_id?: string | null;
-          released?: string | null;
-          repository: string;
-          repository_check_run_id?: number | null;
-          repository_id?: number | null;
-          run_attempt: number;
-          run_number: number;
-          sha: string;
-        };
-        Update: {
-          assignment_group_id?: number | null;
-          assignment_id?: number;
-          class_id?: number;
-          created_at?: string;
-          grading_review_id?: number | null;
-          id?: number;
-          is_active?: boolean;
-          is_not_graded?: boolean;
-          ordinal?: number;
-          profile_id?: string | null;
-          released?: string | null;
-          repository?: string;
-          repository_check_run_id?: number | null;
-          repository_id?: number | null;
-          run_attempt?: number;
-          run_number?: number;
-          sha?: string;
-        };
-        Relationships: [
-          {
-            foreignKeyName: "submissio_assignment_id_fkey";
-            columns: ["assignment_id"];
-            isOneToOne: false;
-            referencedRelation: "assignment_overview";
-            referencedColumns: ["id"];
-          },
-          {
-            foreignKeyName: "submissio_assignment_id_fkey";
-            columns: ["assignment_id"];
-            isOneToOne: false;
-            referencedRelation: "assignments";
-            referencedColumns: ["id"];
-          },
-          {
-            foreignKeyName: "submissio_assignment_id_fkey";
-            columns: ["assignment_id"];
-            isOneToOne: false;
-            referencedRelation: "assignments_for_student_dashboard";
-            referencedColumns: ["id"];
-          },
-          {
-            foreignKeyName: "submissio_assignment_id_fkey";
-            columns: ["assignment_id"];
-            isOneToOne: false;
-            referencedRelation: "assignments_with_effective_due_dates";
-            referencedColumns: ["id"];
-          },
-          {
-            foreignKeyName: "submissio_assignment_id_fkey";
-            columns: ["assignment_id"];
-            isOneToOne: false;
-            referencedRelation: "submissions_with_grades_for_assignment_and_regression_test";
-            referencedColumns: ["assignment_id"];
-          },
-          {
-            foreignKeyName: "submissio_user_id_fkey1";
-            columns: ["profile_id"];
-            isOneToOne: false;
-            referencedRelation: "profiles";
-            referencedColumns: ["id"];
-          },
-          {
-            foreignKeyName: "submissio_user_id_fkey1";
-            columns: ["profile_id"];
-            isOneToOne: false;
-            referencedRelation: "submissions_with_grades_for_assignment";
-            referencedColumns: ["student_private_profile_id"];
-          },
-          {
-            foreignKeyName: "submissions_assignment_group_id_fkey";
-            columns: ["assignment_group_id"];
-            isOneToOne: false;
-            referencedRelation: "assignment_groups";
-            referencedColumns: ["id"];
-          },
-          {
-            foreignKeyName: "submissions_class_id_fkey";
-            columns: ["class_id"];
-            isOneToOne: false;
-            referencedRelation: "classes";
-            referencedColumns: ["id"];
-          },
-          {
-            foreignKeyName: "submissions_grading_review_id_fkey";
-            columns: ["grading_review_id"];
-            isOneToOne: false;
-            referencedRelation: "assignments_for_student_dashboard";
-            referencedColumns: ["submission_review_id"];
-          },
-          {
-            foreignKeyName: "submissions_grading_review_id_fkey";
-            columns: ["grading_review_id"];
-            isOneToOne: false;
-            referencedRelation: "submission_reviews";
-            referencedColumns: ["id"];
-          },
-          {
-            foreignKeyName: "submissions_profile_id_fkey";
-            columns: ["profile_id"];
-            isOneToOne: false;
-            referencedRelation: "assignments_for_student_dashboard";
-            referencedColumns: ["student_profile_id"];
-          },
-          {
-            foreignKeyName: "submissions_profile_id_fkey";
-            columns: ["profile_id"];
-            isOneToOne: false;
-            referencedRelation: "assignments_with_effective_due_dates";
-            referencedColumns: ["student_profile_id"];
-          },
-          {
-            foreignKeyName: "submissions_profile_id_fkey";
-            columns: ["profile_id"];
-            isOneToOne: false;
-            referencedRelation: "submissions_agg";
-            referencedColumns: ["profile_id"];
-          },
-          {
-            foreignKeyName: "submissions_profile_id_fkey";
-            columns: ["profile_id"];
-            isOneToOne: false;
-            referencedRelation: "user_roles";
-            referencedColumns: ["private_profile_id"];
-          },
-          {
-            foreignKeyName: "submissions_repository_check_run_id_fkey";
-            columns: ["repository_check_run_id"];
-            isOneToOne: false;
-            referencedRelation: "repository_check_runs";
-            referencedColumns: ["id"];
-          },
-          {
-            foreignKeyName: "submissions_repository_id_fkey";
-            columns: ["repository_id"];
-            isOneToOne: false;
-            referencedRelation: "repositories";
-            referencedColumns: ["id"];
-          }
-        ];
-      };
+          assignment_group_id: number | null
+          assignment_id: number
+          class_id: number
+          created_at: string
+          grading_review_id: number | null
+          id: number
+          is_active: boolean
+          is_not_graded: boolean
+          ordinal: number
+          profile_id: string | null
+          released: string | null
+          repository: string
+          repository_check_run_id: number | null
+          repository_id: number | null
+          run_attempt: number
+          run_number: number
+          sha: string
+        }
+        Insert: {
+          assignment_group_id?: number | null
+          assignment_id: number
+          class_id: number
+          created_at?: string
+          grading_review_id?: number | null
+          id?: number
+          is_active?: boolean
+          is_not_graded?: boolean
+          ordinal?: number
+          profile_id?: string | null
+          released?: string | null
+          repository: string
+          repository_check_run_id?: number | null
+          repository_id?: number | null
+          run_attempt: number
+          run_number: number
+          sha: string
+        }
+        Update: {
+          assignment_group_id?: number | null
+          assignment_id?: number
+          class_id?: number
+          created_at?: string
+          grading_review_id?: number | null
+          id?: number
+          is_active?: boolean
+          is_not_graded?: boolean
+          ordinal?: number
+          profile_id?: string | null
+          released?: string | null
+          repository?: string
+          repository_check_run_id?: number | null
+          repository_id?: number | null
+          run_attempt?: number
+          run_number?: number
+          sha?: string
+        }
+        Relationships: [
+          {
+            foreignKeyName: "submissio_assignment_id_fkey"
+            columns: ["assignment_id"]
+            isOneToOne: false
+            referencedRelation: "assignment_overview"
+            referencedColumns: ["id"]
+          },
+          {
+            foreignKeyName: "submissio_assignment_id_fkey"
+            columns: ["assignment_id"]
+            isOneToOne: false
+            referencedRelation: "assignments"
+            referencedColumns: ["id"]
+          },
+          {
+            foreignKeyName: "submissio_assignment_id_fkey"
+            columns: ["assignment_id"]
+            isOneToOne: false
+            referencedRelation: "assignments_for_student_dashboard"
+            referencedColumns: ["id"]
+          },
+          {
+            foreignKeyName: "submissio_assignment_id_fkey"
+            columns: ["assignment_id"]
+            isOneToOne: false
+            referencedRelation: "assignments_with_effective_due_dates"
+            referencedColumns: ["id"]
+          },
+          {
+            foreignKeyName: "submissio_assignment_id_fkey"
+            columns: ["assignment_id"]
+            isOneToOne: false
+            referencedRelation: "submissions_with_grades_for_assignment_and_regression_test"
+            referencedColumns: ["assignment_id"]
+          },
+          {
+            foreignKeyName: "submissio_user_id_fkey1"
+            columns: ["profile_id"]
+            isOneToOne: false
+            referencedRelation: "profiles"
+            referencedColumns: ["id"]
+          },
+          {
+            foreignKeyName: "submissio_user_id_fkey1"
+            columns: ["profile_id"]
+            isOneToOne: false
+            referencedRelation: "submissions_with_grades_for_assignment"
+            referencedColumns: ["student_private_profile_id"]
+          },
+          {
+            foreignKeyName: "submissions_assignment_group_id_fkey"
+            columns: ["assignment_group_id"]
+            isOneToOne: false
+            referencedRelation: "assignment_groups"
+            referencedColumns: ["id"]
+          },
+          {
+            foreignKeyName: "submissions_class_id_fkey"
+            columns: ["class_id"]
+            isOneToOne: false
+            referencedRelation: "classes"
+            referencedColumns: ["id"]
+          },
+          {
+            foreignKeyName: "submissions_grading_review_id_fkey"
+            columns: ["grading_review_id"]
+            isOneToOne: false
+            referencedRelation: "assignments_for_student_dashboard"
+            referencedColumns: ["submission_review_id"]
+          },
+          {
+            foreignKeyName: "submissions_grading_review_id_fkey"
+            columns: ["grading_review_id"]
+            isOneToOne: false
+            referencedRelation: "submission_reviews"
+            referencedColumns: ["id"]
+          },
+          {
+            foreignKeyName: "submissions_profile_id_fkey"
+            columns: ["profile_id"]
+            isOneToOne: false
+            referencedRelation: "assignments_for_student_dashboard"
+            referencedColumns: ["student_profile_id"]
+          },
+          {
+            foreignKeyName: "submissions_profile_id_fkey"
+            columns: ["profile_id"]
+            isOneToOne: false
+            referencedRelation: "assignments_with_effective_due_dates"
+            referencedColumns: ["student_profile_id"]
+          },
+          {
+            foreignKeyName: "submissions_profile_id_fkey"
+            columns: ["profile_id"]
+            isOneToOne: false
+            referencedRelation: "submissions_agg"
+            referencedColumns: ["profile_id"]
+          },
+          {
+            foreignKeyName: "submissions_profile_id_fkey"
+            columns: ["profile_id"]
+            isOneToOne: false
+            referencedRelation: "user_roles"
+            referencedColumns: ["private_profile_id"]
+          },
+          {
+            foreignKeyName: "submissions_repository_check_run_id_fkey"
+            columns: ["repository_check_run_id"]
+            isOneToOne: false
+            referencedRelation: "repository_check_runs"
+            referencedColumns: ["id"]
+          },
+          {
+            foreignKeyName: "submissions_repository_id_fkey"
+            columns: ["repository_id"]
+            isOneToOne: false
+            referencedRelation: "repositories"
+            referencedColumns: ["id"]
+          },
+        ]
+      }
       system_settings: {
         Row: {
-          created_at: string;
-          created_by: string | null;
-          key: string;
-          updated_at: string;
-          updated_by: string | null;
-          value: Json;
-        };
-        Insert: {
-          created_at?: string;
-          created_by?: string | null;
-          key: string;
-          updated_at?: string;
-          updated_by?: string | null;
-          value?: Json;
-        };
-        Update: {
-          created_at?: string;
-          created_by?: string | null;
-          key?: string;
-          updated_at?: string;
-          updated_by?: string | null;
-          value?: Json;
-        };
-        Relationships: [
-          {
-            foreignKeyName: "system_settings_created_by_fkey";
-            columns: ["created_by"];
-            isOneToOne: false;
-            referencedRelation: "users";
-            referencedColumns: ["user_id"];
-          },
-          {
-            foreignKeyName: "system_settings_updated_by_fkey";
-            columns: ["updated_by"];
-            isOneToOne: false;
-            referencedRelation: "users";
-            referencedColumns: ["user_id"];
-          }
-        ];
-      };
+          created_at: string
+          created_by: string | null
+          key: string
+          updated_at: string
+          updated_by: string | null
+          value: Json
+        }
+        Insert: {
+          created_at?: string
+          created_by?: string | null
+          key: string
+          updated_at?: string
+          updated_by?: string | null
+          value?: Json
+        }
+        Update: {
+          created_at?: string
+          created_by?: string | null
+          key?: string
+          updated_at?: string
+          updated_by?: string | null
+          value?: Json
+        }
+        Relationships: [
+          {
+            foreignKeyName: "system_settings_created_by_fkey"
+            columns: ["created_by"]
+            isOneToOne: false
+            referencedRelation: "users"
+            referencedColumns: ["user_id"]
+          },
+          {
+            foreignKeyName: "system_settings_updated_by_fkey"
+            columns: ["updated_by"]
+            isOneToOne: false
+            referencedRelation: "users"
+            referencedColumns: ["user_id"]
+          },
+        ]
+      }
       tags: {
         Row: {
-          class_id: number;
-          color: string;
-          created_at: string;
-          creator_id: string;
-          id: string;
-          name: string;
-          profile_id: string;
-          visible: boolean;
-        };
-        Insert: {
-          class_id: number;
-          color: string;
-          created_at?: string;
-          creator_id?: string;
-          id?: string;
-          name: string;
-          profile_id: string;
-          visible: boolean;
-        };
-        Update: {
-          class_id?: number;
-          color?: string;
-          created_at?: string;
-          creator_id?: string;
-          id?: string;
-          name?: string;
-          profile_id?: string;
-          visible?: boolean;
-        };
-        Relationships: [
-          {
-            foreignKeyName: "tags_class_id_fkey";
-            columns: ["class_id"];
-            isOneToOne: false;
-            referencedRelation: "classes";
-            referencedColumns: ["id"];
-          },
-          {
-            foreignKeyName: "tags_creator_fkey";
-            columns: ["creator_id"];
-            isOneToOne: false;
-            referencedRelation: "users";
-            referencedColumns: ["user_id"];
-          },
-          {
-            foreignKeyName: "tags_profile_id_fkey";
-            columns: ["profile_id"];
-            isOneToOne: false;
-            referencedRelation: "profiles";
-            referencedColumns: ["id"];
-          },
-          {
-            foreignKeyName: "tags_profile_id_fkey";
-            columns: ["profile_id"];
-            isOneToOne: false;
-            referencedRelation: "submissions_with_grades_for_assignment";
-            referencedColumns: ["student_private_profile_id"];
-          }
-        ];
-      };
+          class_id: number
+          color: string
+          created_at: string
+          creator_id: string
+          id: string
+          name: string
+          profile_id: string
+          visible: boolean
+        }
+        Insert: {
+          class_id: number
+          color: string
+          created_at?: string
+          creator_id?: string
+          id?: string
+          name: string
+          profile_id: string
+          visible: boolean
+        }
+        Update: {
+          class_id?: number
+          color?: string
+          created_at?: string
+          creator_id?: string
+          id?: string
+          name?: string
+          profile_id?: string
+          visible?: boolean
+        }
+        Relationships: [
+          {
+            foreignKeyName: "tags_class_id_fkey"
+            columns: ["class_id"]
+            isOneToOne: false
+            referencedRelation: "classes"
+            referencedColumns: ["id"]
+          },
+          {
+            foreignKeyName: "tags_creator_fkey"
+            columns: ["creator_id"]
+            isOneToOne: false
+            referencedRelation: "users"
+            referencedColumns: ["user_id"]
+          },
+          {
+            foreignKeyName: "tags_profile_id_fkey"
+            columns: ["profile_id"]
+            isOneToOne: false
+            referencedRelation: "profiles"
+            referencedColumns: ["id"]
+          },
+          {
+            foreignKeyName: "tags_profile_id_fkey"
+            columns: ["profile_id"]
+            isOneToOne: false
+            referencedRelation: "submissions_with_grades_for_assignment"
+            referencedColumns: ["student_private_profile_id"]
+          },
+        ]
+      }
       user_roles: {
         Row: {
-          canvas_id: number | null;
-          class_id: number;
-          class_section_id: number | null;
-          disabled: boolean;
-          github_org_confirmed: boolean | null;
-          id: number;
-          invitation_date: string | null;
-          invitation_id: number | null;
-          lab_section_id: number | null;
-          private_profile_id: string;
-          public_profile_id: string;
-          role: Database["public"]["Enums"]["app_role"];
-          user_id: string;
-        };
-        Insert: {
-          canvas_id?: number | null;
-          class_id: number;
-          class_section_id?: number | null;
-          disabled?: boolean;
-          github_org_confirmed?: boolean | null;
-          id?: number;
-          invitation_date?: string | null;
-          invitation_id?: number | null;
-          lab_section_id?: number | null;
-          private_profile_id: string;
-          public_profile_id: string;
-          role: Database["public"]["Enums"]["app_role"];
-          user_id: string;
-        };
-        Update: {
-          canvas_id?: number | null;
-          class_id?: number;
-          class_section_id?: number | null;
-          disabled?: boolean;
-          github_org_confirmed?: boolean | null;
-          id?: number;
-          invitation_date?: string | null;
-          invitation_id?: number | null;
-          lab_section_id?: number | null;
-          private_profile_id?: string;
-          public_profile_id?: string;
-          role?: Database["public"]["Enums"]["app_role"];
-          user_id?: string;
-        };
-        Relationships: [
-          {
-            foreignKeyName: "fk_user_roles_invitation_id";
-            columns: ["invitation_id"];
-            isOneToOne: false;
-            referencedRelation: "invitations";
-            referencedColumns: ["id"];
-          },
-          {
-            foreignKeyName: "user_roles_class_id_fkey";
-            columns: ["class_id"];
-            isOneToOne: false;
-            referencedRelation: "classes";
-            referencedColumns: ["id"];
-          },
-          {
-            foreignKeyName: "user_roles_class_section_id_fkey";
-            columns: ["class_section_id"];
-            isOneToOne: false;
-            referencedRelation: "class_sections";
-            referencedColumns: ["id"];
-          },
-          {
-            foreignKeyName: "user_roles_lab_section_id_fkey";
-            columns: ["lab_section_id"];
-            isOneToOne: false;
-            referencedRelation: "lab_sections";
-            referencedColumns: ["id"];
-          },
-          {
-            foreignKeyName: "user_roles_private_profile_id_fkey";
-            columns: ["private_profile_id"];
-            isOneToOne: true;
-            referencedRelation: "profiles";
-            referencedColumns: ["id"];
-          },
-          {
-            foreignKeyName: "user_roles_private_profile_id_fkey";
-            columns: ["private_profile_id"];
-            isOneToOne: true;
-            referencedRelation: "submissions_with_grades_for_assignment";
-            referencedColumns: ["student_private_profile_id"];
-          },
-          {
-            foreignKeyName: "user_roles_public_profile_id_fkey";
-            columns: ["public_profile_id"];
-            isOneToOne: true;
-            referencedRelation: "profiles";
-            referencedColumns: ["id"];
-          },
-          {
-            foreignKeyName: "user_roles_public_profile_id_fkey";
-            columns: ["public_profile_id"];
-            isOneToOne: true;
-            referencedRelation: "submissions_with_grades_for_assignment";
-            referencedColumns: ["student_private_profile_id"];
-          },
-          {
-            foreignKeyName: "user_roles_user_id_fkey1";
-            columns: ["user_id"];
-            isOneToOne: false;
-            referencedRelation: "users";
-            referencedColumns: ["user_id"];
-          }
-        ];
-      };
+          canvas_id: number | null
+          class_id: number
+          class_section_id: number | null
+          disabled: boolean
+          github_org_confirmed: boolean | null
+          id: number
+          invitation_date: string | null
+          invitation_id: number | null
+          lab_section_id: number | null
+          private_profile_id: string
+          public_profile_id: string
+          role: Database["public"]["Enums"]["app_role"]
+          user_id: string
+        }
+        Insert: {
+          canvas_id?: number | null
+          class_id: number
+          class_section_id?: number | null
+          disabled?: boolean
+          github_org_confirmed?: boolean | null
+          id?: number
+          invitation_date?: string | null
+          invitation_id?: number | null
+          lab_section_id?: number | null
+          private_profile_id: string
+          public_profile_id: string
+          role: Database["public"]["Enums"]["app_role"]
+          user_id: string
+        }
+        Update: {
+          canvas_id?: number | null
+          class_id?: number
+          class_section_id?: number | null
+          disabled?: boolean
+          github_org_confirmed?: boolean | null
+          id?: number
+          invitation_date?: string | null
+          invitation_id?: number | null
+          lab_section_id?: number | null
+          private_profile_id?: string
+          public_profile_id?: string
+          role?: Database["public"]["Enums"]["app_role"]
+          user_id?: string
+        }
+        Relationships: [
+          {
+            foreignKeyName: "fk_user_roles_invitation_id"
+            columns: ["invitation_id"]
+            isOneToOne: false
+            referencedRelation: "invitations"
+            referencedColumns: ["id"]
+          },
+          {
+            foreignKeyName: "user_roles_class_id_fkey"
+            columns: ["class_id"]
+            isOneToOne: false
+            referencedRelation: "classes"
+            referencedColumns: ["id"]
+          },
+          {
+            foreignKeyName: "user_roles_class_section_id_fkey"
+            columns: ["class_section_id"]
+            isOneToOne: false
+            referencedRelation: "class_sections"
+            referencedColumns: ["id"]
+          },
+          {
+            foreignKeyName: "user_roles_lab_section_id_fkey"
+            columns: ["lab_section_id"]
+            isOneToOne: false
+            referencedRelation: "lab_sections"
+            referencedColumns: ["id"]
+          },
+          {
+            foreignKeyName: "user_roles_private_profile_id_fkey"
+            columns: ["private_profile_id"]
+            isOneToOne: true
+            referencedRelation: "profiles"
+            referencedColumns: ["id"]
+          },
+          {
+            foreignKeyName: "user_roles_private_profile_id_fkey"
+            columns: ["private_profile_id"]
+            isOneToOne: true
+            referencedRelation: "submissions_with_grades_for_assignment"
+            referencedColumns: ["student_private_profile_id"]
+          },
+          {
+            foreignKeyName: "user_roles_public_profile_id_fkey"
+            columns: ["public_profile_id"]
+            isOneToOne: true
+            referencedRelation: "profiles"
+            referencedColumns: ["id"]
+          },
+          {
+            foreignKeyName: "user_roles_public_profile_id_fkey"
+            columns: ["public_profile_id"]
+            isOneToOne: true
+            referencedRelation: "submissions_with_grades_for_assignment"
+            referencedColumns: ["student_private_profile_id"]
+          },
+          {
+            foreignKeyName: "user_roles_user_id_fkey1"
+            columns: ["user_id"]
+            isOneToOne: false
+            referencedRelation: "users"
+            referencedColumns: ["user_id"]
+          },
+        ]
+      }
       users: {
         Row: {
-          avatar_url: string | null;
-          created_at: string;
-          email: string | null;
-          github_username: string | null;
-          name: string | null;
-          sis_user_id: number | null;
-          user_id: string;
-        };
-        Insert: {
-          avatar_url?: string | null;
-          created_at?: string;
-          email?: string | null;
-          github_username?: string | null;
-          name?: string | null;
-          sis_user_id?: number | null;
-          user_id?: string;
-        };
-        Update: {
-          avatar_url?: string | null;
-          created_at?: string;
-          email?: string | null;
-          github_username?: string | null;
-          name?: string | null;
-          sis_user_id?: number | null;
-          user_id?: string;
-        };
-        Relationships: [];
-      };
+          avatar_url: string | null
+          created_at: string
+          email: string | null
+          github_username: string | null
+          name: string | null
+          sis_user_id: number | null
+          user_id: string
+        }
+        Insert: {
+          avatar_url?: string | null
+          created_at?: string
+          email?: string | null
+          github_username?: string | null
+          name?: string | null
+          sis_user_id?: number | null
+          user_id?: string
+        }
+        Update: {
+          avatar_url?: string | null
+          created_at?: string
+          email?: string | null
+          github_username?: string | null
+          name?: string | null
+          sis_user_id?: number | null
+          user_id?: string
+        }
+        Relationships: []
+      }
       video_meeting_sessions: {
         Row: {
-          chime_meeting_id: string | null;
-          class_id: number;
-          created_at: string;
-          ended: string | null;
-          help_request_id: number;
-          id: number;
-          started: string | null;
-        };
-        Insert: {
-          chime_meeting_id?: string | null;
-          class_id: number;
-          created_at?: string;
-          ended?: string | null;
-          help_request_id: number;
-          id?: number;
-          started?: string | null;
-        };
-        Update: {
-          chime_meeting_id?: string | null;
-          class_id?: number;
-          created_at?: string;
-          ended?: string | null;
-          help_request_id?: number;
-          id?: number;
-          started?: string | null;
-        };
-        Relationships: [
-          {
-            foreignKeyName: "video_meeting_sessions_class_id_fkey";
-            columns: ["class_id"];
-            isOneToOne: false;
-            referencedRelation: "classes";
-            referencedColumns: ["id"];
-          },
-          {
-            foreignKeyName: "video_meeting_sessions_help_request_id_fkey";
-            columns: ["help_request_id"];
-            isOneToOne: false;
-            referencedRelation: "help_requests";
-            referencedColumns: ["id"];
-          }
-        ];
-      };
+          chime_meeting_id: string | null
+          class_id: number
+          created_at: string
+          ended: string | null
+          help_request_id: number
+          id: number
+          started: string | null
+        }
+        Insert: {
+          chime_meeting_id?: string | null
+          class_id: number
+          created_at?: string
+          ended?: string | null
+          help_request_id: number
+          id?: number
+          started?: string | null
+        }
+        Update: {
+          chime_meeting_id?: string | null
+          class_id?: number
+          created_at?: string
+          ended?: string | null
+          help_request_id?: number
+          id?: number
+          started?: string | null
+        }
+        Relationships: [
+          {
+            foreignKeyName: "video_meeting_sessions_class_id_fkey"
+            columns: ["class_id"]
+            isOneToOne: false
+            referencedRelation: "classes"
+            referencedColumns: ["id"]
+          },
+          {
+            foreignKeyName: "video_meeting_sessions_help_request_id_fkey"
+            columns: ["help_request_id"]
+            isOneToOne: false
+            referencedRelation: "help_requests"
+            referencedColumns: ["id"]
+          },
+        ]
+      }
       webhook_process_status: {
         Row: {
-          attempt_count: number;
-          completed: boolean;
-          created_at: string;
-          event_name: string | null;
-          id: number;
-          last_attempt_at: string;
-          last_error: string | null;
-          webhook_id: string;
-        };
-        Insert: {
-          attempt_count?: number;
-          completed: boolean;
-          created_at?: string;
-          event_name?: string | null;
-          id?: number;
-          last_attempt_at?: string;
-          last_error?: string | null;
-          webhook_id: string;
-        };
-        Update: {
-          attempt_count?: number;
-          completed?: boolean;
-          created_at?: string;
-          event_name?: string | null;
-          id?: number;
-          last_attempt_at?: string;
-          last_error?: string | null;
-          webhook_id?: string;
-        };
-        Relationships: [];
-      };
+          attempt_count: number
+          completed: boolean
+          created_at: string
+          event_name: string | null
+          id: number
+          last_attempt_at: string
+          last_error: string | null
+          webhook_id: string
+        }
+        Insert: {
+          attempt_count?: number
+          completed: boolean
+          created_at?: string
+          event_name?: string | null
+          id?: number
+          last_attempt_at?: string
+          last_error?: string | null
+          webhook_id: string
+        }
+        Update: {
+          attempt_count?: number
+          completed?: boolean
+          created_at?: string
+          event_name?: string | null
+          id?: number
+          last_attempt_at?: string
+          last_error?: string | null
+          webhook_id?: string
+        }
+        Relationships: []
+      }
       workflow_events: {
         Row: {
-          actor_login: string | null;
-          class_id: number | null;
-          conclusion: string | null;
-          created_at: string | null;
-          event_type: string;
-          github_repository_id: number | null;
-          head_branch: string | null;
-          head_sha: string | null;
-          id: number;
-          payload: Json | null;
-          pull_requests: Json | null;
-          repository_id: number | null;
-          repository_name: string;
-          run_attempt: number | null;
-          run_number: number | null;
-          run_started_at: string | null;
-          run_updated_at: string | null;
-          started_at: string | null;
-          status: string | null;
-          triggering_actor_login: string | null;
-          updated_at: string | null;
-          workflow_name: string | null;
-          workflow_path: string | null;
-          workflow_run_id: number;
-        };
-        Insert: {
-          actor_login?: string | null;
-          class_id?: number | null;
-          conclusion?: string | null;
-          created_at?: string | null;
-          event_type: string;
-          github_repository_id?: number | null;
-          head_branch?: string | null;
-          head_sha?: string | null;
-          id?: number;
-          payload?: Json | null;
-          pull_requests?: Json | null;
-          repository_id?: number | null;
-          repository_name: string;
-          run_attempt?: number | null;
-          run_number?: number | null;
-          run_started_at?: string | null;
-          run_updated_at?: string | null;
-          started_at?: string | null;
-          status?: string | null;
-          triggering_actor_login?: string | null;
-          updated_at?: string | null;
-          workflow_name?: string | null;
-          workflow_path?: string | null;
-          workflow_run_id: number;
-        };
-        Update: {
-          actor_login?: string | null;
-          class_id?: number | null;
-          conclusion?: string | null;
-          created_at?: string | null;
-          event_type?: string;
-          github_repository_id?: number | null;
-          head_branch?: string | null;
-          head_sha?: string | null;
-          id?: number;
-          payload?: Json | null;
-          pull_requests?: Json | null;
-          repository_id?: number | null;
-          repository_name?: string;
-          run_attempt?: number | null;
-          run_number?: number | null;
-          run_started_at?: string | null;
-          run_updated_at?: string | null;
-          started_at?: string | null;
-          status?: string | null;
-          triggering_actor_login?: string | null;
-          updated_at?: string | null;
-          workflow_name?: string | null;
-          workflow_path?: string | null;
-          workflow_run_id?: number;
-        };
-        Relationships: [
-          {
-            foreignKeyName: "workflow_events_class_id_fkey";
-            columns: ["class_id"];
-            isOneToOne: false;
-            referencedRelation: "classes";
-            referencedColumns: ["id"];
-          },
-          {
-            foreignKeyName: "workflow_events_repository_id_fkey";
-            columns: ["repository_id"];
-            isOneToOne: false;
-            referencedRelation: "repositories";
-            referencedColumns: ["id"];
-          }
-        ];
-      };
+          actor_login: string | null
+          class_id: number | null
+          conclusion: string | null
+          created_at: string | null
+          event_type: string
+          github_repository_id: number | null
+          head_branch: string | null
+          head_sha: string | null
+          id: number
+          payload: Json | null
+          pull_requests: Json | null
+          repository_id: number | null
+          repository_name: string
+          run_attempt: number | null
+          run_number: number | null
+          run_started_at: string | null
+          run_updated_at: string | null
+          started_at: string | null
+          status: string | null
+          triggering_actor_login: string | null
+          updated_at: string | null
+          workflow_name: string | null
+          workflow_path: string | null
+          workflow_run_id: number
+        }
+        Insert: {
+          actor_login?: string | null
+          class_id?: number | null
+          conclusion?: string | null
+          created_at?: string | null
+          event_type: string
+          github_repository_id?: number | null
+          head_branch?: string | null
+          head_sha?: string | null
+          id?: number
+          payload?: Json | null
+          pull_requests?: Json | null
+          repository_id?: number | null
+          repository_name: string
+          run_attempt?: number | null
+          run_number?: number | null
+          run_started_at?: string | null
+          run_updated_at?: string | null
+          started_at?: string | null
+          status?: string | null
+          triggering_actor_login?: string | null
+          updated_at?: string | null
+          workflow_name?: string | null
+          workflow_path?: string | null
+          workflow_run_id: number
+        }
+        Update: {
+          actor_login?: string | null
+          class_id?: number | null
+          conclusion?: string | null
+          created_at?: string | null
+          event_type?: string
+          github_repository_id?: number | null
+          head_branch?: string | null
+          head_sha?: string | null
+          id?: number
+          payload?: Json | null
+          pull_requests?: Json | null
+          repository_id?: number | null
+          repository_name?: string
+          run_attempt?: number | null
+          run_number?: number | null
+          run_started_at?: string | null
+          run_updated_at?: string | null
+          started_at?: string | null
+          status?: string | null
+          triggering_actor_login?: string | null
+          updated_at?: string | null
+          workflow_name?: string | null
+          workflow_path?: string | null
+          workflow_run_id?: number
+        }
+        Relationships: [
+          {
+            foreignKeyName: "workflow_events_class_id_fkey"
+            columns: ["class_id"]
+            isOneToOne: false
+            referencedRelation: "classes"
+            referencedColumns: ["id"]
+          },
+          {
+            foreignKeyName: "workflow_events_repository_id_fkey"
+            columns: ["repository_id"]
+            isOneToOne: false
+            referencedRelation: "repositories"
+            referencedColumns: ["id"]
+          },
+        ]
+      }
       workflow_run_error: {
         Row: {
-          autograder_regression_test_id: number | null;
-          class_id: number;
-          created_at: string;
-          data: Json | null;
-          id: string;
-          is_private: boolean;
-          name: string;
-          repository_id: number;
-          run_attempt: number | null;
-          run_number: number | null;
-          submission_id: number | null;
-        };
-        Insert: {
-          autograder_regression_test_id?: number | null;
-          class_id: number;
-          created_at?: string;
-          data?: Json | null;
-          id?: string;
-          is_private?: boolean;
-          name: string;
-          repository_id: number;
-          run_attempt?: number | null;
-          run_number?: number | null;
-          submission_id?: number | null;
-        };
-        Update: {
-          autograder_regression_test_id?: number | null;
-          class_id?: number;
-          created_at?: string;
-          data?: Json | null;
-          id?: string;
-          is_private?: boolean;
-          name?: string;
-          repository_id?: number;
-          run_attempt?: number | null;
-          run_number?: number | null;
-          submission_id?: number | null;
-        };
-        Relationships: [
-          {
-            foreignKeyName: "workflow_run_error_autograder_regression_test_id_fkey";
-            columns: ["autograder_regression_test_id"];
-            isOneToOne: false;
-            referencedRelation: "autograder_regression_test";
-            referencedColumns: ["id"];
-          },
-          {
-            foreignKeyName: "workflow_run_error_autograder_regression_test_id_fkey";
-            columns: ["autograder_regression_test_id"];
-            isOneToOne: false;
-            referencedRelation: "autograder_regression_test_by_grader";
-            referencedColumns: ["id"];
-          },
-          {
-            foreignKeyName: "workflow_run_error_class_id_fkey";
-            columns: ["class_id"];
-            isOneToOne: false;
-            referencedRelation: "classes";
-            referencedColumns: ["id"];
-          },
-          {
-            foreignKeyName: "workflow_run_error_repository_id_fkey";
-            columns: ["repository_id"];
-            isOneToOne: false;
-            referencedRelation: "repositories";
-            referencedColumns: ["id"];
-          },
-          {
-            foreignKeyName: "workflow_run_error_submission_id_fkey";
-            columns: ["submission_id"];
-            isOneToOne: false;
-            referencedRelation: "assignments_for_student_dashboard";
-            referencedColumns: ["submission_id"];
-          },
-          {
-            foreignKeyName: "workflow_run_error_submission_id_fkey";
-            columns: ["submission_id"];
-            isOneToOne: false;
-            referencedRelation: "submissions";
-            referencedColumns: ["id"];
-          },
-          {
-            foreignKeyName: "workflow_run_error_submission_id_fkey";
-            columns: ["submission_id"];
-            isOneToOne: false;
-            referencedRelation: "submissions_agg";
-            referencedColumns: ["id"];
-          },
-          {
-            foreignKeyName: "workflow_run_error_submission_id_fkey";
-            columns: ["submission_id"];
-            isOneToOne: false;
-            referencedRelation: "submissions_with_grades_for_assignment";
-            referencedColumns: ["activesubmissionid"];
-          },
-          {
-            foreignKeyName: "workflow_run_error_submission_id_fkey";
-            columns: ["submission_id"];
-            isOneToOne: false;
-            referencedRelation: "submissions_with_grades_for_assignment_and_regression_test";
-            referencedColumns: ["activesubmissionid"];
-          }
-        ];
-      };
-    };
+          autograder_regression_test_id: number | null
+          class_id: number
+          created_at: string
+          data: Json | null
+          id: string
+          is_private: boolean
+          name: string
+          repository_id: number
+          run_attempt: number | null
+          run_number: number | null
+          submission_id: number | null
+        }
+        Insert: {
+          autograder_regression_test_id?: number | null
+          class_id: number
+          created_at?: string
+          data?: Json | null
+          id?: string
+          is_private?: boolean
+          name: string
+          repository_id: number
+          run_attempt?: number | null
+          run_number?: number | null
+          submission_id?: number | null
+        }
+        Update: {
+          autograder_regression_test_id?: number | null
+          class_id?: number
+          created_at?: string
+          data?: Json | null
+          id?: string
+          is_private?: boolean
+          name?: string
+          repository_id?: number
+          run_attempt?: number | null
+          run_number?: number | null
+          submission_id?: number | null
+        }
+        Relationships: [
+          {
+            foreignKeyName: "workflow_run_error_autograder_regression_test_id_fkey"
+            columns: ["autograder_regression_test_id"]
+            isOneToOne: false
+            referencedRelation: "autograder_regression_test"
+            referencedColumns: ["id"]
+          },
+          {
+            foreignKeyName: "workflow_run_error_autograder_regression_test_id_fkey"
+            columns: ["autograder_regression_test_id"]
+            isOneToOne: false
+            referencedRelation: "autograder_regression_test_by_grader"
+            referencedColumns: ["id"]
+          },
+          {
+            foreignKeyName: "workflow_run_error_class_id_fkey"
+            columns: ["class_id"]
+            isOneToOne: false
+            referencedRelation: "classes"
+            referencedColumns: ["id"]
+          },
+          {
+            foreignKeyName: "workflow_run_error_repository_id_fkey"
+            columns: ["repository_id"]
+            isOneToOne: false
+            referencedRelation: "repositories"
+            referencedColumns: ["id"]
+          },
+          {
+            foreignKeyName: "workflow_run_error_submission_id_fkey"
+            columns: ["submission_id"]
+            isOneToOne: false
+            referencedRelation: "assignments_for_student_dashboard"
+            referencedColumns: ["submission_id"]
+          },
+          {
+            foreignKeyName: "workflow_run_error_submission_id_fkey"
+            columns: ["submission_id"]
+            isOneToOne: false
+            referencedRelation: "submissions"
+            referencedColumns: ["id"]
+          },
+          {
+            foreignKeyName: "workflow_run_error_submission_id_fkey"
+            columns: ["submission_id"]
+            isOneToOne: false
+            referencedRelation: "submissions_agg"
+            referencedColumns: ["id"]
+          },
+          {
+            foreignKeyName: "workflow_run_error_submission_id_fkey"
+            columns: ["submission_id"]
+            isOneToOne: false
+            referencedRelation: "submissions_with_grades_for_assignment"
+            referencedColumns: ["activesubmissionid"]
+          },
+          {
+            foreignKeyName: "workflow_run_error_submission_id_fkey"
+            columns: ["submission_id"]
+            isOneToOne: false
+            referencedRelation: "submissions_with_grades_for_assignment_and_regression_test"
+            referencedColumns: ["activesubmissionid"]
+          },
+        ]
+      }
+    }
     Views: {
       active_submissions_for_class: {
         Row: {
-          assignment_id: number | null;
-          class_id: number | null;
-          groupname: string | null;
-          student_private_profile_id: string | null;
-          submission_id: number | null;
-        };
-        Relationships: [];
-      };
+          assignment_id: number | null
+          class_id: number | null
+          groupname: string | null
+          student_private_profile_id: string | null
+          submission_id: number | null
+        }
+        Relationships: []
+      }
       assignment_overview: {
         Row: {
-          active_submissions_count: number | null;
-          class_id: number | null;
-          due_date: string | null;
-          id: number | null;
-          open_regrade_requests_count: number | null;
-          release_date: string | null;
-          title: string | null;
-        };
-        Insert: {
-          active_submissions_count?: never;
-          class_id?: number | null;
-          due_date?: string | null;
-          id?: number | null;
-          open_regrade_requests_count?: never;
-          release_date?: string | null;
-          title?: string | null;
-        };
-        Update: {
-          active_submissions_count?: never;
-          class_id?: number | null;
-          due_date?: string | null;
-          id?: number | null;
-          open_regrade_requests_count?: never;
-          release_date?: string | null;
-          title?: string | null;
-        };
-        Relationships: [
-          {
-            foreignKeyName: "assignments_class_id_fkey";
-            columns: ["class_id"];
-            isOneToOne: false;
-            referencedRelation: "classes";
-            referencedColumns: ["id"];
-          }
-        ];
-      };
+          active_submissions_count: number | null
+          class_id: number | null
+          due_date: string | null
+          id: number | null
+          open_regrade_requests_count: number | null
+          release_date: string | null
+          title: string | null
+        }
+        Insert: {
+          active_submissions_count?: never
+          class_id?: number | null
+          due_date?: string | null
+          id?: number | null
+          open_regrade_requests_count?: never
+          release_date?: string | null
+          title?: string | null
+        }
+        Update: {
+          active_submissions_count?: never
+          class_id?: number | null
+          due_date?: string | null
+          id?: number | null
+          open_regrade_requests_count?: never
+          release_date?: string | null
+          title?: string | null
+        }
+        Relationships: [
+          {
+            foreignKeyName: "assignments_class_id_fkey"
+            columns: ["class_id"]
+            isOneToOne: false
+            referencedRelation: "classes"
+            referencedColumns: ["id"]
+          },
+        ]
+      }
       assignments_for_student_dashboard: {
         Row: {
-          allow_not_graded_submissions: boolean | null;
-          allow_student_formed_groups: boolean | null;
-          archived_at: string | null;
-          assignment_self_review_setting_id: number | null;
-          autograder_points: number | null;
-          class_id: number | null;
-          created_at: string | null;
-          description: string | null;
-          due_date: string | null;
-          due_date_exception_id: number | null;
-          exception_created_at: string | null;
-          exception_creator_id: string | null;
-          exception_hours: number | null;
-          exception_minutes: number | null;
-          exception_note: string | null;
-          exception_tokens_consumed: number | null;
-          gradebook_column_id: number | null;
-          grader_result_id: number | null;
-          grader_result_max_score: number | null;
-          grader_result_score: number | null;
-          grading_rubric_id: number | null;
-          group_config: Database["public"]["Enums"]["assignment_group_mode"] | null;
-          group_formation_deadline: string | null;
-          has_autograder: boolean | null;
-          has_handgrader: boolean | null;
-          id: number | null;
-          latest_template_sha: string | null;
-          max_group_size: number | null;
-          max_late_tokens: number | null;
-          meta_grading_rubric_id: number | null;
-          min_group_size: number | null;
-          minutes_due_after_lab: number | null;
-          release_date: string | null;
-          repository: string | null;
-          repository_id: number | null;
-          review_assignment_id: number | null;
-          review_submission_id: number | null;
-          self_review_deadline_offset: number | null;
-          self_review_enabled: boolean | null;
-          self_review_rubric_id: number | null;
-          self_review_setting_id: number | null;
-          slug: string | null;
-          student_profile_id: string | null;
-          student_repo_prefix: string | null;
-          student_user_id: string | null;
-          submission_created_at: string | null;
-          submission_id: number | null;
-          submission_is_active: boolean | null;
-          submission_ordinal: number | null;
-          submission_review_completed_at: string | null;
-          submission_review_id: number | null;
-          template_repo: string | null;
-          title: string | null;
-          total_points: number | null;
-        };
-        Relationships: [
-          {
-            foreignKeyName: "assignment_late_exception_instructor_id_fkey";
-            columns: ["exception_creator_id"];
-            isOneToOne: false;
-            referencedRelation: "profiles";
-            referencedColumns: ["id"];
-          },
-          {
-            foreignKeyName: "assignment_late_exception_instructor_id_fkey";
-            columns: ["exception_creator_id"];
-            isOneToOne: false;
-            referencedRelation: "submissions_with_grades_for_assignment";
-            referencedColumns: ["student_private_profile_id"];
-          },
-          {
-            foreignKeyName: "assignments_class_id_fkey";
-            columns: ["class_id"];
-            isOneToOne: false;
-            referencedRelation: "classes";
-            referencedColumns: ["id"];
-          },
-          {
-            foreignKeyName: "assignments_meta_grading_rubric_id_fkey";
-            columns: ["meta_grading_rubric_id"];
-            isOneToOne: false;
-            referencedRelation: "rubrics";
-            referencedColumns: ["id"];
-          },
-          {
-            foreignKeyName: "assignments_rubric_id_fkey";
-            columns: ["grading_rubric_id"];
-            isOneToOne: false;
-            referencedRelation: "rubrics";
-            referencedColumns: ["id"];
-          },
-          {
-            foreignKeyName: "assignments_self_review_rubric_id_fkey";
-            columns: ["self_review_rubric_id"];
-            isOneToOne: false;
-            referencedRelation: "rubrics";
-            referencedColumns: ["id"];
-          },
-          {
-            foreignKeyName: "assignments_self_review_setting_fkey";
-            columns: ["self_review_setting_id"];
-            isOneToOne: false;
-            referencedRelation: "assignment_self_review_settings";
-            referencedColumns: ["id"];
-          },
-          {
-            foreignKeyName: "assignments_self_review_setting_fkey";
-            columns: ["self_review_setting_id"];
-            isOneToOne: false;
-            referencedRelation: "assignments_for_student_dashboard";
-            referencedColumns: ["assignment_self_review_setting_id"];
-          },
-          {
-            foreignKeyName: "review_assignments_submission_id_fkey";
-            columns: ["review_submission_id"];
-            isOneToOne: false;
-            referencedRelation: "assignments_for_student_dashboard";
-            referencedColumns: ["submission_id"];
-          },
-          {
-            foreignKeyName: "review_assignments_submission_id_fkey";
-            columns: ["review_submission_id"];
-            isOneToOne: false;
-            referencedRelation: "submissions";
-            referencedColumns: ["id"];
-          },
-          {
-            foreignKeyName: "review_assignments_submission_id_fkey";
-            columns: ["review_submission_id"];
-            isOneToOne: false;
-            referencedRelation: "submissions_agg";
-            referencedColumns: ["id"];
-          },
-          {
-            foreignKeyName: "review_assignments_submission_id_fkey";
-            columns: ["review_submission_id"];
-            isOneToOne: false;
-            referencedRelation: "submissions_with_grades_for_assignment";
-            referencedColumns: ["activesubmissionid"];
-          },
-          {
-            foreignKeyName: "review_assignments_submission_id_fkey";
-            columns: ["review_submission_id"];
-            isOneToOne: false;
-            referencedRelation: "submissions_with_grades_for_assignment_and_regression_test";
-            referencedColumns: ["activesubmissionid"];
-          },
-          {
-            foreignKeyName: "user_roles_private_profile_id_fkey";
-            columns: ["student_profile_id"];
-            isOneToOne: true;
-            referencedRelation: "profiles";
-            referencedColumns: ["id"];
-          },
-          {
-            foreignKeyName: "user_roles_private_profile_id_fkey";
-            columns: ["student_profile_id"];
-            isOneToOne: true;
-            referencedRelation: "submissions_with_grades_for_assignment";
-            referencedColumns: ["student_private_profile_id"];
-          },
-          {
-            foreignKeyName: "user_roles_user_id_fkey1";
-            columns: ["student_user_id"];
-            isOneToOne: false;
-            referencedRelation: "users";
-            referencedColumns: ["user_id"];
-          }
-        ];
-      };
+          allow_not_graded_submissions: boolean | null
+          allow_student_formed_groups: boolean | null
+          archived_at: string | null
+          assignment_self_review_setting_id: number | null
+          autograder_points: number | null
+          class_id: number | null
+          created_at: string | null
+          description: string | null
+          due_date: string | null
+          due_date_exception_id: number | null
+          exception_created_at: string | null
+          exception_creator_id: string | null
+          exception_hours: number | null
+          exception_minutes: number | null
+          exception_note: string | null
+          exception_tokens_consumed: number | null
+          gradebook_column_id: number | null
+          grader_result_id: number | null
+          grader_result_max_score: number | null
+          grader_result_score: number | null
+          grading_rubric_id: number | null
+          group_config:
+            | Database["public"]["Enums"]["assignment_group_mode"]
+            | null
+          group_formation_deadline: string | null
+          has_autograder: boolean | null
+          has_handgrader: boolean | null
+          id: number | null
+          latest_template_sha: string | null
+          max_group_size: number | null
+          max_late_tokens: number | null
+          meta_grading_rubric_id: number | null
+          min_group_size: number | null
+          minutes_due_after_lab: number | null
+          release_date: string | null
+          repository: string | null
+          repository_id: number | null
+          review_assignment_id: number | null
+          review_submission_id: number | null
+          self_review_deadline_offset: number | null
+          self_review_enabled: boolean | null
+          self_review_rubric_id: number | null
+          self_review_setting_id: number | null
+          slug: string | null
+          student_profile_id: string | null
+          student_repo_prefix: string | null
+          student_user_id: string | null
+          submission_created_at: string | null
+          submission_id: number | null
+          submission_is_active: boolean | null
+          submission_ordinal: number | null
+          submission_review_completed_at: string | null
+          submission_review_id: number | null
+          template_repo: string | null
+          title: string | null
+          total_points: number | null
+        }
+        Relationships: [
+          {
+            foreignKeyName: "assignment_late_exception_instructor_id_fkey"
+            columns: ["exception_creator_id"]
+            isOneToOne: false
+            referencedRelation: "profiles"
+            referencedColumns: ["id"]
+          },
+          {
+            foreignKeyName: "assignment_late_exception_instructor_id_fkey"
+            columns: ["exception_creator_id"]
+            isOneToOne: false
+            referencedRelation: "submissions_with_grades_for_assignment"
+            referencedColumns: ["student_private_profile_id"]
+          },
+          {
+            foreignKeyName: "assignments_class_id_fkey"
+            columns: ["class_id"]
+            isOneToOne: false
+            referencedRelation: "classes"
+            referencedColumns: ["id"]
+          },
+          {
+            foreignKeyName: "assignments_meta_grading_rubric_id_fkey"
+            columns: ["meta_grading_rubric_id"]
+            isOneToOne: false
+            referencedRelation: "rubrics"
+            referencedColumns: ["id"]
+          },
+          {
+            foreignKeyName: "assignments_rubric_id_fkey"
+            columns: ["grading_rubric_id"]
+            isOneToOne: false
+            referencedRelation: "rubrics"
+            referencedColumns: ["id"]
+          },
+          {
+            foreignKeyName: "assignments_self_review_rubric_id_fkey"
+            columns: ["self_review_rubric_id"]
+            isOneToOne: false
+            referencedRelation: "rubrics"
+            referencedColumns: ["id"]
+          },
+          {
+            foreignKeyName: "assignments_self_review_setting_fkey"
+            columns: ["self_review_setting_id"]
+            isOneToOne: false
+            referencedRelation: "assignment_self_review_settings"
+            referencedColumns: ["id"]
+          },
+          {
+            foreignKeyName: "assignments_self_review_setting_fkey"
+            columns: ["self_review_setting_id"]
+            isOneToOne: false
+            referencedRelation: "assignments_for_student_dashboard"
+            referencedColumns: ["assignment_self_review_setting_id"]
+          },
+          {
+            foreignKeyName: "review_assignments_submission_id_fkey"
+            columns: ["review_submission_id"]
+            isOneToOne: false
+            referencedRelation: "assignments_for_student_dashboard"
+            referencedColumns: ["submission_id"]
+          },
+          {
+            foreignKeyName: "review_assignments_submission_id_fkey"
+            columns: ["review_submission_id"]
+            isOneToOne: false
+            referencedRelation: "submissions"
+            referencedColumns: ["id"]
+          },
+          {
+            foreignKeyName: "review_assignments_submission_id_fkey"
+            columns: ["review_submission_id"]
+            isOneToOne: false
+            referencedRelation: "submissions_agg"
+            referencedColumns: ["id"]
+          },
+          {
+            foreignKeyName: "review_assignments_submission_id_fkey"
+            columns: ["review_submission_id"]
+            isOneToOne: false
+            referencedRelation: "submissions_with_grades_for_assignment"
+            referencedColumns: ["activesubmissionid"]
+          },
+          {
+            foreignKeyName: "review_assignments_submission_id_fkey"
+            columns: ["review_submission_id"]
+            isOneToOne: false
+            referencedRelation: "submissions_with_grades_for_assignment_and_regression_test"
+            referencedColumns: ["activesubmissionid"]
+          },
+          {
+            foreignKeyName: "user_roles_private_profile_id_fkey"
+            columns: ["student_profile_id"]
+            isOneToOne: true
+            referencedRelation: "profiles"
+            referencedColumns: ["id"]
+          },
+          {
+            foreignKeyName: "user_roles_private_profile_id_fkey"
+            columns: ["student_profile_id"]
+            isOneToOne: true
+            referencedRelation: "submissions_with_grades_for_assignment"
+            referencedColumns: ["student_private_profile_id"]
+          },
+          {
+            foreignKeyName: "user_roles_user_id_fkey1"
+            columns: ["student_user_id"]
+            isOneToOne: false
+            referencedRelation: "users"
+            referencedColumns: ["user_id"]
+          },
+        ]
+      }
       assignments_with_effective_due_dates: {
         Row: {
-          allow_student_formed_groups: boolean | null;
-          archived_at: string | null;
-          autograder_points: number | null;
-          class_id: number | null;
-          created_at: string | null;
-          description: string | null;
-          due_date: string | null;
-          gradebook_column_id: number | null;
-          grading_rubric_id: number | null;
-          group_config: Database["public"]["Enums"]["assignment_group_mode"] | null;
-          group_formation_deadline: string | null;
-          has_autograder: boolean | null;
-          has_handgrader: boolean | null;
-          id: number | null;
-          latest_template_sha: string | null;
-          max_group_size: number | null;
-          max_late_tokens: number | null;
-          meta_grading_rubric_id: number | null;
-          min_group_size: number | null;
-          minutes_due_after_lab: number | null;
-          release_date: string | null;
-          self_review_rubric_id: number | null;
-          self_review_setting_id: number | null;
-          slug: string | null;
-          student_profile_id: string | null;
-          student_repo_prefix: string | null;
-          template_repo: string | null;
-          title: string | null;
-          total_points: number | null;
-        };
-        Relationships: [
-          {
-            foreignKeyName: "assignments_class_id_fkey";
-            columns: ["class_id"];
-            isOneToOne: false;
-            referencedRelation: "classes";
-            referencedColumns: ["id"];
-          },
-          {
-            foreignKeyName: "assignments_meta_grading_rubric_id_fkey";
-            columns: ["meta_grading_rubric_id"];
-            isOneToOne: false;
-            referencedRelation: "rubrics";
-            referencedColumns: ["id"];
-          },
-          {
-            foreignKeyName: "assignments_rubric_id_fkey";
-            columns: ["grading_rubric_id"];
-            isOneToOne: false;
-            referencedRelation: "rubrics";
-            referencedColumns: ["id"];
-          },
-          {
-            foreignKeyName: "assignments_self_review_rubric_id_fkey";
-            columns: ["self_review_rubric_id"];
-            isOneToOne: false;
-            referencedRelation: "rubrics";
-            referencedColumns: ["id"];
-          },
-          {
-            foreignKeyName: "assignments_self_review_setting_fkey";
-            columns: ["self_review_setting_id"];
-            isOneToOne: false;
-            referencedRelation: "assignment_self_review_settings";
-            referencedColumns: ["id"];
-          },
-          {
-            foreignKeyName: "assignments_self_review_setting_fkey";
-            columns: ["self_review_setting_id"];
-            isOneToOne: false;
-            referencedRelation: "assignments_for_student_dashboard";
-            referencedColumns: ["assignment_self_review_setting_id"];
-          },
-          {
-            foreignKeyName: "user_roles_private_profile_id_fkey";
-            columns: ["student_profile_id"];
-            isOneToOne: true;
-            referencedRelation: "profiles";
-            referencedColumns: ["id"];
-          },
-          {
-            foreignKeyName: "user_roles_private_profile_id_fkey";
-            columns: ["student_profile_id"];
-            isOneToOne: true;
-            referencedRelation: "submissions_with_grades_for_assignment";
-            referencedColumns: ["student_private_profile_id"];
-          }
-        ];
-      };
+          allow_student_formed_groups: boolean | null
+          archived_at: string | null
+          autograder_points: number | null
+          class_id: number | null
+          created_at: string | null
+          description: string | null
+          due_date: string | null
+          gradebook_column_id: number | null
+          grading_rubric_id: number | null
+          group_config:
+            | Database["public"]["Enums"]["assignment_group_mode"]
+            | null
+          group_formation_deadline: string | null
+          has_autograder: boolean | null
+          has_handgrader: boolean | null
+          id: number | null
+          latest_template_sha: string | null
+          max_group_size: number | null
+          max_late_tokens: number | null
+          meta_grading_rubric_id: number | null
+          min_group_size: number | null
+          minutes_due_after_lab: number | null
+          release_date: string | null
+          self_review_rubric_id: number | null
+          self_review_setting_id: number | null
+          slug: string | null
+          student_profile_id: string | null
+          student_repo_prefix: string | null
+          template_repo: string | null
+          title: string | null
+          total_points: number | null
+        }
+        Relationships: [
+          {
+            foreignKeyName: "assignments_class_id_fkey"
+            columns: ["class_id"]
+            isOneToOne: false
+            referencedRelation: "classes"
+            referencedColumns: ["id"]
+          },
+          {
+            foreignKeyName: "assignments_meta_grading_rubric_id_fkey"
+            columns: ["meta_grading_rubric_id"]
+            isOneToOne: false
+            referencedRelation: "rubrics"
+            referencedColumns: ["id"]
+          },
+          {
+            foreignKeyName: "assignments_rubric_id_fkey"
+            columns: ["grading_rubric_id"]
+            isOneToOne: false
+            referencedRelation: "rubrics"
+            referencedColumns: ["id"]
+          },
+          {
+            foreignKeyName: "assignments_self_review_rubric_id_fkey"
+            columns: ["self_review_rubric_id"]
+            isOneToOne: false
+            referencedRelation: "rubrics"
+            referencedColumns: ["id"]
+          },
+          {
+            foreignKeyName: "assignments_self_review_setting_fkey"
+            columns: ["self_review_setting_id"]
+            isOneToOne: false
+            referencedRelation: "assignment_self_review_settings"
+            referencedColumns: ["id"]
+          },
+          {
+            foreignKeyName: "assignments_self_review_setting_fkey"
+            columns: ["self_review_setting_id"]
+            isOneToOne: false
+            referencedRelation: "assignments_for_student_dashboard"
+            referencedColumns: ["assignment_self_review_setting_id"]
+          },
+          {
+            foreignKeyName: "user_roles_private_profile_id_fkey"
+            columns: ["student_profile_id"]
+            isOneToOne: true
+            referencedRelation: "profiles"
+            referencedColumns: ["id"]
+          },
+          {
+            foreignKeyName: "user_roles_private_profile_id_fkey"
+            columns: ["student_profile_id"]
+            isOneToOne: true
+            referencedRelation: "submissions_with_grades_for_assignment"
+            referencedColumns: ["student_private_profile_id"]
+          },
+        ]
+      }
       autograder_regression_test_by_grader: {
         Row: {
-          class_id: number | null;
-          grader_repo: string | null;
-          id: number | null;
-          name: string | null;
-          repository: string | null;
-          score: number | null;
-          sha: string | null;
-        };
-        Relationships: [
-          {
-            foreignKeyName: "grader_results_class_id_fkey";
-            columns: ["class_id"];
-            isOneToOne: false;
-            referencedRelation: "classes";
-            referencedColumns: ["id"];
-          }
-        ];
-      };
+          class_id: number | null
+          grader_repo: string | null
+          id: number | null
+          name: string | null
+          repository: string | null
+          score: number | null
+          sha: string | null
+        }
+        Relationships: [
+          {
+            foreignKeyName: "grader_results_class_id_fkey"
+            columns: ["class_id"]
+            isOneToOne: false
+            referencedRelation: "classes"
+            referencedColumns: ["id"]
+          },
+        ]
+      }
       flashcard_card_analytics: {
         Row: {
-          answer_viewed_count: number | null;
-          avg_answer_time_ms: number | null;
-          avg_got_it_time_ms: number | null;
-          avg_keep_trying_time_ms: number | null;
-          card_id: number | null;
-          class_id: number | null;
-          deck_id: number | null;
-          got_it_count: number | null;
-          keep_trying_count: number | null;
-          prompt_views: number | null;
-          returned_to_deck: number | null;
-        };
-        Relationships: [
-          {
-            foreignKeyName: "flashcard_interaction_logs_card_id_fkey";
-            columns: ["card_id"];
-            isOneToOne: false;
-            referencedRelation: "flashcards";
-            referencedColumns: ["id"];
-          },
-          {
-            foreignKeyName: "flashcard_interaction_logs_class_id_fkey";
-            columns: ["class_id"];
-            isOneToOne: false;
-            referencedRelation: "classes";
-            referencedColumns: ["id"];
-          },
-          {
-            foreignKeyName: "flashcard_interaction_logs_deck_id_fkey";
-            columns: ["deck_id"];
-            isOneToOne: false;
-            referencedRelation: "flashcard_deck_analytics";
-            referencedColumns: ["deck_id"];
-          },
-          {
-            foreignKeyName: "flashcard_interaction_logs_deck_id_fkey";
-            columns: ["deck_id"];
-            isOneToOne: false;
-            referencedRelation: "flashcard_decks";
-            referencedColumns: ["id"];
-          }
-        ];
-      };
+          answer_viewed_count: number | null
+          avg_answer_time_ms: number | null
+          avg_got_it_time_ms: number | null
+          avg_keep_trying_time_ms: number | null
+          card_id: number | null
+          class_id: number | null
+          deck_id: number | null
+          got_it_count: number | null
+          keep_trying_count: number | null
+          prompt_views: number | null
+          returned_to_deck: number | null
+        }
+        Relationships: [
+          {
+            foreignKeyName: "flashcard_interaction_logs_card_id_fkey"
+            columns: ["card_id"]
+            isOneToOne: false
+            referencedRelation: "flashcards"
+            referencedColumns: ["id"]
+          },
+          {
+            foreignKeyName: "flashcard_interaction_logs_class_id_fkey"
+            columns: ["class_id"]
+            isOneToOne: false
+            referencedRelation: "classes"
+            referencedColumns: ["id"]
+          },
+          {
+            foreignKeyName: "flashcard_interaction_logs_deck_id_fkey"
+            columns: ["deck_id"]
+            isOneToOne: false
+            referencedRelation: "flashcard_deck_analytics"
+            referencedColumns: ["deck_id"]
+          },
+          {
+            foreignKeyName: "flashcard_interaction_logs_deck_id_fkey"
+            columns: ["deck_id"]
+            isOneToOne: false
+            referencedRelation: "flashcard_decks"
+            referencedColumns: ["id"]
+          },
+        ]
+      }
       flashcard_deck_analytics: {
         Row: {
-          class_id: number | null;
-          deck_id: number | null;
-          deck_name: string | null;
-          resets: number | null;
-          views: number | null;
-        };
-        Relationships: [
-          {
-            foreignKeyName: "flashcard_decks_class_id_fkey";
-            columns: ["class_id"];
-            isOneToOne: false;
-            referencedRelation: "classes";
-            referencedColumns: ["id"];
-          }
-        ];
-      };
+          class_id: number | null
+          deck_id: number | null
+          deck_name: string | null
+          resets: number | null
+          views: number | null
+        }
+        Relationships: [
+          {
+            foreignKeyName: "flashcard_decks_class_id_fkey"
+            columns: ["class_id"]
+            isOneToOne: false
+            referencedRelation: "classes"
+            referencedColumns: ["id"]
+          },
+        ]
+      }
       flashcard_student_card_analytics: {
         Row: {
-          answer_views: number | null;
-          avg_answer_time_ms: number | null;
-          avg_got_it_time_ms: number | null;
-          avg_keep_trying_time_ms: number | null;
-          card_id: number | null;
-          class_id: number | null;
-          deck_id: number | null;
-          got_it_count: number | null;
-          keep_trying_count: number | null;
-          prompt_views: number | null;
-          returned_to_deck: number | null;
-          student_name: string | null;
-          student_profile_id: string | null;
-        };
-        Relationships: [
-          {
-            foreignKeyName: "flashcard_interaction_logs_card_id_fkey";
-            columns: ["card_id"];
-            isOneToOne: false;
-            referencedRelation: "flashcards";
-            referencedColumns: ["id"];
-          },
-          {
-            foreignKeyName: "flashcard_interaction_logs_class_id_fkey";
-            columns: ["class_id"];
-            isOneToOne: false;
-            referencedRelation: "classes";
-            referencedColumns: ["id"];
-          },
-          {
-            foreignKeyName: "flashcard_interaction_logs_deck_id_fkey";
-            columns: ["deck_id"];
-            isOneToOne: false;
-            referencedRelation: "flashcard_deck_analytics";
-            referencedColumns: ["deck_id"];
-          },
-          {
-            foreignKeyName: "flashcard_interaction_logs_deck_id_fkey";
-            columns: ["deck_id"];
-            isOneToOne: false;
-            referencedRelation: "flashcard_decks";
-            referencedColumns: ["id"];
-          },
-          {
-            foreignKeyName: "flashcard_interaction_logs_student_id_fkey";
-            columns: ["student_profile_id"];
-            isOneToOne: false;
-            referencedRelation: "users";
-            referencedColumns: ["user_id"];
-          }
-        ];
-      };
+          answer_views: number | null
+          avg_answer_time_ms: number | null
+          avg_got_it_time_ms: number | null
+          avg_keep_trying_time_ms: number | null
+          card_id: number | null
+          class_id: number | null
+          deck_id: number | null
+          got_it_count: number | null
+          keep_trying_count: number | null
+          prompt_views: number | null
+          returned_to_deck: number | null
+          student_name: string | null
+          student_profile_id: string | null
+        }
+        Relationships: [
+          {
+            foreignKeyName: "flashcard_interaction_logs_card_id_fkey"
+            columns: ["card_id"]
+            isOneToOne: false
+            referencedRelation: "flashcards"
+            referencedColumns: ["id"]
+          },
+          {
+            foreignKeyName: "flashcard_interaction_logs_class_id_fkey"
+            columns: ["class_id"]
+            isOneToOne: false
+            referencedRelation: "classes"
+            referencedColumns: ["id"]
+          },
+          {
+            foreignKeyName: "flashcard_interaction_logs_deck_id_fkey"
+            columns: ["deck_id"]
+            isOneToOne: false
+            referencedRelation: "flashcard_deck_analytics"
+            referencedColumns: ["deck_id"]
+          },
+          {
+            foreignKeyName: "flashcard_interaction_logs_deck_id_fkey"
+            columns: ["deck_id"]
+            isOneToOne: false
+            referencedRelation: "flashcard_decks"
+            referencedColumns: ["id"]
+          },
+          {
+            foreignKeyName: "flashcard_interaction_logs_student_id_fkey"
+            columns: ["student_profile_id"]
+            isOneToOne: false
+            referencedRelation: "users"
+            referencedColumns: ["user_id"]
+          },
+        ]
+      }
       flashcard_student_deck_analytics: {
         Row: {
-          answer_views: number | null;
-          class_id: number | null;
-          deck_id: number | null;
-          mastered_count: number | null;
-          name: string | null;
-          not_mastered_count: number | null;
-          prompt_views: number | null;
-          returned_to_deck: number | null;
-          student_profile_id: string | null;
-        };
-        Relationships: [];
-      };
+          answer_views: number | null
+          class_id: number | null
+          deck_id: number | null
+          mastered_count: number | null
+          name: string | null
+          not_mastered_count: number | null
+          prompt_views: number | null
+          returned_to_deck: number | null
+          student_profile_id: string | null
+        }
+        Relationships: []
+      }
       review_assignments_summary_by_assignee: {
         Row: {
-          assignee_profile_id: string | null;
-          assignment_id: number | null;
-          assignment_title: string | null;
-          class_id: number | null;
-          completed_reviews: number | null;
-          earliest_release_date: string | null;
-          incomplete_reviews: number | null;
-          soonest_due_date: string | null;
-          total_reviews: number | null;
-        };
-        Relationships: [
-          {
-            foreignKeyName: "review_assignments_assignee_profile_id_fkey";
-            columns: ["assignee_profile_id"];
-            isOneToOne: false;
-            referencedRelation: "profiles";
-            referencedColumns: ["id"];
-          },
-          {
-            foreignKeyName: "review_assignments_assignee_profile_id_fkey";
-            columns: ["assignee_profile_id"];
-            isOneToOne: false;
-            referencedRelation: "submissions_with_grades_for_assignment";
-            referencedColumns: ["student_private_profile_id"];
-          },
-          {
-            foreignKeyName: "review_assignments_assignment_id_fkey";
-            columns: ["assignment_id"];
-            isOneToOne: false;
-            referencedRelation: "assignment_overview";
-            referencedColumns: ["id"];
-          },
-          {
-            foreignKeyName: "review_assignments_assignment_id_fkey";
-            columns: ["assignment_id"];
-            isOneToOne: false;
-            referencedRelation: "assignments";
-            referencedColumns: ["id"];
-          },
-          {
-            foreignKeyName: "review_assignments_assignment_id_fkey";
-            columns: ["assignment_id"];
-            isOneToOne: false;
-            referencedRelation: "assignments_for_student_dashboard";
-            referencedColumns: ["id"];
-          },
-          {
-            foreignKeyName: "review_assignments_assignment_id_fkey";
-            columns: ["assignment_id"];
-            isOneToOne: false;
-            referencedRelation: "assignments_with_effective_due_dates";
-            referencedColumns: ["id"];
-          },
-          {
-            foreignKeyName: "review_assignments_assignment_id_fkey";
-            columns: ["assignment_id"];
-            isOneToOne: false;
-            referencedRelation: "submissions_with_grades_for_assignment_and_regression_test";
-            referencedColumns: ["assignment_id"];
-          },
-          {
-            foreignKeyName: "review_assignments_class_id_fkey";
-            columns: ["class_id"];
-            isOneToOne: false;
-            referencedRelation: "classes";
-            referencedColumns: ["id"];
-          }
-        ];
-      };
+          assignee_profile_id: string | null
+          assignment_id: number | null
+          assignment_title: string | null
+          class_id: number | null
+          completed_reviews: number | null
+          earliest_release_date: string | null
+          incomplete_reviews: number | null
+          soonest_due_date: string | null
+          total_reviews: number | null
+        }
+        Relationships: [
+          {
+            foreignKeyName: "review_assignments_assignee_profile_id_fkey"
+            columns: ["assignee_profile_id"]
+            isOneToOne: false
+            referencedRelation: "profiles"
+            referencedColumns: ["id"]
+          },
+          {
+            foreignKeyName: "review_assignments_assignee_profile_id_fkey"
+            columns: ["assignee_profile_id"]
+            isOneToOne: false
+            referencedRelation: "submissions_with_grades_for_assignment"
+            referencedColumns: ["student_private_profile_id"]
+          },
+          {
+            foreignKeyName: "review_assignments_assignment_id_fkey"
+            columns: ["assignment_id"]
+            isOneToOne: false
+            referencedRelation: "assignment_overview"
+            referencedColumns: ["id"]
+          },
+          {
+            foreignKeyName: "review_assignments_assignment_id_fkey"
+            columns: ["assignment_id"]
+            isOneToOne: false
+            referencedRelation: "assignments"
+            referencedColumns: ["id"]
+          },
+          {
+            foreignKeyName: "review_assignments_assignment_id_fkey"
+            columns: ["assignment_id"]
+            isOneToOne: false
+            referencedRelation: "assignments_for_student_dashboard"
+            referencedColumns: ["id"]
+          },
+          {
+            foreignKeyName: "review_assignments_assignment_id_fkey"
+            columns: ["assignment_id"]
+            isOneToOne: false
+            referencedRelation: "assignments_with_effective_due_dates"
+            referencedColumns: ["id"]
+          },
+          {
+            foreignKeyName: "review_assignments_assignment_id_fkey"
+            columns: ["assignment_id"]
+            isOneToOne: false
+            referencedRelation: "submissions_with_grades_for_assignment_and_regression_test"
+            referencedColumns: ["assignment_id"]
+          },
+          {
+            foreignKeyName: "review_assignments_class_id_fkey"
+            columns: ["class_id"]
+            isOneToOne: false
+            referencedRelation: "classes"
+            referencedColumns: ["id"]
+          },
+        ]
+      }
       submissions_agg: {
         Row: {
-          assignment_id: number | null;
-          avatar_url: string | null;
-          created_at: string | null;
-          execution_time: number | null;
-          groupname: string | null;
-          id: number | null;
-          latestsubmissionid: number | null;
-          name: string | null;
-          profile_id: string | null;
-          released: string | null;
-          repository: string | null;
-          ret_code: number | null;
-          run_attempt: number | null;
-          run_number: number | null;
-          score: number | null;
-          sha: string | null;
-          sortable_name: string | null;
-          submissioncount: number | null;
-          user_id: string | null;
-        };
-        Relationships: [
-          {
-            foreignKeyName: "submissio_assignment_id_fkey";
-            columns: ["assignment_id"];
-            isOneToOne: false;
-            referencedRelation: "assignment_overview";
-            referencedColumns: ["id"];
-          },
-          {
-            foreignKeyName: "submissio_assignment_id_fkey";
-            columns: ["assignment_id"];
-            isOneToOne: false;
-            referencedRelation: "assignments";
-            referencedColumns: ["id"];
-          },
-          {
-            foreignKeyName: "submissio_assignment_id_fkey";
-            columns: ["assignment_id"];
-            isOneToOne: false;
-            referencedRelation: "assignments_for_student_dashboard";
-            referencedColumns: ["id"];
-          },
-          {
-            foreignKeyName: "submissio_assignment_id_fkey";
-            columns: ["assignment_id"];
-            isOneToOne: false;
-            referencedRelation: "assignments_with_effective_due_dates";
-            referencedColumns: ["id"];
-          },
-          {
-            foreignKeyName: "submissio_assignment_id_fkey";
-            columns: ["assignment_id"];
-            isOneToOne: false;
-            referencedRelation: "submissions_with_grades_for_assignment_and_regression_test";
-            referencedColumns: ["assignment_id"];
-          },
-          {
-            foreignKeyName: "submissio_user_id_fkey1";
-            columns: ["user_id"];
-            isOneToOne: false;
-            referencedRelation: "profiles";
-            referencedColumns: ["id"];
-          },
-          {
-            foreignKeyName: "submissio_user_id_fkey1";
-            columns: ["user_id"];
-            isOneToOne: false;
-            referencedRelation: "submissions_with_grades_for_assignment";
-            referencedColumns: ["student_private_profile_id"];
-          },
-          {
-            foreignKeyName: "submissions_profile_id_fkey";
-            columns: ["user_id"];
-            isOneToOne: false;
-            referencedRelation: "assignments_for_student_dashboard";
-            referencedColumns: ["student_profile_id"];
-          },
-          {
-            foreignKeyName: "submissions_profile_id_fkey";
-            columns: ["user_id"];
-            isOneToOne: false;
-            referencedRelation: "assignments_with_effective_due_dates";
-            referencedColumns: ["student_profile_id"];
-          },
-          {
-            foreignKeyName: "submissions_profile_id_fkey";
-            columns: ["user_id"];
-            isOneToOne: false;
-            referencedRelation: "submissions_agg";
-            referencedColumns: ["profile_id"];
-          },
-          {
-            foreignKeyName: "submissions_profile_id_fkey";
-            columns: ["user_id"];
-            isOneToOne: false;
-            referencedRelation: "user_roles";
-            referencedColumns: ["private_profile_id"];
-          },
-          {
-            foreignKeyName: "user_roles_private_profile_id_fkey";
-            columns: ["profile_id"];
-            isOneToOne: true;
-            referencedRelation: "profiles";
-            referencedColumns: ["id"];
-          },
-          {
-            foreignKeyName: "user_roles_private_profile_id_fkey";
-            columns: ["profile_id"];
-            isOneToOne: true;
-            referencedRelation: "submissions_with_grades_for_assignment";
-            referencedColumns: ["student_private_profile_id"];
-          }
-        ];
-      };
+          assignment_id: number | null
+          avatar_url: string | null
+          created_at: string | null
+          execution_time: number | null
+          groupname: string | null
+          id: number | null
+          latestsubmissionid: number | null
+          name: string | null
+          profile_id: string | null
+          released: string | null
+          repository: string | null
+          ret_code: number | null
+          run_attempt: number | null
+          run_number: number | null
+          score: number | null
+          sha: string | null
+          sortable_name: string | null
+          submissioncount: number | null
+          user_id: string | null
+        }
+        Relationships: [
+          {
+            foreignKeyName: "submissio_assignment_id_fkey"
+            columns: ["assignment_id"]
+            isOneToOne: false
+            referencedRelation: "assignment_overview"
+            referencedColumns: ["id"]
+          },
+          {
+            foreignKeyName: "submissio_assignment_id_fkey"
+            columns: ["assignment_id"]
+            isOneToOne: false
+            referencedRelation: "assignments"
+            referencedColumns: ["id"]
+          },
+          {
+            foreignKeyName: "submissio_assignment_id_fkey"
+            columns: ["assignment_id"]
+            isOneToOne: false
+            referencedRelation: "assignments_for_student_dashboard"
+            referencedColumns: ["id"]
+          },
+          {
+            foreignKeyName: "submissio_assignment_id_fkey"
+            columns: ["assignment_id"]
+            isOneToOne: false
+            referencedRelation: "assignments_with_effective_due_dates"
+            referencedColumns: ["id"]
+          },
+          {
+            foreignKeyName: "submissio_assignment_id_fkey"
+            columns: ["assignment_id"]
+            isOneToOne: false
+            referencedRelation: "submissions_with_grades_for_assignment_and_regression_test"
+            referencedColumns: ["assignment_id"]
+          },
+          {
+            foreignKeyName: "submissio_user_id_fkey1"
+            columns: ["user_id"]
+            isOneToOne: false
+            referencedRelation: "profiles"
+            referencedColumns: ["id"]
+          },
+          {
+            foreignKeyName: "submissio_user_id_fkey1"
+            columns: ["user_id"]
+            isOneToOne: false
+            referencedRelation: "submissions_with_grades_for_assignment"
+            referencedColumns: ["student_private_profile_id"]
+          },
+          {
+            foreignKeyName: "submissions_profile_id_fkey"
+            columns: ["user_id"]
+            isOneToOne: false
+            referencedRelation: "assignments_for_student_dashboard"
+            referencedColumns: ["student_profile_id"]
+          },
+          {
+            foreignKeyName: "submissions_profile_id_fkey"
+            columns: ["user_id"]
+            isOneToOne: false
+            referencedRelation: "assignments_with_effective_due_dates"
+            referencedColumns: ["student_profile_id"]
+          },
+          {
+            foreignKeyName: "submissions_profile_id_fkey"
+            columns: ["user_id"]
+            isOneToOne: false
+            referencedRelation: "submissions_agg"
+            referencedColumns: ["profile_id"]
+          },
+          {
+            foreignKeyName: "submissions_profile_id_fkey"
+            columns: ["user_id"]
+            isOneToOne: false
+            referencedRelation: "user_roles"
+            referencedColumns: ["private_profile_id"]
+          },
+          {
+            foreignKeyName: "user_roles_private_profile_id_fkey"
+            columns: ["profile_id"]
+            isOneToOne: true
+            referencedRelation: "profiles"
+            referencedColumns: ["id"]
+          },
+          {
+            foreignKeyName: "user_roles_private_profile_id_fkey"
+            columns: ["profile_id"]
+            isOneToOne: true
+            referencedRelation: "submissions_with_grades_for_assignment"
+            referencedColumns: ["student_private_profile_id"]
+          },
+        ]
+      }
       submissions_with_grades_for_assignment: {
         Row: {
-          activesubmissionid: number | null;
-          assignedgradername: string | null;
-          assignedmetagradername: string | null;
-          assignment_id: number | null;
-          assignment_slug: string | null;
-          autograder_score: number | null;
-          checked_at: string | null;
-          checked_by: string | null;
-          checkername: string | null;
-          class_id: number | null;
-          class_section_id: number | null;
-          class_section_name: string | null;
-          completed_at: string | null;
-          completed_by: string | null;
-          created_at: string | null;
-          due_date: string | null;
-          grader: string | null;
-          grader_action_sha: string | null;
-          grader_sha: string | null;
-          gradername: string | null;
-          groupname: string | null;
-          hours: number | null;
-          id: number | null;
-          lab_section_id: number | null;
-          lab_section_name: string | null;
-          late_due_date: string | null;
-          meta_grader: string | null;
-          name: string | null;
-          released: string | null;
-          repository: string | null;
-          sha: string | null;
-          sortable_name: string | null;
-          student_private_profile_id: string | null;
-          tokens_consumed: number | null;
-          total_score: number | null;
-          tweak: number | null;
-        };
-        Relationships: [
-          {
-            foreignKeyName: "submission_reviews_completed_by_fkey";
-            columns: ["completed_by"];
-            isOneToOne: false;
-            referencedRelation: "profiles";
-            referencedColumns: ["id"];
-          },
-          {
-            foreignKeyName: "submission_reviews_completed_by_fkey";
-            columns: ["completed_by"];
-            isOneToOne: false;
-            referencedRelation: "submissions_with_grades_for_assignment";
-            referencedColumns: ["student_private_profile_id"];
-          },
-          {
-            foreignKeyName: "submission_reviews_grader_fkey";
-            columns: ["grader"];
-            isOneToOne: false;
-            referencedRelation: "profiles";
-            referencedColumns: ["id"];
-          },
-          {
-            foreignKeyName: "submission_reviews_grader_fkey";
-            columns: ["grader"];
-            isOneToOne: false;
-            referencedRelation: "submissions_with_grades_for_assignment";
-            referencedColumns: ["student_private_profile_id"];
-          },
-          {
-            foreignKeyName: "submission_reviews_meta_grader_fkey";
-            columns: ["meta_grader"];
-            isOneToOne: false;
-            referencedRelation: "profiles";
-            referencedColumns: ["id"];
-          },
-          {
-            foreignKeyName: "submission_reviews_meta_grader_fkey";
-            columns: ["meta_grader"];
-            isOneToOne: false;
-            referencedRelation: "submissions_with_grades_for_assignment";
-            referencedColumns: ["student_private_profile_id"];
-          }
-        ];
-      };
+          activesubmissionid: number | null
+          assignedgradername: string | null
+          assignedmetagradername: string | null
+          assignment_id: number | null
+          assignment_slug: string | null
+          autograder_score: number | null
+          checked_at: string | null
+          checked_by: string | null
+          checkername: string | null
+          class_id: number | null
+          class_section_id: number | null
+          class_section_name: string | null
+          completed_at: string | null
+          completed_by: string | null
+          created_at: string | null
+          due_date: string | null
+          grader: string | null
+          grader_action_sha: string | null
+          grader_sha: string | null
+          gradername: string | null
+          groupname: string | null
+          hours: number | null
+          id: number | null
+          lab_section_id: number | null
+          lab_section_name: string | null
+          late_due_date: string | null
+          meta_grader: string | null
+          name: string | null
+          released: string | null
+          repository: string | null
+          sha: string | null
+          sortable_name: string | null
+          student_private_profile_id: string | null
+          tokens_consumed: number | null
+          total_score: number | null
+          tweak: number | null
+        }
+        Relationships: [
+          {
+            foreignKeyName: "submission_reviews_completed_by_fkey"
+            columns: ["completed_by"]
+            isOneToOne: false
+            referencedRelation: "profiles"
+            referencedColumns: ["id"]
+          },
+          {
+            foreignKeyName: "submission_reviews_completed_by_fkey"
+            columns: ["completed_by"]
+            isOneToOne: false
+            referencedRelation: "submissions_with_grades_for_assignment"
+            referencedColumns: ["student_private_profile_id"]
+          },
+          {
+            foreignKeyName: "submission_reviews_grader_fkey"
+            columns: ["grader"]
+            isOneToOne: false
+            referencedRelation: "profiles"
+            referencedColumns: ["id"]
+          },
+          {
+            foreignKeyName: "submission_reviews_grader_fkey"
+            columns: ["grader"]
+            isOneToOne: false
+            referencedRelation: "submissions_with_grades_for_assignment"
+            referencedColumns: ["student_private_profile_id"]
+          },
+          {
+            foreignKeyName: "submission_reviews_meta_grader_fkey"
+            columns: ["meta_grader"]
+            isOneToOne: false
+            referencedRelation: "profiles"
+            referencedColumns: ["id"]
+          },
+          {
+            foreignKeyName: "submission_reviews_meta_grader_fkey"
+            columns: ["meta_grader"]
+            isOneToOne: false
+            referencedRelation: "submissions_with_grades_for_assignment"
+            referencedColumns: ["student_private_profile_id"]
+          },
+        ]
+      }
       submissions_with_grades_for_assignment_and_regression_test: {
         Row: {
-          activesubmissionid: number | null;
-          assignment_id: number | null;
-          autograder_score: number | null;
-          class_id: number | null;
-          class_section_id: number | null;
-          class_section_name: string | null;
-          created_at: string | null;
-          effective_due_date: string | null;
-          grader_action_sha: string | null;
-          grader_sha: string | null;
-          groupname: string | null;
-          id: number | null;
-          lab_section_id: number | null;
-          lab_section_name: string | null;
-          late_due_date: string | null;
-          name: string | null;
-          released: string | null;
-          repository: string | null;
-          rt_autograder_score: number | null;
-          rt_grader_action_sha: string | null;
-          rt_grader_sha: string | null;
-          sha: string | null;
-          sortable_name: string | null;
-        };
-        Relationships: [
-          {
-            foreignKeyName: "user_roles_class_id_fkey";
-            columns: ["class_id"];
-            isOneToOne: false;
-            referencedRelation: "classes";
-            referencedColumns: ["id"];
-          },
-          {
-            foreignKeyName: "user_roles_class_section_id_fkey";
-            columns: ["class_section_id"];
-            isOneToOne: false;
-            referencedRelation: "class_sections";
-            referencedColumns: ["id"];
-          },
-          {
-            foreignKeyName: "user_roles_lab_section_id_fkey";
-            columns: ["lab_section_id"];
-            isOneToOne: false;
-            referencedRelation: "lab_sections";
-            referencedColumns: ["id"];
-          }
-        ];
-      };
+          activesubmissionid: number | null
+          assignment_id: number | null
+          autograder_score: number | null
+          class_id: number | null
+          class_section_id: number | null
+          class_section_name: string | null
+          created_at: string | null
+          effective_due_date: string | null
+          grader_action_sha: string | null
+          grader_sha: string | null
+          groupname: string | null
+          id: number | null
+          lab_section_id: number | null
+          lab_section_name: string | null
+          late_due_date: string | null
+          name: string | null
+          released: string | null
+          repository: string | null
+          rt_autograder_score: number | null
+          rt_grader_action_sha: string | null
+          rt_grader_sha: string | null
+          sha: string | null
+          sortable_name: string | null
+        }
+        Relationships: [
+          {
+            foreignKeyName: "user_roles_class_id_fkey"
+            columns: ["class_id"]
+            isOneToOne: false
+            referencedRelation: "classes"
+            referencedColumns: ["id"]
+          },
+          {
+            foreignKeyName: "user_roles_class_section_id_fkey"
+            columns: ["class_section_id"]
+            isOneToOne: false
+            referencedRelation: "class_sections"
+            referencedColumns: ["id"]
+          },
+          {
+            foreignKeyName: "user_roles_lab_section_id_fkey"
+            columns: ["lab_section_id"]
+            isOneToOne: false
+            referencedRelation: "lab_sections"
+            referencedColumns: ["id"]
+          },
+        ]
+      }
       workflow_events_summary: {
         Row: {
-          actor_login: string | null;
-          assignment_id: number | null;
-          class_id: number | null;
-          completed_at: string | null;
-          conclusion: string | null;
-          head_branch: string | null;
-          head_sha: string | null;
-          in_progress_at: string | null;
-          profile_id: string | null;
-          queue_time_seconds: number | null;
-          requested_at: string | null;
-          run_attempt: number | null;
-          run_number: number | null;
-          run_time_seconds: number | null;
-          triggering_actor_login: string | null;
-          workflow_name: string | null;
-          workflow_path: string | null;
-          workflow_run_id: number | null;
-        };
-        Relationships: [
-          {
-            foreignKeyName: "repositories_assignment_id_fkey";
-            columns: ["assignment_id"];
-            isOneToOne: false;
-            referencedRelation: "assignment_overview";
-            referencedColumns: ["id"];
-          },
-          {
-            foreignKeyName: "repositories_assignment_id_fkey";
-            columns: ["assignment_id"];
-            isOneToOne: false;
-            referencedRelation: "assignments";
-            referencedColumns: ["id"];
-          },
-          {
-            foreignKeyName: "repositories_assignment_id_fkey";
-            columns: ["assignment_id"];
-            isOneToOne: false;
-            referencedRelation: "assignments_for_student_dashboard";
-            referencedColumns: ["id"];
-          },
-          {
-            foreignKeyName: "repositories_assignment_id_fkey";
-            columns: ["assignment_id"];
-            isOneToOne: false;
-            referencedRelation: "assignments_with_effective_due_dates";
-            referencedColumns: ["id"];
-          },
-          {
-            foreignKeyName: "repositories_assignment_id_fkey";
-            columns: ["assignment_id"];
-            isOneToOne: false;
-            referencedRelation: "submissions_with_grades_for_assignment_and_regression_test";
-            referencedColumns: ["assignment_id"];
-          },
-          {
-            foreignKeyName: "repositories_profile_id_fkey";
-            columns: ["profile_id"];
-            isOneToOne: false;
-            referencedRelation: "assignments_for_student_dashboard";
-            referencedColumns: ["student_profile_id"];
-          },
-          {
-            foreignKeyName: "repositories_profile_id_fkey";
-            columns: ["profile_id"];
-            isOneToOne: false;
-            referencedRelation: "assignments_with_effective_due_dates";
-            referencedColumns: ["student_profile_id"];
-          },
-          {
-            foreignKeyName: "repositories_profile_id_fkey";
-            columns: ["profile_id"];
-            isOneToOne: false;
-            referencedRelation: "submissions_agg";
-            referencedColumns: ["profile_id"];
-          },
-          {
-            foreignKeyName: "repositories_profile_id_fkey";
-            columns: ["profile_id"];
-            isOneToOne: false;
-            referencedRelation: "user_roles";
-            referencedColumns: ["private_profile_id"];
-          },
-          {
-            foreignKeyName: "repositories_user_id_fkey1";
-            columns: ["profile_id"];
-            isOneToOne: false;
-            referencedRelation: "profiles";
-            referencedColumns: ["id"];
-          },
-          {
-            foreignKeyName: "repositories_user_id_fkey1";
-            columns: ["profile_id"];
-            isOneToOne: false;
-            referencedRelation: "submissions_with_grades_for_assignment";
-            referencedColumns: ["student_private_profile_id"];
-          },
-          {
-            foreignKeyName: "workflow_events_class_id_fkey";
-            columns: ["class_id"];
-            isOneToOne: false;
-            referencedRelation: "classes";
-            referencedColumns: ["id"];
-          }
-        ];
-      };
+          actor_login: string | null
+          assignment_id: number | null
+          class_id: number | null
+          completed_at: string | null
+          conclusion: string | null
+          head_branch: string | null
+          head_sha: string | null
+          in_progress_at: string | null
+          profile_id: string | null
+          queue_time_seconds: number | null
+          requested_at: string | null
+          run_attempt: number | null
+          run_number: number | null
+          run_time_seconds: number | null
+          triggering_actor_login: string | null
+          workflow_name: string | null
+          workflow_path: string | null
+          workflow_run_id: number | null
+        }
+        Relationships: [
+          {
+            foreignKeyName: "repositories_assignment_id_fkey"
+            columns: ["assignment_id"]
+            isOneToOne: false
+            referencedRelation: "assignment_overview"
+            referencedColumns: ["id"]
+          },
+          {
+            foreignKeyName: "repositories_assignment_id_fkey"
+            columns: ["assignment_id"]
+            isOneToOne: false
+            referencedRelation: "assignments"
+            referencedColumns: ["id"]
+          },
+          {
+            foreignKeyName: "repositories_assignment_id_fkey"
+            columns: ["assignment_id"]
+            isOneToOne: false
+            referencedRelation: "assignments_for_student_dashboard"
+            referencedColumns: ["id"]
+          },
+          {
+            foreignKeyName: "repositories_assignment_id_fkey"
+            columns: ["assignment_id"]
+            isOneToOne: false
+            referencedRelation: "assignments_with_effective_due_dates"
+            referencedColumns: ["id"]
+          },
+          {
+            foreignKeyName: "repositories_assignment_id_fkey"
+            columns: ["assignment_id"]
+            isOneToOne: false
+            referencedRelation: "submissions_with_grades_for_assignment_and_regression_test"
+            referencedColumns: ["assignment_id"]
+          },
+          {
+            foreignKeyName: "repositories_profile_id_fkey"
+            columns: ["profile_id"]
+            isOneToOne: false
+            referencedRelation: "assignments_for_student_dashboard"
+            referencedColumns: ["student_profile_id"]
+          },
+          {
+            foreignKeyName: "repositories_profile_id_fkey"
+            columns: ["profile_id"]
+            isOneToOne: false
+            referencedRelation: "assignments_with_effective_due_dates"
+            referencedColumns: ["student_profile_id"]
+          },
+          {
+            foreignKeyName: "repositories_profile_id_fkey"
+            columns: ["profile_id"]
+            isOneToOne: false
+            referencedRelation: "submissions_agg"
+            referencedColumns: ["profile_id"]
+          },
+          {
+            foreignKeyName: "repositories_profile_id_fkey"
+            columns: ["profile_id"]
+            isOneToOne: false
+            referencedRelation: "user_roles"
+            referencedColumns: ["private_profile_id"]
+          },
+          {
+            foreignKeyName: "repositories_user_id_fkey1"
+            columns: ["profile_id"]
+            isOneToOne: false
+            referencedRelation: "profiles"
+            referencedColumns: ["id"]
+          },
+          {
+            foreignKeyName: "repositories_user_id_fkey1"
+            columns: ["profile_id"]
+            isOneToOne: false
+            referencedRelation: "submissions_with_grades_for_assignment"
+            referencedColumns: ["student_private_profile_id"]
+          },
+          {
+            foreignKeyName: "workflow_events_class_id_fkey"
+            columns: ["class_id"]
+            isOneToOne: false
+            referencedRelation: "classes"
+            referencedColumns: ["id"]
+          },
+        ]
+      }
       workflow_timing_summary: {
         Row: {
-          assignment_id: number | null;
-          class_id: number | null;
-          completed_at: string | null;
-          in_progress_at: string | null;
-          profile_id: string | null;
-          queue_time_seconds: number | null;
-          requested_at: string | null;
-          run_attempt: number | null;
-          run_time_seconds: number | null;
-          workflow_run_id: number | null;
-        };
-        Relationships: [
-          {
-            foreignKeyName: "repositories_assignment_id_fkey";
-            columns: ["assignment_id"];
-            isOneToOne: false;
-            referencedRelation: "assignment_overview";
-            referencedColumns: ["id"];
-          },
-          {
-            foreignKeyName: "repositories_assignment_id_fkey";
-            columns: ["assignment_id"];
-            isOneToOne: false;
-            referencedRelation: "assignments";
-            referencedColumns: ["id"];
-          },
-          {
-            foreignKeyName: "repositories_assignment_id_fkey";
-            columns: ["assignment_id"];
-            isOneToOne: false;
-            referencedRelation: "assignments_for_student_dashboard";
-            referencedColumns: ["id"];
-          },
-          {
-            foreignKeyName: "repositories_assignment_id_fkey";
-            columns: ["assignment_id"];
-            isOneToOne: false;
-            referencedRelation: "assignments_with_effective_due_dates";
-            referencedColumns: ["id"];
-          },
-          {
-            foreignKeyName: "repositories_assignment_id_fkey";
-            columns: ["assignment_id"];
-            isOneToOne: false;
-            referencedRelation: "submissions_with_grades_for_assignment_and_regression_test";
-            referencedColumns: ["assignment_id"];
-          },
-          {
-            foreignKeyName: "repositories_profile_id_fkey";
-            columns: ["profile_id"];
-            isOneToOne: false;
-            referencedRelation: "assignments_for_student_dashboard";
-            referencedColumns: ["student_profile_id"];
-          },
-          {
-            foreignKeyName: "repositories_profile_id_fkey";
-            columns: ["profile_id"];
-            isOneToOne: false;
-            referencedRelation: "assignments_with_effective_due_dates";
-            referencedColumns: ["student_profile_id"];
-          },
-          {
-            foreignKeyName: "repositories_profile_id_fkey";
-            columns: ["profile_id"];
-            isOneToOne: false;
-            referencedRelation: "submissions_agg";
-            referencedColumns: ["profile_id"];
-          },
-          {
-            foreignKeyName: "repositories_profile_id_fkey";
-            columns: ["profile_id"];
-            isOneToOne: false;
-            referencedRelation: "user_roles";
-            referencedColumns: ["private_profile_id"];
-          },
-          {
-            foreignKeyName: "repositories_user_id_fkey1";
-            columns: ["profile_id"];
-            isOneToOne: false;
-            referencedRelation: "profiles";
-            referencedColumns: ["id"];
-          },
-          {
-            foreignKeyName: "repositories_user_id_fkey1";
-            columns: ["profile_id"];
-            isOneToOne: false;
-            referencedRelation: "submissions_with_grades_for_assignment";
-            referencedColumns: ["student_private_profile_id"];
-          },
-          {
-            foreignKeyName: "workflow_events_class_id_fkey";
-            columns: ["class_id"];
-            isOneToOne: false;
-            referencedRelation: "classes";
-            referencedColumns: ["id"];
-          }
-        ];
-      };
-    };
+          assignment_id: number | null
+          class_id: number | null
+          completed_at: string | null
+          in_progress_at: string | null
+          profile_id: string | null
+          queue_time_seconds: number | null
+          requested_at: string | null
+          run_attempt: number | null
+          run_time_seconds: number | null
+          workflow_run_id: number | null
+        }
+        Relationships: [
+          {
+            foreignKeyName: "repositories_assignment_id_fkey"
+            columns: ["assignment_id"]
+            isOneToOne: false
+            referencedRelation: "assignment_overview"
+            referencedColumns: ["id"]
+          },
+          {
+            foreignKeyName: "repositories_assignment_id_fkey"
+            columns: ["assignment_id"]
+            isOneToOne: false
+            referencedRelation: "assignments"
+            referencedColumns: ["id"]
+          },
+          {
+            foreignKeyName: "repositories_assignment_id_fkey"
+            columns: ["assignment_id"]
+            isOneToOne: false
+            referencedRelation: "assignments_for_student_dashboard"
+            referencedColumns: ["id"]
+          },
+          {
+            foreignKeyName: "repositories_assignment_id_fkey"
+            columns: ["assignment_id"]
+            isOneToOne: false
+            referencedRelation: "assignments_with_effective_due_dates"
+            referencedColumns: ["id"]
+          },
+          {
+            foreignKeyName: "repositories_assignment_id_fkey"
+            columns: ["assignment_id"]
+            isOneToOne: false
+            referencedRelation: "submissions_with_grades_for_assignment_and_regression_test"
+            referencedColumns: ["assignment_id"]
+          },
+          {
+            foreignKeyName: "repositories_profile_id_fkey"
+            columns: ["profile_id"]
+            isOneToOne: false
+            referencedRelation: "assignments_for_student_dashboard"
+            referencedColumns: ["student_profile_id"]
+          },
+          {
+            foreignKeyName: "repositories_profile_id_fkey"
+            columns: ["profile_id"]
+            isOneToOne: false
+            referencedRelation: "assignments_with_effective_due_dates"
+            referencedColumns: ["student_profile_id"]
+          },
+          {
+            foreignKeyName: "repositories_profile_id_fkey"
+            columns: ["profile_id"]
+            isOneToOne: false
+            referencedRelation: "submissions_agg"
+            referencedColumns: ["profile_id"]
+          },
+          {
+            foreignKeyName: "repositories_profile_id_fkey"
+            columns: ["profile_id"]
+            isOneToOne: false
+            referencedRelation: "user_roles"
+            referencedColumns: ["private_profile_id"]
+          },
+          {
+            foreignKeyName: "repositories_user_id_fkey1"
+            columns: ["profile_id"]
+            isOneToOne: false
+            referencedRelation: "profiles"
+            referencedColumns: ["id"]
+          },
+          {
+            foreignKeyName: "repositories_user_id_fkey1"
+            columns: ["profile_id"]
+            isOneToOne: false
+            referencedRelation: "submissions_with_grades_for_assignment"
+            referencedColumns: ["student_private_profile_id"]
+          },
+          {
+            foreignKeyName: "workflow_events_class_id_fkey"
+            columns: ["class_id"]
+            isOneToOne: false
+            referencedRelation: "classes"
+            referencedColumns: ["id"]
+          },
+        ]
+      }
+    }
     Functions: {
       admin_bulk_set_user_roles_disabled: {
         Args: {
-<<<<<<< HEAD
-          p_user_role_ids: number[];
-          p_admin_user_id?: string;
-          p_disabled: boolean;
-=======
-          p_admin_user_id?: string;
-          p_disabled: boolean;
-          p_user_role_ids: number[];
->>>>>>> 63448001
-        };
-        Returns: number;
-      };
+          p_admin_user_id?: string
+          p_disabled: boolean
+          p_user_role_ids: number[]
+        }
+        Returns: number
+      }
       admin_create_class: {
         Args: {
-<<<<<<< HEAD
-          p_description?: string;
-=======
-          p_course_title?: string;
-          p_created_by?: string;
-          p_description?: string;
-          p_end_date?: string;
-          p_github_org_name?: string;
->>>>>>> 63448001
-          p_github_template_prefix?: string;
-          p_name: string;
-          p_start_date?: string;
-<<<<<<< HEAD
-          p_end_date?: string;
-          p_name: string;
-          p_term: number;
-          p_github_org_name?: string;
-=======
-          p_term: number;
->>>>>>> 63448001
-        };
-        Returns: number;
-      };
+          p_course_title?: string
+          p_created_by?: string
+          p_description?: string
+          p_end_date?: string
+          p_github_org_name?: string
+          p_github_template_prefix?: string
+          p_name: string
+          p_start_date?: string
+          p_term: number
+        }
+        Returns: number
+      }
       admin_create_class_section: {
         Args: {
-<<<<<<< HEAD
-=======
-          p_campus?: string;
-          p_class_id: number;
->>>>>>> 63448001
-          p_created_by?: string;
-          p_meeting_times?: string;
-          p_name: string;
-          p_sis_crn?: number;
-          p_class_id: number;
-          p_name: string;
-          p_meeting_location?: string;
-        };
-        Returns: number;
-      };
+          p_campus?: string
+          p_class_id: number
+          p_created_by?: string
+          p_meeting_location?: string
+          p_meeting_times?: string
+          p_name: string
+          p_sis_crn?: number
+        }
+        Returns: number
+      }
       admin_create_lab_section: {
         Args: {
-<<<<<<< HEAD
-          p_name: string;
-          p_campus?: string;
-          p_meeting_times?: string;
-          p_meeting_location?: string;
-          p_description?: string;
-          p_created_by?: string;
-          p_class_id: number;
-          p_end_time?: string;
-          p_start_time?: string;
-          p_day_of_week?: Database["public"]["Enums"]["day_of_week"];
-          p_sis_crn?: number;
-=======
-          p_campus?: string;
-          p_class_id: number;
-          p_created_by?: string;
-          p_day_of_week?: Database["public"]["Enums"]["day_of_week"];
-          p_description?: string;
-          p_end_time?: string;
-          p_meeting_location?: string;
-          p_meeting_times?: string;
-          p_name: string;
-          p_sis_crn?: number;
-          p_start_time?: string;
->>>>>>> 63448001
-        };
-        Returns: number;
-      };
+          p_campus?: string
+          p_class_id: number
+          p_created_by?: string
+          p_day_of_week?: Database["public"]["Enums"]["day_of_week"]
+          p_description?: string
+          p_end_time?: string
+          p_meeting_location?: string
+          p_meeting_times?: string
+          p_name: string
+          p_sis_crn?: number
+          p_start_time?: string
+        }
+        Returns: number
+      }
       admin_delete_class: {
-        Args: { p_deleted_by?: string; p_class_id: number };
-        Returns: boolean;
-      };
+        Args: { p_class_id: number; p_deleted_by?: string }
+        Returns: boolean
+      }
       admin_delete_class_section: {
-        Args: { p_deleted_by?: string; p_section_id: number };
-        Returns: boolean;
-      };
+        Args: { p_deleted_by?: string; p_section_id: number }
+        Returns: boolean
+      }
       admin_delete_lab_section: {
-        Args: { p_deleted_by?: string; p_section_id: number };
-        Returns: boolean;
-      };
+        Args: { p_deleted_by?: string; p_section_id: number }
+        Returns: boolean
+      }
       admin_get_class_sections: {
-        Args: { p_class_id: number };
+        Args: { p_class_id: number }
         Returns: {
-<<<<<<< HEAD
-          meeting_location: string;
-          meeting_times: string;
-          campus: string;
-=======
-          campus: string;
-          created_at: string;
-          meeting_location: string;
-          meeting_times: string;
-          member_count: number;
-          section_id: number;
-          section_name: string;
-          section_type: string;
->>>>>>> 63448001
-          sis_crn: number;
-          updated_at: string;
-<<<<<<< HEAD
-          member_count: number;
-          section_id: number;
-          section_name: string;
-          section_type: string;
-=======
->>>>>>> 63448001
-        }[];
-      };
+          campus: string
+          created_at: string
+          meeting_location: string
+          meeting_times: string
+          member_count: number
+          section_id: number
+          section_name: string
+          section_type: string
+          sis_crn: number
+          updated_at: string
+        }[]
+      }
       admin_get_classes: {
-        Args: Record<PropertyKey, never>;
+        Args: Record<PropertyKey, never>
         Returns: {
-          archived: boolean;
-<<<<<<< HEAD
-          instructor_count: number;
-          student_count: number;
-          github_org_name: string;
-          github_template_prefix: string;
-          created_at: string;
-          description: string;
-          name: string;
-          term: number;
-          id: number;
-=======
-          created_at: string;
-          description: string;
-          github_org_name: string;
-          github_template_prefix: string;
-          id: number;
-          instructor_count: number;
-          name: string;
-          student_count: number;
-          term: number;
->>>>>>> 63448001
-        }[];
-      };
+          archived: boolean
+          created_at: string
+          description: string
+          github_org_name: string
+          github_template_prefix: string
+          id: number
+          instructor_count: number
+          name: string
+          student_count: number
+          term: number
+        }[]
+      }
       admin_get_disabled_users: {
-        Args: { p_class_id?: number };
+        Args: { p_class_id?: number }
         Returns: {
-          class_id: number;
-<<<<<<< HEAD
-          user_id: string;
-          user_role_id: number;
-=======
-          class_name: string;
->>>>>>> 63448001
-          disabled_at: string;
-          role: Database["public"]["Enums"]["app_role"];
-          user_email: string;
-          user_name: string;
-          class_name: string;
-          profile_name: string;
-          role: Database["public"]["Enums"]["app_role"];
-          user_email: string;
-          user_id: string;
-          user_name: string;
-          user_role_id: number;
-        }[];
-      };
+          class_id: number
+          class_name: string
+          disabled_at: string
+          profile_name: string
+          role: Database["public"]["Enums"]["app_role"]
+          user_email: string
+          user_id: string
+          user_name: string
+          user_role_id: number
+        }[]
+      }
       admin_get_sis_sync_status: {
-        Args: Record<PropertyKey, never>;
+        Args: Record<PropertyKey, never>
         Returns: {
-          class_id: number;
-<<<<<<< HEAD
-          term: number;
-          sis_sections_count: number;
-          last_sync_time: string;
-          last_sync_status: string;
-=======
-          class_name: string;
-          expired_invitations: number;
->>>>>>> 63448001
-          last_sync_message: string;
-          last_sync_status: string;
-          last_sync_time: string;
-          pending_invitations: number;
-          sis_sections_count: number;
-          sync_enabled: boolean;
-          term: number;
-          total_invitations: number;
-<<<<<<< HEAD
-          pending_invitations: number;
-          expired_invitations: number;
-          class_name: string;
-=======
->>>>>>> 63448001
-        }[];
-      };
+          class_id: number
+          class_name: string
+          expired_invitations: number
+          last_sync_message: string
+          last_sync_status: string
+          last_sync_time: string
+          pending_invitations: number
+          sis_sections_count: number
+          sync_enabled: boolean
+          term: number
+          total_invitations: number
+        }[]
+      }
       admin_set_section_sync_enabled: {
         Args: {
-          p_admin_user_id?: string;
-          p_course_id: number;
-          p_course_section_id?: number;
-          p_enabled: boolean;
-          p_lab_section_id?: number;
-        };
-        Returns: boolean;
-      };
+          p_admin_user_id?: string
+          p_course_id: number
+          p_course_section_id?: number
+          p_enabled: boolean
+          p_lab_section_id?: number
+        }
+        Returns: boolean
+      }
       admin_set_sis_sync_enabled: {
         Args: {
-          p_admin_user_id?: string;
-          p_class_id: number;
-          p_enabled: boolean;
-        };
-        Returns: boolean;
-      };
+          p_admin_user_id?: string
+          p_class_id: number
+          p_enabled: boolean
+        }
+        Returns: boolean
+      }
       admin_set_user_role_disabled: {
         Args: {
-          p_admin_user_id?: string;
-<<<<<<< HEAD
-          p_user_role_id: number;
-          p_disabled: boolean;
-=======
-          p_disabled: boolean;
-          p_user_role_id: number;
->>>>>>> 63448001
-        };
-        Returns: boolean;
-      };
+          p_admin_user_id?: string
+          p_disabled: boolean
+          p_user_role_id: number
+        }
+        Returns: boolean
+      }
       admin_trigger_sis_sync: {
-        Args: { p_class_id?: number };
-        Returns: Json;
-      };
+        Args: { p_class_id?: number }
+        Returns: Json
+      }
       admin_update_class: {
         Args: {
-          p_term?: number;
-          p_class_id: number;
-<<<<<<< HEAD
-          p_name?: string;
-=======
-          p_course_title?: string;
->>>>>>> 63448001
-          p_description?: string;
-          p_end_date?: string;
-          p_github_org_name?: string;
-          p_github_template_prefix?: string;
-          p_name?: string;
-          p_start_date?: string;
-          p_term?: number;
-          p_updated_by?: string;
-        };
-        Returns: boolean;
-      };
+          p_class_id: number
+          p_course_title?: string
+          p_description?: string
+          p_end_date?: string
+          p_github_org_name?: string
+          p_github_template_prefix?: string
+          p_name?: string
+          p_start_date?: string
+          p_term?: number
+          p_updated_by?: string
+        }
+        Returns: boolean
+      }
       admin_update_class_section: {
-<<<<<<< HEAD
-        Args: { p_updated_by?: string; p_section_id: number; p_name: string };
-        Returns: boolean;
-      };
+        Args: { p_name: string; p_section_id: number; p_updated_by?: string }
+        Returns: boolean
+      }
       admin_update_lab_section: {
-        Args: { p_updated_by?: string; p_name: string; p_section_id: number };
-=======
-        Args: { p_name: string; p_section_id: number; p_updated_by?: string };
-        Returns: boolean;
-      };
-      admin_update_lab_section: {
-        Args: { p_name: string; p_section_id: number; p_updated_by?: string };
->>>>>>> 63448001
-        Returns: boolean;
-      };
+        Args: { p_name: string; p_section_id: number; p_updated_by?: string }
+        Returns: boolean
+      }
       authorize_for_admin: {
-        Args: { p_user_id?: string };
-        Returns: boolean;
-      };
+        Args: { p_user_id?: string }
+        Returns: boolean
+      }
       authorize_for_private_discussion_thread: {
-        Args: { root: number };
-        Returns: boolean;
-      };
+        Args: { root: number }
+        Returns: boolean
+      }
       authorize_for_submission: {
-        Args: { requested_submission_id: number };
-        Returns: boolean;
-      };
+        Args: { requested_submission_id: number }
+        Returns: boolean
+      }
       authorize_for_submission_regrade_comment: {
-        Args: { submission_regrade_request_id: number };
-        Returns: boolean;
-      };
+        Args: { submission_regrade_request_id: number }
+        Returns: boolean
+      }
       authorize_for_submission_review: {
-        Args: { submission_review_id: number };
-        Returns: boolean;
-      };
+        Args: { submission_review_id: number }
+        Returns: boolean
+      }
       authorize_for_submission_review_writable: {
-        Args: { submission_review_id: number };
-        Returns: boolean;
-      };
+        Args: { submission_review_id: number }
+        Returns: boolean
+      }
       authorize_for_submission_reviewable: {
         Args: {
-          requested_submission_id: number;
-          requested_submission_review_id: number;
-        };
-        Returns: boolean;
-      };
+          requested_submission_id: number
+          requested_submission_review_id: number
+        }
+        Returns: boolean
+      }
       authorize_to_create_own_due_date_extension: {
         Args: {
-<<<<<<< HEAD
-          _tokens_consumed: number;
-=======
-          _assignment_group_id: number;
->>>>>>> 63448001
-          _assignment_id: number;
-          _class_id: number;
-          _creator_id: string;
-          _hours_to_extend: number;
-<<<<<<< HEAD
-          _assignment_group_id: number;
-          _student_id: string;
-=======
-          _student_id: string;
-          _tokens_consumed: number;
->>>>>>> 63448001
-        };
-        Returns: boolean;
-      };
+          _assignment_group_id: number
+          _assignment_id: number
+          _class_id: number
+          _creator_id: string
+          _hours_to_extend: number
+          _student_id: string
+          _tokens_consumed: number
+        }
+        Returns: boolean
+      }
       authorizeforassignmentgroup: {
-        Args: { _assignment_group_id: number };
-        Returns: boolean;
-      };
+        Args: { _assignment_group_id: number }
+        Returns: boolean
+      }
       authorizeforclass: {
-        Args: { class__id: number };
-        Returns: boolean;
-      };
+        Args: { class__id: number }
+        Returns: boolean
+      }
       authorizeforclassgrader: {
-        Args: { class__id: number };
-        Returns: boolean;
-      };
+        Args: { class__id: number }
+        Returns: boolean
+      }
       authorizeforclassinstructor: {
-        Args: { class__id: number };
-        Returns: boolean;
-      };
+        Args: { class__id: number }
+        Returns: boolean
+      }
       authorizeforinstructorofstudent: {
-        Args: { _user_id: string };
-        Returns: boolean;
-      };
+        Args: { _user_id: string }
+        Returns: boolean
+      }
       authorizeforinstructororgraderofstudent: {
-        Args: { _user_id: string };
-        Returns: boolean;
-      };
+        Args: { _user_id: string }
+        Returns: boolean
+      }
       authorizeforpoll: {
-        Args: { class__id: number; poll__id: number } | { poll__id: number };
-        Returns: boolean;
-      };
+        Args: { class__id: number; poll__id: number } | { poll__id: number }
+        Returns: boolean
+      }
       authorizeforprofile: {
-        Args: { profile_id: string };
-        Returns: boolean;
-      };
+        Args: { profile_id: string }
+        Returns: boolean
+      }
       calculate_effective_due_date: {
-        Args: { student_profile_id_param: string; assignment_id_param: number };
-        Returns: string;
-      };
+        Args: { assignment_id_param: number; student_profile_id_param: string }
+        Returns: string
+      }
       calculate_final_due_date: {
         Args: {
-<<<<<<< HEAD
-          student_profile_id_param: string;
-          assignment_group_id_param?: number;
-          assignment_id_param: number;
-=======
-          assignment_group_id_param?: number;
-          assignment_id_param: number;
-          student_profile_id_param: string;
->>>>>>> 63448001
-        };
-        Returns: string;
-      };
+          assignment_group_id_param?: number
+          assignment_id_param: number
+          student_profile_id_param: string
+        }
+        Returns: string
+      }
       call_edge_function_internal: {
         Args: {
-<<<<<<< HEAD
-          url_path: string;
-          params?: Json;
-          table_name?: string;
-          schema_name?: string;
-          headers?: Json;
-          method: string;
-          new_record?: Json;
-          old_record?: Json;
-          timeout_ms?: number;
-          op?: string;
-=======
-          headers?: Json;
-          method: string;
-          new_record?: Json;
-          old_record?: Json;
-          op?: string;
-          params?: Json;
-          schema_name?: string;
-          table_name?: string;
-          timeout_ms?: number;
-          url_path: string;
->>>>>>> 63448001
-        };
-        Returns: undefined;
-      };
+          headers?: Json
+          method: string
+          new_record?: Json
+          old_record?: Json
+          op?: string
+          params?: Json
+          schema_name?: string
+          table_name?: string
+          timeout_ms?: number
+          url_path: string
+        }
+        Returns: undefined
+      }
       can_access_help_request: {
-        Args: { help_request_id: number };
-        Returns: boolean;
-      };
+        Args: { help_request_id: number }
+        Returns: boolean
+      }
       check_assignment_deadlines_passed: {
-        Args: Record<PropertyKey, never>;
-        Returns: undefined;
-      };
+        Args: Record<PropertyKey, never>
+        Returns: undefined
+      }
       check_assignment_release_dates: {
-        Args: Record<PropertyKey, never>;
-        Returns: undefined;
-      };
+        Args: Record<PropertyKey, never>
+        Returns: undefined
+      }
       check_gradebook_realtime_authorization: {
-        Args: { topic_text: string };
-        Returns: boolean;
-      };
+        Args: { topic_text: string }
+        Returns: boolean
+      }
       check_unified_realtime_authorization: {
-        Args: { topic_text: string };
-        Returns: boolean;
-      };
+        Args: { topic_text: string }
+        Returns: boolean
+      }
       create_all_repos_for_assignment: {
-<<<<<<< HEAD
-        Args: { assignment_id: number; course_id: number } | { course_id: number; assignment_id: number };
-=======
-        Args: { assignment_id: number; course_id: number } | { assignment_id: number; course_id: number };
->>>>>>> 63448001
-        Returns: undefined;
-      };
+        Args:
+          | { assignment_id: number; course_id: number }
+          | { assignment_id: number; course_id: number }
+        Returns: undefined
+      }
       create_help_request_message_notification: {
         Args: {
-<<<<<<< HEAD
-          p_help_request_creator_name: string;
-          p_help_request_creator_profile_id: string;
-          p_message_preview: string;
-          p_author_name: string;
-          p_author_profile_id: string;
-          p_message_id: number;
-          p_help_queue_name: string;
-          p_help_queue_id: number;
-          p_help_request_id: number;
-          p_is_private?: boolean;
-          p_class_id: number;
-=======
-          p_author_name: string;
-          p_author_profile_id: string;
-          p_class_id: number;
-          p_help_queue_id: number;
-          p_help_queue_name: string;
-          p_help_request_creator_name: string;
-          p_help_request_creator_profile_id: string;
-          p_help_request_id: number;
-          p_is_private?: boolean;
-          p_message_id: number;
-          p_message_preview: string;
->>>>>>> 63448001
-        };
-        Returns: undefined;
-      };
+          p_author_name: string
+          p_author_profile_id: string
+          p_class_id: number
+          p_help_queue_id: number
+          p_help_queue_name: string
+          p_help_request_creator_name: string
+          p_help_request_creator_profile_id: string
+          p_help_request_id: number
+          p_is_private?: boolean
+          p_message_id: number
+          p_message_preview: string
+        }
+        Returns: undefined
+      }
       create_help_request_notification: {
         Args: {
-<<<<<<< HEAD
-          p_help_queue_id: number;
-          p_help_request_id: number;
-          p_class_id: number;
-          p_notification_type: string;
-          p_action?: string;
-          p_is_private?: boolean;
-          p_request_preview?: string;
-          p_status?: Database["public"]["Enums"]["help_request_status"];
-          p_assignee_name?: string;
-          p_assignee_profile_id?: string;
-          p_creator_name: string;
-          p_creator_profile_id: string;
-          p_help_queue_name: string;
-=======
-          p_action?: string;
-          p_assignee_name?: string;
-          p_assignee_profile_id?: string;
-          p_class_id: number;
-          p_creator_name: string;
-          p_creator_profile_id: string;
-          p_help_queue_id: number;
-          p_help_queue_name: string;
-          p_help_request_id: number;
-          p_is_private?: boolean;
-          p_notification_type: string;
-          p_request_preview?: string;
-          p_status?: Database["public"]["Enums"]["help_request_status"];
->>>>>>> 63448001
-        };
-        Returns: undefined;
-      };
+          p_action?: string
+          p_assignee_name?: string
+          p_assignee_profile_id?: string
+          p_class_id: number
+          p_creator_name: string
+          p_creator_profile_id: string
+          p_help_queue_id: number
+          p_help_queue_name: string
+          p_help_request_id: number
+          p_is_private?: boolean
+          p_notification_type: string
+          p_request_preview?: string
+          p_status?: Database["public"]["Enums"]["help_request_status"]
+        }
+        Returns: undefined
+      }
       create_invitation: {
         Args: {
-<<<<<<< HEAD
-          p_lab_section_id?: number;
-          p_invited_by?: string;
-          p_name?: string;
-          p_email?: string;
-          p_sis_user_id: number;
-          p_role: Database["public"]["Enums"]["app_role"];
-          p_class_section_id?: number;
-          p_class_id: number;
-=======
-          p_class_id: number;
-          p_class_section_id?: number;
-          p_email?: string;
-          p_invited_by?: string;
-          p_lab_section_id?: number;
-          p_name?: string;
-          p_role: Database["public"]["Enums"]["app_role"];
-          p_sis_user_id: number;
->>>>>>> 63448001
-        };
-        Returns: number;
-      };
+          p_class_id: number
+          p_class_section_id?: number
+          p_email?: string
+          p_invited_by?: string
+          p_lab_section_id?: number
+          p_name?: string
+          p_role: Database["public"]["Enums"]["app_role"]
+          p_sis_user_id: number
+        }
+        Returns: number
+      }
       create_regrade_request: {
         Args: {
-          private_profile_id: string;
-          submission_artifact_comment_id?: number;
-          submission_comment_id?: number;
-          submission_file_comment_id?: number;
-        };
-        Returns: number;
-      };
+          private_profile_id: string
+          submission_artifact_comment_id?: number
+          submission_comment_id?: number
+          submission_file_comment_id?: number
+        }
+        Returns: number
+      }
       create_repos_for_student: {
-        Args: { class_id?: number; user_id: string };
-        Returns: undefined;
-      };
+        Args: { class_id?: number; user_id: string }
+        Returns: undefined
+      }
       create_system_notification: {
         Args: {
-<<<<<<< HEAD
-          p_display?: string;
-          p_title: string;
-          p_message: string;
-          p_severity?: string;
-          p_icon?: string;
-          p_persistent?: boolean;
-=======
-          p_backdrop_dismiss?: boolean;
-          p_campaign_id?: string;
-          p_created_by?: string;
-          p_display?: string;
->>>>>>> 63448001
-          p_expires_at?: string;
-          p_icon?: string;
-          p_max_width?: string;
-          p_message: string;
-          p_persistent?: boolean;
-          p_position?: string;
-          p_severity?: string;
-          p_target_course_ids?: number[];
-          p_target_roles?: Database["public"]["Enums"]["app_role"][];
-          p_target_user_ids?: string[];
-          p_title: string;
-          p_track_engagement?: boolean;
-        };
-        Returns: number;
-      };
+          p_backdrop_dismiss?: boolean
+          p_campaign_id?: string
+          p_created_by?: string
+          p_display?: string
+          p_expires_at?: string
+          p_icon?: string
+          p_max_width?: string
+          p_message: string
+          p_persistent?: boolean
+          p_position?: string
+          p_severity?: string
+          p_target_course_ids?: number[]
+          p_target_roles?: Database["public"]["Enums"]["app_role"][]
+          p_target_user_ids?: string[]
+          p_title: string
+          p_track_engagement?: boolean
+        }
+        Returns: number
+      }
       create_user_role_for_existing_user: {
         Args: {
-<<<<<<< HEAD
-          p_sis_id?: number;
-          p_name: string;
-          p_role: Database["public"]["Enums"]["app_role"];
-          p_class_id: number;
-=======
-          p_class_id: number;
-          p_name: string;
-          p_role: Database["public"]["Enums"]["app_role"];
-          p_sis_id?: number;
->>>>>>> 63448001
-          p_user_id: string;
-        };
-        Returns: number;
-      };
+          p_class_id: number
+          p_name: string
+          p_role: Database["public"]["Enums"]["app_role"]
+          p_sis_id?: number
+          p_user_id: string
+        }
+        Returns: number
+      }
       custom_access_token_hook: {
-        Args: { event: Json };
-        Returns: Json;
-      };
+        Args: { event: Json }
+        Returns: Json
+      }
       delete_assignment_with_all_data: {
-        Args: { p_class_id: number; p_assignment_id: number };
-        Returns: Json;
-      };
+        Args: { p_assignment_id: number; p_class_id: number }
+        Returns: Json
+      }
       delete_system_notifications_by_campaign: {
-        Args: { p_deleted_by?: string; p_campaign_id: string };
-        Returns: number;
-      };
+        Args: { p_campaign_id: string; p_deleted_by?: string }
+        Returns: number
+      }
       finalize_submission_early: {
-        Args: { this_assignment_id: number; this_profile_id: string };
-        Returns: Json;
-      };
+        Args: { this_assignment_id: number; this_profile_id: string }
+        Returns: Json
+      }
       generate_anon_name: {
-        Args: Record<PropertyKey, never>;
-        Returns: string;
-      };
+        Args: Record<PropertyKey, never>
+        Returns: string
+      }
       get_all_class_metrics: {
-        Args: Record<PropertyKey, never>;
-        Returns: Json;
-      };
+        Args: Record<PropertyKey, never>
+        Returns: Json
+      }
       get_gradebook_records_for_all_students: {
-        Args: { class_id: number };
-        Returns: Json;
-      };
+        Args: { class_id: number }
+        Returns: Json
+      }
       get_gradebook_records_for_all_students_array: {
-        Args: { class_id: number };
-        Returns: Json;
-      };
+        Args: { class_id: number }
+        Returns: Json
+      }
       get_system_notification_stats: {
-        Args: { p_requested_by?: string };
+        Args: { p_requested_by?: string }
         Returns: {
-          active_notifications: number;
-<<<<<<< HEAD
-          recent_campaigns: Json;
-          notifications_by_severity: Json;
-          notifications_by_display: Json;
-=======
-          notifications_by_display: Json;
-          notifications_by_severity: Json;
-          recent_campaigns: Json;
-          total_notifications: number;
->>>>>>> 63448001
-        }[];
-      };
+          active_notifications: number
+          notifications_by_display: Json
+          notifications_by_severity: Json
+          recent_campaigns: Json
+          total_notifications: number
+        }[]
+      }
       get_user_id_by_email: {
-        Args: { email: string };
+        Args: { email: string }
         Returns: {
-          id: string;
-        }[];
-      };
+          id: string
+        }[]
+      }
       get_workflow_events_summary_for_class: {
-        Args: { p_class_id: number };
-        Returns: unknown[];
-      };
+        Args: { p_class_id: number }
+        Returns: unknown[]
+      }
       get_workflow_statistics: {
-        Args: { p_class_id: number; p_duration_hours?: number };
+        Args: { p_class_id: number; p_duration_hours?: number }
         Returns: {
-<<<<<<< HEAD
-          period_end: string;
-          period_start: string;
-          success_rate: number;
-          error_rate: number;
-          error_count: number;
-          avg_run_time_seconds: number;
-          avg_queue_time_seconds: number;
-          in_progress_runs: number;
-          failed_runs: number;
-          completed_runs: number;
-          total_runs: number;
-          duration_hours: number;
-          class_id: number;
-=======
-          avg_queue_time_seconds: number;
-          avg_run_time_seconds: number;
-          class_id: number;
-          completed_runs: number;
-          duration_hours: number;
-          error_count: number;
-          error_rate: number;
-          failed_runs: number;
-          in_progress_runs: number;
-          period_end: string;
-          period_start: string;
-          success_rate: number;
-          total_runs: number;
->>>>>>> 63448001
-        }[];
-      };
+          avg_queue_time_seconds: number
+          avg_run_time_seconds: number
+          class_id: number
+          completed_runs: number
+          duration_hours: number
+          error_count: number
+          error_rate: number
+          failed_runs: number
+          in_progress_runs: number
+          period_end: string
+          period_start: string
+          success_rate: number
+          total_runs: number
+        }[]
+      }
       gift_tokens_to_student: {
         Args: {
-          p_assignment_id: number;
-          p_student_id: string;
-          p_note?: string;
-          p_tokens_to_gift: number;
-          p_class_id: number;
-        };
-        Returns: undefined;
-      };
+          p_assignment_id: number
+          p_class_id: number
+          p_note?: string
+          p_student_id: string
+          p_tokens_to_gift: number
+        }
+        Returns: undefined
+      }
       gradebook_auto_layout: {
-        Args: { p_gradebook_id: number };
-        Returns: undefined;
-      };
+        Args: { p_gradebook_id: number }
+        Returns: undefined
+      }
       gradebook_column_move_left: {
-        Args: { p_column_id: number };
+        Args: { p_column_id: number }
         Returns: {
-          class_id: number;
-          created_at: string;
-          dependencies: Json | null;
-          description: string | null;
-          external_data: Json | null;
-          gradebook_id: number;
-          id: number;
-          max_score: number | null;
-          name: string;
-          released: boolean;
-          render_expression: string | null;
-          score_expression: string | null;
-          show_calculated_ranges: boolean;
-          show_max_score: boolean;
-          slug: string;
-          sort_order: number | null;
-        };
-      };
+          class_id: number
+          created_at: string
+          dependencies: Json | null
+          description: string | null
+          external_data: Json | null
+          gradebook_id: number
+          id: number
+          max_score: number | null
+          name: string
+          released: boolean
+          render_expression: string | null
+          score_expression: string | null
+          show_calculated_ranges: boolean
+          show_max_score: boolean
+          slug: string
+          sort_order: number | null
+        }
+      }
       gradebook_column_move_right: {
-        Args: { p_column_id: number };
+        Args: { p_column_id: number }
         Returns: {
-          class_id: number;
-          created_at: string;
-          dependencies: Json | null;
-          description: string | null;
-          external_data: Json | null;
-          gradebook_id: number;
-          id: number;
-          max_score: number | null;
-          name: string;
-          released: boolean;
-          render_expression: string | null;
-          score_expression: string | null;
-          show_calculated_ranges: boolean;
-          show_max_score: boolean;
-          slug: string;
-          sort_order: number | null;
-        };
-      };
+          class_id: number
+          created_at: string
+          dependencies: Json | null
+          description: string | null
+          external_data: Json | null
+          gradebook_id: number
+          id: number
+          max_score: number | null
+          name: string
+          released: boolean
+          render_expression: string | null
+          score_expression: string | null
+          show_calculated_ranges: boolean
+          show_max_score: boolean
+          slug: string
+          sort_order: number | null
+        }
+      }
       help_request_is_private: {
-        Args: { p_help_request_id: number };
-        Returns: boolean;
-      };
+        Args: { p_help_request_id: number }
+        Returns: boolean
+      }
       help_request_notification: {
         Args: {
-<<<<<<< HEAD
-          p_creator_profile_id: string;
-          p_help_request_id: number;
-=======
->>>>>>> 63448001
-          p_action: string;
-          p_assignee_name: string;
-          p_assignee_profile_id: string;
-          p_class_id: number;
-          p_creator_name: string;
-          p_creator_profile_id: string;
-          p_help_queue_id: number;
-          p_help_queue_name: string;
-<<<<<<< HEAD
-          p_creator_name: string;
-          p_assignee_profile_id: string;
-          p_assignee_name: string;
-          p_status: string;
-          p_request_preview: string;
-=======
-          p_help_request_id: number;
->>>>>>> 63448001
-          p_is_private: boolean;
-          p_request_preview: string;
-          p_status: string;
-        };
-        Returns: undefined;
-      };
+          p_action: string
+          p_assignee_name: string
+          p_assignee_profile_id: string
+          p_class_id: number
+          p_creator_name: string
+          p_creator_profile_id: string
+          p_help_queue_id: number
+          p_help_queue_name: string
+          p_help_request_id: number
+          p_is_private: boolean
+          p_request_preview: string
+          p_status: string
+        }
+        Returns: undefined
+      }
       intval: {
-        Args: { "": string };
-        Returns: number;
-      };
+        Args: { "": string }
+        Returns: number
+      }
       invoke_email_batch_processor_background_task: {
-        Args: Record<PropertyKey, never>;
-        Returns: undefined;
-      };
+        Args: Record<PropertyKey, never>
+        Returns: undefined
+      }
       invoke_gradebook_recalculation_background_task: {
-        Args: Record<PropertyKey, never>;
-        Returns: undefined;
-      };
+        Args: Record<PropertyKey, never>
+        Returns: undefined
+      }
       is_allowed_grader_key: {
-        Args: { class: number; graderkey: string };
-        Returns: boolean;
-      };
+        Args: { class: number; graderkey: string }
+        Returns: boolean
+      }
       is_in_class: {
-        Args: { classid: number; userid: string };
-        Returns: boolean;
-      };
+        Args: { classid: number; userid: string }
+        Returns: boolean
+      }
       is_instructor_for_class: {
-<<<<<<< HEAD
-        Args: { _person_id: string; _class_id: number } | { classid: number; _person_id: string };
-=======
-        Args: { _class_id: number; _person_id: string } | { _person_id: string; classid: number };
->>>>>>> 63448001
-        Returns: boolean;
-      };
+        Args:
+          | { _class_id: number; _person_id: string }
+          | { _person_id: string; classid: number }
+        Returns: boolean
+      }
       is_instructor_for_student: {
-        Args: { _person_id: string; _student_id: string };
-        Returns: boolean;
-      };
+        Args: { _person_id: string; _student_id: string }
+        Returns: boolean
+      }
       log_flashcard_interaction: {
         Args: {
-<<<<<<< HEAD
-=======
-          p_action: string;
-          p_card_id?: number;
-          p_class_id: number;
->>>>>>> 63448001
-          p_deck_id: number;
-          p_duration_on_card_ms: number;
-<<<<<<< HEAD
-          p_card_id?: number;
-          p_action: string;
-          p_class_id: number;
-=======
-          p_student_id: string;
->>>>>>> 63448001
-        };
-        Returns: undefined;
-      };
+          p_action: string
+          p_card_id?: number
+          p_class_id: number
+          p_deck_id: number
+          p_duration_on_card_ms: number
+          p_student_id: string
+        }
+        Returns: undefined
+      }
       recalculate_discussion_thread_children_counts: {
-        Args: { target_class_id?: number };
-        Returns: number;
-      };
+        Args: { target_class_id?: number }
+        Returns: number
+      }
       recalculate_gradebook_columns_in_range: {
-        Args: { end_id: number; start_id: number };
-        Returns: undefined;
-      };
+        Args: { end_id: number; start_id: number }
+        Returns: undefined
+      }
       refresh_workflow_events_summary: {
-        Args: Record<PropertyKey, never>;
-        Returns: undefined;
-      };
+        Args: Record<PropertyKey, never>
+        Returns: undefined
+      }
       release_all_grading_reviews_for_assignment: {
-        Args: { assignment_id: number };
-        Returns: number;
-      };
+        Args: { assignment_id: number }
+        Returns: number
+      }
       reset_all_flashcard_progress: {
-        Args: { p_card_ids: number[]; p_class_id: number; p_student_id: string };
-        Returns: undefined;
-      };
+        Args: { p_card_ids: number[]; p_class_id: number; p_student_id: string }
+        Returns: undefined
+      }
       send_gradebook_recalculation_messages: {
-        Args: { messages: Json[] };
-        Returns: undefined;
-      };
+        Args: { messages: Json[] }
+        Returns: undefined
+      }
       send_signup_welcome_message: {
-        Args: { p_user_id: string };
-        Returns: boolean;
-      };
+        Args: { p_user_id: string }
+        Returns: boolean
+      }
       submission_set_active: {
-        Args: { _submission_id: number };
-        Returns: boolean;
-      };
+        Args: { _submission_id: number }
+        Returns: boolean
+      }
       sync_lab_section_meetings: {
-        Args: { lab_section_id_param: number };
-        Returns: undefined;
-      };
+        Args: { lab_section_id_param: number }
+        Returns: undefined
+      }
       sync_staff_github_team: {
-        Args: { class_id: number };
-        Returns: undefined;
-      };
+        Args: { class_id: number }
+        Returns: undefined
+      }
       sync_student_github_team: {
-        Args: { class_id: number };
-        Returns: undefined;
-      };
+        Args: { class_id: number }
+        Returns: undefined
+      }
       test_discussion_thread_insert_performance: {
         Args: {
-          num_inserts?: number;
-<<<<<<< HEAD
-          test_class_id: number;
-          test_topic_id: number;
-          test_author_id: string;
-=======
-          test_author_id: string;
-          test_class_id: number;
-          test_topic_id: number;
->>>>>>> 63448001
-        };
+          num_inserts?: number
+          test_author_id: string
+          test_class_id: number
+          test_topic_id: number
+        }
         Returns: {
-          duration_ms: number;
-          inserts_per_second: number;
-          operation: string;
-        }[];
-      };
+          duration_ms: number
+          inserts_per_second: number
+          operation: string
+        }[]
+      }
       trigger_sis_sync: {
-        Args: { p_class_id?: number };
-        Returns: Json;
-      };
+        Args: { p_class_id?: number }
+        Returns: Json
+      }
       unrelease_all_grading_reviews_for_assignment: {
-        Args: { assignment_id: number };
-        Returns: number;
-      };
+        Args: { assignment_id: number }
+        Returns: number
+      }
       update_card_progress: {
         Args: {
-<<<<<<< HEAD
-          p_is_mastered: boolean;
-          p_class_id: number;
-          p_student_id: string;
-          p_card_id: number;
-=======
-          p_card_id: number;
-          p_class_id: number;
-          p_is_mastered: boolean;
-          p_student_id: string;
->>>>>>> 63448001
-        };
-        Returns: undefined;
-      };
+          p_card_id: number
+          p_class_id: number
+          p_is_mastered: boolean
+          p_student_id: string
+        }
+        Returns: undefined
+      }
       update_class_late_tokens_per_student: {
-        Args: { p_class_id: number; p_late_tokens_per_student: number };
-        Returns: undefined;
-      };
+        Args: { p_class_id: number; p_late_tokens_per_student: number }
+        Returns: undefined
+      }
       update_regrade_request_status: {
         Args: {
-<<<<<<< HEAD
-          regrade_request_id: number;
-          resolved_points?: number;
-          closed_points?: number;
-          profile_id: string;
-          new_status: Database["public"]["Enums"]["regrade_status"];
-=======
-          closed_points?: number;
-          new_status: Database["public"]["Enums"]["regrade_status"];
-          profile_id: string;
-          regrade_request_id: number;
-          resolved_points?: number;
->>>>>>> 63448001
-        };
-        Returns: boolean;
-      };
+          closed_points?: number
+          new_status: Database["public"]["Enums"]["regrade_status"]
+          profile_id: string
+          regrade_request_id: number
+          resolved_points?: number
+        }
+        Returns: boolean
+      }
       update_sis_sync_status: {
         Args: {
-          p_course_section_id?: number;
-<<<<<<< HEAD
-          p_course_id: number;
-          p_sync_message?: string;
-          p_sync_status?: string;
-          p_lab_section_id?: number;
-=======
-          p_lab_section_id?: number;
-          p_sync_message?: string;
-          p_sync_status?: string;
->>>>>>> 63448001
-        };
-        Returns: number;
-      };
+          p_course_id: number
+          p_course_section_id?: number
+          p_lab_section_id?: number
+          p_sync_message?: string
+          p_sync_status?: string
+        }
+        Returns: number
+      }
       user_is_in_help_request: {
-        Args: { p_help_request_id: number; p_user_id?: string };
-        Returns: boolean;
-      };
-    };
+        Args: { p_help_request_id: number; p_user_id?: string }
+        Returns: boolean
+      }
+    }
     Enums: {
-      allowed_modes: "private" | "public" | "question" | "note";
-      app_role: "admin" | "instructor" | "grader" | "student";
-      assignment_group_join_status: "pending" | "approved" | "rejected" | "withdrawn";
-      assignment_group_mode: "individual" | "groups" | "both";
-      day_of_week: "sunday" | "monday" | "tuesday" | "wednesday" | "thursday" | "friday" | "saturday";
-      feedback_visibility: "visible" | "hidden" | "after_due_date" | "after_published";
+      allowed_modes: "private" | "public" | "question" | "note"
+      app_role: "admin" | "instructor" | "grader" | "student"
+      assignment_group_join_status:
+        | "pending"
+        | "approved"
+        | "rejected"
+        | "withdrawn"
+      assignment_group_mode: "individual" | "groups" | "both"
+      day_of_week:
+        | "sunday"
+        | "monday"
+        | "tuesday"
+        | "wednesday"
+        | "thursday"
+        | "friday"
+        | "saturday"
+      feedback_visibility:
+        | "visible"
+        | "hidden"
+        | "after_due_date"
+        | "after_published"
       flashcard_actions:
         | "deck_viewed"
         | "card_prompt_viewed"
@@ -9199,150 +8955,184 @@
         | "card_marked_keep_trying"
         | "card_returned_to_deck"
         | "deck_progress_reset_all"
-        | "deck_progress_reset_card";
-      help_queue_type: "text" | "video" | "in_person";
-      help_request_creation_notification: "all" | "only_active_queue" | "none";
-      help_request_status: "open" | "in_progress" | "resolved" | "closed";
-      location_type: "remote" | "in_person" | "hybrid";
-      moderation_action_type: "warning" | "temporary_ban" | "permanent_ban";
-      regrade_status: "draft" | "opened" | "resolved" | "escalated" | "closed";
-      review_round: "self-review" | "grading-review" | "meta-grading-review" | "code-walk";
-      rubric_check_student_visibility: "always" | "if_released" | "if_applied" | "never";
+        | "deck_progress_reset_card"
+      help_queue_type: "text" | "video" | "in_person"
+      help_request_creation_notification: "all" | "only_active_queue" | "none"
+      help_request_status: "open" | "in_progress" | "resolved" | "closed"
+      location_type: "remote" | "in_person" | "hybrid"
+      moderation_action_type: "warning" | "temporary_ban" | "permanent_ban"
+      regrade_status: "draft" | "opened" | "resolved" | "escalated" | "closed"
+      review_round:
+        | "self-review"
+        | "grading-review"
+        | "meta-grading-review"
+        | "code-walk"
+      rubric_check_student_visibility:
+        | "always"
+        | "if_released"
+        | "if_applied"
+        | "never"
       student_help_activity_type:
         | "request_created"
         | "request_updated"
         | "message_sent"
         | "request_resolved"
         | "video_joined"
-        | "video_left";
-    };
+        | "video_left"
+    }
     CompositeTypes: {
-      [_ in never]: never;
-    };
-  };
-};
+      [_ in never]: never
+    }
+  }
+}
 
-type DatabaseWithoutInternals = Omit<Database, "__InternalSupabase">;
+type DatabaseWithoutInternals = Omit<Database, "__InternalSupabase">
 
-type DefaultSchema = DatabaseWithoutInternals[Extract<keyof Database, "public">];
+type DefaultSchema = DatabaseWithoutInternals[Extract<keyof Database, "public">]
 
 export type Tables<
   DefaultSchemaTableNameOrOptions extends
     | keyof (DefaultSchema["Tables"] & DefaultSchema["Views"])
     | { schema: keyof DatabaseWithoutInternals },
   TableName extends DefaultSchemaTableNameOrOptions extends {
-    schema: keyof DatabaseWithoutInternals;
+    schema: keyof DatabaseWithoutInternals
   }
     ? keyof (DatabaseWithoutInternals[DefaultSchemaTableNameOrOptions["schema"]]["Tables"] &
         DatabaseWithoutInternals[DefaultSchemaTableNameOrOptions["schema"]]["Views"])
-    : never = never
+    : never = never,
 > = DefaultSchemaTableNameOrOptions extends {
-  schema: keyof DatabaseWithoutInternals;
+  schema: keyof DatabaseWithoutInternals
 }
   ? (DatabaseWithoutInternals[DefaultSchemaTableNameOrOptions["schema"]]["Tables"] &
       DatabaseWithoutInternals[DefaultSchemaTableNameOrOptions["schema"]]["Views"])[TableName] extends {
-      Row: infer R;
+      Row: infer R
     }
     ? R
     : never
-  : DefaultSchemaTableNameOrOptions extends keyof (DefaultSchema["Tables"] & DefaultSchema["Views"])
-    ? (DefaultSchema["Tables"] & DefaultSchema["Views"])[DefaultSchemaTableNameOrOptions] extends {
-        Row: infer R;
+  : DefaultSchemaTableNameOrOptions extends keyof (DefaultSchema["Tables"] &
+        DefaultSchema["Views"])
+    ? (DefaultSchema["Tables"] &
+        DefaultSchema["Views"])[DefaultSchemaTableNameOrOptions] extends {
+        Row: infer R
       }
       ? R
       : never
-    : never;
+    : never
 
 export type TablesInsert<
-  DefaultSchemaTableNameOrOptions extends keyof DefaultSchema["Tables"] | { schema: keyof DatabaseWithoutInternals },
+  DefaultSchemaTableNameOrOptions extends
+    | keyof DefaultSchema["Tables"]
+    | { schema: keyof DatabaseWithoutInternals },
   TableName extends DefaultSchemaTableNameOrOptions extends {
-    schema: keyof DatabaseWithoutInternals;
+    schema: keyof DatabaseWithoutInternals
   }
     ? keyof DatabaseWithoutInternals[DefaultSchemaTableNameOrOptions["schema"]]["Tables"]
-    : never = never
+    : never = never,
 > = DefaultSchemaTableNameOrOptions extends {
-  schema: keyof DatabaseWithoutInternals;
+  schema: keyof DatabaseWithoutInternals
 }
   ? DatabaseWithoutInternals[DefaultSchemaTableNameOrOptions["schema"]]["Tables"][TableName] extends {
-      Insert: infer I;
+      Insert: infer I
     }
     ? I
     : never
   : DefaultSchemaTableNameOrOptions extends keyof DefaultSchema["Tables"]
     ? DefaultSchema["Tables"][DefaultSchemaTableNameOrOptions] extends {
-        Insert: infer I;
+        Insert: infer I
       }
       ? I
       : never
-    : never;
+    : never
 
 export type TablesUpdate<
-  DefaultSchemaTableNameOrOptions extends keyof DefaultSchema["Tables"] | { schema: keyof DatabaseWithoutInternals },
+  DefaultSchemaTableNameOrOptions extends
+    | keyof DefaultSchema["Tables"]
+    | { schema: keyof DatabaseWithoutInternals },
   TableName extends DefaultSchemaTableNameOrOptions extends {
-    schema: keyof DatabaseWithoutInternals;
+    schema: keyof DatabaseWithoutInternals
   }
     ? keyof DatabaseWithoutInternals[DefaultSchemaTableNameOrOptions["schema"]]["Tables"]
-    : never = never
+    : never = never,
 > = DefaultSchemaTableNameOrOptions extends {
-  schema: keyof DatabaseWithoutInternals;
+  schema: keyof DatabaseWithoutInternals
 }
   ? DatabaseWithoutInternals[DefaultSchemaTableNameOrOptions["schema"]]["Tables"][TableName] extends {
-      Update: infer U;
+      Update: infer U
     }
     ? U
     : never
   : DefaultSchemaTableNameOrOptions extends keyof DefaultSchema["Tables"]
     ? DefaultSchema["Tables"][DefaultSchemaTableNameOrOptions] extends {
-        Update: infer U;
+        Update: infer U
       }
       ? U
       : never
-    : never;
+    : never
 
 export type Enums<
-  DefaultSchemaEnumNameOrOptions extends keyof DefaultSchema["Enums"] | { schema: keyof DatabaseWithoutInternals },
+  DefaultSchemaEnumNameOrOptions extends
+    | keyof DefaultSchema["Enums"]
+    | { schema: keyof DatabaseWithoutInternals },
   EnumName extends DefaultSchemaEnumNameOrOptions extends {
-    schema: keyof DatabaseWithoutInternals;
+    schema: keyof DatabaseWithoutInternals
   }
     ? keyof DatabaseWithoutInternals[DefaultSchemaEnumNameOrOptions["schema"]]["Enums"]
-    : never = never
+    : never = never,
 > = DefaultSchemaEnumNameOrOptions extends {
-  schema: keyof DatabaseWithoutInternals;
+  schema: keyof DatabaseWithoutInternals
 }
   ? DatabaseWithoutInternals[DefaultSchemaEnumNameOrOptions["schema"]]["Enums"][EnumName]
   : DefaultSchemaEnumNameOrOptions extends keyof DefaultSchema["Enums"]
     ? DefaultSchema["Enums"][DefaultSchemaEnumNameOrOptions]
-    : never;
+    : never
 
 export type CompositeTypes<
   PublicCompositeTypeNameOrOptions extends
     | keyof DefaultSchema["CompositeTypes"]
     | { schema: keyof DatabaseWithoutInternals },
   CompositeTypeName extends PublicCompositeTypeNameOrOptions extends {
-    schema: keyof DatabaseWithoutInternals;
+    schema: keyof DatabaseWithoutInternals
   }
     ? keyof DatabaseWithoutInternals[PublicCompositeTypeNameOrOptions["schema"]]["CompositeTypes"]
-    : never = never
+    : never = never,
 > = PublicCompositeTypeNameOrOptions extends {
-  schema: keyof DatabaseWithoutInternals;
+  schema: keyof DatabaseWithoutInternals
 }
   ? DatabaseWithoutInternals[PublicCompositeTypeNameOrOptions["schema"]]["CompositeTypes"][CompositeTypeName]
   : PublicCompositeTypeNameOrOptions extends keyof DefaultSchema["CompositeTypes"]
     ? DefaultSchema["CompositeTypes"][PublicCompositeTypeNameOrOptions]
-    : never;
+    : never
 
 export const Constants = {
   pgmq_public: {
-    Enums: {}
+    Enums: {},
   },
   public: {
     Enums: {
       allowed_modes: ["private", "public", "question", "note"],
       app_role: ["admin", "instructor", "grader", "student"],
-      assignment_group_join_status: ["pending", "approved", "rejected", "withdrawn"],
+      assignment_group_join_status: [
+        "pending",
+        "approved",
+        "rejected",
+        "withdrawn",
+      ],
       assignment_group_mode: ["individual", "groups", "both"],
-      day_of_week: ["sunday", "monday", "tuesday", "wednesday", "thursday", "friday", "saturday"],
-      feedback_visibility: ["visible", "hidden", "after_due_date", "after_published"],
+      day_of_week: [
+        "sunday",
+        "monday",
+        "tuesday",
+        "wednesday",
+        "thursday",
+        "friday",
+        "saturday",
+      ],
+      feedback_visibility: [
+        "visible",
+        "hidden",
+        "after_due_date",
+        "after_published",
+      ],
       flashcard_actions: [
         "deck_viewed",
         "card_prompt_viewed",
@@ -9351,7 +9141,7 @@
         "card_marked_keep_trying",
         "card_returned_to_deck",
         "deck_progress_reset_all",
-        "deck_progress_reset_card"
+        "deck_progress_reset_card",
       ],
       help_queue_type: ["text", "video", "in_person"],
       help_request_creation_notification: ["all", "only_active_queue", "none"],
@@ -9359,16 +9149,26 @@
       location_type: ["remote", "in_person", "hybrid"],
       moderation_action_type: ["warning", "temporary_ban", "permanent_ban"],
       regrade_status: ["draft", "opened", "resolved", "escalated", "closed"],
-      review_round: ["self-review", "grading-review", "meta-grading-review", "code-walk"],
-      rubric_check_student_visibility: ["always", "if_released", "if_applied", "never"],
+      review_round: [
+        "self-review",
+        "grading-review",
+        "meta-grading-review",
+        "code-walk",
+      ],
+      rubric_check_student_visibility: [
+        "always",
+        "if_released",
+        "if_applied",
+        "never",
+      ],
       student_help_activity_type: [
         "request_created",
         "request_updated",
         "message_sent",
         "request_resolved",
         "video_joined",
-        "video_left"
-      ]
-    }
-  }
-} as const;+        "video_left",
+      ],
+    },
+  },
+} as const
