export type Json = string | number | boolean | null | { [key: string]: Json | undefined } | Json[];

export type Database = {
  pgmq_public: {
    Tables: {
      [_ in never]: never;
    };
    Views: {
      [_ in never]: never;
    };
    Functions: {
      archive: {
        Args: { message_id: number; queue_name: string };
        Returns: boolean;
      };
      delete: {
        Args: { message_id: number; queue_name: string };
        Returns: boolean;
      };
      pop: {
        Args: { queue_name: string };
        Returns: unknown[];
      };
      read: {
<<<<<<< HEAD
        Args: { n: number; sleep_seconds: number; queue_name: string };
        Returns: unknown[];
      };
      send: {
        Args: { sleep_seconds?: number; message: Json; queue_name: string };
        Returns: number[];
      };
      send_batch: {
        Args: { sleep_seconds?: number; queue_name: string; messages: Json[] };
=======
        Args: { n: number; queue_name: string; sleep_seconds: number };
        Returns: unknown[];
      };
      send: {
        Args: { message: Json; queue_name: string; sleep_seconds?: number };
        Returns: number[];
      };
      send_batch: {
        Args: { messages: Json[]; queue_name: string; sleep_seconds?: number };
>>>>>>> 63448001
        Returns: number[];
      };
    };
    Enums: {
      [_ in never]: never;
    };
    CompositeTypes: {
      [_ in never]: never;
    };
  };
  public: {
    Tables: {
      assignment_due_date_exceptions: {
        Row: {
          assignment_group_id: number | null;
          assignment_id: number;
          class_id: number | null;
          created_at: string;
          creator_id: string;
          hours: number;
          id: number;
          minutes: number;
          note: string | null;
          student_id: string | null;
          tokens_consumed: number;
        };
        Insert: {
          assignment_group_id?: number | null;
          assignment_id: number;
          class_id?: number | null;
          created_at?: string;
          creator_id: string;
          hours: number;
          id?: number;
          minutes?: number;
          note?: string | null;
          student_id?: string | null;
          tokens_consumed?: number;
        };
        Update: {
          assignment_group_id?: number | null;
          assignment_id?: number;
          class_id?: number | null;
          created_at?: string;
          creator_id?: string;
          hours?: number;
          id?: number;
          minutes?: number;
          note?: string | null;
          student_id?: string | null;
          tokens_consumed?: number;
        };
        Relationships: [
          {
            foreignKeyName: "assignment_late_exception_assignment_group_id_fkey";
            columns: ["assignment_group_id"];
            isOneToOne: false;
            referencedRelation: "assignment_groups";
            referencedColumns: ["id"];
          },
          {
            foreignKeyName: "assignment_late_exception_assignment_id_fkey";
            columns: ["assignment_id"];
            isOneToOne: false;
            referencedRelation: "assignment_overview";
            referencedColumns: ["id"];
          },
          {
            foreignKeyName: "assignment_late_exception_assignment_id_fkey";
            columns: ["assignment_id"];
            isOneToOne: false;
            referencedRelation: "assignments";
            referencedColumns: ["id"];
          },
          {
            foreignKeyName: "assignment_late_exception_assignment_id_fkey";
            columns: ["assignment_id"];
            isOneToOne: false;
            referencedRelation: "assignments_for_student_dashboard";
            referencedColumns: ["id"];
          },
          {
            foreignKeyName: "assignment_late_exception_assignment_id_fkey";
            columns: ["assignment_id"];
            isOneToOne: false;
            referencedRelation: "assignments_with_effective_due_dates";
            referencedColumns: ["id"];
          },
          {
            foreignKeyName: "assignment_late_exception_assignment_id_fkey";
            columns: ["assignment_id"];
            isOneToOne: false;
            referencedRelation: "submissions_with_grades_for_assignment_and_regression_test";
            referencedColumns: ["assignment_id"];
          },
          {
            foreignKeyName: "assignment_late_exception_assignment_id_fkey";
            columns: ["assignment_id"];
            isOneToOne: false;
            referencedRelation: "submissions_with_reviews_by_round_for_assignment";
            referencedColumns: ["assignment_id"];
          },
          {
            foreignKeyName: "assignment_late_exception_class_id_fkey";
            columns: ["class_id"];
            isOneToOne: false;
            referencedRelation: "classes";
            referencedColumns: ["id"];
          },
          {
            foreignKeyName: "assignment_late_exception_instructor_id_fkey";
            columns: ["creator_id"];
            isOneToOne: false;
            referencedRelation: "profiles";
            referencedColumns: ["id"];
          },
          {
            foreignKeyName: "assignment_late_exception_instructor_id_fkey";
            columns: ["creator_id"];
            isOneToOne: false;
            referencedRelation: "submissions_with_grades_for_assignment";
            referencedColumns: ["student_private_profile_id"];
          },
          {
            foreignKeyName: "assignment_late_exception_student_id_fkey";
            columns: ["student_id"];
            isOneToOne: false;
            referencedRelation: "profiles";
            referencedColumns: ["id"];
          },
          {
            foreignKeyName: "assignment_late_exception_student_id_fkey";
            columns: ["student_id"];
            isOneToOne: false;
            referencedRelation: "submissions_with_grades_for_assignment";
            referencedColumns: ["student_private_profile_id"];
          }
        ];
      };
      assignment_group_invitations: {
        Row: {
          assignment_group_id: number;
          class_id: number;
          created_at: string;
          id: number;
          invitee: string;
          inviter: string;
        };
        Insert: {
          assignment_group_id: number;
          class_id: number;
          created_at?: string;
          id?: number;
          invitee?: string;
          inviter?: string;
        };
        Update: {
          assignment_group_id?: number;
          class_id?: number;
          created_at?: string;
          id?: number;
          invitee?: string;
          inviter?: string;
        };
        Relationships: [
          {
            foreignKeyName: "assignment_group_invitation_assignment_group_id_fkey";
            columns: ["assignment_group_id"];
            isOneToOne: false;
            referencedRelation: "assignment_groups";
            referencedColumns: ["id"];
          },
          {
            foreignKeyName: "assignment_group_invitation_invitee_fkey";
            columns: ["invitee"];
            isOneToOne: false;
            referencedRelation: "profiles";
            referencedColumns: ["id"];
          },
          {
            foreignKeyName: "assignment_group_invitation_invitee_fkey";
            columns: ["invitee"];
            isOneToOne: false;
            referencedRelation: "submissions_with_grades_for_assignment";
            referencedColumns: ["student_private_profile_id"];
          },
          {
            foreignKeyName: "assignment_group_invitation_inviter_fkey";
            columns: ["inviter"];
            isOneToOne: false;
            referencedRelation: "profiles";
            referencedColumns: ["id"];
          },
          {
            foreignKeyName: "assignment_group_invitation_inviter_fkey";
            columns: ["inviter"];
            isOneToOne: false;
            referencedRelation: "submissions_with_grades_for_assignment";
            referencedColumns: ["student_private_profile_id"];
          },
          {
            foreignKeyName: "assignment_group_invitations_class_id_fkey";
            columns: ["class_id"];
            isOneToOne: false;
            referencedRelation: "classes";
            referencedColumns: ["id"];
          }
        ];
      };
      assignment_group_join_request: {
        Row: {
          assignment_group_id: number;
          assignment_id: number;
          class_id: number;
          created_at: string;
          decided_at: string | null;
          decision_maker: string | null;
          id: number;
          profile_id: string;
          status: Database["public"]["Enums"]["assignment_group_join_status"];
        };
        Insert: {
          assignment_group_id: number;
          assignment_id: number;
          class_id: number;
          created_at?: string;
          decided_at?: string | null;
          decision_maker?: string | null;
          id?: number;
          profile_id: string;
          status?: Database["public"]["Enums"]["assignment_group_join_status"];
        };
        Update: {
          assignment_group_id?: number;
          assignment_id?: number;
          class_id?: number;
          created_at?: string;
          decided_at?: string | null;
          decision_maker?: string | null;
          id?: number;
          profile_id?: string;
          status?: Database["public"]["Enums"]["assignment_group_join_status"];
        };
        Relationships: [
          {
            foreignKeyName: "assignment_group_join_request_assignment_group_id_fkey";
            columns: ["assignment_group_id"];
            isOneToOne: false;
            referencedRelation: "assignment_groups";
            referencedColumns: ["id"];
          },
          {
            foreignKeyName: "assignment_group_join_request_assignment_id_fkey";
            columns: ["assignment_id"];
            isOneToOne: false;
            referencedRelation: "assignment_overview";
            referencedColumns: ["id"];
          },
          {
            foreignKeyName: "assignment_group_join_request_assignment_id_fkey";
            columns: ["assignment_id"];
            isOneToOne: false;
            referencedRelation: "assignments";
            referencedColumns: ["id"];
          },
          {
            foreignKeyName: "assignment_group_join_request_assignment_id_fkey";
            columns: ["assignment_id"];
            isOneToOne: false;
            referencedRelation: "assignments_for_student_dashboard";
            referencedColumns: ["id"];
          },
          {
            foreignKeyName: "assignment_group_join_request_assignment_id_fkey";
            columns: ["assignment_id"];
            isOneToOne: false;
            referencedRelation: "assignments_with_effective_due_dates";
            referencedColumns: ["id"];
          },
          {
            foreignKeyName: "assignment_group_join_request_assignment_id_fkey";
            columns: ["assignment_id"];
            isOneToOne: false;
            referencedRelation: "submissions_with_grades_for_assignment_and_regression_test";
            referencedColumns: ["assignment_id"];
          },
          {
            foreignKeyName: "assignment_group_join_request_assignment_id_fkey";
            columns: ["assignment_id"];
            isOneToOne: false;
            referencedRelation: "submissions_with_reviews_by_round_for_assignment";
            referencedColumns: ["assignment_id"];
          },
          {
            foreignKeyName: "assignment_group_join_request_class_id_fkey";
            columns: ["class_id"];
            isOneToOne: false;
            referencedRelation: "classes";
            referencedColumns: ["id"];
          },
          {
            foreignKeyName: "assignment_group_join_request_decision_maker_fkey";
            columns: ["decision_maker"];
            isOneToOne: false;
            referencedRelation: "profiles";
            referencedColumns: ["id"];
          },
          {
            foreignKeyName: "assignment_group_join_request_decision_maker_fkey";
            columns: ["decision_maker"];
            isOneToOne: false;
            referencedRelation: "submissions_with_grades_for_assignment";
            referencedColumns: ["student_private_profile_id"];
          },
          {
            foreignKeyName: "assignment_group_join_request_profile_id_fkey";
            columns: ["profile_id"];
            isOneToOne: false;
            referencedRelation: "profiles";
            referencedColumns: ["id"];
          },
          {
            foreignKeyName: "assignment_group_join_request_profile_id_fkey";
            columns: ["profile_id"];
            isOneToOne: false;
            referencedRelation: "submissions_with_grades_for_assignment";
            referencedColumns: ["student_private_profile_id"];
          },
          {
            foreignKeyName: "assignment_group_join_request_profile_id_fkey1";
            columns: ["profile_id"];
            isOneToOne: false;
            referencedRelation: "assignments_for_student_dashboard";
            referencedColumns: ["student_profile_id"];
          },
          {
            foreignKeyName: "assignment_group_join_request_profile_id_fkey1";
            columns: ["profile_id"];
            isOneToOne: false;
            referencedRelation: "assignments_with_effective_due_dates";
            referencedColumns: ["student_profile_id"];
          },
          {
            foreignKeyName: "assignment_group_join_request_profile_id_fkey1";
            columns: ["profile_id"];
            isOneToOne: false;
            referencedRelation: "submissions_agg";
            referencedColumns: ["profile_id"];
          },
          {
            foreignKeyName: "assignment_group_join_request_profile_id_fkey1";
            columns: ["profile_id"];
            isOneToOne: false;
            referencedRelation: "submissions_with_reviews_by_round_for_assignment";
            referencedColumns: ["student_private_profile_id"];
          },
          {
            foreignKeyName: "assignment_group_join_request_profile_id_fkey1";
            columns: ["profile_id"];
            isOneToOne: false;
            referencedRelation: "user_roles";
            referencedColumns: ["private_profile_id"];
          }
        ];
      };
      assignment_groups: {
        Row: {
          assignment_id: number;
          class_id: number;
          created_at: string;
          id: number;
          name: string;
        };
        Insert: {
          assignment_id: number;
          class_id: number;
          created_at?: string;
          id?: number;
          name: string;
        };
        Update: {
          assignment_id?: number;
          class_id?: number;
          created_at?: string;
          id?: number;
          name?: string;
        };
        Relationships: [
          {
            foreignKeyName: "assignment_groups_assignment_id_fkey";
            columns: ["assignment_id"];
            isOneToOne: false;
            referencedRelation: "assignment_overview";
            referencedColumns: ["id"];
          },
          {
            foreignKeyName: "assignment_groups_assignment_id_fkey";
            columns: ["assignment_id"];
            isOneToOne: false;
            referencedRelation: "assignments";
            referencedColumns: ["id"];
          },
          {
            foreignKeyName: "assignment_groups_assignment_id_fkey";
            columns: ["assignment_id"];
            isOneToOne: false;
            referencedRelation: "assignments_for_student_dashboard";
            referencedColumns: ["id"];
          },
          {
            foreignKeyName: "assignment_groups_assignment_id_fkey";
            columns: ["assignment_id"];
            isOneToOne: false;
            referencedRelation: "assignments_with_effective_due_dates";
            referencedColumns: ["id"];
          },
          {
            foreignKeyName: "assignment_groups_assignment_id_fkey";
            columns: ["assignment_id"];
            isOneToOne: false;
            referencedRelation: "submissions_with_grades_for_assignment_and_regression_test";
            referencedColumns: ["assignment_id"];
          },
          {
            foreignKeyName: "assignment_groups_assignment_id_fkey";
            columns: ["assignment_id"];
            isOneToOne: false;
            referencedRelation: "submissions_with_reviews_by_round_for_assignment";
            referencedColumns: ["assignment_id"];
          },
          {
            foreignKeyName: "assignment_groups_class_id_fkey";
            columns: ["class_id"];
            isOneToOne: false;
            referencedRelation: "classes";
            referencedColumns: ["id"];
          }
        ];
      };
      assignment_groups_members: {
        Row: {
          added_by: string;
          assignment_group_id: number;
          assignment_id: number;
          class_id: number;
          created_at: string;
          id: number;
          profile_id: string;
        };
        Insert: {
          added_by: string;
          assignment_group_id: number;
          assignment_id: number;
          class_id: number;
          created_at?: string;
          id?: number;
          profile_id?: string;
        };
        Update: {
          added_by?: string;
          assignment_group_id?: number;
          assignment_id?: number;
          class_id?: number;
          created_at?: string;
          id?: number;
          profile_id?: string;
        };
        Relationships: [
          {
            foreignKeyName: "assignment_groups_members_added_by_fkey";
            columns: ["added_by"];
            isOneToOne: false;
            referencedRelation: "profiles";
            referencedColumns: ["id"];
          },
          {
            foreignKeyName: "assignment_groups_members_added_by_fkey";
            columns: ["added_by"];
            isOneToOne: false;
            referencedRelation: "submissions_with_grades_for_assignment";
            referencedColumns: ["student_private_profile_id"];
          },
          {
            foreignKeyName: "assignment_groups_members_assignment_group_id_fkey";
            columns: ["assignment_group_id"];
            isOneToOne: false;
            referencedRelation: "assignment_groups";
            referencedColumns: ["id"];
          },
          {
            foreignKeyName: "assignment_groups_members_assignment_id_fkey";
            columns: ["assignment_id"];
            isOneToOne: false;
            referencedRelation: "assignment_overview";
            referencedColumns: ["id"];
          },
          {
            foreignKeyName: "assignment_groups_members_assignment_id_fkey";
            columns: ["assignment_id"];
            isOneToOne: false;
            referencedRelation: "assignments";
            referencedColumns: ["id"];
          },
          {
            foreignKeyName: "assignment_groups_members_assignment_id_fkey";
            columns: ["assignment_id"];
            isOneToOne: false;
            referencedRelation: "assignments_for_student_dashboard";
            referencedColumns: ["id"];
          },
          {
            foreignKeyName: "assignment_groups_members_assignment_id_fkey";
            columns: ["assignment_id"];
            isOneToOne: false;
            referencedRelation: "assignments_with_effective_due_dates";
            referencedColumns: ["id"];
          },
          {
            foreignKeyName: "assignment_groups_members_assignment_id_fkey";
            columns: ["assignment_id"];
            isOneToOne: false;
            referencedRelation: "submissions_with_grades_for_assignment_and_regression_test";
            referencedColumns: ["assignment_id"];
          },
          {
            foreignKeyName: "assignment_groups_members_assignment_id_fkey";
            columns: ["assignment_id"];
            isOneToOne: false;
            referencedRelation: "submissions_with_reviews_by_round_for_assignment";
            referencedColumns: ["assignment_id"];
          },
          {
            foreignKeyName: "assignment_groups_members_class_id_fkey";
            columns: ["class_id"];
            isOneToOne: false;
            referencedRelation: "classes";
            referencedColumns: ["id"];
          },
          {
            foreignKeyName: "assignment_groups_members_profile_id_fkey";
            columns: ["profile_id"];
            isOneToOne: false;
            referencedRelation: "profiles";
            referencedColumns: ["id"];
          },
          {
            foreignKeyName: "assignment_groups_members_profile_id_fkey";
            columns: ["profile_id"];
            isOneToOne: false;
            referencedRelation: "submissions_with_grades_for_assignment";
            referencedColumns: ["student_private_profile_id"];
          },
          {
            foreignKeyName: "assignment_groups_members_profile_id_fkey1";
            columns: ["profile_id"];
            isOneToOne: false;
            referencedRelation: "assignments_for_student_dashboard";
            referencedColumns: ["student_profile_id"];
          },
          {
            foreignKeyName: "assignment_groups_members_profile_id_fkey1";
            columns: ["profile_id"];
            isOneToOne: false;
            referencedRelation: "assignments_with_effective_due_dates";
            referencedColumns: ["student_profile_id"];
          },
          {
            foreignKeyName: "assignment_groups_members_profile_id_fkey1";
            columns: ["profile_id"];
            isOneToOne: false;
            referencedRelation: "submissions_agg";
            referencedColumns: ["profile_id"];
          },
          {
            foreignKeyName: "assignment_groups_members_profile_id_fkey1";
            columns: ["profile_id"];
            isOneToOne: false;
            referencedRelation: "submissions_with_reviews_by_round_for_assignment";
            referencedColumns: ["student_private_profile_id"];
          },
          {
            foreignKeyName: "assignment_groups_members_profile_id_fkey1";
            columns: ["profile_id"];
            isOneToOne: false;
            referencedRelation: "user_roles";
            referencedColumns: ["private_profile_id"];
          }
        ];
      };
      assignment_handout_commits: {
        Row: {
          assignment_id: number;
          author: string | null;
          class_id: number | null;
          created_at: string;
          id: number;
          message: string;
          sha: string;
        };
        Insert: {
          assignment_id: number;
          author?: string | null;
          class_id?: number | null;
          created_at?: string;
          id?: number;
          message: string;
          sha: string;
        };
        Update: {
          assignment_id?: number;
          author?: string | null;
          class_id?: number | null;
          created_at?: string;
          id?: number;
          message?: string;
          sha?: string;
        };
        Relationships: [
          {
            foreignKeyName: "assignment_handout_commit_assignment_id_fkey";
            columns: ["assignment_id"];
            isOneToOne: false;
            referencedRelation: "assignment_overview";
            referencedColumns: ["id"];
          },
          {
            foreignKeyName: "assignment_handout_commit_assignment_id_fkey";
            columns: ["assignment_id"];
            isOneToOne: false;
            referencedRelation: "assignments";
            referencedColumns: ["id"];
          },
          {
            foreignKeyName: "assignment_handout_commit_assignment_id_fkey";
            columns: ["assignment_id"];
            isOneToOne: false;
            referencedRelation: "assignments_for_student_dashboard";
            referencedColumns: ["id"];
          },
          {
            foreignKeyName: "assignment_handout_commit_assignment_id_fkey";
            columns: ["assignment_id"];
            isOneToOne: false;
            referencedRelation: "assignments_with_effective_due_dates";
            referencedColumns: ["id"];
          },
          {
            foreignKeyName: "assignment_handout_commit_assignment_id_fkey";
            columns: ["assignment_id"];
            isOneToOne: false;
            referencedRelation: "submissions_with_grades_for_assignment_and_regression_test";
            referencedColumns: ["assignment_id"];
          },
          {
            foreignKeyName: "assignment_handout_commit_assignment_id_fkey";
            columns: ["assignment_id"];
            isOneToOne: false;
            referencedRelation: "submissions_with_reviews_by_round_for_assignment";
            referencedColumns: ["assignment_id"];
          },
          {
            foreignKeyName: "assignment_handout_commits_class_id_fkey";
            columns: ["class_id"];
            isOneToOne: false;
            referencedRelation: "classes";
            referencedColumns: ["id"];
          }
        ];
      };
      assignment_self_review_settings: {
        Row: {
          allow_early: boolean | null;
          class_id: number;
          deadline_offset: number | null;
          enabled: boolean;
          id: number;
        };
        Insert: {
          allow_early?: boolean | null;
          class_id: number;
          deadline_offset?: number | null;
          enabled?: boolean;
          id?: number;
        };
        Update: {
          allow_early?: boolean | null;
          class_id?: number;
          deadline_offset?: number | null;
          enabled?: boolean;
          id?: number;
        };
        Relationships: [
          {
            foreignKeyName: "self_review_settings_class_fkey";
            columns: ["class_id"];
            isOneToOne: false;
            referencedRelation: "classes";
            referencedColumns: ["id"];
          }
        ];
      };
      assignments: {
        Row: {
          allow_not_graded_submissions: boolean;
          allow_student_formed_groups: boolean | null;
          archived_at: string | null;
          autograder_points: number | null;
          class_id: number;
          created_at: string;
          description: string | null;
          due_date: string;
          gradebook_column_id: number | null;
          grading_rubric_id: number | null;
          group_config: Database["public"]["Enums"]["assignment_group_mode"];
          group_formation_deadline: string | null;
          has_autograder: boolean;
          has_handgrader: boolean;
          id: number;
          latest_template_sha: string | null;
          max_group_size: number | null;
          max_late_tokens: number;
          meta_grading_rubric_id: number | null;
          min_group_size: number | null;
          minutes_due_after_lab: number | null;
          release_date: string | null;
          self_review_rubric_id: number | null;
          self_review_setting_id: number;
          slug: string | null;
          student_repo_prefix: string | null;
          template_repo: string | null;
          title: string;
          total_points: number | null;
        };
        Insert: {
          allow_not_graded_submissions?: boolean;
          allow_student_formed_groups?: boolean | null;
          archived_at?: string | null;
          autograder_points?: number | null;
          class_id: number;
          created_at?: string;
          description?: string | null;
          due_date: string;
          gradebook_column_id?: number | null;
          grading_rubric_id?: number | null;
          group_config: Database["public"]["Enums"]["assignment_group_mode"];
          group_formation_deadline?: string | null;
          has_autograder?: boolean;
          has_handgrader?: boolean;
          id?: number;
          latest_template_sha?: string | null;
          max_group_size?: number | null;
          max_late_tokens?: number;
          meta_grading_rubric_id?: number | null;
          min_group_size?: number | null;
          minutes_due_after_lab?: number | null;
          release_date?: string | null;
          self_review_rubric_id?: number | null;
          self_review_setting_id: number;
          slug?: string | null;
          student_repo_prefix?: string | null;
          template_repo?: string | null;
          title: string;
          total_points?: number | null;
        };
        Update: {
          allow_not_graded_submissions?: boolean;
          allow_student_formed_groups?: boolean | null;
          archived_at?: string | null;
          autograder_points?: number | null;
          class_id?: number;
          created_at?: string;
          description?: string | null;
          due_date?: string;
          gradebook_column_id?: number | null;
          grading_rubric_id?: number | null;
          group_config?: Database["public"]["Enums"]["assignment_group_mode"];
          group_formation_deadline?: string | null;
          has_autograder?: boolean;
          has_handgrader?: boolean;
          id?: number;
          latest_template_sha?: string | null;
          max_group_size?: number | null;
          max_late_tokens?: number;
          meta_grading_rubric_id?: number | null;
          min_group_size?: number | null;
          minutes_due_after_lab?: number | null;
          release_date?: string | null;
          self_review_rubric_id?: number | null;
          self_review_setting_id?: number;
          slug?: string | null;
          student_repo_prefix?: string | null;
          template_repo?: string | null;
          title?: string;
          total_points?: number | null;
        };
        Relationships: [
          {
            foreignKeyName: "assignments_class_id_fkey";
            columns: ["class_id"];
            isOneToOne: false;
            referencedRelation: "classes";
            referencedColumns: ["id"];
          },
          {
            foreignKeyName: "assignments_meta_grading_rubric_id_fkey";
            columns: ["meta_grading_rubric_id"];
            isOneToOne: false;
            referencedRelation: "rubrics";
            referencedColumns: ["id"];
          },
          {
            foreignKeyName: "assignments_rubric_id_fkey";
            columns: ["grading_rubric_id"];
            isOneToOne: false;
            referencedRelation: "rubrics";
            referencedColumns: ["id"];
          },
          {
            foreignKeyName: "assignments_self_review_rubric_id_fkey";
            columns: ["self_review_rubric_id"];
            isOneToOne: false;
            referencedRelation: "rubrics";
            referencedColumns: ["id"];
          },
          {
            foreignKeyName: "assignments_self_review_setting_fkey";
            columns: ["self_review_setting_id"];
            isOneToOne: false;
            referencedRelation: "assignment_self_review_settings";
            referencedColumns: ["id"];
          },
          {
            foreignKeyName: "assignments_self_review_setting_fkey";
            columns: ["self_review_setting_id"];
            isOneToOne: false;
            referencedRelation: "assignments_for_student_dashboard";
            referencedColumns: ["assignment_self_review_setting_id"];
          }
        ];
      };
      audit: {
        Row: {
          class_id: number;
          created_at: string;
          id: number;
          ip_addr: string | null;
          new: Json | null;
          old: Json | null;
          table: string;
          user_id: string | null;
        };
        Insert: {
          class_id: number;
          created_at?: string;
          id?: number;
          ip_addr?: string | null;
          new?: Json | null;
          old?: Json | null;
          table: string;
          user_id?: string | null;
        };
        Update: {
          class_id?: number;
          created_at?: string;
          id?: number;
          ip_addr?: string | null;
          new?: Json | null;
          old?: Json | null;
          table?: string;
          user_id?: string | null;
        };
        Relationships: [
          {
            foreignKeyName: "audit_user_id_fkey";
            columns: ["user_id"];
            isOneToOne: false;
            referencedRelation: "users";
            referencedColumns: ["user_id"];
          }
        ];
      };
      autograder: {
        Row: {
          class_id: number | null;
          config: Json | null;
          created_at: string;
          grader_commit_sha: string | null;
          grader_repo: string | null;
          id: number;
          latest_autograder_sha: string | null;
          max_submissions_count: number | null;
          max_submissions_period_secs: number | null;
          workflow_sha: string | null;
        };
        Insert: {
          class_id?: number | null;
          config?: Json | null;
          created_at?: string;
          grader_commit_sha?: string | null;
          grader_repo?: string | null;
          id: number;
          latest_autograder_sha?: string | null;
          max_submissions_count?: number | null;
          max_submissions_period_secs?: number | null;
          workflow_sha?: string | null;
        };
        Update: {
          class_id?: number | null;
          config?: Json | null;
          created_at?: string;
          grader_commit_sha?: string | null;
          grader_repo?: string | null;
          id?: number;
          latest_autograder_sha?: string | null;
          max_submissions_count?: number | null;
          max_submissions_period_secs?: number | null;
          workflow_sha?: string | null;
        };
        Relationships: [
          {
            foreignKeyName: "autograder_class_id_fkey";
            columns: ["class_id"];
            isOneToOne: false;
            referencedRelation: "classes";
            referencedColumns: ["id"];
          },
          {
            foreignKeyName: "grader_configs_id_fkey";
            columns: ["id"];
            isOneToOne: true;
            referencedRelation: "assignment_overview";
            referencedColumns: ["id"];
          },
          {
            foreignKeyName: "grader_configs_id_fkey";
            columns: ["id"];
            isOneToOne: true;
            referencedRelation: "assignments";
            referencedColumns: ["id"];
          },
          {
            foreignKeyName: "grader_configs_id_fkey";
            columns: ["id"];
            isOneToOne: true;
            referencedRelation: "assignments_for_student_dashboard";
            referencedColumns: ["id"];
          },
          {
            foreignKeyName: "grader_configs_id_fkey";
            columns: ["id"];
            isOneToOne: true;
            referencedRelation: "assignments_with_effective_due_dates";
            referencedColumns: ["id"];
          },
          {
            foreignKeyName: "grader_configs_id_fkey";
            columns: ["id"];
            isOneToOne: true;
            referencedRelation: "submissions_with_grades_for_assignment_and_regression_test";
            referencedColumns: ["assignment_id"];
          },
          {
            foreignKeyName: "grader_configs_id_fkey";
            columns: ["id"];
            isOneToOne: true;
            referencedRelation: "submissions_with_reviews_by_round_for_assignment";
            referencedColumns: ["assignment_id"];
          }
        ];
      };
      autograder_commits: {
        Row: {
          author: string | null;
          autograder_id: number;
          class_id: number;
          created_at: string;
          id: number;
          message: string;
          ref: string;
          sha: string;
        };
        Insert: {
          author?: string | null;
          autograder_id: number;
          class_id: number;
          created_at?: string;
          id?: number;
          message: string;
          ref: string;
          sha: string;
        };
        Update: {
          author?: string | null;
          autograder_id?: number;
          class_id?: number;
          created_at?: string;
          id?: number;
          message?: string;
          ref?: string;
          sha?: string;
        };
        Relationships: [
          {
            foreignKeyName: "autograder_commits_assignment_id_fkey";
            columns: ["autograder_id"];
            isOneToOne: false;
            referencedRelation: "assignment_overview";
            referencedColumns: ["id"];
          },
          {
            foreignKeyName: "autograder_commits_assignment_id_fkey";
            columns: ["autograder_id"];
            isOneToOne: false;
            referencedRelation: "assignments";
            referencedColumns: ["id"];
          },
          {
            foreignKeyName: "autograder_commits_assignment_id_fkey";
            columns: ["autograder_id"];
            isOneToOne: false;
            referencedRelation: "assignments_for_student_dashboard";
            referencedColumns: ["id"];
          },
          {
            foreignKeyName: "autograder_commits_assignment_id_fkey";
            columns: ["autograder_id"];
            isOneToOne: false;
            referencedRelation: "assignments_with_effective_due_dates";
            referencedColumns: ["id"];
          },
          {
            foreignKeyName: "autograder_commits_assignment_id_fkey";
            columns: ["autograder_id"];
            isOneToOne: false;
            referencedRelation: "submissions_with_grades_for_assignment_and_regression_test";
            referencedColumns: ["assignment_id"];
          },
          {
            foreignKeyName: "autograder_commits_assignment_id_fkey";
            columns: ["autograder_id"];
            isOneToOne: false;
            referencedRelation: "submissions_with_reviews_by_round_for_assignment";
            referencedColumns: ["assignment_id"];
          },
          {
            foreignKeyName: "autograder_commits_autograder_id_fkey";
            columns: ["autograder_id"];
            isOneToOne: false;
            referencedRelation: "autograder";
            referencedColumns: ["id"];
          },
          {
            foreignKeyName: "autograder_commits_class_id_fkey";
            columns: ["class_id"];
            isOneToOne: false;
            referencedRelation: "classes";
            referencedColumns: ["id"];
          },
          {
            foreignKeyName: "autograder_commits_class_id_fkey1";
            columns: ["class_id"];
            isOneToOne: false;
            referencedRelation: "classes";
            referencedColumns: ["id"];
          }
        ];
      };
      autograder_regression_test: {
        Row: {
          autograder_id: number;
          created_at: string;
          id: number;
          repository: string;
        };
        Insert: {
          autograder_id: number;
          created_at?: string;
          id?: number;
          repository: string;
        };
        Update: {
          autograder_id?: number;
          created_at?: string;
          id?: number;
          repository?: string;
        };
        Relationships: [
          {
            foreignKeyName: "autograder_regression_test_autograder_id_fkey";
            columns: ["autograder_id"];
            isOneToOne: false;
            referencedRelation: "autograder";
            referencedColumns: ["id"];
          }
        ];
      };
      class_sections: {
        Row: {
          campus: string | null;
          canvas_course_id: number | null;
          canvas_course_section_id: number | null;
          class_id: number;
          created_at: string;
          id: number;
          meeting_location: string | null;
          meeting_times: string | null;
          name: string;
          sis_crn: number | null;
        };
        Insert: {
          campus?: string | null;
          canvas_course_id?: number | null;
          canvas_course_section_id?: number | null;
          class_id: number;
          created_at?: string;
          id?: number;
          meeting_location?: string | null;
          meeting_times?: string | null;
          name: string;
          sis_crn?: number | null;
        };
        Update: {
          campus?: string | null;
          canvas_course_id?: number | null;
          canvas_course_section_id?: number | null;
          class_id?: number;
          created_at?: string;
          id?: number;
          meeting_location?: string | null;
          meeting_times?: string | null;
          name?: string;
          sis_crn?: number | null;
        };
        Relationships: [
          {
            foreignKeyName: "class_sections_class_id_fkey";
            columns: ["class_id"];
            isOneToOne: false;
            referencedRelation: "classes";
            referencedColumns: ["id"];
          }
        ];
      };
      classes: {
        Row: {
          archived: boolean | null;
          course_title: string | null;
          created_at: string;
          description: string | null;
          end_date: string | null;
          features: Json | null;
          github_org: string | null;
          gradebook_id: number | null;
          id: number;
          is_demo: boolean;
          late_tokens_per_student: number;
          name: string | null;
          slug: string | null;
          start_date: string | null;
          term: number | null;
          time_zone: string;
        };
        Insert: {
          archived?: boolean | null;
          course_title?: string | null;
          created_at?: string;
          description?: string | null;
          end_date?: string | null;
          features?: Json | null;
          github_org?: string | null;
          gradebook_id?: number | null;
          id?: number;
          is_demo?: boolean;
          late_tokens_per_student?: number;
          name?: string | null;
          slug?: string | null;
          start_date?: string | null;
          term?: number | null;
          time_zone?: string;
        };
        Update: {
          archived?: boolean | null;
          course_title?: string | null;
          created_at?: string;
          description?: string | null;
          end_date?: string | null;
          features?: Json | null;
          github_org?: string | null;
          gradebook_id?: number | null;
          id?: number;
          is_demo?: boolean;
          late_tokens_per_student?: number;
          name?: string | null;
          slug?: string | null;
          start_date?: string | null;
          term?: number | null;
          time_zone?: string;
        };
        Relationships: [
          {
            foreignKeyName: "classes_gradebook_id_fkey";
            columns: ["gradebook_id"];
            isOneToOne: false;
            referencedRelation: "gradebooks";
            referencedColumns: ["id"];
          }
        ];
      };
      discussion_thread_likes: {
        Row: {
          created_at: string;
          creator: string;
          discussion_thread: number;
          emoji: string;
          id: number;
        };
        Insert: {
          created_at?: string;
          creator: string;
          discussion_thread: number;
          emoji: string;
          id?: number;
        };
        Update: {
          created_at?: string;
          creator?: string;
          discussion_thread?: number;
          emoji?: string;
          id?: number;
        };
        Relationships: [
          {
            foreignKeyName: "discussion_thread_likes_discussion_thread_fkey";
            columns: ["discussion_thread"];
            isOneToOne: false;
            referencedRelation: "discussion_threads";
            referencedColumns: ["id"];
          },
          {
            foreignKeyName: "discussion_thread_likes_user_fkey";
            columns: ["creator"];
            isOneToOne: false;
            referencedRelation: "profiles";
            referencedColumns: ["id"];
          },
          {
            foreignKeyName: "discussion_thread_likes_user_fkey";
            columns: ["creator"];
            isOneToOne: false;
            referencedRelation: "submissions_with_grades_for_assignment";
            referencedColumns: ["student_private_profile_id"];
          }
        ];
      };
      discussion_thread_ordinal_counters: {
        Row: {
          class_id: number;
          next_ordinal: number;
          updated_at: string;
        };
        Insert: {
          class_id: number;
          next_ordinal?: number;
          updated_at?: string;
        };
        Update: {
          class_id?: number;
          next_ordinal?: number;
          updated_at?: string;
        };
        Relationships: [
          {
            foreignKeyName: "discussion_thread_ordinal_counters_class_id_fkey";
            columns: ["class_id"];
            isOneToOne: true;
            referencedRelation: "classes";
            referencedColumns: ["id"];
          }
        ];
      };
      discussion_thread_read_status: {
        Row: {
          created_at: string;
          discussion_thread_id: number;
          discussion_thread_root_id: number;
          id: number;
          read_at: string | null;
          user_id: string;
        };
        Insert: {
          created_at?: string;
          discussion_thread_id: number;
          discussion_thread_root_id: number;
          id?: number;
          read_at?: string | null;
          user_id?: string;
        };
        Update: {
          created_at?: string;
          discussion_thread_id?: number;
          discussion_thread_root_id?: number;
          id?: number;
          read_at?: string | null;
          user_id?: string;
        };
        Relationships: [
          {
            foreignKeyName: "discussion_thread_read_status_discussion_thread_id_fkey";
            columns: ["discussion_thread_id"];
            isOneToOne: false;
            referencedRelation: "discussion_threads";
            referencedColumns: ["id"];
          },
          {
            foreignKeyName: "discussion_thread_read_status_discussion_thread_root_id_fkey";
            columns: ["discussion_thread_root_id"];
            isOneToOne: false;
            referencedRelation: "discussion_threads";
            referencedColumns: ["id"];
          },
          {
            foreignKeyName: "discussion_thread_read_status_user_id_fkey";
            columns: ["user_id"];
            isOneToOne: false;
            referencedRelation: "users";
            referencedColumns: ["user_id"];
          }
        ];
      };
      discussion_thread_watcher_cache: {
        Row: {
          discussion_thread_root_id: number;
          exists: boolean;
          updated_at: string;
          user_id: string;
        };
        Insert: {
          discussion_thread_root_id: number;
          exists?: boolean;
          updated_at?: string;
          user_id: string;
        };
        Update: {
          discussion_thread_root_id?: number;
          exists?: boolean;
          updated_at?: string;
          user_id?: string;
        };
        Relationships: [
          {
            foreignKeyName: "discussion_thread_watcher_cache_root_id_fkey";
            columns: ["discussion_thread_root_id"];
            isOneToOne: false;
            referencedRelation: "discussion_threads";
            referencedColumns: ["id"];
          }
        ];
      };
      discussion_thread_watchers: {
        Row: {
          class_id: number;
          created_at: string;
          discussion_thread_root_id: number;
          enabled: boolean;
          id: number;
          user_id: string;
        };
        Insert: {
          class_id: number;
          created_at?: string;
          discussion_thread_root_id: number;
          enabled?: boolean;
          id?: number;
          user_id: string;
        };
        Update: {
          class_id?: number;
          created_at?: string;
          discussion_thread_root_id?: number;
          enabled?: boolean;
          id?: number;
          user_id?: string;
        };
        Relationships: [
          {
            foreignKeyName: "discussion_thread_watchers_class_id_fkey";
            columns: ["class_id"];
            isOneToOne: false;
            referencedRelation: "classes";
            referencedColumns: ["id"];
          },
          {
            foreignKeyName: "discussion_thread_watchers_discussion_thread_root_id_fkey";
            columns: ["discussion_thread_root_id"];
            isOneToOne: false;
            referencedRelation: "discussion_threads";
            referencedColumns: ["id"];
          },
          {
            foreignKeyName: "discussion_thread_watchers_user_id_fkey";
            columns: ["user_id"];
            isOneToOne: false;
            referencedRelation: "users";
            referencedColumns: ["user_id"];
          }
        ];
      };
      discussion_threads: {
        Row: {
          answer: number | null;
          author: string;
          body: string;
          children_count: number;
          class_id: number;
          created_at: string;
          draft: boolean;
          edited_at: string | null;
          id: number;
          instructors_only: boolean;
          is_question: boolean;
          likes_count: number;
          ordinal: number | null;
          parent: number | null;
          root: number | null;
          root_class_id: number | null;
          subject: string;
          topic_id: number;
        };
        Insert: {
          answer?: number | null;
          author: string;
          body: string;
          children_count?: number;
          class_id: number;
          created_at?: string;
          draft?: boolean;
          edited_at?: string | null;
          id?: number;
          instructors_only?: boolean;
          is_question?: boolean;
          likes_count?: number;
          ordinal?: number | null;
          parent?: number | null;
          root?: number | null;
          root_class_id?: number | null;
          subject: string;
          topic_id: number;
        };
        Update: {
          answer?: number | null;
          author?: string;
          body?: string;
          children_count?: number;
          class_id?: number;
          created_at?: string;
          draft?: boolean;
          edited_at?: string | null;
          id?: number;
          instructors_only?: boolean;
          is_question?: boolean;
          likes_count?: number;
          ordinal?: number | null;
          parent?: number | null;
          root?: number | null;
          root_class_id?: number | null;
          subject?: string;
          topic_id?: number;
        };
        Relationships: [
          {
            foreignKeyName: "dicussion_threads_author_fkey";
            columns: ["author"];
            isOneToOne: false;
            referencedRelation: "profiles";
            referencedColumns: ["id"];
          },
          {
            foreignKeyName: "dicussion_threads_author_fkey";
            columns: ["author"];
            isOneToOne: false;
            referencedRelation: "submissions_with_grades_for_assignment";
            referencedColumns: ["student_private_profile_id"];
          },
          {
            foreignKeyName: "dicussion_threads_class_fkey";
            columns: ["class_id"];
            isOneToOne: false;
            referencedRelation: "classes";
            referencedColumns: ["id"];
          },
          {
            foreignKeyName: "dicussion_threads_parent_fkey";
            columns: ["parent"];
            isOneToOne: false;
            referencedRelation: "discussion_threads";
            referencedColumns: ["id"];
          },
          {
            foreignKeyName: "discussion_threads_answer_fkey";
            columns: ["answer"];
            isOneToOne: false;
            referencedRelation: "discussion_threads";
            referencedColumns: ["id"];
          },
          {
            foreignKeyName: "discussion_threads_root_fkey";
            columns: ["root"];
            isOneToOne: false;
            referencedRelation: "discussion_threads";
            referencedColumns: ["id"];
          },
          {
            foreignKeyName: "discussion_threads_topic_id_fkey";
            columns: ["topic_id"];
            isOneToOne: false;
            referencedRelation: "discussion_topics";
            referencedColumns: ["id"];
          }
        ];
      };
      discussion_topics: {
        Row: {
          class_id: number;
          color: string;
          created_at: string;
          description: string;
          id: number;
          ordinal: number;
          topic: string;
        };
        Insert: {
          class_id: number;
          color: string;
          created_at?: string;
          description: string;
          id?: number;
          ordinal?: number;
          topic: string;
        };
        Update: {
          class_id?: number;
          color?: string;
          created_at?: string;
          description?: string;
          id?: number;
          ordinal?: number;
          topic?: string;
        };
        Relationships: [
          {
            foreignKeyName: "discussion_topics_class_id_fkey";
            columns: ["class_id"];
            isOneToOne: false;
            referencedRelation: "classes";
            referencedColumns: ["id"];
          }
        ];
      };
      email_batches: {
        Row: {
          body: string;
          cc_emails: Json;
          class_id: number;
          created_at: string;
          id: number;
          reply_to: string | null;
          subject: string;
        };
        Insert: {
          body: string;
          cc_emails: Json;
          class_id: number;
          created_at?: string;
          id?: number;
          reply_to?: string | null;
          subject: string;
        };
        Update: {
          body?: string;
          cc_emails?: Json;
          class_id?: number;
          created_at?: string;
          id?: number;
          reply_to?: string | null;
          subject?: string;
        };
        Relationships: [
          {
            foreignKeyName: "email_batches_class_id_fkey";
            columns: ["class_id"];
            isOneToOne: false;
            referencedRelation: "classes";
            referencedColumns: ["id"];
          }
        ];
      };
      emails: {
        Row: {
          batch_id: number;
          body: string;
          cc_emails: Json;
          class_id: number;
          created_at: string;
          id: number;
          reply_to: string | null;
          subject: string;
          user_id: string;
        };
        Insert: {
          batch_id: number;
          body: string;
          cc_emails: Json;
          class_id: number;
          created_at?: string;
          id?: number;
          reply_to?: string | null;
          subject: string;
          user_id: string;
        };
        Update: {
          batch_id?: number;
          body?: string;
          cc_emails?: Json;
          class_id?: number;
          created_at?: string;
          id?: number;
          reply_to?: string | null;
          subject?: string;
          user_id?: string;
        };
        Relationships: [
          {
            foreignKeyName: "emails_batch_id_fkey";
            columns: ["batch_id"];
            isOneToOne: false;
            referencedRelation: "email_batches";
            referencedColumns: ["id"];
          },
          {
            foreignKeyName: "emails_class_id_fkey";
            columns: ["class_id"];
            isOneToOne: false;
            referencedRelation: "classes";
            referencedColumns: ["id"];
          },
          {
            foreignKeyName: "emails_users_fkey";
            columns: ["user_id"];
            isOneToOne: false;
            referencedRelation: "users";
            referencedColumns: ["user_id"];
          }
        ];
      };
      flashcard_decks: {
        Row: {
          class_id: number;
          created_at: string;
          creator_id: string;
          deleted_at: string | null;
          description: string | null;
          id: number;
          name: string;
          updated_at: string | null;
        };
        Insert: {
          class_id: number;
          created_at?: string;
          creator_id: string;
          deleted_at?: string | null;
          description?: string | null;
          id?: number;
          name: string;
          updated_at?: string | null;
        };
        Update: {
          class_id?: number;
          created_at?: string;
          creator_id?: string;
          deleted_at?: string | null;
          description?: string | null;
          id?: number;
          name?: string;
          updated_at?: string | null;
        };
        Relationships: [
          {
            foreignKeyName: "flashcard_decks_class_id_fkey";
            columns: ["class_id"];
            isOneToOne: false;
            referencedRelation: "classes";
            referencedColumns: ["id"];
          },
          {
            foreignKeyName: "flashcard_decks_creator_id_fkey";
            columns: ["creator_id"];
            isOneToOne: false;
            referencedRelation: "users";
            referencedColumns: ["user_id"];
          }
        ];
      };
      flashcard_interaction_logs: {
        Row: {
          action: Database["public"]["Enums"]["flashcard_actions"];
          card_id: number | null;
          class_id: number;
          created_at: string;
          deck_id: number;
          duration_on_card_ms: number;
          id: number;
          student_id: string;
        };
        Insert: {
          action: Database["public"]["Enums"]["flashcard_actions"];
          card_id?: number | null;
          class_id: number;
          created_at?: string;
          deck_id: number;
          duration_on_card_ms: number;
          id?: number;
          student_id: string;
        };
        Update: {
          action?: Database["public"]["Enums"]["flashcard_actions"];
          card_id?: number | null;
          class_id?: number;
          created_at?: string;
          deck_id?: number;
          duration_on_card_ms?: number;
          id?: number;
          student_id?: string;
        };
        Relationships: [
          {
            foreignKeyName: "flashcard_interaction_logs_card_id_fkey";
            columns: ["card_id"];
            isOneToOne: false;
            referencedRelation: "flashcards";
            referencedColumns: ["id"];
          },
          {
            foreignKeyName: "flashcard_interaction_logs_class_id_fkey";
            columns: ["class_id"];
            isOneToOne: false;
            referencedRelation: "classes";
            referencedColumns: ["id"];
          },
          {
            foreignKeyName: "flashcard_interaction_logs_deck_id_fkey";
            columns: ["deck_id"];
            isOneToOne: false;
            referencedRelation: "flashcard_deck_analytics";
            referencedColumns: ["deck_id"];
          },
          {
            foreignKeyName: "flashcard_interaction_logs_deck_id_fkey";
            columns: ["deck_id"];
            isOneToOne: false;
            referencedRelation: "flashcard_decks";
            referencedColumns: ["id"];
          },
          {
            foreignKeyName: "flashcard_interaction_logs_student_id_fkey";
            columns: ["student_id"];
            isOneToOne: false;
            referencedRelation: "users";
            referencedColumns: ["user_id"];
          }
        ];
      };
      flashcards: {
        Row: {
          answer: string;
          class_id: number;
          created_at: string;
          deck_id: number;
          deleted_at: string | null;
          id: number;
          order: number | null;
          prompt: string;
          title: string;
          updated_at: string | null;
        };
        Insert: {
          answer: string;
          class_id: number;
          created_at?: string;
          deck_id: number;
          deleted_at?: string | null;
          id?: number;
          order?: number | null;
          prompt: string;
          title: string;
          updated_at?: string | null;
        };
        Update: {
          answer?: string;
          class_id?: number;
          created_at?: string;
          deck_id?: number;
          deleted_at?: string | null;
          id?: number;
          order?: number | null;
          prompt?: string;
          title?: string;
          updated_at?: string | null;
        };
        Relationships: [
          {
            foreignKeyName: "flashcards_class_id_fkey";
            columns: ["class_id"];
            isOneToOne: false;
            referencedRelation: "classes";
            referencedColumns: ["id"];
          },
          {
            foreignKeyName: "flashcards_deck_id_fkey";
            columns: ["deck_id"];
            isOneToOne: false;
            referencedRelation: "flashcard_deck_analytics";
            referencedColumns: ["deck_id"];
          },
          {
            foreignKeyName: "flashcards_deck_id_fkey";
            columns: ["deck_id"];
            isOneToOne: false;
            referencedRelation: "flashcard_decks";
            referencedColumns: ["id"];
          }
        ];
      };
      gradebook_column_students: {
        Row: {
          class_id: number;
          created_at: string;
          gradebook_column_id: number;
          gradebook_id: number;
          id: number;
          incomplete_values: Json | null;
          is_droppable: boolean;
          is_excused: boolean;
          is_missing: boolean;
          is_private: boolean;
          is_recalculating: boolean;
          released: boolean;
          score: number | null;
          score_override: number | null;
          score_override_note: string | null;
          student_id: string;
        };
        Insert: {
          class_id: number;
          created_at?: string;
          gradebook_column_id: number;
          gradebook_id: number;
          id?: number;
          incomplete_values?: Json | null;
          is_droppable?: boolean;
          is_excused?: boolean;
          is_missing?: boolean;
          is_private: boolean;
          is_recalculating?: boolean;
          released?: boolean;
          score?: number | null;
          score_override?: number | null;
          score_override_note?: string | null;
          student_id?: string;
        };
        Update: {
          class_id?: number;
          created_at?: string;
          gradebook_column_id?: number;
          gradebook_id?: number;
          id?: number;
          incomplete_values?: Json | null;
          is_droppable?: boolean;
          is_excused?: boolean;
          is_missing?: boolean;
          is_private?: boolean;
          is_recalculating?: boolean;
          released?: boolean;
          score?: number | null;
          score_override?: number | null;
          score_override_note?: string | null;
          student_id?: string;
        };
        Relationships: [
          {
            foreignKeyName: "gradebook_column_students_class_id_fkey";
            columns: ["class_id"];
            isOneToOne: false;
            referencedRelation: "classes";
            referencedColumns: ["id"];
          },
          {
            foreignKeyName: "gradebook_column_students_gradebook_column_id_fkey";
            columns: ["gradebook_column_id"];
            isOneToOne: false;
            referencedRelation: "gradebook_columns";
            referencedColumns: ["id"];
          },
          {
            foreignKeyName: "gradebook_column_students_student_id_fkey";
            columns: ["student_id"];
            isOneToOne: false;
            referencedRelation: "profiles";
            referencedColumns: ["id"];
          },
          {
            foreignKeyName: "gradebook_column_students_student_id_fkey";
            columns: ["student_id"];
            isOneToOne: false;
            referencedRelation: "submissions_with_grades_for_assignment";
            referencedColumns: ["student_private_profile_id"];
          },
          {
            foreignKeyName: "gradebook_column_students_student_id_fkey1";
            columns: ["student_id"];
            isOneToOne: false;
            referencedRelation: "assignments_for_student_dashboard";
            referencedColumns: ["student_profile_id"];
          },
          {
            foreignKeyName: "gradebook_column_students_student_id_fkey1";
            columns: ["student_id"];
            isOneToOne: false;
            referencedRelation: "assignments_with_effective_due_dates";
            referencedColumns: ["student_profile_id"];
          },
          {
            foreignKeyName: "gradebook_column_students_student_id_fkey1";
            columns: ["student_id"];
            isOneToOne: false;
            referencedRelation: "submissions_agg";
            referencedColumns: ["profile_id"];
          },
          {
            foreignKeyName: "gradebook_column_students_student_id_fkey1";
            columns: ["student_id"];
            isOneToOne: false;
            referencedRelation: "submissions_with_reviews_by_round_for_assignment";
            referencedColumns: ["student_private_profile_id"];
          },
          {
            foreignKeyName: "gradebook_column_students_student_id_fkey1";
            columns: ["student_id"];
            isOneToOne: false;
            referencedRelation: "user_roles";
            referencedColumns: ["private_profile_id"];
          }
        ];
      };
      gradebook_columns: {
        Row: {
          class_id: number;
          created_at: string;
          dependencies: Json | null;
          description: string | null;
          external_data: Json | null;
          gradebook_id: number;
          id: number;
          max_score: number | null;
          name: string;
          released: boolean;
          render_expression: string | null;
          score_expression: string | null;
          show_calculated_ranges: boolean;
          show_max_score: boolean;
          slug: string;
          sort_order: number | null;
        };
        Insert: {
          class_id: number;
          created_at?: string;
          dependencies?: Json | null;
          description?: string | null;
          external_data?: Json | null;
          gradebook_id: number;
          id?: number;
          max_score?: number | null;
          name: string;
          released?: boolean;
          render_expression?: string | null;
          score_expression?: string | null;
          show_calculated_ranges?: boolean;
          show_max_score?: boolean;
          slug: string;
          sort_order?: number | null;
        };
        Update: {
          class_id?: number;
          created_at?: string;
          dependencies?: Json | null;
          description?: string | null;
          external_data?: Json | null;
          gradebook_id?: number;
          id?: number;
          max_score?: number | null;
          name?: string;
          released?: boolean;
          render_expression?: string | null;
          score_expression?: string | null;
          show_calculated_ranges?: boolean;
          show_max_score?: boolean;
          slug?: string;
          sort_order?: number | null;
        };
        Relationships: [
          {
            foreignKeyName: "gradebook_columns_class_id_fkey";
            columns: ["class_id"];
            isOneToOne: false;
            referencedRelation: "classes";
            referencedColumns: ["id"];
          },
          {
            foreignKeyName: "gradebook_columns_gradebook_id_fkey";
            columns: ["gradebook_id"];
            isOneToOne: false;
            referencedRelation: "gradebooks";
            referencedColumns: ["id"];
          }
        ];
      };
      gradebooks: {
        Row: {
          class_id: number;
          created_at: string;
          description: string | null;
          expression_prefix: string | null;
          final_grade_column: number | null;
          id: number;
          name: string;
        };
        Insert: {
          class_id: number;
          created_at?: string;
          description?: string | null;
          expression_prefix?: string | null;
          final_grade_column?: number | null;
          id?: number;
          name: string;
        };
        Update: {
          class_id?: number;
          created_at?: string;
          description?: string | null;
          expression_prefix?: string | null;
          final_grade_column?: number | null;
          id?: number;
          name?: string;
        };
        Relationships: [
          {
            foreignKeyName: "gradebooks_class_id_fkey";
            columns: ["class_id"];
            isOneToOne: false;
            referencedRelation: "classes";
            referencedColumns: ["id"];
          },
          {
            foreignKeyName: "gradebooks_final_grade_column_fkey";
            columns: ["final_grade_column"];
            isOneToOne: false;
            referencedRelation: "gradebook_columns";
            referencedColumns: ["id"];
          }
        ];
      };
      grader_keys: {
        Row: {
          class_id: number;
          created_at: string;
          id: number;
          key: string;
          note: string | null;
        };
        Insert: {
          class_id: number;
          created_at?: string;
          id?: number;
          key?: string;
          note?: string | null;
        };
        Update: {
          class_id?: number;
          created_at?: string;
          id?: number;
          key?: string;
          note?: string | null;
        };
        Relationships: [
          {
            foreignKeyName: "grader_keys_class_id_fkey";
            columns: ["class_id"];
            isOneToOne: false;
            referencedRelation: "classes";
            referencedColumns: ["id"];
          }
        ];
      };
      grader_result_output: {
        Row: {
          assignment_group_id: number | null;
          class_id: number;
          created_at: string;
          format: string;
          grader_result_id: number;
          id: number;
          output: string;
          student_id: string | null;
          visibility: Database["public"]["Enums"]["feedback_visibility"];
        };
        Insert: {
          assignment_group_id?: number | null;
          class_id: number;
          created_at?: string;
          format: string;
          grader_result_id: number;
          id?: number;
          output: string;
          student_id?: string | null;
          visibility: Database["public"]["Enums"]["feedback_visibility"];
        };
        Update: {
          assignment_group_id?: number | null;
          class_id?: number;
          created_at?: string;
          format?: string;
          grader_result_id?: number;
          id?: number;
          output?: string;
          student_id?: string | null;
          visibility?: Database["public"]["Enums"]["feedback_visibility"];
        };
        Relationships: [
          {
            foreignKeyName: "grader_result_output_assignment_group_id_fkey";
            columns: ["assignment_group_id"];
            isOneToOne: false;
            referencedRelation: "assignment_groups";
            referencedColumns: ["id"];
          },
          {
            foreignKeyName: "grader_result_output_class_id_fkey";
            columns: ["class_id"];
            isOneToOne: false;
            referencedRelation: "classes";
            referencedColumns: ["id"];
          },
          {
            foreignKeyName: "grader_result_output_grader_result_id_fkey";
            columns: ["grader_result_id"];
            isOneToOne: false;
            referencedRelation: "assignments_for_student_dashboard";
            referencedColumns: ["grader_result_id"];
          },
          {
            foreignKeyName: "grader_result_output_grader_result_id_fkey";
            columns: ["grader_result_id"];
            isOneToOne: false;
            referencedRelation: "grader_results";
            referencedColumns: ["id"];
          },
          {
            foreignKeyName: "grader_result_output_student_id_fkey";
            columns: ["student_id"];
            isOneToOne: false;
            referencedRelation: "profiles";
            referencedColumns: ["id"];
          },
          {
            foreignKeyName: "grader_result_output_student_id_fkey";
            columns: ["student_id"];
            isOneToOne: false;
            referencedRelation: "submissions_with_grades_for_assignment";
            referencedColumns: ["student_private_profile_id"];
          }
        ];
      };
      grader_result_test_output: {
        Row: {
          class_id: number;
          created_at: string;
          extra_data: Json | null;
          grader_result_test_id: number;
          id: number;
          output: string;
          output_format: string;
        };
        Insert: {
          class_id: number;
          created_at?: string;
          extra_data?: Json | null;
          grader_result_test_id: number;
          id?: number;
          output: string;
          output_format: string;
        };
        Update: {
          class_id?: number;
          created_at?: string;
          extra_data?: Json | null;
          grader_result_test_id?: number;
          id?: number;
          output?: string;
          output_format?: string;
        };
        Relationships: [
          {
            foreignKeyName: "grader_result_test_output_class_id_fkey";
            columns: ["class_id"];
            isOneToOne: false;
            referencedRelation: "classes";
            referencedColumns: ["id"];
          },
          {
            foreignKeyName: "grader_result_test_output_grader_result_test_id_fkey";
            columns: ["grader_result_test_id"];
            isOneToOne: false;
            referencedRelation: "grader_result_tests";
            referencedColumns: ["id"];
          }
        ];
      };
      grader_result_tests: {
        Row: {
          assignment_group_id: number | null;
          class_id: number;
          created_at: string;
          extra_data: Json | null;
          grader_result_id: number;
          id: number;
          is_released: boolean;
          max_score: number | null;
          name: string;
          name_format: string;
          output: string | null;
          output_format: string | null;
          part: string | null;
          score: number | null;
          student_id: string | null;
          submission_id: number | null;
        };
        Insert: {
          assignment_group_id?: number | null;
          class_id: number;
          created_at?: string;
          extra_data?: Json | null;
          grader_result_id: number;
          id?: number;
          is_released?: boolean;
          max_score?: number | null;
          name: string;
          name_format?: string;
          output?: string | null;
          output_format?: string | null;
          part?: string | null;
          score?: number | null;
          student_id?: string | null;
          submission_id?: number | null;
        };
        Update: {
          assignment_group_id?: number | null;
          class_id?: number;
          created_at?: string;
          extra_data?: Json | null;
          grader_result_id?: number;
          id?: number;
          is_released?: boolean;
          max_score?: number | null;
          name?: string;
          name_format?: string;
          output?: string | null;
          output_format?: string | null;
          part?: string | null;
          score?: number | null;
          student_id?: string | null;
          submission_id?: number | null;
        };
        Relationships: [
          {
            foreignKeyName: "grader_result_tests_assignment_group_id_fkey";
            columns: ["assignment_group_id"];
            isOneToOne: false;
            referencedRelation: "assignment_groups";
            referencedColumns: ["id"];
          },
          {
            foreignKeyName: "grader_result_tests_grader_result_id_fkey";
            columns: ["grader_result_id"];
            isOneToOne: false;
            referencedRelation: "assignments_for_student_dashboard";
            referencedColumns: ["grader_result_id"];
          },
          {
            foreignKeyName: "grader_result_tests_grader_result_id_fkey";
            columns: ["grader_result_id"];
            isOneToOne: false;
            referencedRelation: "grader_results";
            referencedColumns: ["id"];
          },
          {
            foreignKeyName: "grader_result_tests_student_id_fkey";
            columns: ["student_id"];
            isOneToOne: false;
            referencedRelation: "profiles";
            referencedColumns: ["id"];
          },
          {
            foreignKeyName: "grader_result_tests_student_id_fkey";
            columns: ["student_id"];
            isOneToOne: false;
            referencedRelation: "submissions_with_grades_for_assignment";
            referencedColumns: ["student_private_profile_id"];
          },
          {
            foreignKeyName: "grader_result_tests_submission_id_fkey";
            columns: ["submission_id"];
            isOneToOne: false;
            referencedRelation: "assignments_for_student_dashboard";
            referencedColumns: ["submission_id"];
          },
          {
            foreignKeyName: "grader_result_tests_submission_id_fkey";
            columns: ["submission_id"];
            isOneToOne: false;
            referencedRelation: "submissions";
            referencedColumns: ["id"];
          },
          {
            foreignKeyName: "grader_result_tests_submission_id_fkey";
            columns: ["submission_id"];
            isOneToOne: false;
            referencedRelation: "submissions_agg";
            referencedColumns: ["id"];
          },
          {
            foreignKeyName: "grader_result_tests_submission_id_fkey";
            columns: ["submission_id"];
            isOneToOne: false;
            referencedRelation: "submissions_with_grades_for_assignment";
            referencedColumns: ["activesubmissionid"];
          },
          {
            foreignKeyName: "grader_result_tests_submission_id_fkey";
            columns: ["submission_id"];
            isOneToOne: false;
            referencedRelation: "submissions_with_grades_for_assignment_and_regression_test";
            referencedColumns: ["activesubmissionid"];
          },
          {
            foreignKeyName: "grader_test_results_class_id_fkey";
            columns: ["class_id"];
            isOneToOne: false;
            referencedRelation: "classes";
            referencedColumns: ["id"];
          }
        ];
      };
      grader_results: {
        Row: {
          assignment_group_id: number | null;
          autograder_regression_test: number | null;
          class_id: number;
          created_at: string;
          errors: Json | null;
          execution_time: number | null;
          grader_action_sha: string | null;
          grader_sha: string | null;
          id: number;
          lint_output: string;
          lint_output_format: string;
          lint_passed: boolean;
          max_score: number;
          profile_id: string | null;
          ret_code: number | null;
          score: number;
          submission_id: number | null;
        };
        Insert: {
          assignment_group_id?: number | null;
          autograder_regression_test?: number | null;
          class_id: number;
          created_at?: string;
          errors?: Json | null;
          execution_time?: number | null;
          grader_action_sha?: string | null;
          grader_sha?: string | null;
          id?: number;
          lint_output: string;
          lint_output_format: string;
          lint_passed: boolean;
          max_score?: number;
          profile_id?: string | null;
          ret_code?: number | null;
          score: number;
          submission_id?: number | null;
        };
        Update: {
          assignment_group_id?: number | null;
          autograder_regression_test?: number | null;
          class_id?: number;
          created_at?: string;
          errors?: Json | null;
          execution_time?: number | null;
          grader_action_sha?: string | null;
          grader_sha?: string | null;
          id?: number;
          lint_output?: string;
          lint_output_format?: string;
          lint_passed?: boolean;
          max_score?: number;
          profile_id?: string | null;
          ret_code?: number | null;
          score?: number;
          submission_id?: number | null;
        };
        Relationships: [
          {
            foreignKeyName: "grader_results_assignment_group_id_fkey";
            columns: ["assignment_group_id"];
            isOneToOne: false;
            referencedRelation: "assignment_groups";
            referencedColumns: ["id"];
          },
          {
            foreignKeyName: "grader_results_autograder_regression_test_fkey";
            columns: ["autograder_regression_test"];
            isOneToOne: false;
            referencedRelation: "autograder_regression_test";
            referencedColumns: ["id"];
          },
          {
            foreignKeyName: "grader_results_autograder_regression_test_fkey";
            columns: ["autograder_regression_test"];
            isOneToOne: false;
            referencedRelation: "autograder_regression_test_by_grader";
            referencedColumns: ["id"];
          },
          {
            foreignKeyName: "grader_results_class_id_fkey";
            columns: ["class_id"];
            isOneToOne: false;
            referencedRelation: "classes";
            referencedColumns: ["id"];
          },
          {
            foreignKeyName: "grader_results_submission_id_fkey";
            columns: ["submission_id"];
            isOneToOne: true;
            referencedRelation: "assignments_for_student_dashboard";
            referencedColumns: ["submission_id"];
          },
          {
            foreignKeyName: "grader_results_submission_id_fkey";
            columns: ["submission_id"];
            isOneToOne: true;
            referencedRelation: "submissions";
            referencedColumns: ["id"];
          },
          {
            foreignKeyName: "grader_results_submission_id_fkey";
            columns: ["submission_id"];
            isOneToOne: true;
            referencedRelation: "submissions_agg";
            referencedColumns: ["id"];
          },
          {
            foreignKeyName: "grader_results_submission_id_fkey";
            columns: ["submission_id"];
            isOneToOne: true;
            referencedRelation: "submissions_with_grades_for_assignment";
            referencedColumns: ["activesubmissionid"];
          },
          {
            foreignKeyName: "grader_results_submission_id_fkey";
            columns: ["submission_id"];
            isOneToOne: true;
            referencedRelation: "submissions_with_grades_for_assignment_and_regression_test";
            referencedColumns: ["activesubmissionid"];
          },
          {
            foreignKeyName: "grader_results_user_id_fkey";
            columns: ["profile_id"];
            isOneToOne: false;
            referencedRelation: "profiles";
            referencedColumns: ["id"];
          },
          {
            foreignKeyName: "grader_results_user_id_fkey";
            columns: ["profile_id"];
            isOneToOne: false;
            referencedRelation: "submissions_with_grades_for_assignment";
            referencedColumns: ["student_private_profile_id"];
          }
        ];
      };
      grading_conflicts: {
        Row: {
          class_id: number;
          created_at: string;
          created_by_profile_id: string;
          grader_profile_id: string;
          id: number;
          reason: string | null;
          student_profile_id: string;
        };
        Insert: {
          class_id: number;
          created_at?: string;
          created_by_profile_id: string;
          grader_profile_id: string;
          id?: number;
          reason?: string | null;
          student_profile_id: string;
        };
        Update: {
          class_id?: number;
          created_at?: string;
          created_by_profile_id?: string;
          grader_profile_id?: string;
          id?: number;
          reason?: string | null;
          student_profile_id?: string;
        };
        Relationships: [
          {
            foreignKeyName: "grading_conflicts_class_id_fkey";
            columns: ["class_id"];
            isOneToOne: false;
            referencedRelation: "classes";
            referencedColumns: ["id"];
          },
          {
            foreignKeyName: "grading_conflicts_created_by_profile_id_fkey";
            columns: ["created_by_profile_id"];
            isOneToOne: false;
            referencedRelation: "profiles";
            referencedColumns: ["id"];
          },
          {
            foreignKeyName: "grading_conflicts_created_by_profile_id_fkey";
            columns: ["created_by_profile_id"];
            isOneToOne: false;
            referencedRelation: "submissions_with_grades_for_assignment";
            referencedColumns: ["student_private_profile_id"];
          },
          {
            foreignKeyName: "grading_conflicts_grader_profile_id_fkey";
            columns: ["grader_profile_id"];
            isOneToOne: false;
            referencedRelation: "profiles";
            referencedColumns: ["id"];
          },
          {
            foreignKeyName: "grading_conflicts_grader_profile_id_fkey";
            columns: ["grader_profile_id"];
            isOneToOne: false;
            referencedRelation: "submissions_with_grades_for_assignment";
            referencedColumns: ["student_private_profile_id"];
          },
          {
            foreignKeyName: "grading_conflicts_student_profile_id_fkey";
            columns: ["student_profile_id"];
            isOneToOne: false;
            referencedRelation: "profiles";
            referencedColumns: ["id"];
          },
          {
            foreignKeyName: "grading_conflicts_student_profile_id_fkey";
            columns: ["student_profile_id"];
            isOneToOne: false;
            referencedRelation: "submissions_with_grades_for_assignment";
            referencedColumns: ["student_private_profile_id"];
          }
        ];
      };
      help_queue_assignments: {
        Row: {
          class_id: number;
          ended_at: string | null;
          help_queue_id: number;
          id: number;
          is_active: boolean;
          max_concurrent_students: number;
          started_at: string;
          ta_profile_id: string;
        };
        Insert: {
          class_id: number;
          ended_at?: string | null;
          help_queue_id: number;
          id?: number;
          is_active?: boolean;
          max_concurrent_students?: number;
          started_at?: string;
          ta_profile_id: string;
        };
        Update: {
          class_id?: number;
          ended_at?: string | null;
          help_queue_id?: number;
          id?: number;
          is_active?: boolean;
          max_concurrent_students?: number;
          started_at?: string;
          ta_profile_id?: string;
        };
        Relationships: [
          {
            foreignKeyName: "help_queue_assignments_class_id_fkey";
            columns: ["class_id"];
            isOneToOne: false;
            referencedRelation: "classes";
            referencedColumns: ["id"];
          },
          {
            foreignKeyName: "help_queue_assignments_help_queue_id_fkey";
            columns: ["help_queue_id"];
            isOneToOne: false;
            referencedRelation: "help_queues";
            referencedColumns: ["id"];
          },
          {
            foreignKeyName: "help_queue_assignments_ta_profile_id_fkey";
            columns: ["ta_profile_id"];
            isOneToOne: false;
            referencedRelation: "profiles";
            referencedColumns: ["id"];
          },
          {
            foreignKeyName: "help_queue_assignments_ta_profile_id_fkey";
            columns: ["ta_profile_id"];
            isOneToOne: false;
            referencedRelation: "submissions_with_grades_for_assignment";
            referencedColumns: ["student_private_profile_id"];
          }
        ];
      };
      help_queues: {
        Row: {
          available: boolean;
          class_id: number;
          closing_at: string | null;
          color: string | null;
          created_at: string;
          depth: number;
          description: string;
          id: number;
          is_active: boolean;
          max_concurrent_requests: number | null;
          name: string;
          queue_type: Database["public"]["Enums"]["help_queue_type"];
        };
        Insert: {
          available?: boolean;
          class_id: number;
          closing_at?: string | null;
          color?: string | null;
          created_at?: string;
          depth: number;
          description: string;
          id?: number;
          is_active?: boolean;
          max_concurrent_requests?: number | null;
          name: string;
          queue_type?: Database["public"]["Enums"]["help_queue_type"];
        };
        Update: {
          available?: boolean;
          class_id?: number;
          closing_at?: string | null;
          color?: string | null;
          created_at?: string;
          depth?: number;
          description?: string;
          id?: number;
          is_active?: boolean;
          max_concurrent_requests?: number | null;
          name?: string;
          queue_type?: Database["public"]["Enums"]["help_queue_type"];
        };
        Relationships: [
          {
            foreignKeyName: "help_queues_class_fkey";
            columns: ["class_id"];
            isOneToOne: false;
            referencedRelation: "classes";
            referencedColumns: ["id"];
          }
        ];
      };
      help_request_feedback: {
        Row: {
          class_id: number;
          comment: string | null;
          created_at: string;
          help_request_id: number;
          id: number;
          student_profile_id: string;
          thumbs_up: boolean;
        };
        Insert: {
          class_id: number;
          comment?: string | null;
          created_at?: string;
          help_request_id: number;
          id?: number;
          student_profile_id: string;
          thumbs_up: boolean;
        };
        Update: {
          class_id?: number;
          comment?: string | null;
          created_at?: string;
          help_request_id?: number;
          id?: number;
          student_profile_id?: string;
          thumbs_up?: boolean;
        };
        Relationships: [
          {
            foreignKeyName: "help_request_feedback_class_id_fkey";
            columns: ["class_id"];
            isOneToOne: false;
            referencedRelation: "classes";
            referencedColumns: ["id"];
          },
          {
            foreignKeyName: "help_request_feedback_help_request_id_fkey";
            columns: ["help_request_id"];
            isOneToOne: false;
            referencedRelation: "help_requests";
            referencedColumns: ["id"];
          },
          {
            foreignKeyName: "help_request_feedback_student_profile_id_fkey";
            columns: ["student_profile_id"];
            isOneToOne: false;
            referencedRelation: "profiles";
            referencedColumns: ["id"];
          },
          {
            foreignKeyName: "help_request_feedback_student_profile_id_fkey";
            columns: ["student_profile_id"];
            isOneToOne: false;
            referencedRelation: "submissions_with_grades_for_assignment";
            referencedColumns: ["student_private_profile_id"];
          }
        ];
      };
      help_request_file_references: {
        Row: {
          assignment_id: number;
          class_id: number;
          created_at: string;
          help_request_id: number;
          id: number;
          line_number: number | null;
          submission_file_id: number | null;
          submission_id: number | null;
        };
        Insert: {
          assignment_id: number;
          class_id: number;
          created_at?: string;
          help_request_id: number;
          id?: number;
          line_number?: number | null;
          submission_file_id?: number | null;
          submission_id?: number | null;
        };
        Update: {
          assignment_id?: number;
          class_id?: number;
          created_at?: string;
          help_request_id?: number;
          id?: number;
          line_number?: number | null;
          submission_file_id?: number | null;
          submission_id?: number | null;
        };
        Relationships: [
          {
            foreignKeyName: "help_request_file_references_assignment_id_fkey";
            columns: ["assignment_id"];
            isOneToOne: false;
            referencedRelation: "assignment_overview";
            referencedColumns: ["id"];
          },
          {
            foreignKeyName: "help_request_file_references_assignment_id_fkey";
            columns: ["assignment_id"];
            isOneToOne: false;
            referencedRelation: "assignments";
            referencedColumns: ["id"];
          },
          {
            foreignKeyName: "help_request_file_references_assignment_id_fkey";
            columns: ["assignment_id"];
            isOneToOne: false;
            referencedRelation: "assignments_for_student_dashboard";
            referencedColumns: ["id"];
          },
          {
            foreignKeyName: "help_request_file_references_assignment_id_fkey";
            columns: ["assignment_id"];
            isOneToOne: false;
            referencedRelation: "assignments_with_effective_due_dates";
            referencedColumns: ["id"];
          },
          {
            foreignKeyName: "help_request_file_references_assignment_id_fkey";
            columns: ["assignment_id"];
            isOneToOne: false;
            referencedRelation: "submissions_with_grades_for_assignment_and_regression_test";
            referencedColumns: ["assignment_id"];
          },
          {
            foreignKeyName: "help_request_file_references_assignment_id_fkey";
            columns: ["assignment_id"];
            isOneToOne: false;
            referencedRelation: "submissions_with_reviews_by_round_for_assignment";
            referencedColumns: ["assignment_id"];
          },
          {
            foreignKeyName: "help_request_file_references_class_id_fkey";
            columns: ["class_id"];
            isOneToOne: false;
            referencedRelation: "classes";
            referencedColumns: ["id"];
          },
          {
            foreignKeyName: "help_request_file_references_help_request_id_fkey";
            columns: ["help_request_id"];
            isOneToOne: false;
            referencedRelation: "help_requests";
            referencedColumns: ["id"];
          },
          {
            foreignKeyName: "help_request_file_references_submission_file_id_fkey";
            columns: ["submission_file_id"];
            isOneToOne: false;
            referencedRelation: "submission_files";
            referencedColumns: ["id"];
          },
          {
            foreignKeyName: "help_request_file_references_submission_id_fkey";
            columns: ["submission_id"];
            isOneToOne: false;
            referencedRelation: "assignments_for_student_dashboard";
            referencedColumns: ["submission_id"];
          },
          {
            foreignKeyName: "help_request_file_references_submission_id_fkey";
            columns: ["submission_id"];
            isOneToOne: false;
            referencedRelation: "submissions";
            referencedColumns: ["id"];
          },
          {
            foreignKeyName: "help_request_file_references_submission_id_fkey";
            columns: ["submission_id"];
            isOneToOne: false;
            referencedRelation: "submissions_agg";
            referencedColumns: ["id"];
          },
          {
            foreignKeyName: "help_request_file_references_submission_id_fkey";
            columns: ["submission_id"];
            isOneToOne: false;
            referencedRelation: "submissions_with_grades_for_assignment";
            referencedColumns: ["activesubmissionid"];
          },
          {
            foreignKeyName: "help_request_file_references_submission_id_fkey";
            columns: ["submission_id"];
            isOneToOne: false;
            referencedRelation: "submissions_with_grades_for_assignment_and_regression_test";
            referencedColumns: ["activesubmissionid"];
          }
        ];
      };
      help_request_message_read_receipts: {
        Row: {
          class_id: number;
          created_at: string;
          help_request_id: number | null;
          id: number;
          message_id: number;
          viewer_id: string;
        };
        Insert: {
          class_id: number;
          created_at?: string;
          help_request_id?: number | null;
          id?: number;
          message_id: number;
          viewer_id: string;
        };
        Update: {
          class_id?: number;
          created_at?: string;
          help_request_id?: number | null;
          id?: number;
          message_id?: number;
          viewer_id?: string;
        };
        Relationships: [
          {
            foreignKeyName: "help_request_message_read_receipts_class_id_fkey";
            columns: ["class_id"];
            isOneToOne: false;
            referencedRelation: "classes";
            referencedColumns: ["id"];
          },
          {
            foreignKeyName: "help_request_message_read_receipts_help_request_id_fkey";
            columns: ["help_request_id"];
            isOneToOne: false;
            referencedRelation: "help_requests";
            referencedColumns: ["id"];
          },
          {
            foreignKeyName: "help_request_message_read_receipts_message_id_fkey";
            columns: ["message_id"];
            isOneToOne: false;
            referencedRelation: "help_request_messages";
            referencedColumns: ["id"];
          },
          {
            foreignKeyName: "help_request_message_read_receipts_viewer_id_fkey";
            columns: ["viewer_id"];
            isOneToOne: false;
            referencedRelation: "profiles";
            referencedColumns: ["id"];
          },
          {
            foreignKeyName: "help_request_message_read_receipts_viewer_id_fkey";
            columns: ["viewer_id"];
            isOneToOne: false;
            referencedRelation: "submissions_with_grades_for_assignment";
            referencedColumns: ["student_private_profile_id"];
          }
        ];
      };
      help_request_messages: {
        Row: {
          author: string;
          class_id: number;
          created_at: string;
          help_request_id: number;
          id: number;
          instructors_only: boolean;
          message: string;
          reply_to_message_id: number | null;
        };
        Insert: {
          author: string;
          class_id: number;
          created_at?: string;
          help_request_id: number;
          id?: number;
          instructors_only?: boolean;
          message: string;
          reply_to_message_id?: number | null;
        };
        Update: {
          author?: string;
          class_id?: number;
          created_at?: string;
          help_request_id?: number;
          id?: number;
          instructors_only?: boolean;
          message?: string;
          reply_to_message_id?: number | null;
        };
        Relationships: [
          {
            foreignKeyName: "help_request_messages_author_fkey1";
            columns: ["author"];
            isOneToOne: false;
            referencedRelation: "profiles";
            referencedColumns: ["id"];
          },
          {
            foreignKeyName: "help_request_messages_author_fkey1";
            columns: ["author"];
            isOneToOne: false;
            referencedRelation: "submissions_with_grades_for_assignment";
            referencedColumns: ["student_private_profile_id"];
          },
          {
            foreignKeyName: "help_request_messages_class_id_fkey";
            columns: ["class_id"];
            isOneToOne: false;
            referencedRelation: "classes";
            referencedColumns: ["id"];
          },
          {
            foreignKeyName: "help_request_messages_help_request_id_fkey";
            columns: ["help_request_id"];
            isOneToOne: false;
            referencedRelation: "help_requests";
            referencedColumns: ["id"];
          },
          {
            foreignKeyName: "help_request_messages_reply_to_message_id_fkey";
            columns: ["reply_to_message_id"];
            isOneToOne: false;
            referencedRelation: "help_request_messages";
            referencedColumns: ["id"];
          }
        ];
      };
      help_request_moderation: {
        Row: {
          action_type: Database["public"]["Enums"]["moderation_action_type"];
          class_id: number;
          created_at: string;
          duration_minutes: number | null;
          expires_at: string | null;
          help_request_id: number;
          id: number;
          is_permanent: boolean;
          message_id: number | null;
          moderator_profile_id: string;
          reason: string | null;
          student_profile_id: string;
        };
        Insert: {
          action_type: Database["public"]["Enums"]["moderation_action_type"];
          class_id: number;
          created_at?: string;
          duration_minutes?: number | null;
          expires_at?: string | null;
          help_request_id: number;
          id?: number;
          is_permanent?: boolean;
          message_id?: number | null;
          moderator_profile_id: string;
          reason?: string | null;
          student_profile_id: string;
        };
        Update: {
          action_type?: Database["public"]["Enums"]["moderation_action_type"];
          class_id?: number;
          created_at?: string;
          duration_minutes?: number | null;
          expires_at?: string | null;
          help_request_id?: number;
          id?: number;
          is_permanent?: boolean;
          message_id?: number | null;
          moderator_profile_id?: string;
          reason?: string | null;
          student_profile_id?: string;
        };
        Relationships: [
          {
            foreignKeyName: "help_request_moderation_class_id_fkey";
            columns: ["class_id"];
            isOneToOne: false;
            referencedRelation: "classes";
            referencedColumns: ["id"];
          },
          {
            foreignKeyName: "help_request_moderation_help_request_id_fkey";
            columns: ["help_request_id"];
            isOneToOne: false;
            referencedRelation: "help_requests";
            referencedColumns: ["id"];
          },
          {
            foreignKeyName: "help_request_moderation_message_id_fkey";
            columns: ["message_id"];
            isOneToOne: false;
            referencedRelation: "help_request_messages";
            referencedColumns: ["id"];
          },
          {
            foreignKeyName: "help_request_moderation_moderator_profile_id_fkey";
            columns: ["moderator_profile_id"];
            isOneToOne: false;
            referencedRelation: "profiles";
            referencedColumns: ["id"];
          },
          {
            foreignKeyName: "help_request_moderation_moderator_profile_id_fkey";
            columns: ["moderator_profile_id"];
            isOneToOne: false;
            referencedRelation: "submissions_with_grades_for_assignment";
            referencedColumns: ["student_private_profile_id"];
          },
          {
            foreignKeyName: "help_request_moderation_student_profile_id_fkey";
            columns: ["student_profile_id"];
            isOneToOne: false;
            referencedRelation: "profiles";
            referencedColumns: ["id"];
          },
          {
            foreignKeyName: "help_request_moderation_student_profile_id_fkey";
            columns: ["student_profile_id"];
            isOneToOne: false;
            referencedRelation: "submissions_with_grades_for_assignment";
            referencedColumns: ["student_private_profile_id"];
          }
        ];
      };
      help_request_students: {
        Row: {
          class_id: number;
          created_at: string;
          help_request_id: number;
          id: number;
          profile_id: string;
        };
        Insert: {
          class_id: number;
          created_at?: string;
          help_request_id: number;
          id?: number;
          profile_id: string;
        };
        Update: {
          class_id?: number;
          created_at?: string;
          help_request_id?: number;
          id?: number;
          profile_id?: string;
        };
        Relationships: [
          {
            foreignKeyName: "help_request_students_class_id_fkey";
            columns: ["class_id"];
            isOneToOne: false;
            referencedRelation: "classes";
            referencedColumns: ["id"];
          },
          {
            foreignKeyName: "help_request_students_help_request_id_fkey";
            columns: ["help_request_id"];
            isOneToOne: false;
            referencedRelation: "help_requests";
            referencedColumns: ["id"];
          },
          {
            foreignKeyName: "help_request_students_profile_id_fkey";
            columns: ["profile_id"];
            isOneToOne: false;
            referencedRelation: "profiles";
            referencedColumns: ["id"];
          },
          {
            foreignKeyName: "help_request_students_profile_id_fkey";
            columns: ["profile_id"];
            isOneToOne: false;
            referencedRelation: "submissions_with_grades_for_assignment";
            referencedColumns: ["student_private_profile_id"];
          }
        ];
      };
      help_request_templates: {
        Row: {
          category: string;
          class_id: number;
          created_at: string;
          created_by_id: string;
          description: string | null;
          id: number;
          is_active: boolean;
          name: string;
          template_content: string;
          usage_count: number;
        };
        Insert: {
          category: string;
          class_id: number;
          created_at?: string;
          created_by_id: string;
          description?: string | null;
          id?: number;
          is_active?: boolean;
          name: string;
          template_content: string;
          usage_count?: number;
        };
        Update: {
          category?: string;
          class_id?: number;
          created_at?: string;
          created_by_id?: string;
          description?: string | null;
          id?: number;
          is_active?: boolean;
          name?: string;
          template_content?: string;
          usage_count?: number;
        };
        Relationships: [
          {
            foreignKeyName: "help_request_templates_class_id_fkey";
            columns: ["class_id"];
            isOneToOne: false;
            referencedRelation: "classes";
            referencedColumns: ["id"];
          },
          {
            foreignKeyName: "help_request_templates_created_by_id_fkey";
            columns: ["created_by_id"];
            isOneToOne: false;
            referencedRelation: "users";
            referencedColumns: ["user_id"];
          }
        ];
      };
      help_request_watchers: {
        Row: {
          class_id: number;
          created_at: string;
          enabled: boolean;
          help_request_id: number;
          id: number;
          user_id: string;
        };
        Insert: {
          class_id: number;
          created_at?: string;
          enabled: boolean;
          help_request_id: number;
          id?: number;
          user_id: string;
        };
        Update: {
          class_id?: number;
          created_at?: string;
          enabled?: boolean;
          help_request_id?: number;
          id?: number;
          user_id?: string;
        };
        Relationships: [
          {
            foreignKeyName: "help_request_watchers_class_id_fkey";
            columns: ["class_id"];
            isOneToOne: false;
            referencedRelation: "classes";
            referencedColumns: ["id"];
          },
          {
            foreignKeyName: "help_request_watchers_help_request_id_fkey";
            columns: ["help_request_id"];
            isOneToOne: false;
            referencedRelation: "help_requests";
            referencedColumns: ["id"];
          },
          {
            foreignKeyName: "help_request_watchers_user_id_fkey";
            columns: ["user_id"];
            isOneToOne: false;
            referencedRelation: "users";
            referencedColumns: ["user_id"];
          }
        ];
      };
      help_requests: {
        Row: {
          assignee: string | null;
          class_id: number;
          created_at: string;
          created_by: string | null;
          followup_to: number | null;
          help_queue: number;
          id: number;
          is_private: boolean;
          is_video_live: boolean;
          location_type: Database["public"]["Enums"]["location_type"];
          referenced_submission_id: number | null;
          request: string;
          resolved_at: string | null;
          resolved_by: string | null;
          status: Database["public"]["Enums"]["help_request_status"];
          template_id: number | null;
        };
        Insert: {
          assignee?: string | null;
          class_id: number;
          created_at?: string;
          created_by?: string | null;
          followup_to?: number | null;
          help_queue: number;
          id?: number;
          is_private?: boolean;
          is_video_live?: boolean;
          location_type?: Database["public"]["Enums"]["location_type"];
          referenced_submission_id?: number | null;
          request: string;
          resolved_at?: string | null;
          resolved_by?: string | null;
          status?: Database["public"]["Enums"]["help_request_status"];
          template_id?: number | null;
        };
        Update: {
          assignee?: string | null;
          class_id?: number;
          created_at?: string;
          created_by?: string | null;
          followup_to?: number | null;
          help_queue?: number;
          id?: number;
          is_private?: boolean;
          is_video_live?: boolean;
          location_type?: Database["public"]["Enums"]["location_type"];
          referenced_submission_id?: number | null;
          request?: string;
          resolved_at?: string | null;
          resolved_by?: string | null;
          status?: Database["public"]["Enums"]["help_request_status"];
          template_id?: number | null;
        };
        Relationships: [
          {
            foreignKeyName: "help_requests_assignee_fkey";
            columns: ["assignee"];
            isOneToOne: false;
            referencedRelation: "profiles";
            referencedColumns: ["id"];
          },
          {
            foreignKeyName: "help_requests_assignee_fkey";
            columns: ["assignee"];
            isOneToOne: false;
            referencedRelation: "submissions_with_grades_for_assignment";
            referencedColumns: ["student_private_profile_id"];
          },
          {
            foreignKeyName: "help_requests_class_id_fkey";
            columns: ["class_id"];
            isOneToOne: false;
            referencedRelation: "classes";
            referencedColumns: ["id"];
          },
          {
            foreignKeyName: "help_requests_created_by_fkey";
            columns: ["created_by"];
            isOneToOne: false;
            referencedRelation: "profiles";
            referencedColumns: ["id"];
          },
          {
            foreignKeyName: "help_requests_created_by_fkey";
            columns: ["created_by"];
            isOneToOne: false;
            referencedRelation: "submissions_with_grades_for_assignment";
            referencedColumns: ["student_private_profile_id"];
          },
          {
            foreignKeyName: "help_requests_help_queue_fkey";
            columns: ["help_queue"];
            isOneToOne: false;
            referencedRelation: "help_queues";
            referencedColumns: ["id"];
          },
          {
            foreignKeyName: "help_requests_referenced_submission_id_fkey";
            columns: ["referenced_submission_id"];
            isOneToOne: false;
            referencedRelation: "assignments_for_student_dashboard";
            referencedColumns: ["submission_id"];
          },
          {
            foreignKeyName: "help_requests_referenced_submission_id_fkey";
            columns: ["referenced_submission_id"];
            isOneToOne: false;
            referencedRelation: "submissions";
            referencedColumns: ["id"];
          },
          {
            foreignKeyName: "help_requests_referenced_submission_id_fkey";
            columns: ["referenced_submission_id"];
            isOneToOne: false;
            referencedRelation: "submissions_agg";
            referencedColumns: ["id"];
          },
          {
            foreignKeyName: "help_requests_referenced_submission_id_fkey";
            columns: ["referenced_submission_id"];
            isOneToOne: false;
            referencedRelation: "submissions_with_grades_for_assignment";
            referencedColumns: ["activesubmissionid"];
          },
          {
            foreignKeyName: "help_requests_referenced_submission_id_fkey";
            columns: ["referenced_submission_id"];
            isOneToOne: false;
            referencedRelation: "submissions_with_grades_for_assignment_and_regression_test";
            referencedColumns: ["activesubmissionid"];
          },
          {
            foreignKeyName: "help_requests_resolved_by_fkey";
            columns: ["resolved_by"];
            isOneToOne: false;
            referencedRelation: "profiles";
            referencedColumns: ["id"];
          },
          {
            foreignKeyName: "help_requests_resolved_by_fkey";
            columns: ["resolved_by"];
            isOneToOne: false;
            referencedRelation: "submissions_with_grades_for_assignment";
            referencedColumns: ["student_private_profile_id"];
          },
          {
            foreignKeyName: "help_requests_template_id_fkey";
            columns: ["template_id"];
            isOneToOne: false;
            referencedRelation: "help_request_templates";
            referencedColumns: ["id"];
          }
        ];
      };
      invitations: {
        Row: {
          accepted_at: string | null;
          class_id: number;
          class_section_id: number | null;
          created_at: string;
          email: string | null;
          expires_at: string | null;
          id: number;
          invited_by: string | null;
          lab_section_id: number | null;
          name: string | null;
          private_profile_id: string;
          public_profile_id: string;
          role: Database["public"]["Enums"]["app_role"];
          sis_user_id: number;
          status: string;
          updated_at: string;
          updated_by: string | null;
        };
        Insert: {
          accepted_at?: string | null;
          class_id: number;
          class_section_id?: number | null;
          created_at?: string;
          email?: string | null;
          expires_at?: string | null;
          id?: number;
          invited_by?: string | null;
          lab_section_id?: number | null;
          name?: string | null;
          private_profile_id: string;
          public_profile_id: string;
          role: Database["public"]["Enums"]["app_role"];
          sis_user_id: number;
          status?: string;
          updated_at?: string;
          updated_by?: string | null;
        };
        Update: {
          accepted_at?: string | null;
          class_id?: number;
          class_section_id?: number | null;
          created_at?: string;
          email?: string | null;
          expires_at?: string | null;
          id?: number;
          invited_by?: string | null;
          lab_section_id?: number | null;
          name?: string | null;
          private_profile_id?: string;
          public_profile_id?: string;
          role?: Database["public"]["Enums"]["app_role"];
          sis_user_id?: number;
          status?: string;
          updated_at?: string;
          updated_by?: string | null;
        };
        Relationships: [
          {
            foreignKeyName: "fk_invitations_class_id";
            columns: ["class_id"];
            isOneToOne: false;
            referencedRelation: "classes";
            referencedColumns: ["id"];
          },
          {
            foreignKeyName: "fk_invitations_class_section_id";
            columns: ["class_section_id"];
            isOneToOne: false;
            referencedRelation: "class_sections";
            referencedColumns: ["id"];
          },
          {
            foreignKeyName: "fk_invitations_invited_by";
            columns: ["invited_by"];
            isOneToOne: false;
            referencedRelation: "users";
            referencedColumns: ["user_id"];
          },
          {
            foreignKeyName: "fk_invitations_lab_section_id";
            columns: ["lab_section_id"];
            isOneToOne: false;
            referencedRelation: "lab_sections";
            referencedColumns: ["id"];
          },
          {
            foreignKeyName: "fk_invitations_private_profile_id";
            columns: ["private_profile_id"];
            isOneToOne: false;
            referencedRelation: "profiles";
            referencedColumns: ["id"];
          },
          {
            foreignKeyName: "fk_invitations_private_profile_id";
            columns: ["private_profile_id"];
            isOneToOne: false;
            referencedRelation: "submissions_with_grades_for_assignment";
            referencedColumns: ["student_private_profile_id"];
          },
          {
            foreignKeyName: "fk_invitations_public_profile_id";
            columns: ["public_profile_id"];
            isOneToOne: false;
            referencedRelation: "profiles";
            referencedColumns: ["id"];
          },
          {
            foreignKeyName: "fk_invitations_public_profile_id";
            columns: ["public_profile_id"];
            isOneToOne: false;
            referencedRelation: "submissions_with_grades_for_assignment";
            referencedColumns: ["student_private_profile_id"];
          }
        ];
      };
      lab_section_meetings: {
        Row: {
          cancelled: boolean;
          class_id: number;
          created_at: string;
          id: number;
          lab_section_id: number;
          meeting_date: string;
          notes: string | null;
        };
        Insert: {
          cancelled?: boolean;
          class_id: number;
          created_at?: string;
          id?: number;
          lab_section_id: number;
          meeting_date: string;
          notes?: string | null;
        };
        Update: {
          cancelled?: boolean;
          class_id?: number;
          created_at?: string;
          id?: number;
          lab_section_id?: number;
          meeting_date?: string;
          notes?: string | null;
        };
        Relationships: [
          {
            foreignKeyName: "lab_section_meetings_class_id_fkey";
            columns: ["class_id"];
            isOneToOne: false;
            referencedRelation: "classes";
            referencedColumns: ["id"];
          },
          {
            foreignKeyName: "lab_section_meetings_lab_section_id_fkey";
            columns: ["lab_section_id"];
            isOneToOne: false;
            referencedRelation: "lab_sections";
            referencedColumns: ["id"];
          }
        ];
      };
      lab_sections: {
        Row: {
          campus: string | null;
          class_id: number;
          created_at: string;
          day_of_week: Database["public"]["Enums"]["day_of_week"] | null;
          description: string | null;
          end_time: string | null;
          id: number;
          lab_leader_id: string | null;
          meeting_location: string | null;
          meeting_times: string | null;
          name: string;
          sis_crn: number | null;
          start_time: string | null;
        };
        Insert: {
          campus?: string | null;
          class_id: number;
          created_at?: string;
          day_of_week?: Database["public"]["Enums"]["day_of_week"] | null;
          description?: string | null;
          end_time?: string | null;
          id?: number;
          lab_leader_id?: string | null;
          meeting_location?: string | null;
          meeting_times?: string | null;
          name: string;
          sis_crn?: number | null;
          start_time?: string | null;
        };
        Update: {
          campus?: string | null;
          class_id?: number;
          created_at?: string;
          day_of_week?: Database["public"]["Enums"]["day_of_week"] | null;
          description?: string | null;
          end_time?: string | null;
          id?: number;
          lab_leader_id?: string | null;
          meeting_location?: string | null;
          meeting_times?: string | null;
          name?: string;
          sis_crn?: number | null;
          start_time?: string | null;
        };
        Relationships: [
          {
            foreignKeyName: "lab_sections_class_id_fkey";
            columns: ["class_id"];
            isOneToOne: false;
            referencedRelation: "classes";
            referencedColumns: ["id"];
          },
          {
            foreignKeyName: "lab_sections_lab_leader_id_fkey";
            columns: ["lab_leader_id"];
            isOneToOne: false;
            referencedRelation: "profiles";
            referencedColumns: ["id"];
          },
          {
            foreignKeyName: "lab_sections_lab_leader_id_fkey";
            columns: ["lab_leader_id"];
            isOneToOne: false;
            referencedRelation: "submissions_with_grades_for_assignment";
            referencedColumns: ["student_private_profile_id"];
          }
        ];
      };
      name_generation_words: {
        Row: {
          id: number;
          is_adjective: boolean;
          is_noun: boolean;
          word: string;
        };
        Insert: {
          id?: number;
          is_adjective: boolean;
          is_noun: boolean;
          word: string;
        };
        Update: {
          id?: number;
          is_adjective?: boolean;
          is_noun?: boolean;
          word?: string;
        };
        Relationships: [];
      };
      notification_preferences: {
        Row: {
          class_id: number;
          created_at: string;
          help_request_creation_notification: Database["public"]["Enums"]["help_request_creation_notification"];
          id: number;
          updated_at: string;
          user_id: string;
        };
        Insert: {
          class_id: number;
          created_at?: string;
          help_request_creation_notification: Database["public"]["Enums"]["help_request_creation_notification"];
          id?: number;
          updated_at?: string;
          user_id: string;
        };
        Update: {
          class_id?: number;
          created_at?: string;
          help_request_creation_notification?: Database["public"]["Enums"]["help_request_creation_notification"];
          id?: number;
          updated_at?: string;
          user_id?: string;
        };
        Relationships: [
          {
            foreignKeyName: "notification_preferences_class_id_fkey";
            columns: ["class_id"];
            isOneToOne: false;
            referencedRelation: "classes";
            referencedColumns: ["id"];
          },
          {
            foreignKeyName: "notification_preferences_user_id_fkey";
            columns: ["user_id"];
            isOneToOne: false;
            referencedRelation: "users";
            referencedColumns: ["user_id"];
          }
        ];
      };
      notifications: {
        Row: {
          body: Json;
          class_id: number;
          created_at: string;
          id: number;
          style: string | null;
          subject: Json;
          user_id: string;
          viewed_at: string | null;
        };
        Insert: {
          body: Json;
          class_id: number;
          created_at?: string;
          id?: number;
          style?: string | null;
          subject: Json;
          user_id: string;
          viewed_at?: string | null;
        };
        Update: {
          body?: Json;
          class_id?: number;
          created_at?: string;
          id?: number;
          style?: string | null;
          subject?: Json;
          user_id?: string;
          viewed_at?: string | null;
        };
        Relationships: [
          {
            foreignKeyName: "notifications_class_id_fkey";
            columns: ["class_id"];
            isOneToOne: false;
            referencedRelation: "classes";
            referencedColumns: ["id"];
          },
          {
            foreignKeyName: "notifications_user_id_fkey";
            columns: ["user_id"];
            isOneToOne: false;
            referencedRelation: "users";
            referencedColumns: ["user_id"];
          }
        ];
      };
      permissions: {
        Row: {
          created_at: string;
          id: number;
          permission: string | null;
          user_id: string | null;
        };
        Insert: {
          created_at?: string;
          id?: number;
          permission?: string | null;
          user_id?: string | null;
        };
        Update: {
          created_at?: string;
          id?: number;
          permission?: string | null;
          user_id?: string | null;
        };
        Relationships: [];
      };
      poll_question_answers: {
        Row: {
          class_id: number;
          created_at: string;
          description: string | null;
          id: number;
          ordinal: number;
          poll: number;
          poll_question: number;
          title: string;
        };
        Insert: {
          class_id: number;
          created_at?: string;
          description?: string | null;
          id?: number;
          ordinal?: number;
          poll: number;
          poll_question: number;
          title: string;
        };
        Update: {
          class_id?: number;
          created_at?: string;
          description?: string | null;
          id?: number;
          ordinal?: number;
          poll?: number;
          poll_question?: number;
          title?: string;
        };
        Relationships: [
          {
            foreignKeyName: "poll_question_answers_class_id_fkey";
            columns: ["class_id"];
            isOneToOne: false;
            referencedRelation: "classes";
            referencedColumns: ["id"];
          },
          {
            foreignKeyName: "poll_question_answers_poll_fkey";
            columns: ["poll"];
            isOneToOne: false;
            referencedRelation: "polls";
            referencedColumns: ["id"];
          },
          {
            foreignKeyName: "poll_question_answers_poll_question_fkey";
            columns: ["poll_question"];
            isOneToOne: false;
            referencedRelation: "poll_questions";
            referencedColumns: ["id"];
          }
        ];
      };
      poll_question_results: {
        Row: {
          count: number;
          created_at: string;
          id: number;
          poll: number;
          poll_question: number;
          poll_question_answer: number;
        };
        Insert: {
          count?: number;
          created_at?: string;
          id?: number;
          poll: number;
          poll_question: number;
          poll_question_answer: number;
        };
        Update: {
          count?: number;
          created_at?: string;
          id?: number;
          poll?: number;
          poll_question?: number;
          poll_question_answer?: number;
        };
        Relationships: [
          {
            foreignKeyName: "poll_question_results_poll_fkey";
            columns: ["poll"];
            isOneToOne: false;
            referencedRelation: "polls";
            referencedColumns: ["id"];
          },
          {
            foreignKeyName: "poll_question_results_poll_question_answer_fkey";
            columns: ["poll_question_answer"];
            isOneToOne: false;
            referencedRelation: "poll_question_answers";
            referencedColumns: ["id"];
          },
          {
            foreignKeyName: "poll_question_results_poll_question_fkey";
            columns: ["poll_question"];
            isOneToOne: false;
            referencedRelation: "poll_questions";
            referencedColumns: ["id"];
          }
        ];
      };
      poll_questions: {
        Row: {
          class_id: number;
          created_at: string;
          description: string | null;
          id: number;
          poll: number;
          question_type: string;
          title: string;
        };
        Insert: {
          class_id: number;
          created_at?: string;
          description?: string | null;
          id?: number;
          poll: number;
          question_type?: string;
          title: string;
        };
        Update: {
          class_id?: number;
          created_at?: string;
          description?: string | null;
          id?: number;
          poll?: number;
          question_type?: string;
          title?: string;
        };
        Relationships: [
          {
            foreignKeyName: "poll_questions_class_id_fkey";
            columns: ["class_id"];
            isOneToOne: false;
            referencedRelation: "classes";
            referencedColumns: ["id"];
          },
          {
            foreignKeyName: "poll_questions_poll_fkey";
            columns: ["poll"];
            isOneToOne: false;
            referencedRelation: "polls";
            referencedColumns: ["id"];
          }
        ];
      };
      poll_response_answers: {
        Row: {
          created_at: string;
          id: number;
          poll: number;
          poll_question: number;
          poll_question_answer: number;
          poll_response: number;
          profile_id: string;
        };
        Insert: {
          created_at?: string;
          id?: number;
          poll: number;
          poll_question: number;
          poll_question_answer: number;
          poll_response: number;
          profile_id?: string;
        };
        Update: {
          created_at?: string;
          id?: number;
          poll?: number;
          poll_question?: number;
          poll_question_answer?: number;
          poll_response?: number;
          profile_id?: string;
        };
        Relationships: [
          {
            foreignKeyName: "poll_response_answers_poll_fkey";
            columns: ["poll"];
            isOneToOne: false;
            referencedRelation: "polls";
            referencedColumns: ["id"];
          },
          {
            foreignKeyName: "poll_response_answers_poll_question_answer_fkey";
            columns: ["poll_question_answer"];
            isOneToOne: false;
            referencedRelation: "poll_question_answers";
            referencedColumns: ["id"];
          },
          {
            foreignKeyName: "poll_response_answers_poll_question_fkey";
            columns: ["poll_question"];
            isOneToOne: false;
            referencedRelation: "poll_questions";
            referencedColumns: ["id"];
          },
          {
            foreignKeyName: "poll_response_answers_poll_response_fkey";
            columns: ["poll_response"];
            isOneToOne: false;
            referencedRelation: "poll_responses";
            referencedColumns: ["id"];
          },
          {
            foreignKeyName: "poll_response_answers_profile_id_fkey";
            columns: ["profile_id"];
            isOneToOne: false;
            referencedRelation: "profiles";
            referencedColumns: ["id"];
          },
          {
            foreignKeyName: "poll_response_answers_profile_id_fkey";
            columns: ["profile_id"];
            isOneToOne: false;
            referencedRelation: "submissions_with_grades_for_assignment";
            referencedColumns: ["student_private_profile_id"];
          }
        ];
      };
      poll_responses: {
        Row: {
          class_id: number;
          created_at: string;
          ended_at: string | null;
          id: number;
          poll: number;
          profile_id: string;
        };
        Insert: {
          class_id: number;
          created_at?: string;
          ended_at?: string | null;
          id?: number;
          poll: number;
          profile_id: string;
        };
        Update: {
          class_id?: number;
          created_at?: string;
          ended_at?: string | null;
          id?: number;
          poll?: number;
          profile_id?: string;
        };
        Relationships: [
          {
            foreignKeyName: "poll_responses_class_id_fkey";
            columns: ["class_id"];
            isOneToOne: false;
            referencedRelation: "classes";
            referencedColumns: ["id"];
          },
          {
            foreignKeyName: "poll_responses_poll_fkey";
            columns: ["poll"];
            isOneToOne: false;
            referencedRelation: "polls";
            referencedColumns: ["id"];
          },
          {
            foreignKeyName: "poll_responses_profile_id_fkey";
            columns: ["profile_id"];
            isOneToOne: false;
            referencedRelation: "profiles";
            referencedColumns: ["id"];
          },
          {
            foreignKeyName: "poll_responses_profile_id_fkey";
            columns: ["profile_id"];
            isOneToOne: false;
            referencedRelation: "submissions_with_grades_for_assignment";
            referencedColumns: ["student_private_profile_id"];
          }
        ];
      };
      polls: {
        Row: {
          class_id: number;
          created_at: string;
          description: string | null;
          due_date: string | null;
          flair: Json | null;
          id: number;
          name: string;
          released_at: string | null;
        };
        Insert: {
          class_id: number;
          created_at?: string;
          description?: string | null;
          due_date?: string | null;
          flair?: Json | null;
          id?: number;
          name: string;
          released_at?: string | null;
        };
        Update: {
          class_id?: number;
          created_at?: string;
          description?: string | null;
          due_date?: string | null;
          flair?: Json | null;
          id?: number;
          name?: string;
          released_at?: string | null;
        };
        Relationships: [
          {
            foreignKeyName: "polls_class_id_fkey";
            columns: ["class_id"];
            isOneToOne: false;
            referencedRelation: "classes";
            referencedColumns: ["id"];
          }
        ];
      };
      profiles: {
        Row: {
          avatar_url: string | null;
          class_id: number;
          created_at: string;
          flair: string | null;
          flair_color: string | null;
          id: string;
          is_private_profile: boolean;
          name: string | null;
          short_name: string | null;
          sortable_name: string | null;
          time_zone: string | null;
        };
        Insert: {
          avatar_url?: string | null;
          class_id: number;
          created_at?: string;
          flair?: string | null;
          flair_color?: string | null;
          id?: string;
          is_private_profile: boolean;
          name?: string | null;
          short_name?: string | null;
          sortable_name?: string | null;
          time_zone?: string | null;
        };
        Update: {
          avatar_url?: string | null;
          class_id?: number;
          created_at?: string;
          flair?: string | null;
          flair_color?: string | null;
          id?: string;
          is_private_profile?: boolean;
          name?: string | null;
          short_name?: string | null;
          sortable_name?: string | null;
          time_zone?: string | null;
        };
        Relationships: [];
      };
      repositories: {
        Row: {
          assignment_group_id: number | null;
          assignment_id: number;
          class_id: number;
          created_at: string;
          id: number;
          profile_id: string | null;
          repository: string;
          synced_handout_sha: string | null;
          synced_repo_sha: string | null;
        };
        Insert: {
          assignment_group_id?: number | null;
          assignment_id: number;
          class_id: number;
          created_at?: string;
          id?: number;
          profile_id?: string | null;
          repository: string;
          synced_handout_sha?: string | null;
          synced_repo_sha?: string | null;
        };
        Update: {
          assignment_group_id?: number | null;
          assignment_id?: number;
          class_id?: number;
          created_at?: string;
          id?: number;
          profile_id?: string | null;
          repository?: string;
          synced_handout_sha?: string | null;
          synced_repo_sha?: string | null;
        };
        Relationships: [
          {
            foreignKeyName: "repositories_assignment_group_id_fkey";
            columns: ["assignment_group_id"];
            isOneToOne: false;
            referencedRelation: "assignment_groups";
            referencedColumns: ["id"];
          },
          {
            foreignKeyName: "repositories_assignment_id_fkey";
            columns: ["assignment_id"];
            isOneToOne: false;
            referencedRelation: "assignment_overview";
            referencedColumns: ["id"];
          },
          {
            foreignKeyName: "repositories_assignment_id_fkey";
            columns: ["assignment_id"];
            isOneToOne: false;
            referencedRelation: "assignments";
            referencedColumns: ["id"];
          },
          {
            foreignKeyName: "repositories_assignment_id_fkey";
            columns: ["assignment_id"];
            isOneToOne: false;
            referencedRelation: "assignments_for_student_dashboard";
            referencedColumns: ["id"];
          },
          {
            foreignKeyName: "repositories_assignment_id_fkey";
            columns: ["assignment_id"];
            isOneToOne: false;
            referencedRelation: "assignments_with_effective_due_dates";
            referencedColumns: ["id"];
          },
          {
            foreignKeyName: "repositories_assignment_id_fkey";
            columns: ["assignment_id"];
            isOneToOne: false;
            referencedRelation: "submissions_with_grades_for_assignment_and_regression_test";
            referencedColumns: ["assignment_id"];
          },
          {
            foreignKeyName: "repositories_assignment_id_fkey";
            columns: ["assignment_id"];
            isOneToOne: false;
            referencedRelation: "submissions_with_reviews_by_round_for_assignment";
            referencedColumns: ["assignment_id"];
          },
          {
            foreignKeyName: "repositories_class_id_fkey";
            columns: ["class_id"];
            isOneToOne: false;
            referencedRelation: "classes";
            referencedColumns: ["id"];
          },
          {
            foreignKeyName: "repositories_profile_id_fkey";
            columns: ["profile_id"];
            isOneToOne: false;
            referencedRelation: "assignments_for_student_dashboard";
            referencedColumns: ["student_profile_id"];
          },
          {
            foreignKeyName: "repositories_profile_id_fkey";
            columns: ["profile_id"];
            isOneToOne: false;
            referencedRelation: "assignments_with_effective_due_dates";
            referencedColumns: ["student_profile_id"];
          },
          {
            foreignKeyName: "repositories_profile_id_fkey";
            columns: ["profile_id"];
            isOneToOne: false;
            referencedRelation: "submissions_agg";
            referencedColumns: ["profile_id"];
          },
          {
            foreignKeyName: "repositories_profile_id_fkey";
            columns: ["profile_id"];
            isOneToOne: false;
            referencedRelation: "submissions_with_reviews_by_round_for_assignment";
            referencedColumns: ["student_private_profile_id"];
          },
          {
            foreignKeyName: "repositories_profile_id_fkey";
            columns: ["profile_id"];
            isOneToOne: false;
            referencedRelation: "user_roles";
            referencedColumns: ["private_profile_id"];
          },
          {
            foreignKeyName: "repositories_user_id_fkey1";
            columns: ["profile_id"];
            isOneToOne: false;
            referencedRelation: "profiles";
            referencedColumns: ["id"];
          },
          {
            foreignKeyName: "repositories_user_id_fkey1";
            columns: ["profile_id"];
            isOneToOne: false;
            referencedRelation: "submissions_with_grades_for_assignment";
            referencedColumns: ["student_private_profile_id"];
          }
        ];
      };
      repository_check_runs: {
        Row: {
          assignment_group_id: number | null;
          check_run_id: number;
          class_id: number;
          commit_message: string;
          created_at: string;
          id: number;
          profile_id: string | null;
          repository_id: number;
          sha: string;
          status: Json;
          triggered_by: string | null;
        };
        Insert: {
          assignment_group_id?: number | null;
          check_run_id: number;
          class_id: number;
          commit_message: string;
          created_at?: string;
          id?: number;
          profile_id?: string | null;
          repository_id: number;
          sha: string;
          status: Json;
          triggered_by?: string | null;
        };
        Update: {
          assignment_group_id?: number | null;
          check_run_id?: number;
          class_id?: number;
          commit_message?: string;
          created_at?: string;
          id?: number;
          profile_id?: string | null;
          repository_id?: number;
          sha?: string;
          status?: Json;
          triggered_by?: string | null;
        };
        Relationships: [
          {
            foreignKeyName: "repository_check_run_class_id_fkey";
            columns: ["class_id"];
            isOneToOne: false;
            referencedRelation: "classes";
            referencedColumns: ["id"];
          },
          {
            foreignKeyName: "repository_check_run_repository_id_fkey";
            columns: ["repository_id"];
            isOneToOne: false;
            referencedRelation: "repositories";
            referencedColumns: ["id"];
          },
          {
            foreignKeyName: "repository_check_runs_assignment_group_id_fkey";
            columns: ["assignment_group_id"];
            isOneToOne: false;
            referencedRelation: "assignment_groups";
            referencedColumns: ["id"];
          },
          {
            foreignKeyName: "repository_check_runs_profile_id_fkey";
            columns: ["profile_id"];
            isOneToOne: false;
            referencedRelation: "profiles";
            referencedColumns: ["id"];
          },
          {
            foreignKeyName: "repository_check_runs_profile_id_fkey";
            columns: ["profile_id"];
            isOneToOne: false;
            referencedRelation: "submissions_with_grades_for_assignment";
            referencedColumns: ["student_private_profile_id"];
          },
          {
            foreignKeyName: "repository_check_runs_triggered_by_fkey";
            columns: ["triggered_by"];
            isOneToOne: false;
            referencedRelation: "profiles";
            referencedColumns: ["id"];
          },
          {
            foreignKeyName: "repository_check_runs_triggered_by_fkey";
            columns: ["triggered_by"];
            isOneToOne: false;
            referencedRelation: "submissions_with_grades_for_assignment";
            referencedColumns: ["student_private_profile_id"];
          },
          {
            foreignKeyName: "repository_check_runs_triggered_by_fkey1";
            columns: ["triggered_by"];
            isOneToOne: false;
            referencedRelation: "assignments_for_student_dashboard";
            referencedColumns: ["student_profile_id"];
          },
          {
            foreignKeyName: "repository_check_runs_triggered_by_fkey1";
            columns: ["triggered_by"];
            isOneToOne: false;
            referencedRelation: "assignments_with_effective_due_dates";
            referencedColumns: ["student_profile_id"];
          },
          {
            foreignKeyName: "repository_check_runs_triggered_by_fkey1";
            columns: ["triggered_by"];
            isOneToOne: false;
            referencedRelation: "submissions_agg";
            referencedColumns: ["profile_id"];
          },
          {
            foreignKeyName: "repository_check_runs_triggered_by_fkey1";
            columns: ["triggered_by"];
            isOneToOne: false;
            referencedRelation: "submissions_with_reviews_by_round_for_assignment";
            referencedColumns: ["student_private_profile_id"];
          },
          {
            foreignKeyName: "repository_check_runs_triggered_by_fkey1";
            columns: ["triggered_by"];
            isOneToOne: false;
            referencedRelation: "user_roles";
            referencedColumns: ["private_profile_id"];
          }
        ];
      };
      review_assignment_rubric_parts: {
        Row: {
          class_id: number;
          created_at: string;
          id: number;
          review_assignment_id: number;
          rubric_part_id: number;
        };
        Insert: {
          class_id: number;
          created_at?: string;
          id?: number;
          review_assignment_id: number;
          rubric_part_id: number;
        };
        Update: {
          class_id?: number;
          created_at?: string;
          id?: number;
          review_assignment_id?: number;
          rubric_part_id?: number;
        };
        Relationships: [
          {
            foreignKeyName: "review_assignment_rubric_parts_class_id_fkey";
            columns: ["class_id"];
            isOneToOne: false;
            referencedRelation: "classes";
            referencedColumns: ["id"];
          },
          {
            foreignKeyName: "review_assignment_rubric_parts_review_assignment_id_fkey";
            columns: ["review_assignment_id"];
            isOneToOne: false;
            referencedRelation: "assignments_for_student_dashboard";
            referencedColumns: ["review_assignment_id"];
          },
          {
            foreignKeyName: "review_assignment_rubric_parts_review_assignment_id_fkey";
            columns: ["review_assignment_id"];
            isOneToOne: false;
            referencedRelation: "review_assignments";
            referencedColumns: ["id"];
          },
          {
            foreignKeyName: "review_assignment_rubric_parts_rubric_part_id_fkey";
            columns: ["rubric_part_id"];
            isOneToOne: false;
            referencedRelation: "rubric_parts";
            referencedColumns: ["id"];
          }
        ];
      };
      review_assignments: {
        Row: {
          assignee_profile_id: string;
          assignment_id: number;
          class_id: number;
          completed_at: string | null;
          completed_by: string | null;
          created_at: string;
          due_date: string;
          id: number;
          max_allowable_late_tokens: number;
          release_date: string | null;
          rubric_id: number;
          submission_id: number;
          submission_review_id: number;
        };
        Insert: {
          assignee_profile_id: string;
          assignment_id: number;
          class_id: number;
          completed_at?: string | null;
          completed_by?: string | null;
          created_at?: string;
          due_date: string;
          id?: number;
          max_allowable_late_tokens?: number;
          release_date?: string | null;
          rubric_id: number;
          submission_id: number;
          submission_review_id: number;
        };
        Update: {
          assignee_profile_id?: string;
          assignment_id?: number;
          class_id?: number;
          completed_at?: string | null;
          completed_by?: string | null;
          created_at?: string;
          due_date?: string;
          id?: number;
          max_allowable_late_tokens?: number;
          release_date?: string | null;
          rubric_id?: number;
          submission_id?: number;
          submission_review_id?: number;
        };
        Relationships: [
          {
            foreignKeyName: "review_assignments_assignee_profile_id_fkey";
            columns: ["assignee_profile_id"];
            isOneToOne: false;
            referencedRelation: "profiles";
            referencedColumns: ["id"];
          },
          {
            foreignKeyName: "review_assignments_assignee_profile_id_fkey";
            columns: ["assignee_profile_id"];
            isOneToOne: false;
            referencedRelation: "submissions_with_grades_for_assignment";
            referencedColumns: ["student_private_profile_id"];
          },
          {
            foreignKeyName: "review_assignments_assignment_id_fkey";
            columns: ["assignment_id"];
            isOneToOne: false;
            referencedRelation: "assignment_overview";
            referencedColumns: ["id"];
          },
          {
            foreignKeyName: "review_assignments_assignment_id_fkey";
            columns: ["assignment_id"];
            isOneToOne: false;
            referencedRelation: "assignments";
            referencedColumns: ["id"];
          },
          {
            foreignKeyName: "review_assignments_assignment_id_fkey";
            columns: ["assignment_id"];
            isOneToOne: false;
            referencedRelation: "assignments_for_student_dashboard";
            referencedColumns: ["id"];
          },
          {
            foreignKeyName: "review_assignments_assignment_id_fkey";
            columns: ["assignment_id"];
            isOneToOne: false;
            referencedRelation: "assignments_with_effective_due_dates";
            referencedColumns: ["id"];
          },
          {
            foreignKeyName: "review_assignments_assignment_id_fkey";
            columns: ["assignment_id"];
            isOneToOne: false;
            referencedRelation: "submissions_with_grades_for_assignment_and_regression_test";
            referencedColumns: ["assignment_id"];
          },
          {
            foreignKeyName: "review_assignments_assignment_id_fkey";
            columns: ["assignment_id"];
            isOneToOne: false;
            referencedRelation: "submissions_with_reviews_by_round_for_assignment";
            referencedColumns: ["assignment_id"];
          },
          {
            foreignKeyName: "review_assignments_class_id_fkey";
            columns: ["class_id"];
            isOneToOne: false;
            referencedRelation: "classes";
            referencedColumns: ["id"];
          },
          {
            foreignKeyName: "review_assignments_completed_by_fkey";
            columns: ["completed_by"];
            isOneToOne: false;
            referencedRelation: "profiles";
            referencedColumns: ["id"];
          },
          {
            foreignKeyName: "review_assignments_completed_by_fkey";
            columns: ["completed_by"];
            isOneToOne: false;
            referencedRelation: "submissions_with_grades_for_assignment";
            referencedColumns: ["student_private_profile_id"];
          },
          {
            foreignKeyName: "review_assignments_rubric_id_fkey";
            columns: ["rubric_id"];
            isOneToOne: false;
            referencedRelation: "rubrics";
            referencedColumns: ["id"];
          },
          {
            foreignKeyName: "review_assignments_submission_id_fkey";
            columns: ["submission_id"];
            isOneToOne: false;
            referencedRelation: "assignments_for_student_dashboard";
            referencedColumns: ["submission_id"];
          },
          {
            foreignKeyName: "review_assignments_submission_id_fkey";
            columns: ["submission_id"];
            isOneToOne: false;
            referencedRelation: "submissions";
            referencedColumns: ["id"];
          },
          {
            foreignKeyName: "review_assignments_submission_id_fkey";
            columns: ["submission_id"];
            isOneToOne: false;
            referencedRelation: "submissions_agg";
            referencedColumns: ["id"];
          },
          {
            foreignKeyName: "review_assignments_submission_id_fkey";
            columns: ["submission_id"];
            isOneToOne: false;
            referencedRelation: "submissions_with_grades_for_assignment";
            referencedColumns: ["activesubmissionid"];
          },
          {
            foreignKeyName: "review_assignments_submission_id_fkey";
            columns: ["submission_id"];
            isOneToOne: false;
            referencedRelation: "submissions_with_grades_for_assignment_and_regression_test";
            referencedColumns: ["activesubmissionid"];
          },
          {
            foreignKeyName: "review_assignments_submission_review_id_fkey";
            columns: ["submission_review_id"];
            isOneToOne: false;
            referencedRelation: "assignments_for_student_dashboard";
            referencedColumns: ["submission_review_id"];
          },
          {
            foreignKeyName: "review_assignments_submission_review_id_fkey";
            columns: ["submission_review_id"];
            isOneToOne: false;
            referencedRelation: "submission_reviews";
            referencedColumns: ["id"];
          }
        ];
      };
      rubric_check_references: {
        Row: {
          class_id: number;
          created_at: string;
          id: number;
          referenced_rubric_check_id: number;
          referencing_rubric_check_id: number;
        };
        Insert: {
          class_id: number;
          created_at?: string;
          id?: number;
          referenced_rubric_check_id: number;
          referencing_rubric_check_id: number;
        };
        Update: {
          class_id?: number;
          created_at?: string;
          id?: number;
          referenced_rubric_check_id?: number;
          referencing_rubric_check_id?: number;
        };
        Relationships: [
          {
            foreignKeyName: "rubric_check_references_class_id_fkey";
            columns: ["class_id"];
            isOneToOne: false;
            referencedRelation: "classes";
            referencedColumns: ["id"];
          },
          {
            foreignKeyName: "rubric_check_references_referenced_rubric_check_id_fkey";
            columns: ["referenced_rubric_check_id"];
            isOneToOne: false;
            referencedRelation: "rubric_checks";
            referencedColumns: ["id"];
          },
          {
            foreignKeyName: "rubric_check_references_referencing_rubric_check_id_fkey";
            columns: ["referencing_rubric_check_id"];
            isOneToOne: false;
            referencedRelation: "rubric_checks";
            referencedColumns: ["id"];
          }
        ];
      };
      rubric_checks: {
        Row: {
          annotation_target: string | null;
          artifact: string | null;
          class_id: number;
          created_at: string;
          data: Json | null;
          description: string | null;
          file: string | null;
          group: string | null;
          id: number;
          is_annotation: boolean;
          is_comment_required: boolean;
          is_required: boolean;
          max_annotations: number | null;
          name: string;
          ordinal: number;
          points: number;
          rubric_criteria_id: number;
          student_visibility: Database["public"]["Enums"]["rubric_check_student_visibility"];
        };
        Insert: {
          annotation_target?: string | null;
          artifact?: string | null;
          class_id: number;
          created_at?: string;
          data?: Json | null;
          description?: string | null;
          file?: string | null;
          group?: string | null;
          id?: number;
          is_annotation: boolean;
          is_comment_required?: boolean;
          is_required?: boolean;
          max_annotations?: number | null;
          name: string;
          ordinal: number;
          points: number;
          rubric_criteria_id: number;
          student_visibility?: Database["public"]["Enums"]["rubric_check_student_visibility"];
        };
        Update: {
          annotation_target?: string | null;
          artifact?: string | null;
          class_id?: number;
          created_at?: string;
          data?: Json | null;
          description?: string | null;
          file?: string | null;
          group?: string | null;
          id?: number;
          is_annotation?: boolean;
          is_comment_required?: boolean;
          is_required?: boolean;
          max_annotations?: number | null;
          name?: string;
          ordinal?: number;
          points?: number;
          rubric_criteria_id?: number;
          student_visibility?: Database["public"]["Enums"]["rubric_check_student_visibility"];
        };
        Relationships: [
          {
            foreignKeyName: "rubric_checks_class_id_fkey";
            columns: ["class_id"];
            isOneToOne: false;
            referencedRelation: "classes";
            referencedColumns: ["id"];
          },
          {
            foreignKeyName: "rubric_checks_rubric_criteria_id_fkey";
            columns: ["rubric_criteria_id"];
            isOneToOne: false;
            referencedRelation: "rubric_criteria";
            referencedColumns: ["id"];
          }
        ];
      };
      rubric_criteria: {
        Row: {
          class_id: number;
          created_at: string;
          data: Json | null;
          description: string | null;
          id: number;
          is_additive: boolean;
          max_checks_per_submission: number | null;
          min_checks_per_submission: number | null;
          name: string;
          ordinal: number;
          rubric_id: number;
          rubric_part_id: number;
          total_points: number;
        };
        Insert: {
          class_id: number;
          created_at?: string;
          data?: Json | null;
          description?: string | null;
          id?: number;
          is_additive: boolean;
          max_checks_per_submission?: number | null;
          min_checks_per_submission?: number | null;
          name: string;
          ordinal?: number;
          rubric_id: number;
          rubric_part_id: number;
          total_points: number;
        };
        Update: {
          class_id?: number;
          created_at?: string;
          data?: Json | null;
          description?: string | null;
          id?: number;
          is_additive?: boolean;
          max_checks_per_submission?: number | null;
          min_checks_per_submission?: number | null;
          name?: string;
          ordinal?: number;
          rubric_id?: number;
          rubric_part_id?: number;
          total_points?: number;
        };
        Relationships: [
          {
            foreignKeyName: "rubric_criteria_class_id_fkey";
            columns: ["class_id"];
            isOneToOne: false;
            referencedRelation: "classes";
            referencedColumns: ["id"];
          },
          {
            foreignKeyName: "rubric_criteria_rubric_id_fkey";
            columns: ["rubric_id"];
            isOneToOne: false;
            referencedRelation: "rubrics";
            referencedColumns: ["id"];
          },
          {
            foreignKeyName: "rubric_criteria_rubric_part_id_fkey";
            columns: ["rubric_part_id"];
            isOneToOne: false;
            referencedRelation: "rubric_parts";
            referencedColumns: ["id"];
          }
        ];
      };
      rubric_parts: {
        Row: {
          class_id: number;
          created_at: string;
          data: Json | null;
          description: string | null;
          id: number;
          name: string;
          ordinal: number;
          rubric_id: number;
        };
        Insert: {
          class_id: number;
          created_at?: string;
          data?: Json | null;
          description?: string | null;
          id?: number;
          name: string;
          ordinal: number;
          rubric_id: number;
        };
        Update: {
          class_id?: number;
          created_at?: string;
          data?: Json | null;
          description?: string | null;
          id?: number;
          name?: string;
          ordinal?: number;
          rubric_id?: number;
        };
        Relationships: [
          {
            foreignKeyName: "rubric_parts_class_id_fkey";
            columns: ["class_id"];
            isOneToOne: false;
            referencedRelation: "classes";
            referencedColumns: ["id"];
          },
          {
            foreignKeyName: "rubric_parts_rubric_id_fkey";
            columns: ["rubric_id"];
            isOneToOne: false;
            referencedRelation: "rubrics";
            referencedColumns: ["id"];
          }
        ];
      };
      rubrics: {
        Row: {
          assignment_id: number;
          class_id: number;
          created_at: string;
          description: string | null;
          id: number;
          is_private: boolean;
          name: string;
          review_round: Database["public"]["Enums"]["review_round"] | null;
        };
        Insert: {
          assignment_id: number;
          class_id: number;
          created_at?: string;
          description?: string | null;
          id?: number;
          is_private?: boolean;
          name: string;
          review_round?: Database["public"]["Enums"]["review_round"] | null;
        };
        Update: {
          assignment_id?: number;
          class_id?: number;
          created_at?: string;
          description?: string | null;
          id?: number;
          is_private?: boolean;
          name?: string;
          review_round?: Database["public"]["Enums"]["review_round"] | null;
        };
        Relationships: [
          {
            foreignKeyName: "assignment_rubric_class_id_fkey";
            columns: ["class_id"];
            isOneToOne: false;
            referencedRelation: "classes";
            referencedColumns: ["id"];
          },
          {
            foreignKeyName: "rubrics_assignment_id_fkey";
            columns: ["assignment_id"];
            isOneToOne: false;
            referencedRelation: "assignment_overview";
            referencedColumns: ["id"];
          },
          {
            foreignKeyName: "rubrics_assignment_id_fkey";
            columns: ["assignment_id"];
            isOneToOne: false;
            referencedRelation: "assignments";
            referencedColumns: ["id"];
          },
          {
            foreignKeyName: "rubrics_assignment_id_fkey";
            columns: ["assignment_id"];
            isOneToOne: false;
            referencedRelation: "assignments_for_student_dashboard";
            referencedColumns: ["id"];
          },
          {
            foreignKeyName: "rubrics_assignment_id_fkey";
            columns: ["assignment_id"];
            isOneToOne: false;
            referencedRelation: "assignments_with_effective_due_dates";
            referencedColumns: ["id"];
          },
          {
            foreignKeyName: "rubrics_assignment_id_fkey";
            columns: ["assignment_id"];
            isOneToOne: false;
            referencedRelation: "submissions_with_grades_for_assignment_and_regression_test";
            referencedColumns: ["assignment_id"];
          },
          {
            foreignKeyName: "rubrics_assignment_id_fkey";
            columns: ["assignment_id"];
            isOneToOne: false;
            referencedRelation: "submissions_with_reviews_by_round_for_assignment";
            referencedColumns: ["assignment_id"];
          }
        ];
      };
      sis_sync_status: {
        Row: {
          course_id: number;
          course_section_id: number | null;
          created_at: string;
          id: number;
          lab_section_id: number | null;
          last_sync_message: string | null;
          last_sync_status: string | null;
          last_sync_time: string | null;
          sync_enabled: boolean;
        };
        Insert: {
          course_id: number;
          course_section_id?: number | null;
          created_at?: string;
          id?: number;
          lab_section_id?: number | null;
          last_sync_message?: string | null;
          last_sync_status?: string | null;
          last_sync_time?: string | null;
          sync_enabled?: boolean;
        };
        Update: {
          course_id?: number;
          course_section_id?: number | null;
          created_at?: string;
          id?: number;
          lab_section_id?: number | null;
          last_sync_message?: string | null;
          last_sync_status?: string | null;
          last_sync_time?: string | null;
          sync_enabled?: boolean;
        };
        Relationships: [
          {
            foreignKeyName: "sis_sync_status_course_id_fkey";
            columns: ["course_id"];
            isOneToOne: false;
            referencedRelation: "classes";
            referencedColumns: ["id"];
          },
          {
            foreignKeyName: "sis_sync_status_course_section_id_fkey";
            columns: ["course_section_id"];
            isOneToOne: false;
            referencedRelation: "class_sections";
            referencedColumns: ["id"];
          },
          {
            foreignKeyName: "sis_sync_status_lab_section_id_fkey";
            columns: ["lab_section_id"];
            isOneToOne: false;
            referencedRelation: "lab_sections";
            referencedColumns: ["id"];
          }
        ];
      };
      student_flashcard_deck_progress: {
        Row: {
          card_id: number;
          class_id: number;
          created_at: string;
          first_answered_correctly_at: string | null;
          is_mastered: boolean;
          last_answered_correctly_at: string | null;
          student_id: string;
          updated_at: string | null;
        };
        Insert: {
          card_id: number;
          class_id: number;
          created_at?: string;
          first_answered_correctly_at?: string | null;
          is_mastered?: boolean;
          last_answered_correctly_at?: string | null;
          student_id: string;
          updated_at?: string | null;
        };
        Update: {
          card_id?: number;
          class_id?: number;
          created_at?: string;
          first_answered_correctly_at?: string | null;
          is_mastered?: boolean;
          last_answered_correctly_at?: string | null;
          student_id?: string;
          updated_at?: string | null;
        };
        Relationships: [
          {
            foreignKeyName: "student_flashcard_deck_progress_card_id_fkey";
            columns: ["card_id"];
            isOneToOne: false;
            referencedRelation: "flashcards";
            referencedColumns: ["id"];
          },
          {
            foreignKeyName: "student_flashcard_deck_progress_class_id_fkey";
            columns: ["class_id"];
            isOneToOne: false;
            referencedRelation: "classes";
            referencedColumns: ["id"];
          },
          {
            foreignKeyName: "student_flashcard_deck_progress_student_id_fkey";
            columns: ["student_id"];
            isOneToOne: false;
            referencedRelation: "users";
            referencedColumns: ["user_id"];
          }
        ];
      };
      student_help_activity: {
        Row: {
          activity_description: string | null;
          activity_type: Database["public"]["Enums"]["student_help_activity_type"];
          class_id: number;
          created_at: string;
          help_request_id: number;
          id: number;
          student_profile_id: string;
        };
        Insert: {
          activity_description?: string | null;
          activity_type: Database["public"]["Enums"]["student_help_activity_type"];
          class_id: number;
          created_at?: string;
          help_request_id: number;
          id?: number;
          student_profile_id: string;
        };
        Update: {
          activity_description?: string | null;
          activity_type?: Database["public"]["Enums"]["student_help_activity_type"];
          class_id?: number;
          created_at?: string;
          help_request_id?: number;
          id?: number;
          student_profile_id?: string;
        };
        Relationships: [
          {
            foreignKeyName: "student_help_activity_class_id_fkey";
            columns: ["class_id"];
            isOneToOne: false;
            referencedRelation: "classes";
            referencedColumns: ["id"];
          },
          {
            foreignKeyName: "student_help_activity_help_request_id_fkey";
            columns: ["help_request_id"];
            isOneToOne: false;
            referencedRelation: "help_requests";
            referencedColumns: ["id"];
          },
          {
            foreignKeyName: "student_help_activity_student_profile_id_fkey";
            columns: ["student_profile_id"];
            isOneToOne: false;
            referencedRelation: "profiles";
            referencedColumns: ["id"];
          },
          {
            foreignKeyName: "student_help_activity_student_profile_id_fkey";
            columns: ["student_profile_id"];
            isOneToOne: false;
            referencedRelation: "submissions_with_grades_for_assignment";
            referencedColumns: ["student_private_profile_id"];
          }
        ];
      };
      student_karma_notes: {
        Row: {
          class_id: number;
          created_at: string;
          created_by_id: string;
          id: number;
          internal_notes: string | null;
          karma_score: number;
          last_activity_at: string | null;
          student_profile_id: string;
          updated_at: string;
        };
        Insert: {
          class_id: number;
          created_at?: string;
          created_by_id: string;
          id?: number;
          internal_notes?: string | null;
          karma_score?: number;
          last_activity_at?: string | null;
          student_profile_id: string;
          updated_at?: string;
        };
        Update: {
          class_id?: number;
          created_at?: string;
          created_by_id?: string;
          id?: number;
          internal_notes?: string | null;
          karma_score?: number;
          last_activity_at?: string | null;
          student_profile_id?: string;
          updated_at?: string;
        };
        Relationships: [
          {
            foreignKeyName: "student_karma_notes_class_id_fkey";
            columns: ["class_id"];
            isOneToOne: false;
            referencedRelation: "classes";
            referencedColumns: ["id"];
          },
          {
            foreignKeyName: "student_karma_notes_created_by_id_fkey";
            columns: ["created_by_id"];
            isOneToOne: false;
            referencedRelation: "users";
            referencedColumns: ["user_id"];
          },
          {
            foreignKeyName: "student_karma_notes_student_profile_id_fkey";
            columns: ["student_profile_id"];
            isOneToOne: false;
            referencedRelation: "profiles";
            referencedColumns: ["id"];
          },
          {
            foreignKeyName: "student_karma_notes_student_profile_id_fkey";
            columns: ["student_profile_id"];
            isOneToOne: false;
            referencedRelation: "submissions_with_grades_for_assignment";
            referencedColumns: ["student_private_profile_id"];
          }
        ];
      };
      submission_artifact_comments: {
        Row: {
          author: string;
          class_id: number;
          comment: string;
          created_at: string;
          deleted_at: string | null;
          edited_at: string | null;
          edited_by: string | null;
          eventually_visible: boolean;
          id: number;
          points: number | null;
          regrade_request_id: number | null;
          released: boolean;
          rubric_check_id: number | null;
          submission_artifact_id: number;
          submission_id: number;
          submission_review_id: number | null;
        };
        Insert: {
          author: string;
          class_id: number;
          comment: string;
          created_at?: string;
          deleted_at?: string | null;
          edited_at?: string | null;
          edited_by?: string | null;
          eventually_visible?: boolean;
          id?: number;
          points?: number | null;
          regrade_request_id?: number | null;
          released?: boolean;
          rubric_check_id?: number | null;
          submission_artifact_id: number;
          submission_id: number;
          submission_review_id?: number | null;
        };
        Update: {
          author?: string;
          class_id?: number;
          comment?: string;
          created_at?: string;
          deleted_at?: string | null;
          edited_at?: string | null;
          edited_by?: string | null;
          eventually_visible?: boolean;
          id?: number;
          points?: number | null;
          regrade_request_id?: number | null;
          released?: boolean;
          rubric_check_id?: number | null;
          submission_artifact_id?: number;
          submission_id?: number;
          submission_review_id?: number | null;
        };
        Relationships: [
          {
            foreignKeyName: "submission_artifact_comments_author_fkey";
            columns: ["author"];
            isOneToOne: false;
            referencedRelation: "profiles";
            referencedColumns: ["id"];
          },
          {
            foreignKeyName: "submission_artifact_comments_author_fkey";
            columns: ["author"];
            isOneToOne: false;
            referencedRelation: "submissions_with_grades_for_assignment";
            referencedColumns: ["student_private_profile_id"];
          },
          {
            foreignKeyName: "submission_artifact_comments_author_fkey1";
            columns: ["author"];
            isOneToOne: false;
            referencedRelation: "profiles";
            referencedColumns: ["id"];
          },
          {
            foreignKeyName: "submission_artifact_comments_author_fkey1";
            columns: ["author"];
            isOneToOne: false;
            referencedRelation: "submissions_with_grades_for_assignment";
            referencedColumns: ["student_private_profile_id"];
          },
          {
            foreignKeyName: "submission_artifact_comments_class_id_fkey";
            columns: ["class_id"];
            isOneToOne: false;
            referencedRelation: "classes";
            referencedColumns: ["id"];
          },
          {
            foreignKeyName: "submission_artifact_comments_class_id_fkey1";
            columns: ["class_id"];
            isOneToOne: false;
            referencedRelation: "classes";
            referencedColumns: ["id"];
          },
          {
            foreignKeyName: "submission_artifact_comments_regrade_request_id_fkey";
            columns: ["regrade_request_id"];
            isOneToOne: false;
            referencedRelation: "submission_regrade_requests";
            referencedColumns: ["id"];
          },
          {
            foreignKeyName: "submission_artifact_comments_rubric_check_id_fkey";
            columns: ["rubric_check_id"];
            isOneToOne: false;
            referencedRelation: "rubric_checks";
            referencedColumns: ["id"];
          },
          {
            foreignKeyName: "submission_artifact_comments_rubric_check_id_fkey1";
            columns: ["rubric_check_id"];
            isOneToOne: false;
            referencedRelation: "rubric_checks";
            referencedColumns: ["id"];
          },
          {
            foreignKeyName: "submission_artifact_comments_submission_artifact_id_fkey";
            columns: ["submission_artifact_id"];
            isOneToOne: false;
            referencedRelation: "submission_artifacts";
            referencedColumns: ["id"];
          },
          {
            foreignKeyName: "submission_artifact_comments_submission_id_fkey";
            columns: ["submission_id"];
            isOneToOne: false;
            referencedRelation: "assignments_for_student_dashboard";
            referencedColumns: ["submission_id"];
          },
          {
            foreignKeyName: "submission_artifact_comments_submission_id_fkey";
            columns: ["submission_id"];
            isOneToOne: false;
            referencedRelation: "submissions";
            referencedColumns: ["id"];
          },
          {
            foreignKeyName: "submission_artifact_comments_submission_id_fkey";
            columns: ["submission_id"];
            isOneToOne: false;
            referencedRelation: "submissions_agg";
            referencedColumns: ["id"];
          },
          {
            foreignKeyName: "submission_artifact_comments_submission_id_fkey";
            columns: ["submission_id"];
            isOneToOne: false;
            referencedRelation: "submissions_with_grades_for_assignment";
            referencedColumns: ["activesubmissionid"];
          },
          {
            foreignKeyName: "submission_artifact_comments_submission_id_fkey";
            columns: ["submission_id"];
            isOneToOne: false;
            referencedRelation: "submissions_with_grades_for_assignment_and_regression_test";
            referencedColumns: ["activesubmissionid"];
          },
          {
            foreignKeyName: "submission_artifact_comments_submission_id_fkey1";
            columns: ["submission_id"];
            isOneToOne: false;
            referencedRelation: "assignments_for_student_dashboard";
            referencedColumns: ["submission_id"];
          },
          {
            foreignKeyName: "submission_artifact_comments_submission_id_fkey1";
            columns: ["submission_id"];
            isOneToOne: false;
            referencedRelation: "submissions";
            referencedColumns: ["id"];
          },
          {
            foreignKeyName: "submission_artifact_comments_submission_id_fkey1";
            columns: ["submission_id"];
            isOneToOne: false;
            referencedRelation: "submissions_agg";
            referencedColumns: ["id"];
          },
          {
            foreignKeyName: "submission_artifact_comments_submission_id_fkey1";
            columns: ["submission_id"];
            isOneToOne: false;
            referencedRelation: "submissions_with_grades_for_assignment";
            referencedColumns: ["activesubmissionid"];
          },
          {
            foreignKeyName: "submission_artifact_comments_submission_id_fkey1";
            columns: ["submission_id"];
            isOneToOne: false;
            referencedRelation: "submissions_with_grades_for_assignment_and_regression_test";
            referencedColumns: ["activesubmissionid"];
          },
          {
            foreignKeyName: "submission_artifact_comments_submission_review_id_fkey";
            columns: ["submission_review_id"];
            isOneToOne: false;
            referencedRelation: "assignments_for_student_dashboard";
            referencedColumns: ["submission_review_id"];
          },
          {
            foreignKeyName: "submission_artifact_comments_submission_review_id_fkey";
            columns: ["submission_review_id"];
            isOneToOne: false;
            referencedRelation: "submission_reviews";
            referencedColumns: ["id"];
          },
          {
            foreignKeyName: "submission_artifact_comments_submission_review_id_fkey1";
            columns: ["submission_review_id"];
            isOneToOne: false;
            referencedRelation: "assignments_for_student_dashboard";
            referencedColumns: ["submission_review_id"];
          },
          {
            foreignKeyName: "submission_artifact_comments_submission_review_id_fkey1";
            columns: ["submission_review_id"];
            isOneToOne: false;
            referencedRelation: "submission_reviews";
            referencedColumns: ["id"];
          }
        ];
      };
      submission_artifacts: {
        Row: {
          assignment_group_id: number | null;
          autograder_regression_test_id: number | null;
          class_id: number;
          created_at: string;
          data: Json | null;
          id: number;
          name: string;
          profile_id: string | null;
          submission_file_id: number | null;
          submission_id: number;
        };
        Insert: {
          assignment_group_id?: number | null;
          autograder_regression_test_id?: number | null;
          class_id: number;
          created_at?: string;
          data?: Json | null;
          id?: number;
          name: string;
          profile_id?: string | null;
          submission_file_id?: number | null;
          submission_id: number;
        };
        Update: {
          assignment_group_id?: number | null;
          autograder_regression_test_id?: number | null;
          class_id?: number;
          created_at?: string;
          data?: Json | null;
          id?: number;
          name?: string;
          profile_id?: string | null;
          submission_file_id?: number | null;
          submission_id?: number;
        };
        Relationships: [
          {
            foreignKeyName: "submission_artifacts_assignment_group_id_fkey";
            columns: ["assignment_group_id"];
            isOneToOne: false;
            referencedRelation: "assignment_groups";
            referencedColumns: ["id"];
          },
          {
            foreignKeyName: "submission_artifacts_autograder_regression_test_id_fkey";
            columns: ["autograder_regression_test_id"];
            isOneToOne: false;
            referencedRelation: "autograder_regression_test";
            referencedColumns: ["id"];
          },
          {
            foreignKeyName: "submission_artifacts_autograder_regression_test_id_fkey";
            columns: ["autograder_regression_test_id"];
            isOneToOne: false;
            referencedRelation: "autograder_regression_test_by_grader";
            referencedColumns: ["id"];
          },
          {
            foreignKeyName: "submission_artifacts_class_id_fkey";
            columns: ["class_id"];
            isOneToOne: false;
            referencedRelation: "classes";
            referencedColumns: ["id"];
          },
          {
            foreignKeyName: "submission_artifacts_profile_id_fkey";
            columns: ["profile_id"];
            isOneToOne: false;
            referencedRelation: "profiles";
            referencedColumns: ["id"];
          },
          {
            foreignKeyName: "submission_artifacts_profile_id_fkey";
            columns: ["profile_id"];
            isOneToOne: false;
            referencedRelation: "submissions_with_grades_for_assignment";
            referencedColumns: ["student_private_profile_id"];
          },
          {
            foreignKeyName: "submission_artifacts_submission_file_id_fkey";
            columns: ["submission_file_id"];
            isOneToOne: false;
            referencedRelation: "submission_files";
            referencedColumns: ["id"];
          },
          {
            foreignKeyName: "submission_artifacts_submission_id_fkey";
            columns: ["submission_id"];
            isOneToOne: false;
            referencedRelation: "assignments_for_student_dashboard";
            referencedColumns: ["submission_id"];
          },
          {
            foreignKeyName: "submission_artifacts_submission_id_fkey";
            columns: ["submission_id"];
            isOneToOne: false;
            referencedRelation: "submissions";
            referencedColumns: ["id"];
          },
          {
            foreignKeyName: "submission_artifacts_submission_id_fkey";
            columns: ["submission_id"];
            isOneToOne: false;
            referencedRelation: "submissions_agg";
            referencedColumns: ["id"];
          },
          {
            foreignKeyName: "submission_artifacts_submission_id_fkey";
            columns: ["submission_id"];
            isOneToOne: false;
            referencedRelation: "submissions_with_grades_for_assignment";
            referencedColumns: ["activesubmissionid"];
          },
          {
            foreignKeyName: "submission_artifacts_submission_id_fkey";
            columns: ["submission_id"];
            isOneToOne: false;
            referencedRelation: "submissions_with_grades_for_assignment_and_regression_test";
            referencedColumns: ["activesubmissionid"];
          }
        ];
      };
      submission_comments: {
        Row: {
          author: string;
          class_id: number;
          comment: string;
          created_at: string;
          deleted_at: string | null;
          edited_at: string | null;
          edited_by: string | null;
          eventually_visible: boolean;
          id: number;
          points: number | null;
          regrade_request_id: number | null;
          released: boolean;
          rubric_check_id: number | null;
          submission_id: number;
          submission_review_id: number | null;
        };
        Insert: {
          author: string;
          class_id: number;
          comment: string;
          created_at?: string;
          deleted_at?: string | null;
          edited_at?: string | null;
          edited_by?: string | null;
          eventually_visible?: boolean;
          id?: number;
          points?: number | null;
          regrade_request_id?: number | null;
          released?: boolean;
          rubric_check_id?: number | null;
          submission_id: number;
          submission_review_id?: number | null;
        };
        Update: {
          author?: string;
          class_id?: number;
          comment?: string;
          created_at?: string;
          deleted_at?: string | null;
          edited_at?: string | null;
          edited_by?: string | null;
          eventually_visible?: boolean;
          id?: number;
          points?: number | null;
          regrade_request_id?: number | null;
          released?: boolean;
          rubric_check_id?: number | null;
          submission_id?: number;
          submission_review_id?: number | null;
        };
        Relationships: [
          {
            foreignKeyName: "submission_comments_author_fkey";
            columns: ["author"];
            isOneToOne: false;
            referencedRelation: "profiles";
            referencedColumns: ["id"];
          },
          {
            foreignKeyName: "submission_comments_author_fkey";
            columns: ["author"];
            isOneToOne: false;
            referencedRelation: "submissions_with_grades_for_assignment";
            referencedColumns: ["student_private_profile_id"];
          },
          {
            foreignKeyName: "submission_comments_class_id_fkey";
            columns: ["class_id"];
            isOneToOne: false;
            referencedRelation: "classes";
            referencedColumns: ["id"];
          },
          {
            foreignKeyName: "submission_comments_regrade_request_id_fkey";
            columns: ["regrade_request_id"];
            isOneToOne: false;
            referencedRelation: "submission_regrade_requests";
            referencedColumns: ["id"];
          },
          {
            foreignKeyName: "submission_comments_rubric_check_id_fkey";
            columns: ["rubric_check_id"];
            isOneToOne: false;
            referencedRelation: "rubric_checks";
            referencedColumns: ["id"];
          },
          {
            foreignKeyName: "submission_comments_submission_review_id_fkey";
            columns: ["submission_review_id"];
            isOneToOne: false;
            referencedRelation: "assignments_for_student_dashboard";
            referencedColumns: ["submission_review_id"];
          },
          {
            foreignKeyName: "submission_comments_submission_review_id_fkey";
            columns: ["submission_review_id"];
            isOneToOne: false;
            referencedRelation: "submission_reviews";
            referencedColumns: ["id"];
          },
          {
            foreignKeyName: "submission_comments_submissions_id_fkey";
            columns: ["submission_id"];
            isOneToOne: false;
            referencedRelation: "assignments_for_student_dashboard";
            referencedColumns: ["submission_id"];
          },
          {
            foreignKeyName: "submission_comments_submissions_id_fkey";
            columns: ["submission_id"];
            isOneToOne: false;
            referencedRelation: "submissions";
            referencedColumns: ["id"];
          },
          {
            foreignKeyName: "submission_comments_submissions_id_fkey";
            columns: ["submission_id"];
            isOneToOne: false;
            referencedRelation: "submissions_agg";
            referencedColumns: ["id"];
          },
          {
            foreignKeyName: "submission_comments_submissions_id_fkey";
            columns: ["submission_id"];
            isOneToOne: false;
            referencedRelation: "submissions_with_grades_for_assignment";
            referencedColumns: ["activesubmissionid"];
          },
          {
            foreignKeyName: "submission_comments_submissions_id_fkey";
            columns: ["submission_id"];
            isOneToOne: false;
            referencedRelation: "submissions_with_grades_for_assignment_and_regression_test";
            referencedColumns: ["activesubmissionid"];
          }
        ];
      };
      submission_file_comments: {
        Row: {
          author: string;
          class_id: number;
          comment: string;
          created_at: string;
          deleted_at: string | null;
          edited_at: string | null;
          edited_by: string | null;
          eventually_visible: boolean;
          id: number;
          line: number;
          points: number | null;
          regrade_request_id: number | null;
          released: boolean;
          rubric_check_id: number | null;
          submission_file_id: number;
          submission_id: number;
          submission_review_id: number | null;
        };
        Insert: {
          author: string;
          class_id: number;
          comment: string;
          created_at?: string;
          deleted_at?: string | null;
          edited_at?: string | null;
          edited_by?: string | null;
          eventually_visible?: boolean;
          id?: number;
          line: number;
          points?: number | null;
          regrade_request_id?: number | null;
          released?: boolean;
          rubric_check_id?: number | null;
          submission_file_id: number;
          submission_id: number;
          submission_review_id?: number | null;
        };
        Update: {
          author?: string;
          class_id?: number;
          comment?: string;
          created_at?: string;
          deleted_at?: string | null;
          edited_at?: string | null;
          edited_by?: string | null;
          eventually_visible?: boolean;
          id?: number;
          line?: number;
          points?: number | null;
          regrade_request_id?: number | null;
          released?: boolean;
          rubric_check_id?: number | null;
          submission_file_id?: number;
          submission_id?: number;
          submission_review_id?: number | null;
        };
        Relationships: [
          {
            foreignKeyName: "submission_file_comments_class_id_fkey";
            columns: ["class_id"];
            isOneToOne: false;
            referencedRelation: "classes";
            referencedColumns: ["id"];
          },
          {
            foreignKeyName: "submission_file_comments_regrade_request_id_fkey";
            columns: ["regrade_request_id"];
            isOneToOne: false;
            referencedRelation: "submission_regrade_requests";
            referencedColumns: ["id"];
          },
          {
            foreignKeyName: "submission_file_comments_rubric_check_id_fkey";
            columns: ["rubric_check_id"];
            isOneToOne: false;
            referencedRelation: "rubric_checks";
            referencedColumns: ["id"];
          },
          {
            foreignKeyName: "submission_file_comments_submission_review_id_fkey";
            columns: ["submission_review_id"];
            isOneToOne: false;
            referencedRelation: "assignments_for_student_dashboard";
            referencedColumns: ["submission_review_id"];
          },
          {
            foreignKeyName: "submission_file_comments_submission_review_id_fkey";
            columns: ["submission_review_id"];
            isOneToOne: false;
            referencedRelation: "submission_reviews";
            referencedColumns: ["id"];
          },
          {
            foreignKeyName: "submission_file_lcomments_author_fkey";
            columns: ["author"];
            isOneToOne: false;
            referencedRelation: "profiles";
            referencedColumns: ["id"];
          },
          {
            foreignKeyName: "submission_file_lcomments_author_fkey";
            columns: ["author"];
            isOneToOne: false;
            referencedRelation: "submissions_with_grades_for_assignment";
            referencedColumns: ["student_private_profile_id"];
          },
          {
            foreignKeyName: "submission_file_lcomments_submission_files_id_fkey";
            columns: ["submission_file_id"];
            isOneToOne: false;
            referencedRelation: "submission_files";
            referencedColumns: ["id"];
          },
          {
            foreignKeyName: "submission_file_lcomments_submissions_id_fkey";
            columns: ["submission_id"];
            isOneToOne: false;
            referencedRelation: "assignments_for_student_dashboard";
            referencedColumns: ["submission_id"];
          },
          {
            foreignKeyName: "submission_file_lcomments_submissions_id_fkey";
            columns: ["submission_id"];
            isOneToOne: false;
            referencedRelation: "submissions";
            referencedColumns: ["id"];
          },
          {
            foreignKeyName: "submission_file_lcomments_submissions_id_fkey";
            columns: ["submission_id"];
            isOneToOne: false;
            referencedRelation: "submissions_agg";
            referencedColumns: ["id"];
          },
          {
            foreignKeyName: "submission_file_lcomments_submissions_id_fkey";
            columns: ["submission_id"];
            isOneToOne: false;
            referencedRelation: "submissions_with_grades_for_assignment";
            referencedColumns: ["activesubmissionid"];
          },
          {
            foreignKeyName: "submission_file_lcomments_submissions_id_fkey";
            columns: ["submission_id"];
            isOneToOne: false;
            referencedRelation: "submissions_with_grades_for_assignment_and_regression_test";
            referencedColumns: ["activesubmissionid"];
          }
        ];
      };
      submission_files: {
        Row: {
          assignment_group_id: number | null;
          class_id: number;
          contents: string;
          created_at: string;
          id: number;
          name: string;
          profile_id: string | null;
          submission_id: number;
        };
        Insert: {
          assignment_group_id?: number | null;
          class_id: number;
          contents: string;
          created_at?: string;
          id?: number;
          name: string;
          profile_id?: string | null;
          submission_id: number;
        };
        Update: {
          assignment_group_id?: number | null;
          class_id?: number;
          contents?: string;
          created_at?: string;
          id?: number;
          name?: string;
          profile_id?: string | null;
          submission_id?: number;
        };
        Relationships: [
          {
            foreignKeyName: "submission_files_assignment_group_id_fkey";
            columns: ["assignment_group_id"];
            isOneToOne: false;
            referencedRelation: "assignment_groups";
            referencedColumns: ["id"];
          },
          {
            foreignKeyName: "submission_files_class_id_fkey";
            columns: ["class_id"];
            isOneToOne: false;
            referencedRelation: "classes";
            referencedColumns: ["id"];
          },
          {
            foreignKeyName: "submission_files_profile_id_fkey";
            columns: ["profile_id"];
            isOneToOne: false;
            referencedRelation: "assignments_for_student_dashboard";
            referencedColumns: ["student_profile_id"];
          },
          {
            foreignKeyName: "submission_files_profile_id_fkey";
            columns: ["profile_id"];
            isOneToOne: false;
            referencedRelation: "assignments_with_effective_due_dates";
            referencedColumns: ["student_profile_id"];
          },
          {
            foreignKeyName: "submission_files_profile_id_fkey";
            columns: ["profile_id"];
            isOneToOne: false;
            referencedRelation: "submissions_agg";
            referencedColumns: ["profile_id"];
          },
          {
            foreignKeyName: "submission_files_profile_id_fkey";
            columns: ["profile_id"];
            isOneToOne: false;
            referencedRelation: "submissions_with_reviews_by_round_for_assignment";
            referencedColumns: ["student_private_profile_id"];
          },
          {
            foreignKeyName: "submission_files_profile_id_fkey";
            columns: ["profile_id"];
            isOneToOne: false;
            referencedRelation: "user_roles";
            referencedColumns: ["private_profile_id"];
          },
          {
            foreignKeyName: "submission_files_submissions_id_fkey";
            columns: ["submission_id"];
            isOneToOne: false;
            referencedRelation: "assignments_for_student_dashboard";
            referencedColumns: ["submission_id"];
          },
          {
            foreignKeyName: "submission_files_submissions_id_fkey";
            columns: ["submission_id"];
            isOneToOne: false;
            referencedRelation: "submissions";
            referencedColumns: ["id"];
          },
          {
            foreignKeyName: "submission_files_submissions_id_fkey";
            columns: ["submission_id"];
            isOneToOne: false;
            referencedRelation: "submissions_agg";
            referencedColumns: ["id"];
          },
          {
            foreignKeyName: "submission_files_submissions_id_fkey";
            columns: ["submission_id"];
            isOneToOne: false;
            referencedRelation: "submissions_with_grades_for_assignment";
            referencedColumns: ["activesubmissionid"];
          },
          {
            foreignKeyName: "submission_files_submissions_id_fkey";
            columns: ["submission_id"];
            isOneToOne: false;
            referencedRelation: "submissions_with_grades_for_assignment_and_regression_test";
            referencedColumns: ["activesubmissionid"];
          },
          {
            foreignKeyName: "submission_files_user_id_fkey";
            columns: ["profile_id"];
            isOneToOne: false;
            referencedRelation: "profiles";
            referencedColumns: ["id"];
          },
          {
            foreignKeyName: "submission_files_user_id_fkey";
            columns: ["profile_id"];
            isOneToOne: false;
            referencedRelation: "submissions_with_grades_for_assignment";
            referencedColumns: ["student_private_profile_id"];
          }
        ];
      };
      submission_ordinal_counters: {
        Row: {
          assignment_group_id: number;
          assignment_id: number;
          next_ordinal: number;
          profile_id: string;
          updated_at: string;
        };
        Insert: {
          assignment_group_id?: number;
          assignment_id: number;
          next_ordinal?: number;
          profile_id?: string;
          updated_at?: string;
        };
        Update: {
          assignment_group_id?: number;
          assignment_id?: number;
          next_ordinal?: number;
          profile_id?: string;
          updated_at?: string;
        };
        Relationships: [
          {
            foreignKeyName: "submission_ordinal_counters_assignment_id_fkey";
            columns: ["assignment_id"];
            isOneToOne: false;
            referencedRelation: "assignment_overview";
            referencedColumns: ["id"];
          },
          {
            foreignKeyName: "submission_ordinal_counters_assignment_id_fkey";
            columns: ["assignment_id"];
            isOneToOne: false;
            referencedRelation: "assignments";
            referencedColumns: ["id"];
          },
          {
            foreignKeyName: "submission_ordinal_counters_assignment_id_fkey";
            columns: ["assignment_id"];
            isOneToOne: false;
            referencedRelation: "assignments_for_student_dashboard";
            referencedColumns: ["id"];
          },
          {
            foreignKeyName: "submission_ordinal_counters_assignment_id_fkey";
            columns: ["assignment_id"];
            isOneToOne: false;
            referencedRelation: "assignments_with_effective_due_dates";
            referencedColumns: ["id"];
          },
          {
            foreignKeyName: "submission_ordinal_counters_assignment_id_fkey";
            columns: ["assignment_id"];
            isOneToOne: false;
            referencedRelation: "submissions_with_grades_for_assignment_and_regression_test";
            referencedColumns: ["assignment_id"];
          },
          {
            foreignKeyName: "submission_ordinal_counters_assignment_id_fkey";
            columns: ["assignment_id"];
            isOneToOne: false;
            referencedRelation: "submissions_with_reviews_by_round_for_assignment";
            referencedColumns: ["assignment_id"];
          }
        ];
      };
      submission_regrade_request_comments: {
        Row: {
          assignment_id: number;
          author: string;
          class_id: number;
          comment: string;
          created_at: string;
          id: number;
          submission_id: number;
          submission_regrade_request_id: number;
        };
        Insert: {
          assignment_id: number;
          author: string;
          class_id: number;
          comment: string;
          created_at?: string;
          id?: number;
          submission_id: number;
          submission_regrade_request_id: number;
        };
        Update: {
          assignment_id?: number;
          author?: string;
          class_id?: number;
          comment?: string;
          created_at?: string;
          id?: number;
          submission_id?: number;
          submission_regrade_request_id?: number;
        };
        Relationships: [
          {
            foreignKeyName: "submission_regrade_request_comments_assignment_id_fkey";
            columns: ["assignment_id"];
            isOneToOne: false;
            referencedRelation: "assignment_overview";
            referencedColumns: ["id"];
          },
          {
            foreignKeyName: "submission_regrade_request_comments_assignment_id_fkey";
            columns: ["assignment_id"];
            isOneToOne: false;
            referencedRelation: "assignments";
            referencedColumns: ["id"];
          },
          {
            foreignKeyName: "submission_regrade_request_comments_assignment_id_fkey";
            columns: ["assignment_id"];
            isOneToOne: false;
            referencedRelation: "assignments_for_student_dashboard";
            referencedColumns: ["id"];
          },
          {
            foreignKeyName: "submission_regrade_request_comments_assignment_id_fkey";
            columns: ["assignment_id"];
            isOneToOne: false;
            referencedRelation: "assignments_with_effective_due_dates";
            referencedColumns: ["id"];
          },
          {
            foreignKeyName: "submission_regrade_request_comments_assignment_id_fkey";
            columns: ["assignment_id"];
            isOneToOne: false;
            referencedRelation: "submissions_with_grades_for_assignment_and_regression_test";
            referencedColumns: ["assignment_id"];
          },
          {
            foreignKeyName: "submission_regrade_request_comments_assignment_id_fkey";
            columns: ["assignment_id"];
            isOneToOne: false;
            referencedRelation: "submissions_with_reviews_by_round_for_assignment";
            referencedColumns: ["assignment_id"];
          },
          {
            foreignKeyName: "submission_regrade_request_comments_author_fkey";
            columns: ["author"];
            isOneToOne: false;
            referencedRelation: "profiles";
            referencedColumns: ["id"];
          },
          {
            foreignKeyName: "submission_regrade_request_comments_author_fkey";
            columns: ["author"];
            isOneToOne: false;
            referencedRelation: "submissions_with_grades_for_assignment";
            referencedColumns: ["student_private_profile_id"];
          },
          {
            foreignKeyName: "submission_regrade_request_comments_class_id_fkey";
            columns: ["class_id"];
            isOneToOne: false;
            referencedRelation: "classes";
            referencedColumns: ["id"];
          },
          {
            foreignKeyName: "submission_regrade_request_comments_submission_id_fkey";
            columns: ["submission_id"];
            isOneToOne: false;
            referencedRelation: "assignments_for_student_dashboard";
            referencedColumns: ["submission_id"];
          },
          {
            foreignKeyName: "submission_regrade_request_comments_submission_id_fkey";
            columns: ["submission_id"];
            isOneToOne: false;
            referencedRelation: "submissions";
            referencedColumns: ["id"];
          },
          {
            foreignKeyName: "submission_regrade_request_comments_submission_id_fkey";
            columns: ["submission_id"];
            isOneToOne: false;
            referencedRelation: "submissions_agg";
            referencedColumns: ["id"];
          },
          {
            foreignKeyName: "submission_regrade_request_comments_submission_id_fkey";
            columns: ["submission_id"];
            isOneToOne: false;
            referencedRelation: "submissions_with_grades_for_assignment";
            referencedColumns: ["activesubmissionid"];
          },
          {
            foreignKeyName: "submission_regrade_request_comments_submission_id_fkey";
            columns: ["submission_id"];
            isOneToOne: false;
            referencedRelation: "submissions_with_grades_for_assignment_and_regression_test";
            referencedColumns: ["activesubmissionid"];
          },
          {
            foreignKeyName: "submission_regrade_request_comments_submission_regrade_request_";
            columns: ["submission_regrade_request_id"];
            isOneToOne: false;
            referencedRelation: "submission_regrade_requests";
            referencedColumns: ["id"];
          }
        ];
      };
      submission_regrade_requests: {
        Row: {
          assignee: string;
          assignment_id: number;
          class_id: number;
          closed_at: string | null;
          closed_by: string | null;
          closed_points: number | null;
          created_at: string;
          created_by: string;
          escalated_at: string | null;
          escalated_by: string | null;
          id: number;
          initial_points: number | null;
          last_commented_at: string | null;
          last_commented_by: string | null;
          last_updated_at: string;
          opened_at: string | null;
          resolved_at: string | null;
          resolved_by: string | null;
          resolved_points: number | null;
          status: Database["public"]["Enums"]["regrade_status"];
          submission_artifact_comment_id: number | null;
          submission_comment_id: number | null;
          submission_file_comment_id: number | null;
          submission_id: number;
        };
        Insert: {
          assignee: string;
          assignment_id: number;
          class_id: number;
          closed_at?: string | null;
          closed_by?: string | null;
          closed_points?: number | null;
          created_at?: string;
          created_by: string;
          escalated_at?: string | null;
          escalated_by?: string | null;
          id?: number;
          initial_points?: number | null;
          last_commented_at?: string | null;
          last_commented_by?: string | null;
          last_updated_at?: string;
          opened_at?: string | null;
          resolved_at?: string | null;
          resolved_by?: string | null;
          resolved_points?: number | null;
          status: Database["public"]["Enums"]["regrade_status"];
          submission_artifact_comment_id?: number | null;
          submission_comment_id?: number | null;
          submission_file_comment_id?: number | null;
          submission_id: number;
        };
        Update: {
          assignee?: string;
          assignment_id?: number;
          class_id?: number;
          closed_at?: string | null;
          closed_by?: string | null;
          closed_points?: number | null;
          created_at?: string;
          created_by?: string;
          escalated_at?: string | null;
          escalated_by?: string | null;
          id?: number;
          initial_points?: number | null;
          last_commented_at?: string | null;
          last_commented_by?: string | null;
          last_updated_at?: string;
          opened_at?: string | null;
          resolved_at?: string | null;
          resolved_by?: string | null;
          resolved_points?: number | null;
          status?: Database["public"]["Enums"]["regrade_status"];
          submission_artifact_comment_id?: number | null;
          submission_comment_id?: number | null;
          submission_file_comment_id?: number | null;
          submission_id?: number;
        };
        Relationships: [
          {
            foreignKeyName: "submission_regrade_requests_assignee_fkey";
            columns: ["assignee"];
            isOneToOne: false;
            referencedRelation: "profiles";
            referencedColumns: ["id"];
          },
          {
            foreignKeyName: "submission_regrade_requests_assignee_fkey";
            columns: ["assignee"];
            isOneToOne: false;
            referencedRelation: "submissions_with_grades_for_assignment";
            referencedColumns: ["student_private_profile_id"];
          },
          {
            foreignKeyName: "submission_regrade_requests_assignment_id_fkey";
            columns: ["assignment_id"];
            isOneToOne: false;
            referencedRelation: "assignment_overview";
            referencedColumns: ["id"];
          },
          {
            foreignKeyName: "submission_regrade_requests_assignment_id_fkey";
            columns: ["assignment_id"];
            isOneToOne: false;
            referencedRelation: "assignments";
            referencedColumns: ["id"];
          },
          {
            foreignKeyName: "submission_regrade_requests_assignment_id_fkey";
            columns: ["assignment_id"];
            isOneToOne: false;
            referencedRelation: "assignments_for_student_dashboard";
            referencedColumns: ["id"];
          },
          {
            foreignKeyName: "submission_regrade_requests_assignment_id_fkey";
            columns: ["assignment_id"];
            isOneToOne: false;
            referencedRelation: "assignments_with_effective_due_dates";
            referencedColumns: ["id"];
          },
          {
            foreignKeyName: "submission_regrade_requests_assignment_id_fkey";
            columns: ["assignment_id"];
            isOneToOne: false;
            referencedRelation: "submissions_with_grades_for_assignment_and_regression_test";
            referencedColumns: ["assignment_id"];
          },
          {
            foreignKeyName: "submission_regrade_requests_assignment_id_fkey";
            columns: ["assignment_id"];
            isOneToOne: false;
            referencedRelation: "submissions_with_reviews_by_round_for_assignment";
            referencedColumns: ["assignment_id"];
          },
          {
            foreignKeyName: "submission_regrade_requests_class_id_fkey";
            columns: ["class_id"];
            isOneToOne: false;
            referencedRelation: "classes";
            referencedColumns: ["id"];
          },
          {
            foreignKeyName: "submission_regrade_requests_closed_by_fkey";
            columns: ["closed_by"];
            isOneToOne: false;
            referencedRelation: "profiles";
            referencedColumns: ["id"];
          },
          {
            foreignKeyName: "submission_regrade_requests_closed_by_fkey";
            columns: ["closed_by"];
            isOneToOne: false;
            referencedRelation: "submissions_with_grades_for_assignment";
            referencedColumns: ["student_private_profile_id"];
          },
          {
            foreignKeyName: "submission_regrade_requests_last_commented_by_fkey";
            columns: ["last_commented_by"];
            isOneToOne: false;
            referencedRelation: "profiles";
            referencedColumns: ["id"];
          },
          {
            foreignKeyName: "submission_regrade_requests_last_commented_by_fkey";
            columns: ["last_commented_by"];
            isOneToOne: false;
            referencedRelation: "submissions_with_grades_for_assignment";
            referencedColumns: ["student_private_profile_id"];
          },
          {
            foreignKeyName: "submission_regrade_requests_submission_artifact_comment_id_fkey";
            columns: ["submission_artifact_comment_id"];
            isOneToOne: false;
            referencedRelation: "submission_artifact_comments";
            referencedColumns: ["id"];
          },
          {
            foreignKeyName: "submission_regrade_requests_submission_comment_id_fkey";
            columns: ["submission_comment_id"];
            isOneToOne: false;
            referencedRelation: "submission_comments";
            referencedColumns: ["id"];
          },
          {
            foreignKeyName: "submission_regrade_requests_submission_file_comment_id_fkey";
            columns: ["submission_file_comment_id"];
            isOneToOne: false;
            referencedRelation: "submission_file_comments";
            referencedColumns: ["id"];
          },
          {
            foreignKeyName: "submission_regrade_requests_submission_id_fkey";
            columns: ["submission_id"];
            isOneToOne: false;
            referencedRelation: "assignments_for_student_dashboard";
            referencedColumns: ["submission_id"];
          },
          {
            foreignKeyName: "submission_regrade_requests_submission_id_fkey";
            columns: ["submission_id"];
            isOneToOne: false;
            referencedRelation: "submissions";
            referencedColumns: ["id"];
          },
          {
            foreignKeyName: "submission_regrade_requests_submission_id_fkey";
            columns: ["submission_id"];
            isOneToOne: false;
            referencedRelation: "submissions_agg";
            referencedColumns: ["id"];
          },
          {
            foreignKeyName: "submission_regrade_requests_submission_id_fkey";
            columns: ["submission_id"];
            isOneToOne: false;
            referencedRelation: "submissions_with_grades_for_assignment";
            referencedColumns: ["activesubmissionid"];
          },
          {
            foreignKeyName: "submission_regrade_requests_submission_id_fkey";
            columns: ["submission_id"];
            isOneToOne: false;
            referencedRelation: "submissions_with_grades_for_assignment_and_regression_test";
            referencedColumns: ["activesubmissionid"];
          },
          {
            foreignKeyName: "submission_regrade_requests_submitted_by_fkey";
            columns: ["created_by"];
            isOneToOne: false;
            referencedRelation: "profiles";
            referencedColumns: ["id"];
          },
          {
            foreignKeyName: "submission_regrade_requests_submitted_by_fkey";
            columns: ["created_by"];
            isOneToOne: false;
            referencedRelation: "submissions_with_grades_for_assignment";
            referencedColumns: ["student_private_profile_id"];
          }
        ];
      };
      submission_reviews: {
        Row: {
          checked_at: string | null;
          checked_by: string | null;
          class_id: number;
          completed_at: string | null;
          completed_by: string | null;
          created_at: string;
          grader: string | null;
          id: number;
          meta_grader: string | null;
          name: string;
          released: boolean;
          rubric_id: number;
          submission_id: number;
          total_autograde_score: number;
          total_score: number;
          tweak: number;
        };
        Insert: {
          checked_at?: string | null;
          checked_by?: string | null;
          class_id: number;
          completed_at?: string | null;
          completed_by?: string | null;
          created_at?: string;
          grader?: string | null;
          id?: number;
          meta_grader?: string | null;
          name: string;
          released?: boolean;
          rubric_id: number;
          submission_id: number;
          total_autograde_score?: number;
          total_score: number;
          tweak: number;
        };
        Update: {
          checked_at?: string | null;
          checked_by?: string | null;
          class_id?: number;
          completed_at?: string | null;
          completed_by?: string | null;
          created_at?: string;
          grader?: string | null;
          id?: number;
          meta_grader?: string | null;
          name?: string;
          released?: boolean;
          rubric_id?: number;
          submission_id?: number;
          total_autograde_score?: number;
          total_score?: number;
          tweak?: number;
        };
        Relationships: [
          {
            foreignKeyName: "submission_reviews_class_id_fkey";
            columns: ["class_id"];
            isOneToOne: false;
            referencedRelation: "classes";
            referencedColumns: ["id"];
          },
          {
            foreignKeyName: "submission_reviews_completed_by_fkey";
            columns: ["completed_by"];
            isOneToOne: false;
            referencedRelation: "profiles";
            referencedColumns: ["id"];
          },
          {
            foreignKeyName: "submission_reviews_completed_by_fkey";
            columns: ["completed_by"];
            isOneToOne: false;
            referencedRelation: "submissions_with_grades_for_assignment";
            referencedColumns: ["student_private_profile_id"];
          },
          {
            foreignKeyName: "submission_reviews_grader_fkey";
            columns: ["grader"];
            isOneToOne: false;
            referencedRelation: "profiles";
            referencedColumns: ["id"];
          },
          {
            foreignKeyName: "submission_reviews_grader_fkey";
            columns: ["grader"];
            isOneToOne: false;
            referencedRelation: "submissions_with_grades_for_assignment";
            referencedColumns: ["student_private_profile_id"];
          },
          {
            foreignKeyName: "submission_reviews_meta_grader_fkey";
            columns: ["meta_grader"];
            isOneToOne: false;
            referencedRelation: "profiles";
            referencedColumns: ["id"];
          },
          {
            foreignKeyName: "submission_reviews_meta_grader_fkey";
            columns: ["meta_grader"];
            isOneToOne: false;
            referencedRelation: "submissions_with_grades_for_assignment";
            referencedColumns: ["student_private_profile_id"];
          },
          {
            foreignKeyName: "submission_reviews_rubric_id_fkey";
            columns: ["rubric_id"];
            isOneToOne: false;
            referencedRelation: "rubrics";
            referencedColumns: ["id"];
          },
          {
            foreignKeyName: "submission_reviews_submission_id_fkey";
            columns: ["submission_id"];
            isOneToOne: false;
            referencedRelation: "assignments_for_student_dashboard";
            referencedColumns: ["submission_id"];
          },
          {
            foreignKeyName: "submission_reviews_submission_id_fkey";
            columns: ["submission_id"];
            isOneToOne: false;
            referencedRelation: "submissions";
            referencedColumns: ["id"];
          },
          {
            foreignKeyName: "submission_reviews_submission_id_fkey";
            columns: ["submission_id"];
            isOneToOne: false;
            referencedRelation: "submissions_agg";
            referencedColumns: ["id"];
          },
          {
            foreignKeyName: "submission_reviews_submission_id_fkey";
            columns: ["submission_id"];
            isOneToOne: false;
            referencedRelation: "submissions_with_grades_for_assignment";
            referencedColumns: ["activesubmissionid"];
          },
          {
            foreignKeyName: "submission_reviews_submission_id_fkey";
            columns: ["submission_id"];
            isOneToOne: false;
            referencedRelation: "submissions_with_grades_for_assignment_and_regression_test";
            referencedColumns: ["activesubmissionid"];
          }
        ];
      };
      submissions: {
        Row: {
          assignment_group_id: number | null;
          assignment_id: number;
          class_id: number;
          created_at: string;
          grading_review_id: number | null;
          id: number;
          is_active: boolean;
          is_not_graded: boolean;
          ordinal: number;
          profile_id: string | null;
          released: string | null;
          repository: string;
          repository_check_run_id: number | null;
          repository_id: number | null;
          run_attempt: number;
          run_number: number;
          sha: string;
        };
        Insert: {
          assignment_group_id?: number | null;
          assignment_id: number;
          class_id: number;
          created_at?: string;
          grading_review_id?: number | null;
          id?: number;
          is_active?: boolean;
          is_not_graded?: boolean;
          ordinal?: number;
          profile_id?: string | null;
          released?: string | null;
          repository: string;
          repository_check_run_id?: number | null;
          repository_id?: number | null;
          run_attempt: number;
          run_number: number;
          sha: string;
        };
        Update: {
          assignment_group_id?: number | null;
          assignment_id?: number;
          class_id?: number;
          created_at?: string;
          grading_review_id?: number | null;
          id?: number;
          is_active?: boolean;
          is_not_graded?: boolean;
          ordinal?: number;
          profile_id?: string | null;
          released?: string | null;
          repository?: string;
          repository_check_run_id?: number | null;
          repository_id?: number | null;
          run_attempt?: number;
          run_number?: number;
          sha?: string;
        };
        Relationships: [
          {
            foreignKeyName: "submissio_assignment_id_fkey";
            columns: ["assignment_id"];
            isOneToOne: false;
            referencedRelation: "assignment_overview";
            referencedColumns: ["id"];
          },
          {
            foreignKeyName: "submissio_assignment_id_fkey";
            columns: ["assignment_id"];
            isOneToOne: false;
            referencedRelation: "assignments";
            referencedColumns: ["id"];
          },
          {
            foreignKeyName: "submissio_assignment_id_fkey";
            columns: ["assignment_id"];
            isOneToOne: false;
            referencedRelation: "assignments_for_student_dashboard";
            referencedColumns: ["id"];
          },
          {
            foreignKeyName: "submissio_assignment_id_fkey";
            columns: ["assignment_id"];
            isOneToOne: false;
            referencedRelation: "assignments_with_effective_due_dates";
            referencedColumns: ["id"];
          },
          {
            foreignKeyName: "submissio_assignment_id_fkey";
            columns: ["assignment_id"];
            isOneToOne: false;
            referencedRelation: "submissions_with_grades_for_assignment_and_regression_test";
            referencedColumns: ["assignment_id"];
          },
          {
            foreignKeyName: "submissio_assignment_id_fkey";
            columns: ["assignment_id"];
            isOneToOne: false;
            referencedRelation: "submissions_with_reviews_by_round_for_assignment";
            referencedColumns: ["assignment_id"];
          },
          {
            foreignKeyName: "submissio_user_id_fkey1";
            columns: ["profile_id"];
            isOneToOne: false;
            referencedRelation: "profiles";
            referencedColumns: ["id"];
          },
          {
            foreignKeyName: "submissio_user_id_fkey1";
            columns: ["profile_id"];
            isOneToOne: false;
            referencedRelation: "submissions_with_grades_for_assignment";
            referencedColumns: ["student_private_profile_id"];
          },
          {
            foreignKeyName: "submissions_assignment_group_id_fkey";
            columns: ["assignment_group_id"];
            isOneToOne: false;
            referencedRelation: "assignment_groups";
            referencedColumns: ["id"];
          },
          {
            foreignKeyName: "submissions_class_id_fkey";
            columns: ["class_id"];
            isOneToOne: false;
            referencedRelation: "classes";
            referencedColumns: ["id"];
          },
          {
            foreignKeyName: "submissions_grading_review_id_fkey";
            columns: ["grading_review_id"];
            isOneToOne: false;
            referencedRelation: "assignments_for_student_dashboard";
            referencedColumns: ["submission_review_id"];
          },
          {
            foreignKeyName: "submissions_grading_review_id_fkey";
            columns: ["grading_review_id"];
            isOneToOne: false;
            referencedRelation: "submission_reviews";
            referencedColumns: ["id"];
          },
          {
            foreignKeyName: "submissions_profile_id_fkey";
            columns: ["profile_id"];
            isOneToOne: false;
            referencedRelation: "assignments_for_student_dashboard";
            referencedColumns: ["student_profile_id"];
          },
          {
            foreignKeyName: "submissions_profile_id_fkey";
            columns: ["profile_id"];
            isOneToOne: false;
            referencedRelation: "assignments_with_effective_due_dates";
            referencedColumns: ["student_profile_id"];
          },
          {
            foreignKeyName: "submissions_profile_id_fkey";
            columns: ["profile_id"];
            isOneToOne: false;
            referencedRelation: "submissions_agg";
            referencedColumns: ["profile_id"];
          },
          {
            foreignKeyName: "submissions_profile_id_fkey";
            columns: ["profile_id"];
            isOneToOne: false;
            referencedRelation: "submissions_with_reviews_by_round_for_assignment";
            referencedColumns: ["student_private_profile_id"];
          },
          {
            foreignKeyName: "submissions_profile_id_fkey";
            columns: ["profile_id"];
            isOneToOne: false;
            referencedRelation: "user_roles";
            referencedColumns: ["private_profile_id"];
          },
          {
            foreignKeyName: "submissions_repository_check_run_id_fkey";
            columns: ["repository_check_run_id"];
            isOneToOne: false;
            referencedRelation: "repository_check_runs";
            referencedColumns: ["id"];
          },
          {
            foreignKeyName: "submissions_repository_id_fkey";
            columns: ["repository_id"];
            isOneToOne: false;
            referencedRelation: "repositories";
            referencedColumns: ["id"];
          }
        ];
      };
      system_settings: {
        Row: {
          created_at: string;
          created_by: string | null;
          key: string;
          updated_at: string;
          updated_by: string | null;
          value: Json;
        };
        Insert: {
          created_at?: string;
          created_by?: string | null;
          key: string;
          updated_at?: string;
          updated_by?: string | null;
          value?: Json;
        };
        Update: {
          created_at?: string;
          created_by?: string | null;
          key?: string;
          updated_at?: string;
          updated_by?: string | null;
          value?: Json;
        };
        Relationships: [
          {
            foreignKeyName: "system_settings_created_by_fkey";
            columns: ["created_by"];
            isOneToOne: false;
            referencedRelation: "users";
            referencedColumns: ["user_id"];
          },
          {
            foreignKeyName: "system_settings_updated_by_fkey";
            columns: ["updated_by"];
            isOneToOne: false;
            referencedRelation: "users";
            referencedColumns: ["user_id"];
          }
        ];
      };
      tags: {
        Row: {
          class_id: number;
          color: string;
          created_at: string;
          creator_id: string;
          id: string;
          name: string;
          profile_id: string;
          visible: boolean;
        };
        Insert: {
          class_id: number;
          color: string;
          created_at?: string;
          creator_id?: string;
          id?: string;
          name: string;
          profile_id: string;
          visible: boolean;
        };
        Update: {
          class_id?: number;
          color?: string;
          created_at?: string;
          creator_id?: string;
          id?: string;
          name?: string;
          profile_id?: string;
          visible?: boolean;
        };
        Relationships: [
          {
            foreignKeyName: "tags_class_id_fkey";
            columns: ["class_id"];
            isOneToOne: false;
            referencedRelation: "classes";
            referencedColumns: ["id"];
          },
          {
            foreignKeyName: "tags_creator_fkey";
            columns: ["creator_id"];
            isOneToOne: false;
            referencedRelation: "users";
            referencedColumns: ["user_id"];
          },
          {
            foreignKeyName: "tags_profile_id_fkey";
            columns: ["profile_id"];
            isOneToOne: false;
            referencedRelation: "profiles";
            referencedColumns: ["id"];
          },
          {
            foreignKeyName: "tags_profile_id_fkey";
            columns: ["profile_id"];
            isOneToOne: false;
            referencedRelation: "submissions_with_grades_for_assignment";
            referencedColumns: ["student_private_profile_id"];
          }
        ];
      };
      user_roles: {
        Row: {
          canvas_id: number | null;
          class_id: number;
          class_section_id: number | null;
          disabled: boolean;
          github_org_confirmed: boolean | null;
          id: number;
          invitation_date: string | null;
          invitation_id: number | null;
          lab_section_id: number | null;
          private_profile_id: string;
          public_profile_id: string;
          role: Database["public"]["Enums"]["app_role"];
          user_id: string;
        };
        Insert: {
          canvas_id?: number | null;
          class_id: number;
          class_section_id?: number | null;
          disabled?: boolean;
          github_org_confirmed?: boolean | null;
          id?: number;
          invitation_date?: string | null;
          invitation_id?: number | null;
          lab_section_id?: number | null;
          private_profile_id: string;
          public_profile_id: string;
          role: Database["public"]["Enums"]["app_role"];
          user_id: string;
        };
        Update: {
          canvas_id?: number | null;
          class_id?: number;
          class_section_id?: number | null;
          disabled?: boolean;
          github_org_confirmed?: boolean | null;
          id?: number;
          invitation_date?: string | null;
          invitation_id?: number | null;
          lab_section_id?: number | null;
          private_profile_id?: string;
          public_profile_id?: string;
          role?: Database["public"]["Enums"]["app_role"];
          user_id?: string;
        };
        Relationships: [
          {
            foreignKeyName: "fk_user_roles_invitation_id";
            columns: ["invitation_id"];
            isOneToOne: false;
            referencedRelation: "invitations";
            referencedColumns: ["id"];
          },
          {
            foreignKeyName: "user_roles_class_id_fkey";
            columns: ["class_id"];
            isOneToOne: false;
            referencedRelation: "classes";
            referencedColumns: ["id"];
          },
          {
            foreignKeyName: "user_roles_class_section_id_fkey";
            columns: ["class_section_id"];
            isOneToOne: false;
            referencedRelation: "class_sections";
            referencedColumns: ["id"];
          },
          {
            foreignKeyName: "user_roles_lab_section_id_fkey";
            columns: ["lab_section_id"];
            isOneToOne: false;
            referencedRelation: "lab_sections";
            referencedColumns: ["id"];
          },
          {
            foreignKeyName: "user_roles_private_profile_id_fkey";
            columns: ["private_profile_id"];
            isOneToOne: true;
            referencedRelation: "profiles";
            referencedColumns: ["id"];
          },
          {
            foreignKeyName: "user_roles_private_profile_id_fkey";
            columns: ["private_profile_id"];
            isOneToOne: true;
            referencedRelation: "submissions_with_grades_for_assignment";
            referencedColumns: ["student_private_profile_id"];
          },
          {
            foreignKeyName: "user_roles_public_profile_id_fkey";
            columns: ["public_profile_id"];
            isOneToOne: true;
            referencedRelation: "profiles";
            referencedColumns: ["id"];
          },
          {
            foreignKeyName: "user_roles_public_profile_id_fkey";
            columns: ["public_profile_id"];
            isOneToOne: true;
            referencedRelation: "submissions_with_grades_for_assignment";
            referencedColumns: ["student_private_profile_id"];
          },
          {
            foreignKeyName: "user_roles_user_id_fkey1";
            columns: ["user_id"];
            isOneToOne: false;
            referencedRelation: "users";
            referencedColumns: ["user_id"];
          }
        ];
      };
      users: {
        Row: {
          avatar_url: string | null;
          created_at: string;
          email: string | null;
          github_username: string | null;
          name: string | null;
          sis_user_id: number | null;
          user_id: string;
        };
        Insert: {
          avatar_url?: string | null;
          created_at?: string;
          email?: string | null;
          github_username?: string | null;
          name?: string | null;
          sis_user_id?: number | null;
          user_id?: string;
        };
        Update: {
          avatar_url?: string | null;
          created_at?: string;
          email?: string | null;
          github_username?: string | null;
          name?: string | null;
          sis_user_id?: number | null;
          user_id?: string;
        };
        Relationships: [];
      };
      video_meeting_sessions: {
        Row: {
          chime_meeting_id: string | null;
          class_id: number;
          created_at: string;
          ended: string | null;
          help_request_id: number;
          id: number;
          started: string | null;
        };
        Insert: {
          chime_meeting_id?: string | null;
          class_id: number;
          created_at?: string;
          ended?: string | null;
          help_request_id: number;
          id?: number;
          started?: string | null;
        };
        Update: {
          chime_meeting_id?: string | null;
          class_id?: number;
          created_at?: string;
          ended?: string | null;
          help_request_id?: number;
          id?: number;
          started?: string | null;
        };
        Relationships: [
          {
            foreignKeyName: "video_meeting_sessions_class_id_fkey";
            columns: ["class_id"];
            isOneToOne: false;
            referencedRelation: "classes";
            referencedColumns: ["id"];
          },
          {
            foreignKeyName: "video_meeting_sessions_help_request_id_fkey";
            columns: ["help_request_id"];
            isOneToOne: false;
            referencedRelation: "help_requests";
            referencedColumns: ["id"];
          }
        ];
      };
      webhook_process_status: {
        Row: {
          attempt_count: number;
          completed: boolean;
          created_at: string;
          event_name: string | null;
          id: number;
          last_attempt_at: string;
          last_error: string | null;
          webhook_id: string;
        };
        Insert: {
          attempt_count?: number;
          completed: boolean;
          created_at?: string;
          event_name?: string | null;
          id?: number;
          last_attempt_at?: string;
          last_error?: string | null;
          webhook_id: string;
        };
        Update: {
          attempt_count?: number;
          completed?: boolean;
          created_at?: string;
          event_name?: string | null;
          id?: number;
          last_attempt_at?: string;
          last_error?: string | null;
          webhook_id?: string;
        };
        Relationships: [];
      };
      workflow_events: {
        Row: {
          actor_login: string | null;
          class_id: number | null;
          conclusion: string | null;
          created_at: string | null;
          event_type: string;
          github_repository_id: number | null;
          head_branch: string | null;
          head_sha: string | null;
          id: number;
          payload: Json | null;
          pull_requests: Json | null;
          repository_id: number | null;
          repository_name: string;
          run_attempt: number | null;
          run_number: number | null;
          run_started_at: string | null;
          run_updated_at: string | null;
          started_at: string | null;
          status: string | null;
          triggering_actor_login: string | null;
          updated_at: string | null;
          workflow_name: string | null;
          workflow_path: string | null;
          workflow_run_id: number;
        };
        Insert: {
          actor_login?: string | null;
          class_id?: number | null;
          conclusion?: string | null;
          created_at?: string | null;
          event_type: string;
          github_repository_id?: number | null;
          head_branch?: string | null;
          head_sha?: string | null;
          id?: number;
          payload?: Json | null;
          pull_requests?: Json | null;
          repository_id?: number | null;
          repository_name: string;
          run_attempt?: number | null;
          run_number?: number | null;
          run_started_at?: string | null;
          run_updated_at?: string | null;
          started_at?: string | null;
          status?: string | null;
          triggering_actor_login?: string | null;
          updated_at?: string | null;
          workflow_name?: string | null;
          workflow_path?: string | null;
          workflow_run_id: number;
        };
        Update: {
          actor_login?: string | null;
          class_id?: number | null;
          conclusion?: string | null;
          created_at?: string | null;
          event_type?: string;
          github_repository_id?: number | null;
          head_branch?: string | null;
          head_sha?: string | null;
          id?: number;
          payload?: Json | null;
          pull_requests?: Json | null;
          repository_id?: number | null;
          repository_name?: string;
          run_attempt?: number | null;
          run_number?: number | null;
          run_started_at?: string | null;
          run_updated_at?: string | null;
          started_at?: string | null;
          status?: string | null;
          triggering_actor_login?: string | null;
          updated_at?: string | null;
          workflow_name?: string | null;
          workflow_path?: string | null;
          workflow_run_id?: number;
        };
        Relationships: [
          {
            foreignKeyName: "workflow_events_class_id_fkey";
            columns: ["class_id"];
            isOneToOne: false;
            referencedRelation: "classes";
            referencedColumns: ["id"];
          },
          {
            foreignKeyName: "workflow_events_repository_id_fkey";
            columns: ["repository_id"];
            isOneToOne: false;
            referencedRelation: "repositories";
            referencedColumns: ["id"];
          }
        ];
      };
      workflow_run_error: {
        Row: {
          autograder_regression_test_id: number | null;
          class_id: number;
          created_at: string;
          data: Json | null;
          id: string;
          is_private: boolean;
          name: string;
          repository_id: number;
          run_attempt: number | null;
          run_number: number | null;
          submission_id: number | null;
        };
        Insert: {
          autograder_regression_test_id?: number | null;
          class_id: number;
          created_at?: string;
          data?: Json | null;
          id?: string;
          is_private?: boolean;
          name: string;
          repository_id: number;
          run_attempt?: number | null;
          run_number?: number | null;
          submission_id?: number | null;
        };
        Update: {
          autograder_regression_test_id?: number | null;
          class_id?: number;
          created_at?: string;
          data?: Json | null;
          id?: string;
          is_private?: boolean;
          name?: string;
          repository_id?: number;
          run_attempt?: number | null;
          run_number?: number | null;
          submission_id?: number | null;
        };
        Relationships: [
          {
            foreignKeyName: "workflow_run_error_autograder_regression_test_id_fkey";
            columns: ["autograder_regression_test_id"];
            isOneToOne: false;
            referencedRelation: "autograder_regression_test";
            referencedColumns: ["id"];
          },
          {
            foreignKeyName: "workflow_run_error_autograder_regression_test_id_fkey";
            columns: ["autograder_regression_test_id"];
            isOneToOne: false;
            referencedRelation: "autograder_regression_test_by_grader";
            referencedColumns: ["id"];
          },
          {
            foreignKeyName: "workflow_run_error_class_id_fkey";
            columns: ["class_id"];
            isOneToOne: false;
            referencedRelation: "classes";
            referencedColumns: ["id"];
          },
          {
            foreignKeyName: "workflow_run_error_repository_id_fkey";
            columns: ["repository_id"];
            isOneToOne: false;
            referencedRelation: "repositories";
            referencedColumns: ["id"];
          },
          {
            foreignKeyName: "workflow_run_error_submission_id_fkey";
            columns: ["submission_id"];
            isOneToOne: false;
            referencedRelation: "assignments_for_student_dashboard";
            referencedColumns: ["submission_id"];
          },
          {
            foreignKeyName: "workflow_run_error_submission_id_fkey";
            columns: ["submission_id"];
            isOneToOne: false;
            referencedRelation: "submissions";
            referencedColumns: ["id"];
          },
          {
            foreignKeyName: "workflow_run_error_submission_id_fkey";
            columns: ["submission_id"];
            isOneToOne: false;
            referencedRelation: "submissions_agg";
            referencedColumns: ["id"];
          },
          {
            foreignKeyName: "workflow_run_error_submission_id_fkey";
            columns: ["submission_id"];
            isOneToOne: false;
            referencedRelation: "submissions_with_grades_for_assignment";
            referencedColumns: ["activesubmissionid"];
          },
          {
            foreignKeyName: "workflow_run_error_submission_id_fkey";
            columns: ["submission_id"];
            isOneToOne: false;
            referencedRelation: "submissions_with_grades_for_assignment_and_regression_test";
            referencedColumns: ["activesubmissionid"];
          }
        ];
      };
    };
    Views: {
      active_submissions_for_class: {
        Row: {
          assignment_id: number | null;
          class_id: number | null;
          groupname: string | null;
          student_private_profile_id: string | null;
          submission_id: number | null;
        };
        Relationships: [];
      };
      assignment_overview: {
        Row: {
          active_submissions_count: number | null;
          class_id: number | null;
          due_date: string | null;
          id: number | null;
          open_regrade_requests_count: number | null;
          release_date: string | null;
          title: string | null;
        };
        Insert: {
          active_submissions_count?: never;
          class_id?: number | null;
          due_date?: string | null;
          id?: number | null;
          open_regrade_requests_count?: never;
          release_date?: string | null;
          title?: string | null;
        };
        Update: {
          active_submissions_count?: never;
          class_id?: number | null;
          due_date?: string | null;
          id?: number | null;
          open_regrade_requests_count?: never;
          release_date?: string | null;
          title?: string | null;
        };
        Relationships: [
          {
            foreignKeyName: "assignments_class_id_fkey";
            columns: ["class_id"];
            isOneToOne: false;
            referencedRelation: "classes";
            referencedColumns: ["id"];
          }
        ];
      };
      assignments_for_student_dashboard: {
        Row: {
          allow_not_graded_submissions: boolean | null;
          allow_student_formed_groups: boolean | null;
          archived_at: string | null;
          assignment_self_review_setting_id: number | null;
          autograder_points: number | null;
          class_id: number | null;
          created_at: string | null;
          description: string | null;
          due_date: string | null;
          due_date_exception_id: number | null;
          exception_created_at: string | null;
          exception_creator_id: string | null;
          exception_hours: number | null;
          exception_minutes: number | null;
          exception_note: string | null;
          exception_tokens_consumed: number | null;
          gradebook_column_id: number | null;
          grader_result_id: number | null;
          grader_result_max_score: number | null;
          grader_result_score: number | null;
          grading_rubric_id: number | null;
          group_config: Database["public"]["Enums"]["assignment_group_mode"] | null;
          group_formation_deadline: string | null;
          has_autograder: boolean | null;
          has_handgrader: boolean | null;
          id: number | null;
          latest_template_sha: string | null;
          max_group_size: number | null;
          max_late_tokens: number | null;
          meta_grading_rubric_id: number | null;
          min_group_size: number | null;
          minutes_due_after_lab: number | null;
          release_date: string | null;
          repository: string | null;
          repository_id: number | null;
          review_assignment_id: number | null;
          review_submission_id: number | null;
          self_review_deadline_offset: number | null;
          self_review_enabled: boolean | null;
          self_review_rubric_id: number | null;
          self_review_setting_id: number | null;
          slug: string | null;
          student_profile_id: string | null;
          student_repo_prefix: string | null;
          student_user_id: string | null;
          submission_created_at: string | null;
          submission_id: number | null;
          submission_is_active: boolean | null;
          submission_ordinal: number | null;
          submission_review_completed_at: string | null;
          submission_review_id: number | null;
          template_repo: string | null;
          title: string | null;
          total_points: number | null;
        };
        Relationships: [
          {
            foreignKeyName: "assignment_late_exception_instructor_id_fkey";
            columns: ["exception_creator_id"];
            isOneToOne: false;
            referencedRelation: "profiles";
            referencedColumns: ["id"];
          },
          {
            foreignKeyName: "assignment_late_exception_instructor_id_fkey";
            columns: ["exception_creator_id"];
            isOneToOne: false;
            referencedRelation: "submissions_with_grades_for_assignment";
            referencedColumns: ["student_private_profile_id"];
          },
          {
            foreignKeyName: "assignments_class_id_fkey";
            columns: ["class_id"];
            isOneToOne: false;
            referencedRelation: "classes";
            referencedColumns: ["id"];
          },
          {
            foreignKeyName: "assignments_meta_grading_rubric_id_fkey";
            columns: ["meta_grading_rubric_id"];
            isOneToOne: false;
            referencedRelation: "rubrics";
            referencedColumns: ["id"];
          },
          {
            foreignKeyName: "assignments_rubric_id_fkey";
            columns: ["grading_rubric_id"];
            isOneToOne: false;
            referencedRelation: "rubrics";
            referencedColumns: ["id"];
          },
          {
            foreignKeyName: "assignments_self_review_rubric_id_fkey";
            columns: ["self_review_rubric_id"];
            isOneToOne: false;
            referencedRelation: "rubrics";
            referencedColumns: ["id"];
          },
          {
            foreignKeyName: "assignments_self_review_setting_fkey";
            columns: ["self_review_setting_id"];
            isOneToOne: false;
            referencedRelation: "assignment_self_review_settings";
            referencedColumns: ["id"];
          },
          {
            foreignKeyName: "assignments_self_review_setting_fkey";
            columns: ["self_review_setting_id"];
            isOneToOne: false;
            referencedRelation: "assignments_for_student_dashboard";
            referencedColumns: ["assignment_self_review_setting_id"];
          },
          {
            foreignKeyName: "review_assignments_submission_id_fkey";
            columns: ["review_submission_id"];
            isOneToOne: false;
            referencedRelation: "assignments_for_student_dashboard";
            referencedColumns: ["submission_id"];
          },
          {
            foreignKeyName: "review_assignments_submission_id_fkey";
            columns: ["review_submission_id"];
            isOneToOne: false;
            referencedRelation: "submissions";
            referencedColumns: ["id"];
          },
          {
            foreignKeyName: "review_assignments_submission_id_fkey";
            columns: ["review_submission_id"];
            isOneToOne: false;
            referencedRelation: "submissions_agg";
            referencedColumns: ["id"];
          },
          {
            foreignKeyName: "review_assignments_submission_id_fkey";
            columns: ["review_submission_id"];
            isOneToOne: false;
            referencedRelation: "submissions_with_grades_for_assignment";
            referencedColumns: ["activesubmissionid"];
          },
          {
            foreignKeyName: "review_assignments_submission_id_fkey";
            columns: ["review_submission_id"];
            isOneToOne: false;
            referencedRelation: "submissions_with_grades_for_assignment_and_regression_test";
            referencedColumns: ["activesubmissionid"];
          },
          {
            foreignKeyName: "user_roles_private_profile_id_fkey";
            columns: ["student_profile_id"];
            isOneToOne: true;
            referencedRelation: "profiles";
            referencedColumns: ["id"];
          },
          {
            foreignKeyName: "user_roles_private_profile_id_fkey";
            columns: ["student_profile_id"];
            isOneToOne: true;
            referencedRelation: "submissions_with_grades_for_assignment";
            referencedColumns: ["student_private_profile_id"];
          },
          {
            foreignKeyName: "user_roles_user_id_fkey1";
            columns: ["student_user_id"];
            isOneToOne: false;
            referencedRelation: "users";
            referencedColumns: ["user_id"];
          }
        ];
      };
      assignments_with_effective_due_dates: {
        Row: {
          allow_student_formed_groups: boolean | null;
          archived_at: string | null;
          autograder_points: number | null;
          class_id: number | null;
          created_at: string | null;
          description: string | null;
          due_date: string | null;
          gradebook_column_id: number | null;
          grading_rubric_id: number | null;
          group_config: Database["public"]["Enums"]["assignment_group_mode"] | null;
          group_formation_deadline: string | null;
          has_autograder: boolean | null;
          has_handgrader: boolean | null;
          id: number | null;
          latest_template_sha: string | null;
          max_group_size: number | null;
          max_late_tokens: number | null;
          meta_grading_rubric_id: number | null;
          min_group_size: number | null;
          minutes_due_after_lab: number | null;
          release_date: string | null;
          self_review_rubric_id: number | null;
          self_review_setting_id: number | null;
          slug: string | null;
          student_profile_id: string | null;
          student_repo_prefix: string | null;
          template_repo: string | null;
          title: string | null;
          total_points: number | null;
        };
        Relationships: [
          {
            foreignKeyName: "assignments_class_id_fkey";
            columns: ["class_id"];
            isOneToOne: false;
            referencedRelation: "classes";
            referencedColumns: ["id"];
          },
          {
            foreignKeyName: "assignments_meta_grading_rubric_id_fkey";
            columns: ["meta_grading_rubric_id"];
            isOneToOne: false;
            referencedRelation: "rubrics";
            referencedColumns: ["id"];
          },
          {
            foreignKeyName: "assignments_rubric_id_fkey";
            columns: ["grading_rubric_id"];
            isOneToOne: false;
            referencedRelation: "rubrics";
            referencedColumns: ["id"];
          },
          {
            foreignKeyName: "assignments_self_review_rubric_id_fkey";
            columns: ["self_review_rubric_id"];
            isOneToOne: false;
            referencedRelation: "rubrics";
            referencedColumns: ["id"];
          },
          {
            foreignKeyName: "assignments_self_review_setting_fkey";
            columns: ["self_review_setting_id"];
            isOneToOne: false;
            referencedRelation: "assignment_self_review_settings";
            referencedColumns: ["id"];
          },
          {
            foreignKeyName: "assignments_self_review_setting_fkey";
            columns: ["self_review_setting_id"];
            isOneToOne: false;
            referencedRelation: "assignments_for_student_dashboard";
            referencedColumns: ["assignment_self_review_setting_id"];
          },
          {
            foreignKeyName: "user_roles_private_profile_id_fkey";
            columns: ["student_profile_id"];
            isOneToOne: true;
            referencedRelation: "profiles";
            referencedColumns: ["id"];
          },
          {
            foreignKeyName: "user_roles_private_profile_id_fkey";
            columns: ["student_profile_id"];
            isOneToOne: true;
            referencedRelation: "submissions_with_grades_for_assignment";
            referencedColumns: ["student_private_profile_id"];
          }
        ];
      };
      autograder_regression_test_by_grader: {
        Row: {
          class_id: number | null;
          grader_repo: string | null;
          id: number | null;
          name: string | null;
          repository: string | null;
          score: number | null;
          sha: string | null;
        };
        Relationships: [
          {
            foreignKeyName: "grader_results_class_id_fkey";
            columns: ["class_id"];
            isOneToOne: false;
            referencedRelation: "classes";
            referencedColumns: ["id"];
          }
        ];
      };
      flashcard_card_analytics: {
        Row: {
          answer_viewed_count: number | null;
          avg_answer_time_ms: number | null;
          avg_got_it_time_ms: number | null;
          avg_keep_trying_time_ms: number | null;
          card_id: number | null;
          class_id: number | null;
          deck_id: number | null;
          got_it_count: number | null;
          keep_trying_count: number | null;
          prompt_views: number | null;
          returned_to_deck: number | null;
        };
        Relationships: [
          {
            foreignKeyName: "flashcard_interaction_logs_card_id_fkey";
            columns: ["card_id"];
            isOneToOne: false;
            referencedRelation: "flashcards";
            referencedColumns: ["id"];
          },
          {
            foreignKeyName: "flashcard_interaction_logs_class_id_fkey";
            columns: ["class_id"];
            isOneToOne: false;
            referencedRelation: "classes";
            referencedColumns: ["id"];
          },
          {
            foreignKeyName: "flashcard_interaction_logs_deck_id_fkey";
            columns: ["deck_id"];
            isOneToOne: false;
            referencedRelation: "flashcard_deck_analytics";
            referencedColumns: ["deck_id"];
          },
          {
            foreignKeyName: "flashcard_interaction_logs_deck_id_fkey";
            columns: ["deck_id"];
            isOneToOne: false;
            referencedRelation: "flashcard_decks";
            referencedColumns: ["id"];
          }
        ];
      };
      flashcard_deck_analytics: {
        Row: {
          class_id: number | null;
          deck_id: number | null;
          deck_name: string | null;
          resets: number | null;
          views: number | null;
        };
        Relationships: [
          {
            foreignKeyName: "flashcard_decks_class_id_fkey";
            columns: ["class_id"];
            isOneToOne: false;
            referencedRelation: "classes";
            referencedColumns: ["id"];
          }
        ];
      };
      flashcard_student_card_analytics: {
        Row: {
          answer_views: number | null;
          avg_answer_time_ms: number | null;
          avg_got_it_time_ms: number | null;
          avg_keep_trying_time_ms: number | null;
          card_id: number | null;
          class_id: number | null;
          deck_id: number | null;
          got_it_count: number | null;
          keep_trying_count: number | null;
          prompt_views: number | null;
          returned_to_deck: number | null;
          student_name: string | null;
          student_profile_id: string | null;
        };
        Relationships: [
          {
            foreignKeyName: "flashcard_interaction_logs_card_id_fkey";
            columns: ["card_id"];
            isOneToOne: false;
            referencedRelation: "flashcards";
            referencedColumns: ["id"];
          },
          {
            foreignKeyName: "flashcard_interaction_logs_class_id_fkey";
            columns: ["class_id"];
            isOneToOne: false;
            referencedRelation: "classes";
            referencedColumns: ["id"];
          },
          {
            foreignKeyName: "flashcard_interaction_logs_deck_id_fkey";
            columns: ["deck_id"];
            isOneToOne: false;
            referencedRelation: "flashcard_deck_analytics";
            referencedColumns: ["deck_id"];
          },
          {
            foreignKeyName: "flashcard_interaction_logs_deck_id_fkey";
            columns: ["deck_id"];
            isOneToOne: false;
            referencedRelation: "flashcard_decks";
            referencedColumns: ["id"];
          },
          {
            foreignKeyName: "flashcard_interaction_logs_student_id_fkey";
            columns: ["student_profile_id"];
            isOneToOne: false;
            referencedRelation: "users";
            referencedColumns: ["user_id"];
          }
        ];
      };
      flashcard_student_deck_analytics: {
        Row: {
          answer_views: number | null;
          class_id: number | null;
          deck_id: number | null;
          mastered_count: number | null;
          name: string | null;
          not_mastered_count: number | null;
          prompt_views: number | null;
          returned_to_deck: number | null;
          student_profile_id: string | null;
        };
        Relationships: [];
      };
      review_assignments_summary_by_assignee: {
        Row: {
          assignee_profile_id: string | null;
          assignment_id: number | null;
          assignment_title: string | null;
          class_id: number | null;
          completed_reviews: number | null;
          earliest_release_date: string | null;
          incomplete_reviews: number | null;
          soonest_due_date: string | null;
          total_reviews: number | null;
        };
        Relationships: [
          {
            foreignKeyName: "review_assignments_assignee_profile_id_fkey";
            columns: ["assignee_profile_id"];
            isOneToOne: false;
            referencedRelation: "profiles";
            referencedColumns: ["id"];
          },
          {
            foreignKeyName: "review_assignments_assignee_profile_id_fkey";
            columns: ["assignee_profile_id"];
            isOneToOne: false;
            referencedRelation: "submissions_with_grades_for_assignment";
            referencedColumns: ["student_private_profile_id"];
          },
          {
            foreignKeyName: "review_assignments_assignment_id_fkey";
            columns: ["assignment_id"];
            isOneToOne: false;
            referencedRelation: "assignment_overview";
            referencedColumns: ["id"];
          },
          {
            foreignKeyName: "review_assignments_assignment_id_fkey";
            columns: ["assignment_id"];
            isOneToOne: false;
            referencedRelation: "assignments";
            referencedColumns: ["id"];
          },
          {
            foreignKeyName: "review_assignments_assignment_id_fkey";
            columns: ["assignment_id"];
            isOneToOne: false;
            referencedRelation: "assignments_for_student_dashboard";
            referencedColumns: ["id"];
          },
          {
            foreignKeyName: "review_assignments_assignment_id_fkey";
            columns: ["assignment_id"];
            isOneToOne: false;
            referencedRelation: "assignments_with_effective_due_dates";
            referencedColumns: ["id"];
          },
          {
            foreignKeyName: "review_assignments_assignment_id_fkey";
            columns: ["assignment_id"];
            isOneToOne: false;
            referencedRelation: "submissions_with_grades_for_assignment_and_regression_test";
            referencedColumns: ["assignment_id"];
          },
          {
            foreignKeyName: "review_assignments_assignment_id_fkey";
            columns: ["assignment_id"];
            isOneToOne: false;
            referencedRelation: "submissions_with_reviews_by_round_for_assignment";
            referencedColumns: ["assignment_id"];
          },
          {
            foreignKeyName: "review_assignments_class_id_fkey";
            columns: ["class_id"];
            isOneToOne: false;
            referencedRelation: "classes";
            referencedColumns: ["id"];
          }
        ];
      };
      submissions_agg: {
        Row: {
          assignment_id: number | null;
          avatar_url: string | null;
          created_at: string | null;
          execution_time: number | null;
          groupname: string | null;
          id: number | null;
          latestsubmissionid: number | null;
          name: string | null;
          profile_id: string | null;
          released: string | null;
          repository: string | null;
          ret_code: number | null;
          run_attempt: number | null;
          run_number: number | null;
          score: number | null;
          sha: string | null;
          sortable_name: string | null;
          submissioncount: number | null;
          user_id: string | null;
        };
        Relationships: [
          {
            foreignKeyName: "submissio_assignment_id_fkey";
            columns: ["assignment_id"];
            isOneToOne: false;
            referencedRelation: "assignment_overview";
            referencedColumns: ["id"];
          },
          {
            foreignKeyName: "submissio_assignment_id_fkey";
            columns: ["assignment_id"];
            isOneToOne: false;
            referencedRelation: "assignments";
            referencedColumns: ["id"];
          },
          {
            foreignKeyName: "submissio_assignment_id_fkey";
            columns: ["assignment_id"];
            isOneToOne: false;
            referencedRelation: "assignments_for_student_dashboard";
            referencedColumns: ["id"];
          },
          {
            foreignKeyName: "submissio_assignment_id_fkey";
            columns: ["assignment_id"];
            isOneToOne: false;
            referencedRelation: "assignments_with_effective_due_dates";
            referencedColumns: ["id"];
          },
          {
            foreignKeyName: "submissio_assignment_id_fkey";
            columns: ["assignment_id"];
            isOneToOne: false;
            referencedRelation: "submissions_with_grades_for_assignment_and_regression_test";
            referencedColumns: ["assignment_id"];
          },
          {
            foreignKeyName: "submissio_assignment_id_fkey";
            columns: ["assignment_id"];
            isOneToOne: false;
            referencedRelation: "submissions_with_reviews_by_round_for_assignment";
            referencedColumns: ["assignment_id"];
          },
          {
            foreignKeyName: "submissio_user_id_fkey1";
            columns: ["user_id"];
            isOneToOne: false;
            referencedRelation: "profiles";
            referencedColumns: ["id"];
          },
          {
            foreignKeyName: "submissio_user_id_fkey1";
            columns: ["user_id"];
            isOneToOne: false;
            referencedRelation: "submissions_with_grades_for_assignment";
            referencedColumns: ["student_private_profile_id"];
          },
          {
            foreignKeyName: "submissions_profile_id_fkey";
            columns: ["user_id"];
            isOneToOne: false;
            referencedRelation: "assignments_for_student_dashboard";
            referencedColumns: ["student_profile_id"];
          },
          {
            foreignKeyName: "submissions_profile_id_fkey";
            columns: ["user_id"];
            isOneToOne: false;
            referencedRelation: "assignments_with_effective_due_dates";
            referencedColumns: ["student_profile_id"];
          },
          {
            foreignKeyName: "submissions_profile_id_fkey";
            columns: ["user_id"];
            isOneToOne: false;
            referencedRelation: "submissions_agg";
            referencedColumns: ["profile_id"];
          },
          {
            foreignKeyName: "submissions_profile_id_fkey";
            columns: ["user_id"];
            isOneToOne: false;
            referencedRelation: "submissions_with_reviews_by_round_for_assignment";
            referencedColumns: ["student_private_profile_id"];
          },
          {
            foreignKeyName: "submissions_profile_id_fkey";
            columns: ["user_id"];
            isOneToOne: false;
            referencedRelation: "user_roles";
            referencedColumns: ["private_profile_id"];
          },
          {
            foreignKeyName: "user_roles_private_profile_id_fkey";
            columns: ["profile_id"];
            isOneToOne: true;
            referencedRelation: "profiles";
            referencedColumns: ["id"];
          },
          {
            foreignKeyName: "user_roles_private_profile_id_fkey";
            columns: ["profile_id"];
            isOneToOne: true;
            referencedRelation: "submissions_with_grades_for_assignment";
            referencedColumns: ["student_private_profile_id"];
          }
        ];
      };
      submissions_with_grades_for_assignment: {
        Row: {
          activesubmissionid: number | null;
          assignedgradername: string | null;
          assignedmetagradername: string | null;
          assignment_id: number | null;
          assignment_slug: string | null;
          autograder_score: number | null;
          checked_at: string | null;
          checked_by: string | null;
          checkername: string | null;
          class_id: number | null;
          class_section_id: number | null;
          class_section_name: string | null;
          completed_at: string | null;
          completed_by: string | null;
          created_at: string | null;
          due_date: string | null;
          grader: string | null;
          grader_action_sha: string | null;
          grader_sha: string | null;
          gradername: string | null;
          groupname: string | null;
          hours: number | null;
          id: number | null;
          lab_section_id: number | null;
          lab_section_name: string | null;
          late_due_date: string | null;
          meta_grader: string | null;
          name: string | null;
          released: string | null;
          repository: string | null;
          sha: string | null;
          sortable_name: string | null;
          student_private_profile_id: string | null;
          tokens_consumed: number | null;
          total_score: number | null;
          tweak: number | null;
        };
        Relationships: [
          {
            foreignKeyName: "submission_reviews_completed_by_fkey";
            columns: ["completed_by"];
            isOneToOne: false;
            referencedRelation: "profiles";
            referencedColumns: ["id"];
          },
          {
            foreignKeyName: "submission_reviews_completed_by_fkey";
            columns: ["completed_by"];
            isOneToOne: false;
            referencedRelation: "submissions_with_grades_for_assignment";
            referencedColumns: ["student_private_profile_id"];
          },
          {
            foreignKeyName: "submission_reviews_grader_fkey";
            columns: ["grader"];
            isOneToOne: false;
            referencedRelation: "profiles";
            referencedColumns: ["id"];
          },
          {
            foreignKeyName: "submission_reviews_grader_fkey";
            columns: ["grader"];
            isOneToOne: false;
            referencedRelation: "submissions_with_grades_for_assignment";
            referencedColumns: ["student_private_profile_id"];
          },
          {
            foreignKeyName: "submission_reviews_meta_grader_fkey";
            columns: ["meta_grader"];
            isOneToOne: false;
            referencedRelation: "profiles";
            referencedColumns: ["id"];
          },
          {
            foreignKeyName: "submission_reviews_meta_grader_fkey";
            columns: ["meta_grader"];
            isOneToOne: false;
            referencedRelation: "submissions_with_grades_for_assignment";
            referencedColumns: ["student_private_profile_id"];
          }
        ];
      };
      submissions_with_grades_for_assignment_and_regression_test: {
        Row: {
          activesubmissionid: number | null;
          assignment_id: number | null;
          autograder_score: number | null;
          class_id: number | null;
          class_section_id: number | null;
          class_section_name: string | null;
          created_at: string | null;
          effective_due_date: string | null;
          grader_action_sha: string | null;
          grader_sha: string | null;
          groupname: string | null;
          id: number | null;
          lab_section_id: number | null;
          lab_section_name: string | null;
          late_due_date: string | null;
          name: string | null;
          released: string | null;
          repository: string | null;
          rt_autograder_score: number | null;
          rt_grader_action_sha: string | null;
          rt_grader_sha: string | null;
          sha: string | null;
          sortable_name: string | null;
        };
        Relationships: [
          {
            foreignKeyName: "user_roles_class_id_fkey";
            columns: ["class_id"];
            isOneToOne: false;
            referencedRelation: "classes";
            referencedColumns: ["id"];
          },
          {
            foreignKeyName: "user_roles_class_section_id_fkey";
            columns: ["class_section_id"];
            isOneToOne: false;
            referencedRelation: "class_sections";
            referencedColumns: ["id"];
          },
          {
            foreignKeyName: "user_roles_lab_section_id_fkey";
            columns: ["lab_section_id"];
            isOneToOne: false;
            referencedRelation: "lab_sections";
            referencedColumns: ["id"];
          }
        ];
      };
      submissions_with_reviews_by_round_for_assignment: {
        Row: {
          assignment_id: number | null;
          assignment_slug: string | null;
          class_id: number | null;
          scores_by_round_private: Json | null;
          scores_by_round_public: Json | null;
          student_private_profile_id: string | null;
        };
        Relationships: [
          {
            foreignKeyName: "assignments_class_id_fkey";
            columns: ["class_id"];
            isOneToOne: false;
            referencedRelation: "classes";
            referencedColumns: ["id"];
          },
          {
            foreignKeyName: "user_roles_private_profile_id_fkey";
            columns: ["student_private_profile_id"];
            isOneToOne: true;
            referencedRelation: "profiles";
            referencedColumns: ["id"];
          },
          {
            foreignKeyName: "user_roles_private_profile_id_fkey";
            columns: ["student_private_profile_id"];
            isOneToOne: true;
            referencedRelation: "submissions_with_grades_for_assignment";
            referencedColumns: ["student_private_profile_id"];
          }
        ];
      };
      workflow_events_summary: {
        Row: {
          actor_login: string | null;
          assignment_id: number | null;
          class_id: number | null;
          completed_at: string | null;
          conclusion: string | null;
          head_branch: string | null;
          head_sha: string | null;
          in_progress_at: string | null;
          profile_id: string | null;
          queue_time_seconds: number | null;
          requested_at: string | null;
          run_attempt: number | null;
          run_number: number | null;
          run_time_seconds: number | null;
          triggering_actor_login: string | null;
          workflow_name: string | null;
          workflow_path: string | null;
          workflow_run_id: number | null;
        };
        Relationships: [
          {
            foreignKeyName: "repositories_assignment_id_fkey";
            columns: ["assignment_id"];
            isOneToOne: false;
            referencedRelation: "assignment_overview";
            referencedColumns: ["id"];
          },
          {
            foreignKeyName: "repositories_assignment_id_fkey";
            columns: ["assignment_id"];
            isOneToOne: false;
            referencedRelation: "assignments";
            referencedColumns: ["id"];
          },
          {
            foreignKeyName: "repositories_assignment_id_fkey";
            columns: ["assignment_id"];
            isOneToOne: false;
            referencedRelation: "assignments_for_student_dashboard";
            referencedColumns: ["id"];
          },
          {
            foreignKeyName: "repositories_assignment_id_fkey";
            columns: ["assignment_id"];
            isOneToOne: false;
            referencedRelation: "assignments_with_effective_due_dates";
            referencedColumns: ["id"];
          },
          {
            foreignKeyName: "repositories_assignment_id_fkey";
            columns: ["assignment_id"];
            isOneToOne: false;
            referencedRelation: "submissions_with_grades_for_assignment_and_regression_test";
            referencedColumns: ["assignment_id"];
          },
          {
            foreignKeyName: "repositories_assignment_id_fkey";
            columns: ["assignment_id"];
            isOneToOne: false;
            referencedRelation: "submissions_with_reviews_by_round_for_assignment";
            referencedColumns: ["assignment_id"];
          },
          {
            foreignKeyName: "repositories_profile_id_fkey";
            columns: ["profile_id"];
            isOneToOne: false;
            referencedRelation: "assignments_for_student_dashboard";
            referencedColumns: ["student_profile_id"];
          },
          {
            foreignKeyName: "repositories_profile_id_fkey";
            columns: ["profile_id"];
            isOneToOne: false;
            referencedRelation: "assignments_with_effective_due_dates";
            referencedColumns: ["student_profile_id"];
          },
          {
            foreignKeyName: "repositories_profile_id_fkey";
            columns: ["profile_id"];
            isOneToOne: false;
            referencedRelation: "submissions_agg";
            referencedColumns: ["profile_id"];
          },
          {
            foreignKeyName: "repositories_profile_id_fkey";
            columns: ["profile_id"];
            isOneToOne: false;
            referencedRelation: "submissions_with_reviews_by_round_for_assignment";
            referencedColumns: ["student_private_profile_id"];
          },
          {
            foreignKeyName: "repositories_profile_id_fkey";
            columns: ["profile_id"];
            isOneToOne: false;
            referencedRelation: "user_roles";
            referencedColumns: ["private_profile_id"];
          },
          {
            foreignKeyName: "repositories_user_id_fkey1";
            columns: ["profile_id"];
            isOneToOne: false;
            referencedRelation: "profiles";
            referencedColumns: ["id"];
          },
          {
            foreignKeyName: "repositories_user_id_fkey1";
            columns: ["profile_id"];
            isOneToOne: false;
            referencedRelation: "submissions_with_grades_for_assignment";
            referencedColumns: ["student_private_profile_id"];
          },
          {
            foreignKeyName: "workflow_events_class_id_fkey";
            columns: ["class_id"];
            isOneToOne: false;
            referencedRelation: "classes";
            referencedColumns: ["id"];
          }
        ];
      };
      workflow_timing_summary: {
        Row: {
          assignment_id: number | null;
          class_id: number | null;
          completed_at: string | null;
          in_progress_at: string | null;
          profile_id: string | null;
          queue_time_seconds: number | null;
          requested_at: string | null;
          run_attempt: number | null;
          run_time_seconds: number | null;
          workflow_run_id: number | null;
        };
        Relationships: [
          {
            foreignKeyName: "repositories_assignment_id_fkey";
            columns: ["assignment_id"];
            isOneToOne: false;
            referencedRelation: "assignment_overview";
            referencedColumns: ["id"];
          },
          {
            foreignKeyName: "repositories_assignment_id_fkey";
            columns: ["assignment_id"];
            isOneToOne: false;
            referencedRelation: "assignments";
            referencedColumns: ["id"];
          },
          {
            foreignKeyName: "repositories_assignment_id_fkey";
            columns: ["assignment_id"];
            isOneToOne: false;
            referencedRelation: "assignments_for_student_dashboard";
            referencedColumns: ["id"];
          },
          {
            foreignKeyName: "repositories_assignment_id_fkey";
            columns: ["assignment_id"];
            isOneToOne: false;
            referencedRelation: "assignments_with_effective_due_dates";
            referencedColumns: ["id"];
          },
          {
            foreignKeyName: "repositories_assignment_id_fkey";
            columns: ["assignment_id"];
            isOneToOne: false;
            referencedRelation: "submissions_with_grades_for_assignment_and_regression_test";
            referencedColumns: ["assignment_id"];
          },
          {
            foreignKeyName: "repositories_assignment_id_fkey";
            columns: ["assignment_id"];
            isOneToOne: false;
            referencedRelation: "submissions_with_reviews_by_round_for_assignment";
            referencedColumns: ["assignment_id"];
          },
          {
            foreignKeyName: "repositories_profile_id_fkey";
            columns: ["profile_id"];
            isOneToOne: false;
            referencedRelation: "assignments_for_student_dashboard";
            referencedColumns: ["student_profile_id"];
          },
          {
            foreignKeyName: "repositories_profile_id_fkey";
            columns: ["profile_id"];
            isOneToOne: false;
            referencedRelation: "assignments_with_effective_due_dates";
            referencedColumns: ["student_profile_id"];
          },
          {
            foreignKeyName: "repositories_profile_id_fkey";
            columns: ["profile_id"];
            isOneToOne: false;
            referencedRelation: "submissions_agg";
            referencedColumns: ["profile_id"];
          },
          {
            foreignKeyName: "repositories_profile_id_fkey";
            columns: ["profile_id"];
            isOneToOne: false;
            referencedRelation: "submissions_with_reviews_by_round_for_assignment";
            referencedColumns: ["student_private_profile_id"];
          },
          {
            foreignKeyName: "repositories_profile_id_fkey";
            columns: ["profile_id"];
            isOneToOne: false;
            referencedRelation: "user_roles";
            referencedColumns: ["private_profile_id"];
          },
          {
            foreignKeyName: "repositories_user_id_fkey1";
            columns: ["profile_id"];
            isOneToOne: false;
            referencedRelation: "profiles";
            referencedColumns: ["id"];
          },
          {
            foreignKeyName: "repositories_user_id_fkey1";
            columns: ["profile_id"];
            isOneToOne: false;
            referencedRelation: "submissions_with_grades_for_assignment";
            referencedColumns: ["student_private_profile_id"];
          },
          {
            foreignKeyName: "workflow_events_class_id_fkey";
            columns: ["class_id"];
            isOneToOne: false;
            referencedRelation: "classes";
            referencedColumns: ["id"];
          }
        ];
      };
    };
    Functions: {
      admin_bulk_set_user_roles_disabled: {
        Args: {
<<<<<<< HEAD
          p_disabled: boolean;
          p_user_role_ids: number[];
=======
>>>>>>> 63448001
          p_admin_user_id?: string;
          p_disabled: boolean;
          p_user_role_ids: number[];
        };
        Returns: number;
      };
      admin_create_class: {
        Args: {
<<<<<<< HEAD
          p_created_by?: string;
          p_github_template_prefix?: string;
          p_term: number;
          p_description?: string;
          p_name: string;
          p_start_date?: string;
          p_course_title?: string;
          p_github_org_name?: string;
          p_end_date?: string;
=======
          p_course_title?: string;
          p_created_by?: string;
          p_description?: string;
          p_end_date?: string;
          p_github_org_name?: string;
          p_github_template_prefix?: string;
          p_name: string;
          p_start_date?: string;
          p_term: number;
>>>>>>> 63448001
        };
        Returns: number;
      };
      admin_create_class_section: {
        Args: {
<<<<<<< HEAD
          p_meeting_times?: string;
          p_meeting_location?: string;
          p_created_by?: string;
          p_class_id: number;
=======
          p_campus?: string;
          p_class_id: number;
          p_created_by?: string;
          p_meeting_location?: string;
          p_meeting_times?: string;
>>>>>>> 63448001
          p_name: string;
          p_sis_crn?: number;
          p_campus?: string;
        };
        Returns: number;
      };
      admin_create_lab_section: {
        Args: {
<<<<<<< HEAD
          p_name: string;
          p_class_id: number;
          p_end_time?: string;
          p_day_of_week?: Database["public"]["Enums"]["day_of_week"];
          p_sis_crn?: number;
          p_campus?: string;
          p_meeting_times?: string;
          p_meeting_location?: string;
          p_created_by?: string;
          p_start_time?: string;
          p_description?: string;
=======
          p_campus?: string;
          p_class_id: number;
          p_created_by?: string;
          p_day_of_week?: Database["public"]["Enums"]["day_of_week"];
          p_description?: string;
          p_end_time?: string;
          p_meeting_location?: string;
          p_meeting_times?: string;
          p_name: string;
          p_sis_crn?: number;
          p_start_time?: string;
>>>>>>> 63448001
        };
        Returns: number;
      };
      admin_delete_class: {
        Args: { p_class_id: number; p_deleted_by?: string };
        Returns: boolean;
      };
      admin_delete_class_section: {
        Args: { p_deleted_by?: string; p_section_id: number };
        Returns: boolean;
      };
      admin_delete_lab_section: {
        Args: { p_deleted_by?: string; p_section_id: number };
        Returns: boolean;
      };
      admin_get_class_sections: {
        Args: { p_class_id: number };
        Returns: {
<<<<<<< HEAD
=======
          campus: string;
          created_at: string;
          meeting_location: string;
          meeting_times: string;
>>>>>>> 63448001
          member_count: number;
          section_id: number;
          section_name: string;
          section_type: string;
          sis_crn: number;
          updated_at: string;
        }[];
      };
      admin_get_classes: {
        Args: Record<PropertyKey, never>;
        Returns: {
<<<<<<< HEAD
          student_count: number;
          instructor_count: number;
          archived: boolean;
          github_org_name: string;
          created_at: string;
          term: number;
          name: string;
          id: number;
          description: string;
          github_template_prefix: string;
=======
          archived: boolean;
          created_at: string;
          description: string;
          github_org_name: string;
          github_template_prefix: string;
          id: number;
          instructor_count: number;
          name: string;
          student_count: number;
          term: number;
>>>>>>> 63448001
        }[];
      };
      admin_get_disabled_users: {
        Args: { p_class_id?: number };
        Returns: {
<<<<<<< HEAD
          class_name: string;
          user_role_id: number;
          user_id: string;
          class_id: number;
          profile_name: string;
          disabled_at: string;
          role: Database["public"]["Enums"]["app_role"];
          user_email: string;
          user_name: string;
=======
          class_id: number;
          class_name: string;
          disabled_at: string;
          profile_name: string;
          role: Database["public"]["Enums"]["app_role"];
          user_email: string;
          user_id: string;
          user_name: string;
          user_role_id: number;
>>>>>>> 63448001
        }[];
      };
      admin_get_sis_sync_status: {
        Args: Record<PropertyKey, never>;
        Returns: {
<<<<<<< HEAD
          pending_invitations: number;
          total_invitations: number;
          expired_invitations: number;
          sync_enabled: boolean;
          last_sync_message: string;
          last_sync_status: string;
          last_sync_time: string;
          sis_sections_count: number;
          term: number;
          class_name: string;
          class_id: number;
=======
          class_id: number;
          class_name: string;
          expired_invitations: number;
          last_sync_message: string;
          last_sync_status: string;
          last_sync_time: string;
          pending_invitations: number;
          sis_sections_count: number;
          sync_enabled: boolean;
          term: number;
          total_invitations: number;
>>>>>>> 63448001
        }[];
      };
      admin_set_section_sync_enabled: {
        Args: {
          p_admin_user_id?: string;
          p_course_id: number;
<<<<<<< HEAD
          p_enabled: boolean;
          p_admin_user_id?: string;
=======
>>>>>>> 63448001
          p_course_section_id?: number;
          p_enabled: boolean;
          p_lab_section_id?: number;
        };
        Returns: boolean;
      };
      admin_set_sis_sync_enabled: {
        Args: {
          p_admin_user_id?: string;
<<<<<<< HEAD
          p_enabled: boolean;
          p_class_id: number;
=======
          p_class_id: number;
          p_enabled: boolean;
>>>>>>> 63448001
        };
        Returns: boolean;
      };
      admin_set_user_role_disabled: {
        Args: {
<<<<<<< HEAD
          p_disabled: boolean;
          p_admin_user_id?: string;
=======
          p_admin_user_id?: string;
          p_disabled: boolean;
>>>>>>> 63448001
          p_user_role_id: number;
        };
        Returns: boolean;
      };
      admin_trigger_sis_sync: {
        Args: { p_class_id?: number };
        Returns: Json;
      };
      admin_update_class: {
        Args: {
          p_start_date?: string;
          p_class_id: number;
          p_course_title?: string;
          p_description?: string;
          p_end_date?: string;
          p_github_org_name?: string;
          p_github_template_prefix?: string;
<<<<<<< HEAD
          p_updated_by?: string;
          p_course_title?: string;
          p_end_date?: string;
=======
          p_name?: string;
          p_start_date?: string;
          p_term?: number;
          p_updated_by?: string;
>>>>>>> 63448001
        };
        Returns: boolean;
      };
      admin_update_class_section: {
<<<<<<< HEAD
        Args: { p_name: string; p_updated_by?: string; p_section_id: number };
=======
        Args: { p_name: string; p_section_id: number; p_updated_by?: string };
>>>>>>> 63448001
        Returns: boolean;
      };
      admin_update_lab_section: {
        Args: { p_name: string; p_section_id: number; p_updated_by?: string };
        Returns: boolean;
      };
      authorize_for_admin: {
        Args: { p_user_id?: string };
        Returns: boolean;
      };
      authorize_for_private_discussion_thread: {
        Args: { root: number };
        Returns: boolean;
      };
      authorize_for_submission: {
        Args: { requested_submission_id: number };
        Returns: boolean;
      };
      authorize_for_submission_regrade_comment: {
        Args: { submission_regrade_request_id: number };
        Returns: boolean;
      };
      authorize_for_submission_review: {
        Args: { submission_review_id: number };
        Returns: boolean;
      };
      authorize_for_submission_review_writable: {
        Args: { submission_review_id: number };
        Returns: boolean;
      };
      authorize_for_submission_reviewable: {
        Args: {
          requested_submission_review_id: number;
          requested_submission_id: number;
        };
        Returns: boolean;
      };
      authorize_to_create_own_due_date_extension: {
        Args: {
<<<<<<< HEAD
          _hours_to_extend: number;
          _creator_id: string;
          _student_id: string;
          _assignment_group_id: number;
          _assignment_id: number;
          _class_id: number;
=======
          _assignment_group_id: number;
          _assignment_id: number;
          _class_id: number;
          _creator_id: string;
          _hours_to_extend: number;
          _student_id: string;
>>>>>>> 63448001
          _tokens_consumed: number;
        };
        Returns: boolean;
      };
      authorizeforassignmentgroup: {
        Args: { _assignment_group_id: number };
        Returns: boolean;
      };
      authorizeforclass: {
        Args: { class__id: number };
        Returns: boolean;
      };
      authorizeforclassgrader: {
        Args: { class__id: number };
        Returns: boolean;
      };
      authorizeforclassinstructor: {
        Args: { class__id: number };
        Returns: boolean;
      };
      authorizeforinstructorofstudent: {
        Args: { _user_id: string };
        Returns: boolean;
      };
      authorizeforinstructororgraderofstudent: {
        Args: { _user_id: string };
        Returns: boolean;
      };
      authorizeforpoll: {
        Args: { class__id: number; poll__id: number } | { poll__id: number };
        Returns: boolean;
      };
      authorizeforprofile: {
        Args: { profile_id: string };
        Returns: boolean;
      };
      calculate_effective_due_date: {
        Args: { student_profile_id_param: string; assignment_id_param: number };
        Returns: string;
      };
      calculate_final_due_date: {
        Args: {
<<<<<<< HEAD
          student_profile_id_param: string;
          assignment_id_param: number;
          assignment_group_id_param?: number;
=======
          assignment_group_id_param?: number;
          assignment_id_param: number;
          student_profile_id_param: string;
>>>>>>> 63448001
        };
        Returns: string;
      };
      call_edge_function_internal: {
        Args: {
<<<<<<< HEAD
          old_record?: Json;
          timeout_ms?: number;
          headers?: Json;
          params?: Json;
          schema_name?: string;
          table_name?: string;
          op?: string;
          new_record?: Json;
          url_path: string;
          method: string;
=======
          headers?: Json;
          method: string;
          new_record?: Json;
          old_record?: Json;
          op?: string;
          params?: Json;
          schema_name?: string;
          table_name?: string;
          timeout_ms?: number;
          url_path: string;
>>>>>>> 63448001
        };
        Returns: undefined;
      };
      can_access_help_request: {
        Args: { help_request_id: number };
        Returns: boolean;
      };
      check_assignment_deadlines_passed: {
        Args: Record<PropertyKey, never>;
        Returns: undefined;
      };
      check_assignment_release_dates: {
        Args: Record<PropertyKey, never>;
        Returns: undefined;
      };
      check_gradebook_realtime_authorization: {
        Args: { topic_text: string };
        Returns: boolean;
      };
      check_unified_realtime_authorization: {
        Args: { topic_text: string };
        Returns: boolean;
      };
      create_all_repos_for_assignment: {
<<<<<<< HEAD
        Args: { assignment_id: number; course_id: number } | { course_id: number; assignment_id: number };
=======
        Args: { assignment_id: number; course_id: number } | { assignment_id: number; course_id: number };
>>>>>>> 63448001
        Returns: undefined;
      };
      create_help_request_message_notification: {
        Args: {
<<<<<<< HEAD
          p_author_profile_id: string;
          p_message_id: number;
          p_is_private?: boolean;
          p_help_request_creator_name: string;
          p_help_request_creator_profile_id: string;
          p_message_preview: string;
          p_class_id: number;
          p_author_name: string;
          p_help_request_id: number;
          p_help_queue_id: number;
          p_help_queue_name: string;
=======
          p_author_name: string;
          p_author_profile_id: string;
          p_class_id: number;
          p_help_queue_id: number;
          p_help_queue_name: string;
          p_help_request_creator_name: string;
          p_help_request_creator_profile_id: string;
          p_help_request_id: number;
          p_is_private?: boolean;
          p_message_id: number;
          p_message_preview: string;
>>>>>>> 63448001
        };
        Returns: undefined;
      };
      create_help_request_notification: {
        Args: {
<<<<<<< HEAD
          p_assignee_profile_id?: string;
          p_status?: Database["public"]["Enums"]["help_request_status"];
          p_request_preview?: string;
          p_is_private?: boolean;
          p_action?: string;
          p_help_queue_id: number;
          p_class_id: number;
          p_notification_type: string;
          p_assignee_name?: string;
          p_help_request_id: number;
          p_help_queue_name: string;
          p_creator_profile_id: string;
          p_creator_name: string;
=======
          p_action?: string;
          p_assignee_name?: string;
          p_assignee_profile_id?: string;
          p_class_id: number;
          p_creator_name: string;
          p_creator_profile_id: string;
          p_help_queue_id: number;
          p_help_queue_name: string;
          p_help_request_id: number;
          p_is_private?: boolean;
          p_notification_type: string;
          p_request_preview?: string;
          p_status?: Database["public"]["Enums"]["help_request_status"];
>>>>>>> 63448001
        };
        Returns: undefined;
      };
      create_invitation: {
        Args: {
<<<<<<< HEAD
=======
          p_class_id: number;
          p_class_section_id?: number;
>>>>>>> 63448001
          p_email?: string;
          p_invited_by?: string;
<<<<<<< HEAD
          p_sis_user_id: number;
          p_role: Database["public"]["Enums"]["app_role"];
          p_class_id: number;
          p_class_section_id?: number;
=======
>>>>>>> 63448001
          p_lab_section_id?: number;
          p_name?: string;
          p_role: Database["public"]["Enums"]["app_role"];
          p_sis_user_id: number;
        };
        Returns: number;
      };
      create_regrade_request: {
        Args: {
          private_profile_id: string;
          submission_artifact_comment_id?: number;
          submission_comment_id?: number;
          submission_file_comment_id?: number;
        };
        Returns: number;
      };
      create_repos_for_student: {
        Args: { class_id?: number; user_id: string };
        Returns: undefined;
      };
      create_system_notification: {
        Args: {
<<<<<<< HEAD
          p_track_engagement?: boolean;
          p_position?: string;
          p_backdrop_dismiss?: boolean;
          p_target_user_ids?: string[];
          p_target_course_ids?: number[];
          p_target_roles?: Database["public"]["Enums"]["app_role"][];
          p_campaign_id?: string;
          p_max_width?: string;
          p_created_by?: string;
          p_title: string;
          p_message: string;
=======
          p_backdrop_dismiss?: boolean;
          p_campaign_id?: string;
          p_created_by?: string;
>>>>>>> 63448001
          p_display?: string;
          p_expires_at?: string;
<<<<<<< HEAD
=======
          p_icon?: string;
          p_max_width?: string;
          p_message: string;
          p_persistent?: boolean;
          p_position?: string;
          p_severity?: string;
          p_target_course_ids?: number[];
          p_target_roles?: Database["public"]["Enums"]["app_role"][];
          p_target_user_ids?: string[];
          p_title: string;
          p_track_engagement?: boolean;
>>>>>>> 63448001
        };
        Returns: number;
      };
      create_user_role_for_existing_user: {
        Args: {
<<<<<<< HEAD
          p_name: string;
          p_sis_id?: number;
          p_user_id: string;
          p_class_id: number;
          p_role: Database["public"]["Enums"]["app_role"];
=======
          p_class_id: number;
          p_name: string;
          p_role: Database["public"]["Enums"]["app_role"];
          p_sis_id?: number;
          p_user_id: string;
>>>>>>> 63448001
        };
        Returns: number;
      };
      custom_access_token_hook: {
        Args: { event: Json };
        Returns: Json;
      };
      delete_assignment_with_all_data: {
        Args: { p_assignment_id: number; p_class_id: number };
        Returns: Json;
      };
      delete_system_notifications_by_campaign: {
        Args: { p_deleted_by?: string; p_campaign_id: string };
        Returns: number;
      };
      finalize_submission_early: {
        Args: { this_assignment_id: number; this_profile_id: string };
        Returns: Json;
      };
      generate_anon_name: {
        Args: Record<PropertyKey, never>;
        Returns: string;
      };
      get_all_class_metrics: {
        Args: Record<PropertyKey, never>;
        Returns: Json;
      };
      get_gradebook_records_for_all_students: {
        Args: { class_id: number };
        Returns: Json;
      };
      get_gradebook_records_for_all_students_array: {
        Args: { class_id: number };
        Returns: Json;
      };
      get_system_notification_stats: {
        Args: { p_requested_by?: string };
        Returns: {
<<<<<<< HEAD
          notifications_by_display: Json;
          total_notifications: number;
          active_notifications: number;
=======
          active_notifications: number;
          notifications_by_display: Json;
>>>>>>> 63448001
          notifications_by_severity: Json;
          recent_campaigns: Json;
          total_notifications: number;
        }[];
      };
      get_user_id_by_email: {
        Args: { email: string };
        Returns: {
          id: string;
        }[];
      };
      get_workflow_events_summary_for_class: {
        Args: { p_class_id: number };
        Returns: unknown[];
      };
      get_workflow_statistics: {
        Args: { p_class_id: number; p_duration_hours?: number };
        Returns: {
          avg_queue_time_seconds: number;
          avg_run_time_seconds: number;
<<<<<<< HEAD
          error_rate: number;
          error_count: number;
          success_rate: number;
          period_end: string;
          period_start: string;
=======
          class_id: number;
          completed_runs: number;
          duration_hours: number;
          error_count: number;
          error_rate: number;
          failed_runs: number;
          in_progress_runs: number;
          period_end: string;
          period_start: string;
          success_rate: number;
          total_runs: number;
>>>>>>> 63448001
        }[];
      };
      gradebook_auto_layout: {
        Args: { p_gradebook_id: number };
        Returns: undefined;
      };
      gradebook_column_move_left: {
        Args: { p_column_id: number };
        Returns: {
          class_id: number;
          created_at: string;
          dependencies: Json | null;
          description: string | null;
          external_data: Json | null;
          gradebook_id: number;
          id: number;
          max_score: number | null;
          name: string;
          released: boolean;
          render_expression: string | null;
          score_expression: string | null;
          show_calculated_ranges: boolean;
          show_max_score: boolean;
          slug: string;
          sort_order: number | null;
        };
      };
      gradebook_column_move_right: {
        Args: { p_column_id: number };
        Returns: {
          class_id: number;
          created_at: string;
          dependencies: Json | null;
          description: string | null;
          external_data: Json | null;
          gradebook_id: number;
          id: number;
          max_score: number | null;
          name: string;
          released: boolean;
          render_expression: string | null;
          score_expression: string | null;
          show_calculated_ranges: boolean;
          show_max_score: boolean;
          slug: string;
          sort_order: number | null;
        };
      };
      help_request_is_private: {
        Args: { p_help_request_id: number };
        Returns: boolean;
      };
      help_request_notification: {
        Args: {
          p_action: string;
          p_assignee_name: string;
          p_assignee_profile_id: string;
          p_class_id: number;
          p_creator_name: string;
          p_creator_profile_id: string;
          p_help_queue_id: number;
          p_help_queue_name: string;
          p_help_request_id: number;
          p_is_private: boolean;
          p_request_preview: string;
          p_status: string;
        };
        Returns: undefined;
      };
      intval: {
        Args: { "": string };
        Returns: number;
      };
      invoke_email_batch_processor_background_task: {
        Args: Record<PropertyKey, never>;
        Returns: undefined;
      };
      invoke_gradebook_recalculation_background_task: {
        Args: Record<PropertyKey, never>;
        Returns: undefined;
      };
      is_allowed_grader_key: {
        Args: { class: number; graderkey: string };
        Returns: boolean;
      };
      is_in_class: {
        Args: { classid: number; userid: string };
        Returns: boolean;
      };
      is_instructor_for_class: {
        Args: { _class_id: number; _person_id: string } | { _person_id: string; classid: number };
        Returns: boolean;
      };
      is_instructor_for_student: {
        Args: { _student_id: string; _person_id: string };
        Returns: boolean;
      };
      log_flashcard_interaction: {
        Args: {
<<<<<<< HEAD
=======
          p_action: string;
          p_card_id?: number;
>>>>>>> 63448001
          p_class_id: number;
          p_action: string;
          p_deck_id: number;
          p_duration_on_card_ms: number;
          p_student_id: string;
        };
        Returns: undefined;
      };
      recalculate_discussion_thread_children_counts: {
        Args: { target_class_id?: number };
        Returns: number;
      };
      recalculate_gradebook_columns_in_range: {
        Args: { end_id: number; start_id: number };
        Returns: undefined;
      };
      refresh_workflow_events_summary: {
        Args: Record<PropertyKey, never>;
        Returns: undefined;
      };
      release_all_grading_reviews_for_assignment: {
        Args: { assignment_id: number };
        Returns: number;
      };
      reset_all_flashcard_progress: {
<<<<<<< HEAD
        Args: { p_student_id: string; p_card_ids: number[]; p_class_id: number };
=======
        Args: { p_card_ids: number[]; p_class_id: number; p_student_id: string };
>>>>>>> 63448001
        Returns: undefined;
      };
      send_gradebook_recalculation_messages: {
        Args: { messages: Json[] };
        Returns: undefined;
      };
      send_signup_welcome_message: {
        Args: { p_user_id: string };
        Returns: boolean;
      };
      submission_set_active: {
        Args: { _submission_id: number };
        Returns: boolean;
      };
      sync_lab_section_meetings: {
        Args: { lab_section_id_param: number };
        Returns: undefined;
      };
      sync_staff_github_team: {
        Args: { class_id: number };
        Returns: undefined;
      };
      sync_student_github_team: {
        Args: { class_id: number };
        Returns: undefined;
      };
      test_discussion_thread_insert_performance: {
        Args: {
<<<<<<< HEAD
          test_topic_id: number;
          test_author_id: string;
          test_class_id: number;
          num_inserts?: number;
        };
        Returns: {
          operation: string;
          inserts_per_second: number;
          duration_ms: number;
=======
          num_inserts?: number;
          test_author_id: string;
          test_class_id: number;
          test_topic_id: number;
        };
        Returns: {
          duration_ms: number;
          inserts_per_second: number;
          operation: string;
>>>>>>> 63448001
        }[];
      };
      trigger_sis_sync: {
        Args: { p_class_id?: number };
        Returns: Json;
      };
      unrelease_all_grading_reviews_for_assignment: {
        Args: { assignment_id: number };
        Returns: number;
      };
      update_card_progress: {
        Args: {
<<<<<<< HEAD
          p_class_id: number;
          p_card_id: number;
          p_student_id: string;
=======
          p_card_id: number;
          p_class_id: number;
>>>>>>> 63448001
          p_is_mastered: boolean;
          p_student_id: string;
        };
        Returns: undefined;
      };
      update_class_late_tokens_per_student: {
        Args: { p_late_tokens_per_student: number; p_class_id: number };
        Returns: undefined;
      };
      update_regrade_request_status: {
        Args: {
<<<<<<< HEAD
          resolved_points?: number;
          regrade_request_id: number;
          new_status: Database["public"]["Enums"]["regrade_status"];
          profile_id: string;
          closed_points?: number;
=======
          closed_points?: number;
          new_status: Database["public"]["Enums"]["regrade_status"];
          profile_id: string;
          regrade_request_id: number;
          resolved_points?: number;
>>>>>>> 63448001
        };
        Returns: boolean;
      };
      update_sis_sync_status: {
        Args: {
          p_course_section_id?: number;
<<<<<<< HEAD
          p_course_id: number;
          p_sync_message?: string;
          p_sync_status?: string;
          p_lab_section_id?: number;
=======
          p_lab_section_id?: number;
          p_sync_message?: string;
          p_sync_status?: string;
>>>>>>> 63448001
        };
        Returns: number;
      };
      user_is_in_help_request: {
        Args: { p_user_id?: string; p_help_request_id: number };
        Returns: boolean;
      };
    };
    Enums: {
      allowed_modes: "private" | "public" | "question" | "note";
      app_role: "admin" | "instructor" | "grader" | "student";
      assignment_group_join_status: "pending" | "approved" | "rejected" | "withdrawn";
      assignment_group_mode: "individual" | "groups" | "both";
      day_of_week: "sunday" | "monday" | "tuesday" | "wednesday" | "thursday" | "friday" | "saturday";
      feedback_visibility: "visible" | "hidden" | "after_due_date" | "after_published";
      flashcard_actions:
        | "deck_viewed"
        | "card_prompt_viewed"
        | "card_answer_viewed"
        | "card_marked_got_it"
        | "card_marked_keep_trying"
        | "card_returned_to_deck"
        | "deck_progress_reset_all"
        | "deck_progress_reset_card";
      help_queue_type: "text" | "video" | "in_person";
      help_request_creation_notification: "all" | "only_active_queue" | "none";
      help_request_status: "open" | "in_progress" | "resolved" | "closed";
      location_type: "remote" | "in_person" | "hybrid";
      moderation_action_type: "warning" | "temporary_ban" | "permanent_ban";
      regrade_status: "draft" | "opened" | "resolved" | "escalated" | "closed";
      review_round: "self-review" | "grading-review" | "meta-grading-review" | "code-walk";
      rubric_check_student_visibility: "always" | "if_released" | "if_applied" | "never";
      student_help_activity_type:
        | "request_created"
        | "request_updated"
        | "message_sent"
        | "request_resolved"
        | "video_joined"
        | "video_left";
    };
    CompositeTypes: {
      [_ in never]: never;
    };
  };
};

type DatabaseWithoutInternals = Omit<Database, "__InternalSupabase">;

type DefaultSchema = DatabaseWithoutInternals[Extract<keyof Database, "public">];

export type Tables<
  DefaultSchemaTableNameOrOptions extends
    | keyof (DefaultSchema["Tables"] & DefaultSchema["Views"])
    | { schema: keyof DatabaseWithoutInternals },
  TableName extends DefaultSchemaTableNameOrOptions extends {
    schema: keyof DatabaseWithoutInternals;
  }
    ? keyof (DatabaseWithoutInternals[DefaultSchemaTableNameOrOptions["schema"]]["Tables"] &
        DatabaseWithoutInternals[DefaultSchemaTableNameOrOptions["schema"]]["Views"])
    : never = never
> = DefaultSchemaTableNameOrOptions extends {
  schema: keyof DatabaseWithoutInternals;
}
  ? (DatabaseWithoutInternals[DefaultSchemaTableNameOrOptions["schema"]]["Tables"] &
      DatabaseWithoutInternals[DefaultSchemaTableNameOrOptions["schema"]]["Views"])[TableName] extends {
      Row: infer R;
    }
    ? R
    : never
  : DefaultSchemaTableNameOrOptions extends keyof (DefaultSchema["Tables"] & DefaultSchema["Views"])
    ? (DefaultSchema["Tables"] & DefaultSchema["Views"])[DefaultSchemaTableNameOrOptions] extends {
        Row: infer R;
      }
      ? R
      : never
    : never;

export type TablesInsert<
  DefaultSchemaTableNameOrOptions extends keyof DefaultSchema["Tables"] | { schema: keyof DatabaseWithoutInternals },
  TableName extends DefaultSchemaTableNameOrOptions extends {
    schema: keyof DatabaseWithoutInternals;
  }
    ? keyof DatabaseWithoutInternals[DefaultSchemaTableNameOrOptions["schema"]]["Tables"]
    : never = never
> = DefaultSchemaTableNameOrOptions extends {
  schema: keyof DatabaseWithoutInternals;
}
  ? DatabaseWithoutInternals[DefaultSchemaTableNameOrOptions["schema"]]["Tables"][TableName] extends {
      Insert: infer I;
    }
    ? I
    : never
  : DefaultSchemaTableNameOrOptions extends keyof DefaultSchema["Tables"]
    ? DefaultSchema["Tables"][DefaultSchemaTableNameOrOptions] extends {
        Insert: infer I;
      }
      ? I
      : never
    : never;

export type TablesUpdate<
  DefaultSchemaTableNameOrOptions extends keyof DefaultSchema["Tables"] | { schema: keyof DatabaseWithoutInternals },
  TableName extends DefaultSchemaTableNameOrOptions extends {
    schema: keyof DatabaseWithoutInternals;
  }
    ? keyof DatabaseWithoutInternals[DefaultSchemaTableNameOrOptions["schema"]]["Tables"]
    : never = never
> = DefaultSchemaTableNameOrOptions extends {
  schema: keyof DatabaseWithoutInternals;
}
  ? DatabaseWithoutInternals[DefaultSchemaTableNameOrOptions["schema"]]["Tables"][TableName] extends {
      Update: infer U;
    }
    ? U
    : never
  : DefaultSchemaTableNameOrOptions extends keyof DefaultSchema["Tables"]
    ? DefaultSchema["Tables"][DefaultSchemaTableNameOrOptions] extends {
        Update: infer U;
      }
      ? U
      : never
    : never;

export type Enums<
  DefaultSchemaEnumNameOrOptions extends keyof DefaultSchema["Enums"] | { schema: keyof DatabaseWithoutInternals },
  EnumName extends DefaultSchemaEnumNameOrOptions extends {
    schema: keyof DatabaseWithoutInternals;
  }
    ? keyof DatabaseWithoutInternals[DefaultSchemaEnumNameOrOptions["schema"]]["Enums"]
    : never = never
> = DefaultSchemaEnumNameOrOptions extends {
  schema: keyof DatabaseWithoutInternals;
}
  ? DatabaseWithoutInternals[DefaultSchemaEnumNameOrOptions["schema"]]["Enums"][EnumName]
  : DefaultSchemaEnumNameOrOptions extends keyof DefaultSchema["Enums"]
    ? DefaultSchema["Enums"][DefaultSchemaEnumNameOrOptions]
    : never;

export type CompositeTypes<
  PublicCompositeTypeNameOrOptions extends
    | keyof DefaultSchema["CompositeTypes"]
    | { schema: keyof DatabaseWithoutInternals },
  CompositeTypeName extends PublicCompositeTypeNameOrOptions extends {
    schema: keyof DatabaseWithoutInternals;
  }
    ? keyof DatabaseWithoutInternals[PublicCompositeTypeNameOrOptions["schema"]]["CompositeTypes"]
    : never = never
> = PublicCompositeTypeNameOrOptions extends {
  schema: keyof DatabaseWithoutInternals;
}
  ? DatabaseWithoutInternals[PublicCompositeTypeNameOrOptions["schema"]]["CompositeTypes"][CompositeTypeName]
  : PublicCompositeTypeNameOrOptions extends keyof DefaultSchema["CompositeTypes"]
    ? DefaultSchema["CompositeTypes"][PublicCompositeTypeNameOrOptions]
    : never;

export const Constants = {
  pgmq_public: {
    Enums: {}
  },
  public: {
    Enums: {
      allowed_modes: ["private", "public", "question", "note"],
      app_role: ["admin", "instructor", "grader", "student"],
      assignment_group_join_status: ["pending", "approved", "rejected", "withdrawn"],
      assignment_group_mode: ["individual", "groups", "both"],
      day_of_week: ["sunday", "monday", "tuesday", "wednesday", "thursday", "friday", "saturday"],
      feedback_visibility: ["visible", "hidden", "after_due_date", "after_published"],
      flashcard_actions: [
        "deck_viewed",
        "card_prompt_viewed",
        "card_answer_viewed",
        "card_marked_got_it",
        "card_marked_keep_trying",
        "card_returned_to_deck",
        "deck_progress_reset_all",
        "deck_progress_reset_card"
      ],
      help_queue_type: ["text", "video", "in_person"],
      help_request_creation_notification: ["all", "only_active_queue", "none"],
      help_request_status: ["open", "in_progress", "resolved", "closed"],
      location_type: ["remote", "in_person", "hybrid"],
      moderation_action_type: ["warning", "temporary_ban", "permanent_ban"],
      regrade_status: ["draft", "opened", "resolved", "escalated", "closed"],
      review_round: ["self-review", "grading-review", "meta-grading-review", "code-walk"],
      rubric_check_student_visibility: ["always", "if_released", "if_applied", "never"],
      student_help_activity_type: [
        "request_created",
        "request_updated",
        "message_sent",
        "request_resolved",
        "video_joined",
        "video_left"
      ]
    }
  }
} as const;<|MERGE_RESOLUTION|>--- conflicted
+++ resolved
@@ -22,17 +22,6 @@
         Returns: unknown[];
       };
       read: {
-<<<<<<< HEAD
-        Args: { n: number; sleep_seconds: number; queue_name: string };
-        Returns: unknown[];
-      };
-      send: {
-        Args: { sleep_seconds?: number; message: Json; queue_name: string };
-        Returns: number[];
-      };
-      send_batch: {
-        Args: { sleep_seconds?: number; queue_name: string; messages: Json[] };
-=======
         Args: { n: number; queue_name: string; sleep_seconds: number };
         Returns: unknown[];
       };
@@ -42,7 +31,6 @@
       };
       send_batch: {
         Args: { messages: Json[]; queue_name: string; sleep_seconds?: number };
->>>>>>> 63448001
         Returns: number[];
       };
     };
@@ -8155,39 +8143,6 @@
           }
         ];
       };
-      submissions_with_reviews_by_round_for_assignment: {
-        Row: {
-          assignment_id: number | null;
-          assignment_slug: string | null;
-          class_id: number | null;
-          scores_by_round_private: Json | null;
-          scores_by_round_public: Json | null;
-          student_private_profile_id: string | null;
-        };
-        Relationships: [
-          {
-            foreignKeyName: "assignments_class_id_fkey";
-            columns: ["class_id"];
-            isOneToOne: false;
-            referencedRelation: "classes";
-            referencedColumns: ["id"];
-          },
-          {
-            foreignKeyName: "user_roles_private_profile_id_fkey";
-            columns: ["student_private_profile_id"];
-            isOneToOne: true;
-            referencedRelation: "profiles";
-            referencedColumns: ["id"];
-          },
-          {
-            foreignKeyName: "user_roles_private_profile_id_fkey";
-            columns: ["student_private_profile_id"];
-            isOneToOne: true;
-            referencedRelation: "submissions_with_grades_for_assignment";
-            referencedColumns: ["student_private_profile_id"];
-          }
-        ];
-      };
       workflow_events_summary: {
         Row: {
           actor_login: string | null;
@@ -8428,11 +8383,6 @@
     Functions: {
       admin_bulk_set_user_roles_disabled: {
         Args: {
-<<<<<<< HEAD
-          p_disabled: boolean;
-          p_user_role_ids: number[];
-=======
->>>>>>> 63448001
           p_admin_user_id?: string;
           p_disabled: boolean;
           p_user_role_ids: number[];
@@ -8441,17 +8391,6 @@
       };
       admin_create_class: {
         Args: {
-<<<<<<< HEAD
-          p_created_by?: string;
-          p_github_template_prefix?: string;
-          p_term: number;
-          p_description?: string;
-          p_name: string;
-          p_start_date?: string;
-          p_course_title?: string;
-          p_github_org_name?: string;
-          p_end_date?: string;
-=======
           p_course_title?: string;
           p_created_by?: string;
           p_description?: string;
@@ -8461,24 +8400,16 @@
           p_name: string;
           p_start_date?: string;
           p_term: number;
->>>>>>> 63448001
         };
         Returns: number;
       };
       admin_create_class_section: {
         Args: {
-<<<<<<< HEAD
-          p_meeting_times?: string;
-          p_meeting_location?: string;
-          p_created_by?: string;
-          p_class_id: number;
-=======
           p_campus?: string;
           p_class_id: number;
           p_created_by?: string;
           p_meeting_location?: string;
           p_meeting_times?: string;
->>>>>>> 63448001
           p_name: string;
           p_sis_crn?: number;
           p_campus?: string;
@@ -8487,19 +8418,6 @@
       };
       admin_create_lab_section: {
         Args: {
-<<<<<<< HEAD
-          p_name: string;
-          p_class_id: number;
-          p_end_time?: string;
-          p_day_of_week?: Database["public"]["Enums"]["day_of_week"];
-          p_sis_crn?: number;
-          p_campus?: string;
-          p_meeting_times?: string;
-          p_meeting_location?: string;
-          p_created_by?: string;
-          p_start_time?: string;
-          p_description?: string;
-=======
           p_campus?: string;
           p_class_id: number;
           p_created_by?: string;
@@ -8511,7 +8429,6 @@
           p_name: string;
           p_sis_crn?: number;
           p_start_time?: string;
->>>>>>> 63448001
         };
         Returns: number;
       };
@@ -8530,13 +8447,10 @@
       admin_get_class_sections: {
         Args: { p_class_id: number };
         Returns: {
-<<<<<<< HEAD
-=======
           campus: string;
           created_at: string;
           meeting_location: string;
           meeting_times: string;
->>>>>>> 63448001
           member_count: number;
           section_id: number;
           section_name: string;
@@ -8548,18 +8462,6 @@
       admin_get_classes: {
         Args: Record<PropertyKey, never>;
         Returns: {
-<<<<<<< HEAD
-          student_count: number;
-          instructor_count: number;
-          archived: boolean;
-          github_org_name: string;
-          created_at: string;
-          term: number;
-          name: string;
-          id: number;
-          description: string;
-          github_template_prefix: string;
-=======
           archived: boolean;
           created_at: string;
           description: string;
@@ -8570,23 +8472,11 @@
           name: string;
           student_count: number;
           term: number;
->>>>>>> 63448001
         }[];
       };
       admin_get_disabled_users: {
         Args: { p_class_id?: number };
         Returns: {
-<<<<<<< HEAD
-          class_name: string;
-          user_role_id: number;
-          user_id: string;
-          class_id: number;
-          profile_name: string;
-          disabled_at: string;
-          role: Database["public"]["Enums"]["app_role"];
-          user_email: string;
-          user_name: string;
-=======
           class_id: number;
           class_name: string;
           disabled_at: string;
@@ -8596,25 +8486,11 @@
           user_id: string;
           user_name: string;
           user_role_id: number;
->>>>>>> 63448001
         }[];
       };
       admin_get_sis_sync_status: {
         Args: Record<PropertyKey, never>;
         Returns: {
-<<<<<<< HEAD
-          pending_invitations: number;
-          total_invitations: number;
-          expired_invitations: number;
-          sync_enabled: boolean;
-          last_sync_message: string;
-          last_sync_status: string;
-          last_sync_time: string;
-          sis_sections_count: number;
-          term: number;
-          class_name: string;
-          class_id: number;
-=======
           class_id: number;
           class_name: string;
           expired_invitations: number;
@@ -8626,18 +8502,12 @@
           sync_enabled: boolean;
           term: number;
           total_invitations: number;
->>>>>>> 63448001
         }[];
       };
       admin_set_section_sync_enabled: {
         Args: {
           p_admin_user_id?: string;
           p_course_id: number;
-<<<<<<< HEAD
-          p_enabled: boolean;
-          p_admin_user_id?: string;
-=======
->>>>>>> 63448001
           p_course_section_id?: number;
           p_enabled: boolean;
           p_lab_section_id?: number;
@@ -8647,25 +8517,15 @@
       admin_set_sis_sync_enabled: {
         Args: {
           p_admin_user_id?: string;
-<<<<<<< HEAD
-          p_enabled: boolean;
-          p_class_id: number;
-=======
           p_class_id: number;
           p_enabled: boolean;
->>>>>>> 63448001
         };
         Returns: boolean;
       };
       admin_set_user_role_disabled: {
         Args: {
-<<<<<<< HEAD
-          p_disabled: boolean;
-          p_admin_user_id?: string;
-=======
           p_admin_user_id?: string;
           p_disabled: boolean;
->>>>>>> 63448001
           p_user_role_id: number;
         };
         Returns: boolean;
@@ -8683,25 +8543,15 @@
           p_end_date?: string;
           p_github_org_name?: string;
           p_github_template_prefix?: string;
-<<<<<<< HEAD
-          p_updated_by?: string;
-          p_course_title?: string;
-          p_end_date?: string;
-=======
           p_name?: string;
           p_start_date?: string;
           p_term?: number;
           p_updated_by?: string;
->>>>>>> 63448001
         };
         Returns: boolean;
       };
       admin_update_class_section: {
-<<<<<<< HEAD
-        Args: { p_name: string; p_updated_by?: string; p_section_id: number };
-=======
         Args: { p_name: string; p_section_id: number; p_updated_by?: string };
->>>>>>> 63448001
         Returns: boolean;
       };
       admin_update_lab_section: {
@@ -8741,21 +8591,12 @@
       };
       authorize_to_create_own_due_date_extension: {
         Args: {
-<<<<<<< HEAD
-          _hours_to_extend: number;
-          _creator_id: string;
-          _student_id: string;
-          _assignment_group_id: number;
-          _assignment_id: number;
-          _class_id: number;
-=======
           _assignment_group_id: number;
           _assignment_id: number;
           _class_id: number;
           _creator_id: string;
           _hours_to_extend: number;
           _student_id: string;
->>>>>>> 63448001
           _tokens_consumed: number;
         };
         Returns: boolean;
@@ -8798,32 +8639,14 @@
       };
       calculate_final_due_date: {
         Args: {
-<<<<<<< HEAD
-          student_profile_id_param: string;
-          assignment_id_param: number;
-          assignment_group_id_param?: number;
-=======
           assignment_group_id_param?: number;
           assignment_id_param: number;
           student_profile_id_param: string;
->>>>>>> 63448001
         };
         Returns: string;
       };
       call_edge_function_internal: {
         Args: {
-<<<<<<< HEAD
-          old_record?: Json;
-          timeout_ms?: number;
-          headers?: Json;
-          params?: Json;
-          schema_name?: string;
-          table_name?: string;
-          op?: string;
-          new_record?: Json;
-          url_path: string;
-          method: string;
-=======
           headers?: Json;
           method: string;
           new_record?: Json;
@@ -8834,7 +8657,6 @@
           table_name?: string;
           timeout_ms?: number;
           url_path: string;
->>>>>>> 63448001
         };
         Returns: undefined;
       };
@@ -8859,28 +8681,11 @@
         Returns: boolean;
       };
       create_all_repos_for_assignment: {
-<<<<<<< HEAD
-        Args: { assignment_id: number; course_id: number } | { course_id: number; assignment_id: number };
-=======
         Args: { assignment_id: number; course_id: number } | { assignment_id: number; course_id: number };
->>>>>>> 63448001
         Returns: undefined;
       };
       create_help_request_message_notification: {
         Args: {
-<<<<<<< HEAD
-          p_author_profile_id: string;
-          p_message_id: number;
-          p_is_private?: boolean;
-          p_help_request_creator_name: string;
-          p_help_request_creator_profile_id: string;
-          p_message_preview: string;
-          p_class_id: number;
-          p_author_name: string;
-          p_help_request_id: number;
-          p_help_queue_id: number;
-          p_help_queue_name: string;
-=======
           p_author_name: string;
           p_author_profile_id: string;
           p_class_id: number;
@@ -8892,27 +8697,11 @@
           p_is_private?: boolean;
           p_message_id: number;
           p_message_preview: string;
->>>>>>> 63448001
         };
         Returns: undefined;
       };
       create_help_request_notification: {
         Args: {
-<<<<<<< HEAD
-          p_assignee_profile_id?: string;
-          p_status?: Database["public"]["Enums"]["help_request_status"];
-          p_request_preview?: string;
-          p_is_private?: boolean;
-          p_action?: string;
-          p_help_queue_id: number;
-          p_class_id: number;
-          p_notification_type: string;
-          p_assignee_name?: string;
-          p_help_request_id: number;
-          p_help_queue_name: string;
-          p_creator_profile_id: string;
-          p_creator_name: string;
-=======
           p_action?: string;
           p_assignee_name?: string;
           p_assignee_profile_id?: string;
@@ -8926,26 +8715,15 @@
           p_notification_type: string;
           p_request_preview?: string;
           p_status?: Database["public"]["Enums"]["help_request_status"];
->>>>>>> 63448001
         };
         Returns: undefined;
       };
       create_invitation: {
         Args: {
-<<<<<<< HEAD
-=======
           p_class_id: number;
           p_class_section_id?: number;
->>>>>>> 63448001
           p_email?: string;
           p_invited_by?: string;
-<<<<<<< HEAD
-          p_sis_user_id: number;
-          p_role: Database["public"]["Enums"]["app_role"];
-          p_class_id: number;
-          p_class_section_id?: number;
-=======
->>>>>>> 63448001
           p_lab_section_id?: number;
           p_name?: string;
           p_role: Database["public"]["Enums"]["app_role"];
@@ -8968,27 +8746,11 @@
       };
       create_system_notification: {
         Args: {
-<<<<<<< HEAD
-          p_track_engagement?: boolean;
-          p_position?: string;
-          p_backdrop_dismiss?: boolean;
-          p_target_user_ids?: string[];
-          p_target_course_ids?: number[];
-          p_target_roles?: Database["public"]["Enums"]["app_role"][];
-          p_campaign_id?: string;
-          p_max_width?: string;
-          p_created_by?: string;
-          p_title: string;
-          p_message: string;
-=======
           p_backdrop_dismiss?: boolean;
           p_campaign_id?: string;
           p_created_by?: string;
->>>>>>> 63448001
           p_display?: string;
           p_expires_at?: string;
-<<<<<<< HEAD
-=======
           p_icon?: string;
           p_max_width?: string;
           p_message: string;
@@ -9000,25 +8762,16 @@
           p_target_user_ids?: string[];
           p_title: string;
           p_track_engagement?: boolean;
->>>>>>> 63448001
         };
         Returns: number;
       };
       create_user_role_for_existing_user: {
         Args: {
-<<<<<<< HEAD
-          p_name: string;
-          p_sis_id?: number;
-          p_user_id: string;
-          p_class_id: number;
-          p_role: Database["public"]["Enums"]["app_role"];
-=======
           p_class_id: number;
           p_name: string;
           p_role: Database["public"]["Enums"]["app_role"];
           p_sis_id?: number;
           p_user_id: string;
->>>>>>> 63448001
         };
         Returns: number;
       };
@@ -9057,14 +8810,8 @@
       get_system_notification_stats: {
         Args: { p_requested_by?: string };
         Returns: {
-<<<<<<< HEAD
-          notifications_by_display: Json;
-          total_notifications: number;
-          active_notifications: number;
-=======
           active_notifications: number;
           notifications_by_display: Json;
->>>>>>> 63448001
           notifications_by_severity: Json;
           recent_campaigns: Json;
           total_notifications: number;
@@ -9085,13 +8832,6 @@
         Returns: {
           avg_queue_time_seconds: number;
           avg_run_time_seconds: number;
-<<<<<<< HEAD
-          error_rate: number;
-          error_count: number;
-          success_rate: number;
-          period_end: string;
-          period_start: string;
-=======
           class_id: number;
           completed_runs: number;
           duration_hours: number;
@@ -9103,7 +8843,6 @@
           period_start: string;
           success_rate: number;
           total_runs: number;
->>>>>>> 63448001
         }[];
       };
       gradebook_auto_layout: {
@@ -9203,11 +8942,8 @@
       };
       log_flashcard_interaction: {
         Args: {
-<<<<<<< HEAD
-=======
           p_action: string;
           p_card_id?: number;
->>>>>>> 63448001
           p_class_id: number;
           p_action: string;
           p_deck_id: number;
@@ -9233,11 +8969,7 @@
         Returns: number;
       };
       reset_all_flashcard_progress: {
-<<<<<<< HEAD
-        Args: { p_student_id: string; p_card_ids: number[]; p_class_id: number };
-=======
         Args: { p_card_ids: number[]; p_class_id: number; p_student_id: string };
->>>>>>> 63448001
         Returns: undefined;
       };
       send_gradebook_recalculation_messages: {
@@ -9266,17 +8998,6 @@
       };
       test_discussion_thread_insert_performance: {
         Args: {
-<<<<<<< HEAD
-          test_topic_id: number;
-          test_author_id: string;
-          test_class_id: number;
-          num_inserts?: number;
-        };
-        Returns: {
-          operation: string;
-          inserts_per_second: number;
-          duration_ms: number;
-=======
           num_inserts?: number;
           test_author_id: string;
           test_class_id: number;
@@ -9286,7 +9007,6 @@
           duration_ms: number;
           inserts_per_second: number;
           operation: string;
->>>>>>> 63448001
         }[];
       };
       trigger_sis_sync: {
@@ -9299,14 +9019,8 @@
       };
       update_card_progress: {
         Args: {
-<<<<<<< HEAD
-          p_class_id: number;
-          p_card_id: number;
-          p_student_id: string;
-=======
           p_card_id: number;
           p_class_id: number;
->>>>>>> 63448001
           p_is_mastered: boolean;
           p_student_id: string;
         };
@@ -9318,35 +9032,20 @@
       };
       update_regrade_request_status: {
         Args: {
-<<<<<<< HEAD
-          resolved_points?: number;
-          regrade_request_id: number;
-          new_status: Database["public"]["Enums"]["regrade_status"];
-          profile_id: string;
-          closed_points?: number;
-=======
           closed_points?: number;
           new_status: Database["public"]["Enums"]["regrade_status"];
           profile_id: string;
           regrade_request_id: number;
           resolved_points?: number;
->>>>>>> 63448001
         };
         Returns: boolean;
       };
       update_sis_sync_status: {
         Args: {
           p_course_section_id?: number;
-<<<<<<< HEAD
-          p_course_id: number;
-          p_sync_message?: string;
-          p_sync_status?: string;
-          p_lab_section_id?: number;
-=======
           p_lab_section_id?: number;
           p_sync_message?: string;
           p_sync_status?: string;
->>>>>>> 63448001
         };
         Returns: number;
       };
