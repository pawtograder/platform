export type Json = string | number | boolean | null | { [key: string]: Json | undefined } | Json[];

export type Database = {
  pgmq_public: {
    Tables: {
      [_ in never]: never;
    };
    Views: {
      [_ in never]: never;
    };
    Functions: {
      archive: {
        Args: { message_id: number; queue_name: string };
        Returns: boolean;
      };
      delete: {
        Args: { message_id: number; queue_name: string };
        Returns: boolean;
      };
      pop: {
        Args: { queue_name: string };
        Returns: unknown[];
      };
      read: {
        Args: { n: number; queue_name: string; sleep_seconds: number };
        Returns: unknown[];
      };
      send: {
        Args: { message: Json; queue_name: string; sleep_seconds?: number };
        Returns: number[];
      };
      send_batch: {
        Args: { messages: Json[]; queue_name: string; sleep_seconds?: number };
        Returns: number[];
      };
    };
    Enums: {
      [_ in never]: never;
    };
    CompositeTypes: {
      [_ in never]: never;
    };
  };
  public: {
    Tables: {
      api_gateway_calls: {
        Row: {
          class_id: number | null;
          created_at: string;
          debug_id: string | null;
          id: number;
          latency_ms: number | null;
          message_processed_at: string | null;
          method: Database["public"]["Enums"]["github_async_method"];
          status_code: number;
        };
        Insert: {
          class_id?: number | null;
          created_at?: string;
          debug_id?: string | null;
          id?: number;
          latency_ms?: number | null;
          message_processed_at?: string | null;
          method: Database["public"]["Enums"]["github_async_method"];
          status_code: number;
        };
        Update: {
          class_id?: number | null;
          created_at?: string;
          debug_id?: string | null;
          id?: number;
          latency_ms?: number | null;
          message_processed_at?: string | null;
          method?: Database["public"]["Enums"]["github_async_method"];
          status_code?: number;
        };
        Relationships: [
          {
            foreignKeyName: "api_gateway_calls_class_id_fkey";
            columns: ["class_id"];
            isOneToOne: false;
            referencedRelation: "classes";
            referencedColumns: ["id"];
          }
        ];
      };
      assignment_due_date_exceptions: {
        Row: {
          assignment_group_id: number | null;
          assignment_id: number;
          class_id: number | null;
          created_at: string;
          creator_id: string;
          hours: number;
          id: number;
          minutes: number;
          note: string | null;
          student_id: string | null;
          tokens_consumed: number;
        };
        Insert: {
          assignment_group_id?: number | null;
          assignment_id: number;
          class_id?: number | null;
          created_at?: string;
          creator_id: string;
          hours: number;
          id?: number;
          minutes?: number;
          note?: string | null;
          student_id?: string | null;
          tokens_consumed?: number;
        };
        Update: {
          assignment_group_id?: number | null;
          assignment_id?: number;
          class_id?: number | null;
          created_at?: string;
          creator_id?: string;
          hours?: number;
          id?: number;
          minutes?: number;
          note?: string | null;
          student_id?: string | null;
          tokens_consumed?: number;
        };
        Relationships: [
          {
            foreignKeyName: "assignment_late_exception_assignment_group_id_fkey";
            columns: ["assignment_group_id"];
            isOneToOne: false;
            referencedRelation: "assignment_groups";
            referencedColumns: ["id"];
          },
          {
            foreignKeyName: "assignment_late_exception_assignment_id_fkey";
            columns: ["assignment_id"];
            isOneToOne: false;
            referencedRelation: "assignment_overview";
            referencedColumns: ["id"];
          },
          {
            foreignKeyName: "assignment_late_exception_assignment_id_fkey";
            columns: ["assignment_id"];
            isOneToOne: false;
            referencedRelation: "assignments";
            referencedColumns: ["id"];
          },
          {
            foreignKeyName: "assignment_late_exception_assignment_id_fkey";
            columns: ["assignment_id"];
            isOneToOne: false;
            referencedRelation: "assignments_for_student_dashboard";
            referencedColumns: ["id"];
          },
          {
            foreignKeyName: "assignment_late_exception_assignment_id_fkey";
            columns: ["assignment_id"];
            isOneToOne: false;
            referencedRelation: "assignments_with_effective_due_dates";
            referencedColumns: ["id"];
          },
          {
            foreignKeyName: "assignment_late_exception_assignment_id_fkey";
            columns: ["assignment_id"];
            isOneToOne: false;
            referencedRelation: "submissions_with_grades_for_assignment_and_regression_test";
            referencedColumns: ["assignment_id"];
          },
          {
            foreignKeyName: "assignment_late_exception_class_id_fkey";
            columns: ["class_id"];
            isOneToOne: false;
            referencedRelation: "classes";
            referencedColumns: ["id"];
          },
          {
            foreignKeyName: "assignment_late_exception_instructor_id_fkey";
            columns: ["creator_id"];
            isOneToOne: false;
            referencedRelation: "profiles";
            referencedColumns: ["id"];
          },
          {
            foreignKeyName: "assignment_late_exception_instructor_id_fkey";
            columns: ["creator_id"];
            isOneToOne: false;
            referencedRelation: "submissions_with_grades_for_assignment_nice";
            referencedColumns: ["student_private_profile_id"];
          },
          {
            foreignKeyName: "assignment_late_exception_student_id_fkey";
            columns: ["student_id"];
            isOneToOne: false;
            referencedRelation: "profiles";
            referencedColumns: ["id"];
          },
          {
            foreignKeyName: "assignment_late_exception_student_id_fkey";
            columns: ["student_id"];
            isOneToOne: false;
            referencedRelation: "submissions_with_grades_for_assignment_nice";
            referencedColumns: ["student_private_profile_id"];
          }
        ];
      };
      assignment_group_invitations: {
        Row: {
          assignment_group_id: number;
          class_id: number;
          created_at: string;
          id: number;
          invitee: string;
          inviter: string;
        };
        Insert: {
          assignment_group_id: number;
          class_id: number;
          created_at?: string;
          id?: number;
          invitee?: string;
          inviter?: string;
        };
        Update: {
          assignment_group_id?: number;
          class_id?: number;
          created_at?: string;
          id?: number;
          invitee?: string;
          inviter?: string;
        };
        Relationships: [
          {
            foreignKeyName: "assignment_group_invitation_assignment_group_id_fkey";
            columns: ["assignment_group_id"];
            isOneToOne: false;
            referencedRelation: "assignment_groups";
            referencedColumns: ["id"];
          },
          {
            foreignKeyName: "assignment_group_invitation_invitee_fkey";
            columns: ["invitee"];
            isOneToOne: false;
            referencedRelation: "profiles";
            referencedColumns: ["id"];
          },
          {
            foreignKeyName: "assignment_group_invitation_invitee_fkey";
            columns: ["invitee"];
            isOneToOne: false;
            referencedRelation: "submissions_with_grades_for_assignment_nice";
            referencedColumns: ["student_private_profile_id"];
          },
          {
            foreignKeyName: "assignment_group_invitation_inviter_fkey";
            columns: ["inviter"];
            isOneToOne: false;
            referencedRelation: "profiles";
            referencedColumns: ["id"];
          },
          {
            foreignKeyName: "assignment_group_invitation_inviter_fkey";
            columns: ["inviter"];
            isOneToOne: false;
            referencedRelation: "submissions_with_grades_for_assignment_nice";
            referencedColumns: ["student_private_profile_id"];
          },
          {
            foreignKeyName: "assignment_group_invitations_class_id_fkey";
            columns: ["class_id"];
            isOneToOne: false;
            referencedRelation: "classes";
            referencedColumns: ["id"];
          }
        ];
      };
      assignment_group_join_request: {
        Row: {
          assignment_group_id: number;
          assignment_id: number;
          class_id: number;
          created_at: string;
          decided_at: string | null;
          decision_maker: string | null;
          id: number;
          profile_id: string;
          status: Database["public"]["Enums"]["assignment_group_join_status"];
        };
        Insert: {
          assignment_group_id: number;
          assignment_id: number;
          class_id: number;
          created_at?: string;
          decided_at?: string | null;
          decision_maker?: string | null;
          id?: number;
          profile_id: string;
          status?: Database["public"]["Enums"]["assignment_group_join_status"];
        };
        Update: {
          assignment_group_id?: number;
          assignment_id?: number;
          class_id?: number;
          created_at?: string;
          decided_at?: string | null;
          decision_maker?: string | null;
          id?: number;
          profile_id?: string;
          status?: Database["public"]["Enums"]["assignment_group_join_status"];
        };
        Relationships: [
          {
            foreignKeyName: "assignment_group_join_request_assignment_group_id_fkey";
            columns: ["assignment_group_id"];
            isOneToOne: false;
            referencedRelation: "assignment_groups";
            referencedColumns: ["id"];
          },
          {
            foreignKeyName: "assignment_group_join_request_assignment_id_fkey";
            columns: ["assignment_id"];
            isOneToOne: false;
            referencedRelation: "assignment_overview";
            referencedColumns: ["id"];
          },
          {
            foreignKeyName: "assignment_group_join_request_assignment_id_fkey";
            columns: ["assignment_id"];
            isOneToOne: false;
            referencedRelation: "assignments";
            referencedColumns: ["id"];
          },
          {
            foreignKeyName: "assignment_group_join_request_assignment_id_fkey";
            columns: ["assignment_id"];
            isOneToOne: false;
            referencedRelation: "assignments_for_student_dashboard";
            referencedColumns: ["id"];
          },
          {
            foreignKeyName: "assignment_group_join_request_assignment_id_fkey";
            columns: ["assignment_id"];
            isOneToOne: false;
            referencedRelation: "assignments_with_effective_due_dates";
            referencedColumns: ["id"];
          },
          {
            foreignKeyName: "assignment_group_join_request_assignment_id_fkey";
            columns: ["assignment_id"];
            isOneToOne: false;
            referencedRelation: "submissions_with_grades_for_assignment_and_regression_test";
            referencedColumns: ["assignment_id"];
          },
          {
            foreignKeyName: "assignment_group_join_request_class_id_fkey";
            columns: ["class_id"];
            isOneToOne: false;
            referencedRelation: "classes";
            referencedColumns: ["id"];
          },
          {
            foreignKeyName: "assignment_group_join_request_decision_maker_fkey";
            columns: ["decision_maker"];
            isOneToOne: false;
            referencedRelation: "profiles";
            referencedColumns: ["id"];
          },
          {
            foreignKeyName: "assignment_group_join_request_decision_maker_fkey";
            columns: ["decision_maker"];
            isOneToOne: false;
            referencedRelation: "submissions_with_grades_for_assignment_nice";
            referencedColumns: ["student_private_profile_id"];
          },
          {
            foreignKeyName: "assignment_group_join_request_profile_id_fkey";
            columns: ["profile_id"];
            isOneToOne: false;
            referencedRelation: "profiles";
            referencedColumns: ["id"];
          },
          {
            foreignKeyName: "assignment_group_join_request_profile_id_fkey";
            columns: ["profile_id"];
            isOneToOne: false;
            referencedRelation: "submissions_with_grades_for_assignment_nice";
            referencedColumns: ["student_private_profile_id"];
          },
          {
            foreignKeyName: "assignment_group_join_request_profile_id_fkey1";
            columns: ["profile_id"];
            isOneToOne: false;
            referencedRelation: "assignments_for_student_dashboard";
            referencedColumns: ["student_profile_id"];
          },
          {
            foreignKeyName: "assignment_group_join_request_profile_id_fkey1";
            columns: ["profile_id"];
            isOneToOne: false;
            referencedRelation: "assignments_with_effective_due_dates";
            referencedColumns: ["student_profile_id"];
          },
          {
            foreignKeyName: "assignment_group_join_request_profile_id_fkey1";
            columns: ["profile_id"];
            isOneToOne: false;
            referencedRelation: "submissions_agg";
            referencedColumns: ["profile_id"];
          },
          {
            foreignKeyName: "assignment_group_join_request_profile_id_fkey1";
            columns: ["profile_id"];
            isOneToOne: false;
            referencedRelation: "user_roles";
            referencedColumns: ["private_profile_id"];
          }
        ];
      };
      assignment_groups: {
        Row: {
          assignment_id: number;
          class_id: number;
          created_at: string;
          id: number;
          name: string;
        };
        Insert: {
          assignment_id: number;
          class_id: number;
          created_at?: string;
          id?: number;
          name: string;
        };
        Update: {
          assignment_id?: number;
          class_id?: number;
          created_at?: string;
          id?: number;
          name?: string;
        };
        Relationships: [
          {
            foreignKeyName: "assignment_groups_assignment_id_fkey";
            columns: ["assignment_id"];
            isOneToOne: false;
            referencedRelation: "assignment_overview";
            referencedColumns: ["id"];
          },
          {
            foreignKeyName: "assignment_groups_assignment_id_fkey";
            columns: ["assignment_id"];
            isOneToOne: false;
            referencedRelation: "assignments";
            referencedColumns: ["id"];
          },
          {
            foreignKeyName: "assignment_groups_assignment_id_fkey";
            columns: ["assignment_id"];
            isOneToOne: false;
            referencedRelation: "assignments_for_student_dashboard";
            referencedColumns: ["id"];
          },
          {
            foreignKeyName: "assignment_groups_assignment_id_fkey";
            columns: ["assignment_id"];
            isOneToOne: false;
            referencedRelation: "assignments_with_effective_due_dates";
            referencedColumns: ["id"];
          },
          {
            foreignKeyName: "assignment_groups_assignment_id_fkey";
            columns: ["assignment_id"];
            isOneToOne: false;
            referencedRelation: "submissions_with_grades_for_assignment_and_regression_test";
            referencedColumns: ["assignment_id"];
          },
          {
            foreignKeyName: "assignment_groups_class_id_fkey";
            columns: ["class_id"];
            isOneToOne: false;
            referencedRelation: "classes";
            referencedColumns: ["id"];
          }
        ];
      };
      assignment_groups_members: {
        Row: {
          added_by: string;
          assignment_group_id: number;
          assignment_id: number;
          class_id: number;
          created_at: string;
          id: number;
          profile_id: string;
        };
        Insert: {
          added_by: string;
          assignment_group_id: number;
          assignment_id: number;
          class_id: number;
          created_at?: string;
          id?: number;
          profile_id?: string;
        };
        Update: {
          added_by?: string;
          assignment_group_id?: number;
          assignment_id?: number;
          class_id?: number;
          created_at?: string;
          id?: number;
          profile_id?: string;
        };
        Relationships: [
          {
            foreignKeyName: "assignment_groups_members_added_by_fkey";
            columns: ["added_by"];
            isOneToOne: false;
            referencedRelation: "profiles";
            referencedColumns: ["id"];
          },
          {
            foreignKeyName: "assignment_groups_members_added_by_fkey";
            columns: ["added_by"];
            isOneToOne: false;
            referencedRelation: "submissions_with_grades_for_assignment_nice";
            referencedColumns: ["student_private_profile_id"];
          },
          {
            foreignKeyName: "assignment_groups_members_assignment_group_id_fkey";
            columns: ["assignment_group_id"];
            isOneToOne: false;
            referencedRelation: "assignment_groups";
            referencedColumns: ["id"];
          },
          {
            foreignKeyName: "assignment_groups_members_assignment_id_fkey";
            columns: ["assignment_id"];
            isOneToOne: false;
            referencedRelation: "assignment_overview";
            referencedColumns: ["id"];
          },
          {
            foreignKeyName: "assignment_groups_members_assignment_id_fkey";
            columns: ["assignment_id"];
            isOneToOne: false;
            referencedRelation: "assignments";
            referencedColumns: ["id"];
          },
          {
            foreignKeyName: "assignment_groups_members_assignment_id_fkey";
            columns: ["assignment_id"];
            isOneToOne: false;
            referencedRelation: "assignments_for_student_dashboard";
            referencedColumns: ["id"];
          },
          {
            foreignKeyName: "assignment_groups_members_assignment_id_fkey";
            columns: ["assignment_id"];
            isOneToOne: false;
            referencedRelation: "assignments_with_effective_due_dates";
            referencedColumns: ["id"];
          },
          {
            foreignKeyName: "assignment_groups_members_assignment_id_fkey";
            columns: ["assignment_id"];
            isOneToOne: false;
            referencedRelation: "submissions_with_grades_for_assignment_and_regression_test";
            referencedColumns: ["assignment_id"];
          },
          {
            foreignKeyName: "assignment_groups_members_class_id_fkey";
            columns: ["class_id"];
            isOneToOne: false;
            referencedRelation: "classes";
            referencedColumns: ["id"];
          },
          {
            foreignKeyName: "assignment_groups_members_profile_id_fkey";
            columns: ["profile_id"];
            isOneToOne: false;
            referencedRelation: "profiles";
            referencedColumns: ["id"];
          },
          {
            foreignKeyName: "assignment_groups_members_profile_id_fkey";
            columns: ["profile_id"];
            isOneToOne: false;
            referencedRelation: "submissions_with_grades_for_assignment_nice";
            referencedColumns: ["student_private_profile_id"];
          },
          {
            foreignKeyName: "assignment_groups_members_profile_id_fkey1";
            columns: ["profile_id"];
            isOneToOne: false;
            referencedRelation: "assignments_for_student_dashboard";
            referencedColumns: ["student_profile_id"];
          },
          {
            foreignKeyName: "assignment_groups_members_profile_id_fkey1";
            columns: ["profile_id"];
            isOneToOne: false;
            referencedRelation: "assignments_with_effective_due_dates";
            referencedColumns: ["student_profile_id"];
          },
          {
            foreignKeyName: "assignment_groups_members_profile_id_fkey1";
            columns: ["profile_id"];
            isOneToOne: false;
            referencedRelation: "submissions_agg";
            referencedColumns: ["profile_id"];
          },
          {
            foreignKeyName: "assignment_groups_members_profile_id_fkey1";
            columns: ["profile_id"];
            isOneToOne: false;
            referencedRelation: "user_roles";
            referencedColumns: ["private_profile_id"];
          }
        ];
      };
      assignment_handout_commits: {
        Row: {
          assignment_id: number;
          author: string | null;
          class_id: number | null;
          created_at: string;
          id: number;
          message: string;
          sha: string;
        };
        Insert: {
          assignment_id: number;
          author?: string | null;
          class_id?: number | null;
          created_at?: string;
          id?: number;
          message: string;
          sha: string;
        };
        Update: {
          assignment_id?: number;
          author?: string | null;
          class_id?: number | null;
          created_at?: string;
          id?: number;
          message?: string;
          sha?: string;
        };
        Relationships: [
          {
            foreignKeyName: "assignment_handout_commit_assignment_id_fkey";
            columns: ["assignment_id"];
            isOneToOne: false;
            referencedRelation: "assignment_overview";
            referencedColumns: ["id"];
          },
          {
            foreignKeyName: "assignment_handout_commit_assignment_id_fkey";
            columns: ["assignment_id"];
            isOneToOne: false;
            referencedRelation: "assignments";
            referencedColumns: ["id"];
          },
          {
            foreignKeyName: "assignment_handout_commit_assignment_id_fkey";
            columns: ["assignment_id"];
            isOneToOne: false;
            referencedRelation: "assignments_for_student_dashboard";
            referencedColumns: ["id"];
          },
          {
            foreignKeyName: "assignment_handout_commit_assignment_id_fkey";
            columns: ["assignment_id"];
            isOneToOne: false;
            referencedRelation: "assignments_with_effective_due_dates";
            referencedColumns: ["id"];
          },
          {
            foreignKeyName: "assignment_handout_commit_assignment_id_fkey";
            columns: ["assignment_id"];
            isOneToOne: false;
            referencedRelation: "submissions_with_grades_for_assignment_and_regression_test";
            referencedColumns: ["assignment_id"];
          },
          {
            foreignKeyName: "assignment_handout_commits_class_id_fkey";
            columns: ["class_id"];
            isOneToOne: false;
            referencedRelation: "classes";
            referencedColumns: ["id"];
          }
        ];
      };
      assignment_self_review_settings: {
        Row: {
          allow_early: boolean | null;
          class_id: number;
          deadline_offset: number | null;
          enabled: boolean;
          id: number;
        };
        Insert: {
          allow_early?: boolean | null;
          class_id: number;
          deadline_offset?: number | null;
          enabled?: boolean;
          id?: number;
        };
        Update: {
          allow_early?: boolean | null;
          class_id?: number;
          deadline_offset?: number | null;
          enabled?: boolean;
          id?: number;
        };
        Relationships: [
          {
            foreignKeyName: "self_review_settings_class_fkey";
            columns: ["class_id"];
            isOneToOne: false;
            referencedRelation: "classes";
            referencedColumns: ["id"];
          }
        ];
      };
      assignments: {
        Row: {
          allow_not_graded_submissions: boolean;
          allow_student_formed_groups: boolean | null;
          archived_at: string | null;
          autograder_points: number | null;
          class_id: number;
          created_at: string;
          description: string | null;
          due_date: string;
          gradebook_column_id: number | null;
          grading_rubric_id: number | null;
          group_config: Database["public"]["Enums"]["assignment_group_mode"];
          group_formation_deadline: string | null;
          has_autograder: boolean;
          has_handgrader: boolean;
          id: number;
          latest_template_sha: string | null;
          max_group_size: number | null;
          max_late_tokens: number;
          meta_grading_rubric_id: number | null;
          min_group_size: number | null;
          minutes_due_after_lab: number | null;
          release_date: string | null;
          self_review_rubric_id: number | null;
          self_review_setting_id: number;
          slug: string | null;
          student_repo_prefix: string | null;
          template_repo: string | null;
          title: string;
          total_points: number | null;
        };
        Insert: {
          allow_not_graded_submissions?: boolean;
          allow_student_formed_groups?: boolean | null;
          archived_at?: string | null;
          autograder_points?: number | null;
          class_id: number;
          created_at?: string;
          description?: string | null;
          due_date: string;
          gradebook_column_id?: number | null;
          grading_rubric_id?: number | null;
          group_config: Database["public"]["Enums"]["assignment_group_mode"];
          group_formation_deadline?: string | null;
          has_autograder?: boolean;
          has_handgrader?: boolean;
          id?: number;
          latest_template_sha?: string | null;
          max_group_size?: number | null;
          max_late_tokens?: number;
          meta_grading_rubric_id?: number | null;
          min_group_size?: number | null;
          minutes_due_after_lab?: number | null;
          release_date?: string | null;
          self_review_rubric_id?: number | null;
          self_review_setting_id: number;
          slug?: string | null;
          student_repo_prefix?: string | null;
          template_repo?: string | null;
          title: string;
          total_points?: number | null;
        };
        Update: {
          allow_not_graded_submissions?: boolean;
          allow_student_formed_groups?: boolean | null;
          archived_at?: string | null;
          autograder_points?: number | null;
          class_id?: number;
          created_at?: string;
          description?: string | null;
          due_date?: string;
          gradebook_column_id?: number | null;
          grading_rubric_id?: number | null;
          group_config?: Database["public"]["Enums"]["assignment_group_mode"];
          group_formation_deadline?: string | null;
          has_autograder?: boolean;
          has_handgrader?: boolean;
          id?: number;
          latest_template_sha?: string | null;
          max_group_size?: number | null;
          max_late_tokens?: number;
          meta_grading_rubric_id?: number | null;
          min_group_size?: number | null;
          minutes_due_after_lab?: number | null;
          release_date?: string | null;
          self_review_rubric_id?: number | null;
          self_review_setting_id?: number;
          slug?: string | null;
          student_repo_prefix?: string | null;
          template_repo?: string | null;
          title?: string;
          total_points?: number | null;
        };
        Relationships: [
          {
            foreignKeyName: "assignments_class_id_fkey";
            columns: ["class_id"];
            isOneToOne: false;
            referencedRelation: "classes";
            referencedColumns: ["id"];
          },
          {
            foreignKeyName: "assignments_meta_grading_rubric_id_fkey";
            columns: ["meta_grading_rubric_id"];
            isOneToOne: false;
            referencedRelation: "rubrics";
            referencedColumns: ["id"];
          },
          {
            foreignKeyName: "assignments_rubric_id_fkey";
            columns: ["grading_rubric_id"];
            isOneToOne: false;
            referencedRelation: "rubrics";
            referencedColumns: ["id"];
          },
          {
            foreignKeyName: "assignments_self_review_rubric_id_fkey";
            columns: ["self_review_rubric_id"];
            isOneToOne: false;
            referencedRelation: "rubrics";
            referencedColumns: ["id"];
          },
          {
            foreignKeyName: "assignments_self_review_setting_fkey";
            columns: ["self_review_setting_id"];
            isOneToOne: false;
            referencedRelation: "assignment_self_review_settings";
            referencedColumns: ["id"];
          },
          {
            foreignKeyName: "assignments_self_review_setting_fkey";
            columns: ["self_review_setting_id"];
            isOneToOne: false;
            referencedRelation: "assignments_for_student_dashboard";
            referencedColumns: ["assignment_self_review_setting_id"];
          }
        ];
      };
      audit: {
        Row: {
          class_id: number;
          created_at: string;
          id: number;
          ip_addr: string | null;
          new: Json | null;
          old: Json | null;
          table: string;
          user_id: string | null;
        };
        Insert: {
          class_id: number;
          created_at?: string;
          id?: number;
          ip_addr?: string | null;
          new?: Json | null;
          old?: Json | null;
          table: string;
          user_id?: string | null;
        };
        Update: {
          class_id?: number;
          created_at?: string;
          id?: number;
          ip_addr?: string | null;
          new?: Json | null;
          old?: Json | null;
          table?: string;
          user_id?: string | null;
        };
        Relationships: [
          {
            foreignKeyName: "audit_user_id_fkey";
            columns: ["user_id"];
            isOneToOne: false;
            referencedRelation: "users";
            referencedColumns: ["user_id"];
          }
        ];
      };
      autograder: {
        Row: {
          class_id: number | null;
          config: Json | null;
          created_at: string;
          grader_commit_sha: string | null;
          grader_repo: string | null;
          id: number;
          latest_autograder_sha: string | null;
          max_submissions_count: number | null;
          max_submissions_period_secs: number | null;
          workflow_sha: string | null;
        };
        Insert: {
          class_id?: number | null;
          config?: Json | null;
          created_at?: string;
          grader_commit_sha?: string | null;
          grader_repo?: string | null;
          id: number;
          latest_autograder_sha?: string | null;
          max_submissions_count?: number | null;
          max_submissions_period_secs?: number | null;
          workflow_sha?: string | null;
        };
        Update: {
          class_id?: number | null;
          config?: Json | null;
          created_at?: string;
          grader_commit_sha?: string | null;
          grader_repo?: string | null;
          id?: number;
          latest_autograder_sha?: string | null;
          max_submissions_count?: number | null;
          max_submissions_period_secs?: number | null;
          workflow_sha?: string | null;
        };
        Relationships: [
          {
            foreignKeyName: "autograder_class_id_fkey";
            columns: ["class_id"];
            isOneToOne: false;
            referencedRelation: "classes";
            referencedColumns: ["id"];
          },
          {
            foreignKeyName: "grader_configs_id_fkey";
            columns: ["id"];
            isOneToOne: true;
            referencedRelation: "assignment_overview";
            referencedColumns: ["id"];
          },
          {
            foreignKeyName: "grader_configs_id_fkey";
            columns: ["id"];
            isOneToOne: true;
            referencedRelation: "assignments";
            referencedColumns: ["id"];
          },
          {
            foreignKeyName: "grader_configs_id_fkey";
            columns: ["id"];
            isOneToOne: true;
            referencedRelation: "assignments_for_student_dashboard";
            referencedColumns: ["id"];
          },
          {
            foreignKeyName: "grader_configs_id_fkey";
            columns: ["id"];
            isOneToOne: true;
            referencedRelation: "assignments_with_effective_due_dates";
            referencedColumns: ["id"];
          },
          {
            foreignKeyName: "grader_configs_id_fkey";
            columns: ["id"];
            isOneToOne: true;
            referencedRelation: "submissions_with_grades_for_assignment_and_regression_test";
            referencedColumns: ["assignment_id"];
          }
        ];
      };
      autograder_commits: {
        Row: {
          author: string | null;
          autograder_id: number;
          class_id: number;
          created_at: string;
          id: number;
          message: string;
          ref: string;
          sha: string;
        };
        Insert: {
          author?: string | null;
          autograder_id: number;
          class_id: number;
          created_at?: string;
          id?: number;
          message: string;
          ref: string;
          sha: string;
        };
        Update: {
          author?: string | null;
          autograder_id?: number;
          class_id?: number;
          created_at?: string;
          id?: number;
          message?: string;
          ref?: string;
          sha?: string;
        };
        Relationships: [
          {
            foreignKeyName: "autograder_commits_assignment_id_fkey";
            columns: ["autograder_id"];
            isOneToOne: false;
            referencedRelation: "assignment_overview";
            referencedColumns: ["id"];
          },
          {
            foreignKeyName: "autograder_commits_assignment_id_fkey";
            columns: ["autograder_id"];
            isOneToOne: false;
            referencedRelation: "assignments";
            referencedColumns: ["id"];
          },
          {
            foreignKeyName: "autograder_commits_assignment_id_fkey";
            columns: ["autograder_id"];
            isOneToOne: false;
            referencedRelation: "assignments_for_student_dashboard";
            referencedColumns: ["id"];
          },
          {
            foreignKeyName: "autograder_commits_assignment_id_fkey";
            columns: ["autograder_id"];
            isOneToOne: false;
            referencedRelation: "assignments_with_effective_due_dates";
            referencedColumns: ["id"];
          },
          {
            foreignKeyName: "autograder_commits_assignment_id_fkey";
            columns: ["autograder_id"];
            isOneToOne: false;
            referencedRelation: "submissions_with_grades_for_assignment_and_regression_test";
            referencedColumns: ["assignment_id"];
          },
          {
            foreignKeyName: "autograder_commits_autograder_id_fkey";
            columns: ["autograder_id"];
            isOneToOne: false;
            referencedRelation: "autograder";
            referencedColumns: ["id"];
          },
          {
            foreignKeyName: "autograder_commits_class_id_fkey";
            columns: ["class_id"];
            isOneToOne: false;
            referencedRelation: "classes";
            referencedColumns: ["id"];
          },
          {
            foreignKeyName: "autograder_commits_class_id_fkey1";
            columns: ["class_id"];
            isOneToOne: false;
            referencedRelation: "classes";
            referencedColumns: ["id"];
          }
        ];
      };
      autograder_regression_test: {
        Row: {
          autograder_id: number;
          created_at: string;
          id: number;
          repository: string;
        };
        Insert: {
          autograder_id: number;
          created_at?: string;
          id?: number;
          repository: string;
        };
        Update: {
          autograder_id?: number;
          created_at?: string;
          id?: number;
          repository?: string;
        };
        Relationships: [
          {
            foreignKeyName: "autograder_regression_test_autograder_id_fkey";
            columns: ["autograder_id"];
            isOneToOne: false;
            referencedRelation: "autograder";
            referencedColumns: ["id"];
          }
        ];
      };
      class_sections: {
        Row: {
          campus: string | null;
          canvas_course_id: number | null;
          canvas_course_section_id: number | null;
          class_id: number;
          created_at: string;
          id: number;
          meeting_location: string | null;
          meeting_times: string | null;
          name: string;
          sis_crn: number | null;
        };
        Insert: {
          campus?: string | null;
          canvas_course_id?: number | null;
          canvas_course_section_id?: number | null;
          class_id: number;
          created_at?: string;
          id?: number;
          meeting_location?: string | null;
          meeting_times?: string | null;
          name: string;
          sis_crn?: number | null;
        };
        Update: {
          campus?: string | null;
          canvas_course_id?: number | null;
          canvas_course_section_id?: number | null;
          class_id?: number;
          created_at?: string;
          id?: number;
          meeting_location?: string | null;
          meeting_times?: string | null;
          name?: string;
          sis_crn?: number | null;
        };
        Relationships: [
          {
            foreignKeyName: "class_sections_class_id_fkey";
            columns: ["class_id"];
            isOneToOne: false;
            referencedRelation: "classes";
            referencedColumns: ["id"];
          }
        ];
      };
      classes: {
        Row: {
          archived: boolean | null;
          course_title: string | null;
          created_at: string;
          description: string | null;
          end_date: string | null;
          features: Json | null;
          github_org: string | null;
          gradebook_id: number | null;
          id: number;
          is_demo: boolean;
          late_tokens_per_student: number;
          name: string | null;
          slug: string | null;
          start_date: string | null;
          term: number | null;
          time_zone: string;
        };
        Insert: {
          archived?: boolean | null;
          course_title?: string | null;
          created_at?: string;
          description?: string | null;
          end_date?: string | null;
          features?: Json | null;
          github_org?: string | null;
          gradebook_id?: number | null;
          id?: number;
          is_demo?: boolean;
          late_tokens_per_student?: number;
          name?: string | null;
          slug?: string | null;
          start_date?: string | null;
          term?: number | null;
          time_zone?: string;
        };
        Update: {
          archived?: boolean | null;
          course_title?: string | null;
          created_at?: string;
          description?: string | null;
          end_date?: string | null;
          features?: Json | null;
          github_org?: string | null;
          gradebook_id?: number | null;
          id?: number;
          is_demo?: boolean;
          late_tokens_per_student?: number;
          name?: string | null;
          slug?: string | null;
          start_date?: string | null;
          term?: number | null;
          time_zone?: string;
        };
        Relationships: [
          {
            foreignKeyName: "classes_gradebook_id_fkey";
            columns: ["gradebook_id"];
            isOneToOne: false;
            referencedRelation: "gradebooks";
            referencedColumns: ["id"];
          }
        ];
      };
      discussion_thread_likes: {
        Row: {
          created_at: string;
          creator: string;
          discussion_thread: number;
          emoji: string;
          id: number;
        };
        Insert: {
          created_at?: string;
          creator: string;
          discussion_thread: number;
          emoji: string;
          id?: number;
        };
        Update: {
          created_at?: string;
          creator?: string;
          discussion_thread?: number;
          emoji?: string;
          id?: number;
        };
        Relationships: [
          {
            foreignKeyName: "discussion_thread_likes_discussion_thread_fkey";
            columns: ["discussion_thread"];
            isOneToOne: false;
            referencedRelation: "discussion_threads";
            referencedColumns: ["id"];
          },
          {
            foreignKeyName: "discussion_thread_likes_user_fkey";
            columns: ["creator"];
            isOneToOne: false;
            referencedRelation: "profiles";
            referencedColumns: ["id"];
          },
          {
            foreignKeyName: "discussion_thread_likes_user_fkey";
            columns: ["creator"];
            isOneToOne: false;
            referencedRelation: "submissions_with_grades_for_assignment_nice";
            referencedColumns: ["student_private_profile_id"];
          }
        ];
      };
      discussion_thread_ordinal_counters: {
        Row: {
          class_id: number;
          next_ordinal: number;
          updated_at: string;
        };
        Insert: {
          class_id: number;
          next_ordinal?: number;
          updated_at?: string;
        };
        Update: {
          class_id?: number;
          next_ordinal?: number;
          updated_at?: string;
        };
        Relationships: [
          {
            foreignKeyName: "discussion_thread_ordinal_counters_class_id_fkey";
            columns: ["class_id"];
            isOneToOne: true;
            referencedRelation: "classes";
            referencedColumns: ["id"];
          }
        ];
      };
      discussion_thread_read_status: {
        Row: {
          created_at: string;
          discussion_thread_id: number;
          discussion_thread_root_id: number;
          id: number;
          read_at: string | null;
          user_id: string;
        };
        Insert: {
          created_at?: string;
          discussion_thread_id: number;
          discussion_thread_root_id: number;
          id?: number;
          read_at?: string | null;
          user_id?: string;
        };
        Update: {
          created_at?: string;
          discussion_thread_id?: number;
          discussion_thread_root_id?: number;
          id?: number;
          read_at?: string | null;
          user_id?: string;
        };
        Relationships: [
          {
            foreignKeyName: "discussion_thread_read_status_discussion_thread_id_fkey";
            columns: ["discussion_thread_id"];
            isOneToOne: false;
            referencedRelation: "discussion_threads";
            referencedColumns: ["id"];
          },
          {
            foreignKeyName: "discussion_thread_read_status_discussion_thread_root_id_fkey";
            columns: ["discussion_thread_root_id"];
            isOneToOne: false;
            referencedRelation: "discussion_threads";
            referencedColumns: ["id"];
          },
          {
            foreignKeyName: "discussion_thread_read_status_user_id_fkey";
            columns: ["user_id"];
            isOneToOne: false;
            referencedRelation: "users";
            referencedColumns: ["user_id"];
          }
        ];
      };
      discussion_thread_watcher_cache: {
        Row: {
          discussion_thread_root_id: number;
          exists: boolean;
          updated_at: string;
          user_id: string;
        };
        Insert: {
          discussion_thread_root_id: number;
          exists?: boolean;
          updated_at?: string;
          user_id: string;
        };
        Update: {
          discussion_thread_root_id?: number;
          exists?: boolean;
          updated_at?: string;
          user_id?: string;
        };
        Relationships: [
          {
            foreignKeyName: "discussion_thread_watcher_cache_root_id_fkey";
            columns: ["discussion_thread_root_id"];
            isOneToOne: false;
            referencedRelation: "discussion_threads";
            referencedColumns: ["id"];
          }
        ];
      };
      discussion_thread_watchers: {
        Row: {
          class_id: number;
          created_at: string;
          discussion_thread_root_id: number;
          enabled: boolean;
          id: number;
          user_id: string;
        };
        Insert: {
          class_id: number;
          created_at?: string;
          discussion_thread_root_id: number;
          enabled?: boolean;
          id?: number;
          user_id: string;
        };
        Update: {
          class_id?: number;
          created_at?: string;
          discussion_thread_root_id?: number;
          enabled?: boolean;
          id?: number;
          user_id?: string;
        };
        Relationships: [
          {
            foreignKeyName: "discussion_thread_watchers_class_id_fkey";
            columns: ["class_id"];
            isOneToOne: false;
            referencedRelation: "classes";
            referencedColumns: ["id"];
          },
          {
            foreignKeyName: "discussion_thread_watchers_discussion_thread_root_id_fkey";
            columns: ["discussion_thread_root_id"];
            isOneToOne: false;
            referencedRelation: "discussion_threads";
            referencedColumns: ["id"];
          },
          {
            foreignKeyName: "discussion_thread_watchers_user_id_fkey";
            columns: ["user_id"];
            isOneToOne: false;
            referencedRelation: "users";
            referencedColumns: ["user_id"];
          }
        ];
      };
      discussion_threads: {
        Row: {
          answer: number | null;
          author: string;
          body: string;
          children_count: number;
          class_id: number;
          created_at: string;
          draft: boolean;
          edited_at: string | null;
          id: number;
          instructors_only: boolean;
          is_question: boolean;
          likes_count: number;
          ordinal: number | null;
          parent: number | null;
          pinned: boolean;
          root: number | null;
          root_class_id: number | null;
          subject: string;
          topic_id: number;
        };
        Insert: {
          answer?: number | null;
          author: string;
          body: string;
          children_count?: number;
          class_id: number;
          created_at?: string;
          draft?: boolean;
          edited_at?: string | null;
          id?: number;
          instructors_only?: boolean;
          is_question?: boolean;
          likes_count?: number;
          ordinal?: number | null;
          parent?: number | null;
          pinned?: boolean;
          root?: number | null;
          root_class_id?: number | null;
          subject: string;
          topic_id: number;
        };
        Update: {
          answer?: number | null;
          author?: string;
          body?: string;
          children_count?: number;
          class_id?: number;
          created_at?: string;
          draft?: boolean;
          edited_at?: string | null;
          id?: number;
          instructors_only?: boolean;
          is_question?: boolean;
          likes_count?: number;
          ordinal?: number | null;
          parent?: number | null;
          pinned?: boolean;
          root?: number | null;
          root_class_id?: number | null;
          subject?: string;
          topic_id?: number;
        };
        Relationships: [
          {
            foreignKeyName: "dicussion_threads_author_fkey";
            columns: ["author"];
            isOneToOne: false;
            referencedRelation: "profiles";
            referencedColumns: ["id"];
          },
          {
            foreignKeyName: "dicussion_threads_author_fkey";
            columns: ["author"];
            isOneToOne: false;
            referencedRelation: "submissions_with_grades_for_assignment_nice";
            referencedColumns: ["student_private_profile_id"];
          },
          {
            foreignKeyName: "dicussion_threads_class_fkey";
            columns: ["class_id"];
            isOneToOne: false;
            referencedRelation: "classes";
            referencedColumns: ["id"];
          },
          {
            foreignKeyName: "dicussion_threads_parent_fkey";
            columns: ["parent"];
            isOneToOne: false;
            referencedRelation: "discussion_threads";
            referencedColumns: ["id"];
          },
          {
            foreignKeyName: "discussion_threads_answer_fkey";
            columns: ["answer"];
            isOneToOne: false;
            referencedRelation: "discussion_threads";
            referencedColumns: ["id"];
          },
          {
            foreignKeyName: "discussion_threads_root_fkey";
            columns: ["root"];
            isOneToOne: false;
            referencedRelation: "discussion_threads";
            referencedColumns: ["id"];
          },
          {
            foreignKeyName: "discussion_threads_topic_id_fkey";
            columns: ["topic_id"];
            isOneToOne: false;
            referencedRelation: "discussion_topics";
            referencedColumns: ["id"];
          }
        ];
      };
      discussion_topics: {
        Row: {
          class_id: number;
          color: string;
          created_at: string;
          description: string;
          id: number;
          ordinal: number;
          topic: string;
        };
        Insert: {
          class_id: number;
          color: string;
          created_at?: string;
          description: string;
          id?: number;
          ordinal?: number;
          topic: string;
        };
        Update: {
          class_id?: number;
          color?: string;
          created_at?: string;
          description?: string;
          id?: number;
          ordinal?: number;
          topic?: string;
        };
        Relationships: [
          {
            foreignKeyName: "discussion_topics_class_id_fkey";
            columns: ["class_id"];
            isOneToOne: false;
            referencedRelation: "classes";
            referencedColumns: ["id"];
          }
        ];
      };
      email_batches: {
        Row: {
          body: string;
          cc_emails: Json;
          class_id: number;
          created_at: string;
          id: number;
          reply_to: string | null;
          subject: string;
        };
        Insert: {
          body: string;
          cc_emails: Json;
          class_id: number;
          created_at?: string;
          id?: number;
          reply_to?: string | null;
          subject: string;
        };
        Update: {
          body?: string;
          cc_emails?: Json;
          class_id?: number;
          created_at?: string;
          id?: number;
          reply_to?: string | null;
          subject?: string;
        };
        Relationships: [
          {
            foreignKeyName: "email_batches_class_id_fkey";
            columns: ["class_id"];
            isOneToOne: false;
            referencedRelation: "classes";
            referencedColumns: ["id"];
          }
        ];
      };
      emails: {
        Row: {
          batch_id: number;
          body: string;
          cc_emails: Json;
          class_id: number;
          created_at: string;
          id: number;
          reply_to: string | null;
          subject: string;
          user_id: string;
        };
        Insert: {
          batch_id: number;
          body: string;
          cc_emails: Json;
          class_id: number;
          created_at?: string;
          id?: number;
          reply_to?: string | null;
          subject: string;
          user_id: string;
        };
        Update: {
          batch_id?: number;
          body?: string;
          cc_emails?: Json;
          class_id?: number;
          created_at?: string;
          id?: number;
          reply_to?: string | null;
          subject?: string;
          user_id?: string;
        };
        Relationships: [
          {
            foreignKeyName: "emails_batch_id_fkey";
            columns: ["batch_id"];
            isOneToOne: false;
            referencedRelation: "email_batches";
            referencedColumns: ["id"];
          },
          {
            foreignKeyName: "emails_class_id_fkey";
            columns: ["class_id"];
            isOneToOne: false;
            referencedRelation: "classes";
            referencedColumns: ["id"];
          },
          {
            foreignKeyName: "emails_users_fkey";
            columns: ["user_id"];
            isOneToOne: false;
            referencedRelation: "users";
            referencedColumns: ["user_id"];
          }
        ];
      };
      flashcard_decks: {
        Row: {
          class_id: number;
          created_at: string;
          creator_id: string;
          deleted_at: string | null;
          description: string | null;
          id: number;
          name: string;
          updated_at: string | null;
        };
        Insert: {
          class_id: number;
          created_at?: string;
          creator_id: string;
          deleted_at?: string | null;
          description?: string | null;
          id?: number;
          name: string;
          updated_at?: string | null;
        };
        Update: {
          class_id?: number;
          created_at?: string;
          creator_id?: string;
          deleted_at?: string | null;
          description?: string | null;
          id?: number;
          name?: string;
          updated_at?: string | null;
        };
        Relationships: [
          {
            foreignKeyName: "flashcard_decks_class_id_fkey";
            columns: ["class_id"];
            isOneToOne: false;
            referencedRelation: "classes";
            referencedColumns: ["id"];
          },
          {
            foreignKeyName: "flashcard_decks_creator_id_fkey";
            columns: ["creator_id"];
            isOneToOne: false;
            referencedRelation: "users";
            referencedColumns: ["user_id"];
          }
        ];
      };
      flashcard_interaction_logs: {
        Row: {
          action: Database["public"]["Enums"]["flashcard_actions"];
          card_id: number | null;
          class_id: number;
          created_at: string;
          deck_id: number;
          duration_on_card_ms: number;
          id: number;
          student_id: string;
        };
        Insert: {
          action: Database["public"]["Enums"]["flashcard_actions"];
          card_id?: number | null;
          class_id: number;
          created_at?: string;
          deck_id: number;
          duration_on_card_ms: number;
          id?: number;
          student_id: string;
        };
        Update: {
          action?: Database["public"]["Enums"]["flashcard_actions"];
          card_id?: number | null;
          class_id?: number;
          created_at?: string;
          deck_id?: number;
          duration_on_card_ms?: number;
          id?: number;
          student_id?: string;
        };
        Relationships: [
          {
            foreignKeyName: "flashcard_interaction_logs_card_id_fkey";
            columns: ["card_id"];
            isOneToOne: false;
            referencedRelation: "flashcards";
            referencedColumns: ["id"];
          },
          {
            foreignKeyName: "flashcard_interaction_logs_class_id_fkey";
            columns: ["class_id"];
            isOneToOne: false;
            referencedRelation: "classes";
            referencedColumns: ["id"];
          },
          {
            foreignKeyName: "flashcard_interaction_logs_deck_id_fkey";
            columns: ["deck_id"];
            isOneToOne: false;
            referencedRelation: "flashcard_deck_analytics";
            referencedColumns: ["deck_id"];
          },
          {
            foreignKeyName: "flashcard_interaction_logs_deck_id_fkey";
            columns: ["deck_id"];
            isOneToOne: false;
            referencedRelation: "flashcard_decks";
            referencedColumns: ["id"];
          },
          {
            foreignKeyName: "flashcard_interaction_logs_student_id_fkey";
            columns: ["student_id"];
            isOneToOne: false;
            referencedRelation: "users";
            referencedColumns: ["user_id"];
          }
        ];
      };
      flashcards: {
        Row: {
          answer: string;
          class_id: number;
          created_at: string;
          deck_id: number;
          deleted_at: string | null;
          id: number;
          order: number | null;
          prompt: string;
          title: string;
          updated_at: string | null;
        };
        Insert: {
          answer: string;
          class_id: number;
          created_at?: string;
          deck_id: number;
          deleted_at?: string | null;
          id?: number;
          order?: number | null;
          prompt: string;
          title: string;
          updated_at?: string | null;
        };
        Update: {
          answer?: string;
          class_id?: number;
          created_at?: string;
          deck_id?: number;
          deleted_at?: string | null;
          id?: number;
          order?: number | null;
          prompt?: string;
          title?: string;
          updated_at?: string | null;
        };
        Relationships: [
          {
            foreignKeyName: "flashcards_class_id_fkey";
            columns: ["class_id"];
            isOneToOne: false;
            referencedRelation: "classes";
            referencedColumns: ["id"];
          },
          {
            foreignKeyName: "flashcards_deck_id_fkey";
            columns: ["deck_id"];
            isOneToOne: false;
            referencedRelation: "flashcard_deck_analytics";
            referencedColumns: ["deck_id"];
          },
          {
            foreignKeyName: "flashcards_deck_id_fkey";
            columns: ["deck_id"];
            isOneToOne: false;
            referencedRelation: "flashcard_decks";
            referencedColumns: ["id"];
          }
        ];
      };
      github_async_errors: {
        Row: {
          created_at: string;
          error_data: Json;
          id: number;
          method: string;
          org: string;
        };
        Insert: {
          created_at?: string;
          error_data: Json;
          id?: number;
          method: string;
          org: string;
        };
        Update: {
          created_at?: string;
          error_data?: Json;
          id?: number;
          method?: string;
          org?: string;
        };
        Relationships: [];
      };
      github_circuit_breaker_events: {
        Row: {
          id: number;
          key: string;
          opened_at: string;
          reason: string | null;
          scope: string;
        };
        Insert: {
          id?: number;
          key: string;
          opened_at?: string;
          reason?: string | null;
          scope: string;
        };
        Update: {
          id?: number;
          key?: string;
          opened_at?: string;
          reason?: string | null;
          scope?: string;
        };
        Relationships: [];
      };
      github_circuit_breakers: {
        Row: {
          key: string;
          last_reason: string | null;
          open_until: string | null;
          scope: string;
          state: string;
          trip_count: number;
          updated_at: string;
        };
        Insert: {
          key: string;
          last_reason?: string | null;
          open_until?: string | null;
          scope: string;
          state?: string;
          trip_count?: number;
          updated_at?: string;
        };
        Update: {
          key?: string;
          last_reason?: string | null;
          open_until?: string | null;
          scope?: string;
          state?: string;
          trip_count?: number;
          updated_at?: string;
        };
        Relationships: [];
      };
      gradebook_column_students: {
        Row: {
          class_id: number;
          created_at: string;
          gradebook_column_id: number;
          gradebook_id: number;
          id: number;
          incomplete_values: Json | null;
          is_droppable: boolean;
          is_excused: boolean;
          is_missing: boolean;
          is_private: boolean;
          is_recalculating: boolean;
          released: boolean;
          score: number | null;
          score_override: number | null;
          score_override_note: string | null;
          student_id: string;
        };
        Insert: {
          class_id: number;
          created_at?: string;
          gradebook_column_id: number;
          gradebook_id: number;
          id?: number;
          incomplete_values?: Json | null;
          is_droppable?: boolean;
          is_excused?: boolean;
          is_missing?: boolean;
          is_private: boolean;
          is_recalculating?: boolean;
          released?: boolean;
          score?: number | null;
          score_override?: number | null;
          score_override_note?: string | null;
          student_id?: string;
        };
        Update: {
          class_id?: number;
          created_at?: string;
          gradebook_column_id?: number;
          gradebook_id?: number;
          id?: number;
          incomplete_values?: Json | null;
          is_droppable?: boolean;
          is_excused?: boolean;
          is_missing?: boolean;
          is_private?: boolean;
          is_recalculating?: boolean;
          released?: boolean;
          score?: number | null;
          score_override?: number | null;
          score_override_note?: string | null;
          student_id?: string;
        };
        Relationships: [
          {
            foreignKeyName: "gradebook_column_students_class_id_fkey";
            columns: ["class_id"];
            isOneToOne: false;
            referencedRelation: "classes";
            referencedColumns: ["id"];
          },
          {
            foreignKeyName: "gradebook_column_students_gradebook_column_id_fkey";
            columns: ["gradebook_column_id"];
            isOneToOne: false;
            referencedRelation: "gradebook_columns";
            referencedColumns: ["id"];
          },
          {
            foreignKeyName: "gradebook_column_students_student_id_fkey";
            columns: ["student_id"];
            isOneToOne: false;
            referencedRelation: "profiles";
            referencedColumns: ["id"];
          },
          {
            foreignKeyName: "gradebook_column_students_student_id_fkey";
            columns: ["student_id"];
            isOneToOne: false;
            referencedRelation: "submissions_with_grades_for_assignment_nice";
            referencedColumns: ["student_private_profile_id"];
          },
          {
            foreignKeyName: "gradebook_column_students_student_id_fkey1";
            columns: ["student_id"];
            isOneToOne: false;
            referencedRelation: "assignments_for_student_dashboard";
            referencedColumns: ["student_profile_id"];
          },
          {
            foreignKeyName: "gradebook_column_students_student_id_fkey1";
            columns: ["student_id"];
            isOneToOne: false;
            referencedRelation: "assignments_with_effective_due_dates";
            referencedColumns: ["student_profile_id"];
          },
          {
            foreignKeyName: "gradebook_column_students_student_id_fkey1";
            columns: ["student_id"];
            isOneToOne: false;
            referencedRelation: "submissions_agg";
            referencedColumns: ["profile_id"];
          },
          {
            foreignKeyName: "gradebook_column_students_student_id_fkey1";
            columns: ["student_id"];
            isOneToOne: false;
            referencedRelation: "user_roles";
            referencedColumns: ["private_profile_id"];
          }
        ];
      };
      gradebook_columns: {
        Row: {
          class_id: number;
          created_at: string;
          dependencies: Json | null;
          description: string | null;
          external_data: Json | null;
          gradebook_id: number;
          id: number;
          max_score: number | null;
          name: string;
          released: boolean;
          render_expression: string | null;
          score_expression: string | null;
          show_calculated_ranges: boolean;
          show_max_score: boolean;
          slug: string;
          sort_order: number | null;
        };
        Insert: {
          class_id: number;
          created_at?: string;
          dependencies?: Json | null;
          description?: string | null;
          external_data?: Json | null;
          gradebook_id: number;
          id?: number;
          max_score?: number | null;
          name: string;
          released?: boolean;
          render_expression?: string | null;
          score_expression?: string | null;
          show_calculated_ranges?: boolean;
          show_max_score?: boolean;
          slug: string;
          sort_order?: number | null;
        };
        Update: {
          class_id?: number;
          created_at?: string;
          dependencies?: Json | null;
          description?: string | null;
          external_data?: Json | null;
          gradebook_id?: number;
          id?: number;
          max_score?: number | null;
          name?: string;
          released?: boolean;
          render_expression?: string | null;
          score_expression?: string | null;
          show_calculated_ranges?: boolean;
          show_max_score?: boolean;
          slug?: string;
          sort_order?: number | null;
        };
        Relationships: [
          {
            foreignKeyName: "gradebook_columns_class_id_fkey";
            columns: ["class_id"];
            isOneToOne: false;
            referencedRelation: "classes";
            referencedColumns: ["id"];
          },
          {
            foreignKeyName: "gradebook_columns_gradebook_id_fkey";
            columns: ["gradebook_id"];
            isOneToOne: false;
            referencedRelation: "gradebooks";
            referencedColumns: ["id"];
          }
        ];
      };
      gradebook_row_recalc_state: {
        Row: {
          class_id: number;
          dirty: boolean;
          gradebook_id: number;
          is_private: boolean;
          is_recalculating: boolean;
          student_id: string;
          updated_at: string;
          version: number;
        };
        Insert: {
          class_id: number;
          dirty?: boolean;
          gradebook_id: number;
          is_private: boolean;
          is_recalculating?: boolean;
          student_id: string;
          updated_at?: string;
          version?: number;
        };
        Update: {
          class_id?: number;
          dirty?: boolean;
          gradebook_id?: number;
          is_private?: boolean;
          is_recalculating?: boolean;
          student_id?: string;
          updated_at?: string;
          version?: number;
        };
        Relationships: [];
      };
      gradebooks: {
        Row: {
          class_id: number;
          created_at: string;
          description: string | null;
          expression_prefix: string | null;
          final_grade_column: number | null;
          id: number;
          name: string;
        };
        Insert: {
          class_id: number;
          created_at?: string;
          description?: string | null;
          expression_prefix?: string | null;
          final_grade_column?: number | null;
          id?: number;
          name: string;
        };
        Update: {
          class_id?: number;
          created_at?: string;
          description?: string | null;
          expression_prefix?: string | null;
          final_grade_column?: number | null;
          id?: number;
          name?: string;
        };
        Relationships: [
          {
            foreignKeyName: "gradebooks_class_id_fkey";
            columns: ["class_id"];
            isOneToOne: false;
            referencedRelation: "classes";
            referencedColumns: ["id"];
          },
          {
            foreignKeyName: "gradebooks_final_grade_column_fkey";
            columns: ["final_grade_column"];
            isOneToOne: false;
            referencedRelation: "gradebook_columns";
            referencedColumns: ["id"];
          }
        ];
      };
      grader_keys: {
        Row: {
          class_id: number;
          created_at: string;
          id: number;
          key: string;
          note: string | null;
        };
        Insert: {
          class_id: number;
          created_at?: string;
          id?: number;
          key?: string;
          note?: string | null;
        };
        Update: {
          class_id?: number;
          created_at?: string;
          id?: number;
          key?: string;
          note?: string | null;
        };
        Relationships: [
          {
            foreignKeyName: "grader_keys_class_id_fkey";
            columns: ["class_id"];
            isOneToOne: false;
            referencedRelation: "classes";
            referencedColumns: ["id"];
          }
        ];
      };
      grader_result_output: {
        Row: {
          assignment_group_id: number | null;
          class_id: number;
          created_at: string;
          format: string;
          grader_result_id: number;
          id: number;
          output: string;
          student_id: string | null;
          visibility: Database["public"]["Enums"]["feedback_visibility"];
        };
        Insert: {
          assignment_group_id?: number | null;
          class_id: number;
          created_at?: string;
          format: string;
          grader_result_id: number;
          id?: number;
          output: string;
          student_id?: string | null;
          visibility: Database["public"]["Enums"]["feedback_visibility"];
        };
        Update: {
          assignment_group_id?: number | null;
          class_id?: number;
          created_at?: string;
          format?: string;
          grader_result_id?: number;
          id?: number;
          output?: string;
          student_id?: string | null;
          visibility?: Database["public"]["Enums"]["feedback_visibility"];
        };
        Relationships: [
          {
            foreignKeyName: "grader_result_output_assignment_group_id_fkey";
            columns: ["assignment_group_id"];
            isOneToOne: false;
            referencedRelation: "assignment_groups";
            referencedColumns: ["id"];
          },
          {
            foreignKeyName: "grader_result_output_class_id_fkey";
            columns: ["class_id"];
            isOneToOne: false;
            referencedRelation: "classes";
            referencedColumns: ["id"];
          },
          {
            foreignKeyName: "grader_result_output_grader_result_id_fkey";
            columns: ["grader_result_id"];
            isOneToOne: false;
            referencedRelation: "assignments_for_student_dashboard";
            referencedColumns: ["grader_result_id"];
          },
          {
            foreignKeyName: "grader_result_output_grader_result_id_fkey";
            columns: ["grader_result_id"];
            isOneToOne: false;
            referencedRelation: "grader_results";
            referencedColumns: ["id"];
          },
          {
            foreignKeyName: "grader_result_output_student_id_fkey";
            columns: ["student_id"];
            isOneToOne: false;
            referencedRelation: "profiles";
            referencedColumns: ["id"];
          },
          {
            foreignKeyName: "grader_result_output_student_id_fkey";
            columns: ["student_id"];
            isOneToOne: false;
            referencedRelation: "submissions_with_grades_for_assignment_nice";
            referencedColumns: ["student_private_profile_id"];
          }
        ];
      };
      grader_result_test_output: {
        Row: {
          class_id: number;
          created_at: string;
          extra_data: Json | null;
          grader_result_test_id: number;
          id: number;
          output: string;
          output_format: string;
        };
        Insert: {
          class_id: number;
          created_at?: string;
          extra_data?: Json | null;
          grader_result_test_id: number;
          id?: number;
          output: string;
          output_format: string;
        };
        Update: {
          class_id?: number;
          created_at?: string;
          extra_data?: Json | null;
          grader_result_test_id?: number;
          id?: number;
          output?: string;
          output_format?: string;
        };
        Relationships: [
          {
            foreignKeyName: "grader_result_test_output_class_id_fkey";
            columns: ["class_id"];
            isOneToOne: false;
            referencedRelation: "classes";
            referencedColumns: ["id"];
          },
          {
            foreignKeyName: "grader_result_test_output_grader_result_test_id_fkey";
            columns: ["grader_result_test_id"];
            isOneToOne: false;
            referencedRelation: "grader_result_tests";
            referencedColumns: ["id"];
          }
        ];
      };
      grader_result_tests: {
        Row: {
          assignment_group_id: number | null;
          class_id: number;
          created_at: string;
          extra_data: Json | null;
          grader_result_id: number;
          id: number;
          is_released: boolean;
          max_score: number | null;
          name: string;
          name_format: string;
          output: string | null;
          output_format: string | null;
          part: string | null;
          score: number | null;
          student_id: string | null;
          submission_id: number | null;
        };
        Insert: {
          assignment_group_id?: number | null;
          class_id: number;
          created_at?: string;
          extra_data?: Json | null;
          grader_result_id: number;
          id?: number;
          is_released?: boolean;
          max_score?: number | null;
          name: string;
          name_format?: string;
          output?: string | null;
          output_format?: string | null;
          part?: string | null;
          score?: number | null;
          student_id?: string | null;
          submission_id?: number | null;
        };
        Update: {
          assignment_group_id?: number | null;
          class_id?: number;
          created_at?: string;
          extra_data?: Json | null;
          grader_result_id?: number;
          id?: number;
          is_released?: boolean;
          max_score?: number | null;
          name?: string;
          name_format?: string;
          output?: string | null;
          output_format?: string | null;
          part?: string | null;
          score?: number | null;
          student_id?: string | null;
          submission_id?: number | null;
        };
        Relationships: [
          {
            foreignKeyName: "grader_result_tests_assignment_group_id_fkey";
            columns: ["assignment_group_id"];
            isOneToOne: false;
            referencedRelation: "assignment_groups";
            referencedColumns: ["id"];
          },
          {
            foreignKeyName: "grader_result_tests_grader_result_id_fkey";
            columns: ["grader_result_id"];
            isOneToOne: false;
            referencedRelation: "assignments_for_student_dashboard";
            referencedColumns: ["grader_result_id"];
          },
          {
            foreignKeyName: "grader_result_tests_grader_result_id_fkey";
            columns: ["grader_result_id"];
            isOneToOne: false;
            referencedRelation: "grader_results";
            referencedColumns: ["id"];
          },
          {
            foreignKeyName: "grader_result_tests_student_id_fkey";
            columns: ["student_id"];
            isOneToOne: false;
            referencedRelation: "profiles";
            referencedColumns: ["id"];
          },
          {
            foreignKeyName: "grader_result_tests_student_id_fkey";
            columns: ["student_id"];
            isOneToOne: false;
            referencedRelation: "submissions_with_grades_for_assignment_nice";
            referencedColumns: ["student_private_profile_id"];
          },
          {
            foreignKeyName: "grader_result_tests_submission_id_fkey";
            columns: ["submission_id"];
            isOneToOne: false;
            referencedRelation: "submissions";
            referencedColumns: ["id"];
          },
          {
            foreignKeyName: "grader_result_tests_submission_id_fkey";
            columns: ["submission_id"];
            isOneToOne: false;
            referencedRelation: "submissions_agg";
            referencedColumns: ["id"];
          },
          {
            foreignKeyName: "grader_result_tests_submission_id_fkey";
            columns: ["submission_id"];
            isOneToOne: false;
            referencedRelation: "submissions_with_grades_for_assignment_and_regression_test";
            referencedColumns: ["activesubmissionid"];
          },
          {
            foreignKeyName: "grader_result_tests_submission_id_fkey";
            columns: ["submission_id"];
            isOneToOne: false;
            referencedRelation: "submissions_with_grades_for_assignment_nice";
            referencedColumns: ["activesubmissionid"];
          },
          {
            foreignKeyName: "grader_test_results_class_id_fkey";
            columns: ["class_id"];
            isOneToOne: false;
            referencedRelation: "classes";
            referencedColumns: ["id"];
          }
        ];
      };
      grader_result_tests_hint_feedback: {
        Row: {
          class_id: number;
          comment: string | null;
          created_at: string;
          created_by: string;
          grader_result_tests_id: number;
          hint: string;
          id: number;
          submission_id: number;
          useful: boolean;
        };
        Insert: {
          class_id: number;
          comment?: string | null;
          created_at?: string;
          created_by: string;
          grader_result_tests_id: number;
          hint: string;
          id?: number;
          submission_id: number;
          useful: boolean;
        };
        Update: {
          class_id?: number;
          comment?: string | null;
          created_at?: string;
          created_by?: string;
          grader_result_tests_id?: number;
          hint?: string;
          id?: number;
          submission_id?: number;
          useful?: boolean;
        };
        Relationships: [
          {
            foreignKeyName: "grader_result_tests_hint_feedback_class_id_fkey";
            columns: ["class_id"];
            isOneToOne: false;
            referencedRelation: "classes";
            referencedColumns: ["id"];
          },
          {
            foreignKeyName: "grader_result_tests_hint_feedback_created_by_fkey";
            columns: ["created_by"];
            isOneToOne: false;
            referencedRelation: "profiles";
            referencedColumns: ["id"];
          },
          {
            foreignKeyName: "grader_result_tests_hint_feedback_created_by_fkey";
            columns: ["created_by"];
            isOneToOne: false;
            referencedRelation: "submissions_with_grades_for_assignment_nice";
            referencedColumns: ["student_private_profile_id"];
          },
          {
            foreignKeyName: "grader_result_tests_hint_feedback_grader_result_tests_id_fkey";
            columns: ["grader_result_tests_id"];
            isOneToOne: false;
            referencedRelation: "grader_result_tests";
            referencedColumns: ["id"];
          },
          {
            foreignKeyName: "grader_result_tests_hint_feedback_submission_id_fkey";
            columns: ["submission_id"];
            isOneToOne: false;
            referencedRelation: "submissions";
            referencedColumns: ["id"];
          },
          {
            foreignKeyName: "grader_result_tests_hint_feedback_submission_id_fkey";
            columns: ["submission_id"];
            isOneToOne: false;
            referencedRelation: "submissions_agg";
            referencedColumns: ["id"];
          },
          {
            foreignKeyName: "grader_result_tests_hint_feedback_submission_id_fkey";
            columns: ["submission_id"];
            isOneToOne: false;
            referencedRelation: "submissions_with_grades_for_assignment_and_regression_test";
            referencedColumns: ["activesubmissionid"];
          },
          {
            foreignKeyName: "grader_result_tests_hint_feedback_submission_id_fkey";
            columns: ["submission_id"];
            isOneToOne: false;
            referencedRelation: "submissions_with_grades_for_assignment_nice";
            referencedColumns: ["activesubmissionid"];
          }
        ];
      };
      grader_results: {
        Row: {
          assignment_group_id: number | null;
          autograder_regression_test: number | null;
          class_id: number;
          created_at: string;
          errors: Json | null;
          execution_time: number | null;
          grader_action_sha: string | null;
          grader_sha: string | null;
          id: number;
          lint_output: string;
          lint_output_format: string;
          lint_passed: boolean;
          max_score: number;
          profile_id: string | null;
          ret_code: number | null;
          score: number;
          submission_id: number | null;
        };
        Insert: {
          assignment_group_id?: number | null;
          autograder_regression_test?: number | null;
          class_id: number;
          created_at?: string;
          errors?: Json | null;
          execution_time?: number | null;
          grader_action_sha?: string | null;
          grader_sha?: string | null;
          id?: number;
          lint_output: string;
          lint_output_format: string;
          lint_passed: boolean;
          max_score?: number;
          profile_id?: string | null;
          ret_code?: number | null;
          score: number;
          submission_id?: number | null;
        };
        Update: {
          assignment_group_id?: number | null;
          autograder_regression_test?: number | null;
          class_id?: number;
          created_at?: string;
          errors?: Json | null;
          execution_time?: number | null;
          grader_action_sha?: string | null;
          grader_sha?: string | null;
          id?: number;
          lint_output?: string;
          lint_output_format?: string;
          lint_passed?: boolean;
          max_score?: number;
          profile_id?: string | null;
          ret_code?: number | null;
          score?: number;
          submission_id?: number | null;
        };
        Relationships: [
          {
            foreignKeyName: "grader_results_assignment_group_id_fkey";
            columns: ["assignment_group_id"];
            isOneToOne: false;
            referencedRelation: "assignment_groups";
            referencedColumns: ["id"];
          },
          {
            foreignKeyName: "grader_results_autograder_regression_test_fkey";
            columns: ["autograder_regression_test"];
            isOneToOne: false;
            referencedRelation: "autograder_regression_test";
            referencedColumns: ["id"];
          },
          {
            foreignKeyName: "grader_results_autograder_regression_test_fkey";
            columns: ["autograder_regression_test"];
            isOneToOne: false;
            referencedRelation: "autograder_regression_test_by_grader";
            referencedColumns: ["id"];
          },
          {
            foreignKeyName: "grader_results_class_id_fkey";
            columns: ["class_id"];
            isOneToOne: false;
            referencedRelation: "classes";
            referencedColumns: ["id"];
          },
          {
            foreignKeyName: "grader_results_submission_id_fkey";
            columns: ["submission_id"];
            isOneToOne: true;
            referencedRelation: "submissions";
            referencedColumns: ["id"];
          },
          {
            foreignKeyName: "grader_results_submission_id_fkey";
            columns: ["submission_id"];
            isOneToOne: true;
            referencedRelation: "submissions_agg";
            referencedColumns: ["id"];
          },
          {
            foreignKeyName: "grader_results_submission_id_fkey";
            columns: ["submission_id"];
            isOneToOne: true;
            referencedRelation: "submissions_with_grades_for_assignment_and_regression_test";
            referencedColumns: ["activesubmissionid"];
          },
          {
            foreignKeyName: "grader_results_submission_id_fkey";
            columns: ["submission_id"];
            isOneToOne: true;
            referencedRelation: "submissions_with_grades_for_assignment_nice";
            referencedColumns: ["activesubmissionid"];
          },
          {
            foreignKeyName: "grader_results_user_id_fkey";
            columns: ["profile_id"];
            isOneToOne: false;
            referencedRelation: "profiles";
            referencedColumns: ["id"];
          },
          {
            foreignKeyName: "grader_results_user_id_fkey";
            columns: ["profile_id"];
            isOneToOne: false;
            referencedRelation: "submissions_with_grades_for_assignment_nice";
            referencedColumns: ["student_private_profile_id"];
          }
        ];
      };
      grading_conflicts: {
        Row: {
          class_id: number;
          created_at: string;
          created_by_profile_id: string;
          grader_profile_id: string;
          id: number;
          reason: string | null;
          student_profile_id: string;
        };
        Insert: {
          class_id: number;
          created_at?: string;
          created_by_profile_id: string;
          grader_profile_id: string;
          id?: number;
          reason?: string | null;
          student_profile_id: string;
        };
        Update: {
          class_id?: number;
          created_at?: string;
          created_by_profile_id?: string;
          grader_profile_id?: string;
          id?: number;
          reason?: string | null;
          student_profile_id?: string;
        };
        Relationships: [
          {
            foreignKeyName: "grading_conflicts_class_id_fkey";
            columns: ["class_id"];
            isOneToOne: false;
            referencedRelation: "classes";
            referencedColumns: ["id"];
          },
          {
            foreignKeyName: "grading_conflicts_created_by_profile_id_fkey";
            columns: ["created_by_profile_id"];
            isOneToOne: false;
            referencedRelation: "profiles";
            referencedColumns: ["id"];
          },
          {
            foreignKeyName: "grading_conflicts_created_by_profile_id_fkey";
            columns: ["created_by_profile_id"];
            isOneToOne: false;
            referencedRelation: "submissions_with_grades_for_assignment_nice";
            referencedColumns: ["student_private_profile_id"];
          },
          {
            foreignKeyName: "grading_conflicts_grader_profile_id_fkey";
            columns: ["grader_profile_id"];
            isOneToOne: false;
            referencedRelation: "profiles";
            referencedColumns: ["id"];
          },
          {
            foreignKeyName: "grading_conflicts_grader_profile_id_fkey";
            columns: ["grader_profile_id"];
            isOneToOne: false;
            referencedRelation: "submissions_with_grades_for_assignment_nice";
            referencedColumns: ["student_private_profile_id"];
          },
          {
            foreignKeyName: "grading_conflicts_student_profile_id_fkey";
            columns: ["student_profile_id"];
            isOneToOne: false;
            referencedRelation: "profiles";
            referencedColumns: ["id"];
          },
          {
            foreignKeyName: "grading_conflicts_student_profile_id_fkey";
            columns: ["student_profile_id"];
            isOneToOne: false;
            referencedRelation: "submissions_with_grades_for_assignment_nice";
            referencedColumns: ["student_private_profile_id"];
          }
        ];
      };
      help_queue_assignments: {
        Row: {
          class_id: number;
          ended_at: string | null;
          help_queue_id: number;
          id: number;
          is_active: boolean;
          max_concurrent_students: number;
          started_at: string;
          ta_profile_id: string;
        };
        Insert: {
          class_id: number;
          ended_at?: string | null;
          help_queue_id: number;
          id?: number;
          is_active?: boolean;
          max_concurrent_students?: number;
          started_at?: string;
          ta_profile_id: string;
        };
        Update: {
          class_id?: number;
          ended_at?: string | null;
          help_queue_id?: number;
          id?: number;
          is_active?: boolean;
          max_concurrent_students?: number;
          started_at?: string;
          ta_profile_id?: string;
        };
        Relationships: [
          {
            foreignKeyName: "help_queue_assignments_class_id_fkey";
            columns: ["class_id"];
            isOneToOne: false;
            referencedRelation: "classes";
            referencedColumns: ["id"];
          },
          {
            foreignKeyName: "help_queue_assignments_help_queue_id_fkey";
            columns: ["help_queue_id"];
            isOneToOne: false;
            referencedRelation: "help_queues";
            referencedColumns: ["id"];
          },
          {
            foreignKeyName: "help_queue_assignments_ta_profile_id_fkey";
            columns: ["ta_profile_id"];
            isOneToOne: false;
            referencedRelation: "profiles";
            referencedColumns: ["id"];
          },
          {
            foreignKeyName: "help_queue_assignments_ta_profile_id_fkey";
            columns: ["ta_profile_id"];
            isOneToOne: false;
            referencedRelation: "submissions_with_grades_for_assignment_nice";
            referencedColumns: ["student_private_profile_id"];
          }
        ];
      };
      help_queues: {
        Row: {
          available: boolean;
          class_id: number;
          closing_at: string | null;
          color: string | null;
          created_at: string;
          depth: number;
          description: string;
          id: number;
          is_active: boolean;
          max_concurrent_requests: number | null;
          name: string;
          queue_type: Database["public"]["Enums"]["help_queue_type"];
        };
        Insert: {
          available?: boolean;
          class_id: number;
          closing_at?: string | null;
          color?: string | null;
          created_at?: string;
          depth: number;
          description: string;
          id?: number;
          is_active?: boolean;
          max_concurrent_requests?: number | null;
          name: string;
          queue_type?: Database["public"]["Enums"]["help_queue_type"];
        };
        Update: {
          available?: boolean;
          class_id?: number;
          closing_at?: string | null;
          color?: string | null;
          created_at?: string;
          depth?: number;
          description?: string;
          id?: number;
          is_active?: boolean;
          max_concurrent_requests?: number | null;
          name?: string;
          queue_type?: Database["public"]["Enums"]["help_queue_type"];
        };
        Relationships: [
          {
            foreignKeyName: "help_queues_class_fkey";
            columns: ["class_id"];
            isOneToOne: false;
            referencedRelation: "classes";
            referencedColumns: ["id"];
          }
        ];
      };
      help_request_feedback: {
        Row: {
          class_id: number;
          comment: string | null;
          created_at: string;
          help_request_id: number;
          id: number;
          student_profile_id: string;
          thumbs_up: boolean;
        };
        Insert: {
          class_id: number;
          comment?: string | null;
          created_at?: string;
          help_request_id: number;
          id?: number;
          student_profile_id: string;
          thumbs_up: boolean;
        };
        Update: {
          class_id?: number;
          comment?: string | null;
          created_at?: string;
          help_request_id?: number;
          id?: number;
          student_profile_id?: string;
          thumbs_up?: boolean;
        };
        Relationships: [
          {
            foreignKeyName: "help_request_feedback_class_id_fkey";
            columns: ["class_id"];
            isOneToOne: false;
            referencedRelation: "classes";
            referencedColumns: ["id"];
          },
          {
            foreignKeyName: "help_request_feedback_help_request_id_fkey";
            columns: ["help_request_id"];
            isOneToOne: false;
            referencedRelation: "help_requests";
            referencedColumns: ["id"];
          },
          {
            foreignKeyName: "help_request_feedback_student_profile_id_fkey";
            columns: ["student_profile_id"];
            isOneToOne: false;
            referencedRelation: "profiles";
            referencedColumns: ["id"];
          },
          {
            foreignKeyName: "help_request_feedback_student_profile_id_fkey";
            columns: ["student_profile_id"];
            isOneToOne: false;
            referencedRelation: "submissions_with_grades_for_assignment_nice";
            referencedColumns: ["student_private_profile_id"];
          }
        ];
      };
      help_request_file_references: {
        Row: {
          assignment_id: number;
          class_id: number;
          created_at: string;
          help_request_id: number;
          id: number;
          line_number: number | null;
          submission_file_id: number | null;
          submission_id: number | null;
        };
        Insert: {
          assignment_id: number;
          class_id: number;
          created_at?: string;
          help_request_id: number;
          id?: number;
          line_number?: number | null;
          submission_file_id?: number | null;
          submission_id?: number | null;
        };
        Update: {
          assignment_id?: number;
          class_id?: number;
          created_at?: string;
          help_request_id?: number;
          id?: number;
          line_number?: number | null;
          submission_file_id?: number | null;
          submission_id?: number | null;
        };
        Relationships: [
          {
            foreignKeyName: "help_request_file_references_assignment_id_fkey";
            columns: ["assignment_id"];
            isOneToOne: false;
            referencedRelation: "assignment_overview";
            referencedColumns: ["id"];
          },
          {
            foreignKeyName: "help_request_file_references_assignment_id_fkey";
            columns: ["assignment_id"];
            isOneToOne: false;
            referencedRelation: "assignments";
            referencedColumns: ["id"];
          },
          {
            foreignKeyName: "help_request_file_references_assignment_id_fkey";
            columns: ["assignment_id"];
            isOneToOne: false;
            referencedRelation: "assignments_for_student_dashboard";
            referencedColumns: ["id"];
          },
          {
            foreignKeyName: "help_request_file_references_assignment_id_fkey";
            columns: ["assignment_id"];
            isOneToOne: false;
            referencedRelation: "assignments_with_effective_due_dates";
            referencedColumns: ["id"];
          },
          {
            foreignKeyName: "help_request_file_references_assignment_id_fkey";
            columns: ["assignment_id"];
            isOneToOne: false;
            referencedRelation: "submissions_with_grades_for_assignment_and_regression_test";
            referencedColumns: ["assignment_id"];
          },
          {
            foreignKeyName: "help_request_file_references_class_id_fkey";
            columns: ["class_id"];
            isOneToOne: false;
            referencedRelation: "classes";
            referencedColumns: ["id"];
          },
          {
            foreignKeyName: "help_request_file_references_help_request_id_fkey";
            columns: ["help_request_id"];
            isOneToOne: false;
            referencedRelation: "help_requests";
            referencedColumns: ["id"];
          },
          {
            foreignKeyName: "help_request_file_references_submission_file_id_fkey";
            columns: ["submission_file_id"];
            isOneToOne: false;
            referencedRelation: "submission_files";
            referencedColumns: ["id"];
          },
          {
            foreignKeyName: "help_request_file_references_submission_id_fkey";
            columns: ["submission_id"];
            isOneToOne: false;
            referencedRelation: "submissions";
            referencedColumns: ["id"];
          },
          {
            foreignKeyName: "help_request_file_references_submission_id_fkey";
            columns: ["submission_id"];
            isOneToOne: false;
            referencedRelation: "submissions_agg";
            referencedColumns: ["id"];
          },
          {
            foreignKeyName: "help_request_file_references_submission_id_fkey";
            columns: ["submission_id"];
            isOneToOne: false;
            referencedRelation: "submissions_with_grades_for_assignment_and_regression_test";
            referencedColumns: ["activesubmissionid"];
          },
          {
            foreignKeyName: "help_request_file_references_submission_id_fkey";
            columns: ["submission_id"];
            isOneToOne: false;
            referencedRelation: "submissions_with_grades_for_assignment_nice";
            referencedColumns: ["activesubmissionid"];
          }
        ];
      };
      help_request_message_read_receipts: {
        Row: {
          class_id: number;
          created_at: string;
          help_request_id: number | null;
          id: number;
          message_id: number;
          viewer_id: string;
        };
        Insert: {
          class_id: number;
          created_at?: string;
          help_request_id?: number | null;
          id?: number;
          message_id: number;
          viewer_id: string;
        };
        Update: {
          class_id?: number;
          created_at?: string;
          help_request_id?: number | null;
          id?: number;
          message_id?: number;
          viewer_id?: string;
        };
        Relationships: [
          {
            foreignKeyName: "help_request_message_read_receipts_class_id_fkey";
            columns: ["class_id"];
            isOneToOne: false;
            referencedRelation: "classes";
            referencedColumns: ["id"];
          },
          {
            foreignKeyName: "help_request_message_read_receipts_help_request_id_fkey";
            columns: ["help_request_id"];
            isOneToOne: false;
            referencedRelation: "help_requests";
            referencedColumns: ["id"];
          },
          {
            foreignKeyName: "help_request_message_read_receipts_message_id_fkey";
            columns: ["message_id"];
            isOneToOne: false;
            referencedRelation: "help_request_messages";
            referencedColumns: ["id"];
          },
          {
            foreignKeyName: "help_request_message_read_receipts_viewer_id_fkey";
            columns: ["viewer_id"];
            isOneToOne: false;
            referencedRelation: "profiles";
            referencedColumns: ["id"];
          },
          {
            foreignKeyName: "help_request_message_read_receipts_viewer_id_fkey";
            columns: ["viewer_id"];
            isOneToOne: false;
            referencedRelation: "submissions_with_grades_for_assignment_nice";
            referencedColumns: ["student_private_profile_id"];
          }
        ];
      };
      help_request_messages: {
        Row: {
          author: string;
          class_id: number;
          created_at: string;
          help_request_id: number;
          id: number;
          instructors_only: boolean;
          message: string;
          reply_to_message_id: number | null;
        };
        Insert: {
          author: string;
          class_id: number;
          created_at?: string;
          help_request_id: number;
          id?: number;
          instructors_only?: boolean;
          message: string;
          reply_to_message_id?: number | null;
        };
        Update: {
          author?: string;
          class_id?: number;
          created_at?: string;
          help_request_id?: number;
          id?: number;
          instructors_only?: boolean;
          message?: string;
          reply_to_message_id?: number | null;
        };
        Relationships: [
          {
            foreignKeyName: "help_request_messages_author_fkey1";
            columns: ["author"];
            isOneToOne: false;
            referencedRelation: "profiles";
            referencedColumns: ["id"];
          },
          {
            foreignKeyName: "help_request_messages_author_fkey1";
            columns: ["author"];
            isOneToOne: false;
            referencedRelation: "submissions_with_grades_for_assignment_nice";
            referencedColumns: ["student_private_profile_id"];
          },
          {
            foreignKeyName: "help_request_messages_class_id_fkey";
            columns: ["class_id"];
            isOneToOne: false;
            referencedRelation: "classes";
            referencedColumns: ["id"];
          },
          {
            foreignKeyName: "help_request_messages_help_request_id_fkey";
            columns: ["help_request_id"];
            isOneToOne: false;
            referencedRelation: "help_requests";
            referencedColumns: ["id"];
          },
          {
            foreignKeyName: "help_request_messages_reply_to_message_id_fkey";
            columns: ["reply_to_message_id"];
            isOneToOne: false;
            referencedRelation: "help_request_messages";
            referencedColumns: ["id"];
          }
        ];
      };
      help_request_moderation: {
        Row: {
          action_type: Database["public"]["Enums"]["moderation_action_type"];
          class_id: number;
          created_at: string;
          duration_minutes: number | null;
          expires_at: string | null;
          help_request_id: number;
          id: number;
          is_permanent: boolean;
          message_id: number | null;
          moderator_profile_id: string;
          reason: string | null;
          student_profile_id: string;
        };
        Insert: {
          action_type: Database["public"]["Enums"]["moderation_action_type"];
          class_id: number;
          created_at?: string;
          duration_minutes?: number | null;
          expires_at?: string | null;
          help_request_id: number;
          id?: number;
          is_permanent?: boolean;
          message_id?: number | null;
          moderator_profile_id: string;
          reason?: string | null;
          student_profile_id: string;
        };
        Update: {
          action_type?: Database["public"]["Enums"]["moderation_action_type"];
          class_id?: number;
          created_at?: string;
          duration_minutes?: number | null;
          expires_at?: string | null;
          help_request_id?: number;
          id?: number;
          is_permanent?: boolean;
          message_id?: number | null;
          moderator_profile_id?: string;
          reason?: string | null;
          student_profile_id?: string;
        };
        Relationships: [
          {
            foreignKeyName: "help_request_moderation_class_id_fkey";
            columns: ["class_id"];
            isOneToOne: false;
            referencedRelation: "classes";
            referencedColumns: ["id"];
          },
          {
            foreignKeyName: "help_request_moderation_help_request_id_fkey";
            columns: ["help_request_id"];
            isOneToOne: false;
            referencedRelation: "help_requests";
            referencedColumns: ["id"];
          },
          {
            foreignKeyName: "help_request_moderation_message_id_fkey";
            columns: ["message_id"];
            isOneToOne: false;
            referencedRelation: "help_request_messages";
            referencedColumns: ["id"];
          },
          {
            foreignKeyName: "help_request_moderation_moderator_profile_id_fkey";
            columns: ["moderator_profile_id"];
            isOneToOne: false;
            referencedRelation: "profiles";
            referencedColumns: ["id"];
          },
          {
            foreignKeyName: "help_request_moderation_moderator_profile_id_fkey";
            columns: ["moderator_profile_id"];
            isOneToOne: false;
            referencedRelation: "submissions_with_grades_for_assignment_nice";
            referencedColumns: ["student_private_profile_id"];
          },
          {
            foreignKeyName: "help_request_moderation_student_profile_id_fkey";
            columns: ["student_profile_id"];
            isOneToOne: false;
            referencedRelation: "profiles";
            referencedColumns: ["id"];
          },
          {
            foreignKeyName: "help_request_moderation_student_profile_id_fkey";
            columns: ["student_profile_id"];
            isOneToOne: false;
            referencedRelation: "submissions_with_grades_for_assignment_nice";
            referencedColumns: ["student_private_profile_id"];
          }
        ];
      };
      help_request_students: {
        Row: {
          class_id: number;
          created_at: string;
          help_request_id: number;
          id: number;
          profile_id: string;
        };
        Insert: {
          class_id: number;
          created_at?: string;
          help_request_id: number;
          id?: number;
          profile_id: string;
        };
        Update: {
          class_id?: number;
          created_at?: string;
          help_request_id?: number;
          id?: number;
          profile_id?: string;
        };
        Relationships: [
          {
            foreignKeyName: "help_request_students_class_id_fkey";
            columns: ["class_id"];
            isOneToOne: false;
            referencedRelation: "classes";
            referencedColumns: ["id"];
          },
          {
            foreignKeyName: "help_request_students_help_request_id_fkey";
            columns: ["help_request_id"];
            isOneToOne: false;
            referencedRelation: "help_requests";
            referencedColumns: ["id"];
          },
          {
            foreignKeyName: "help_request_students_profile_id_fkey";
            columns: ["profile_id"];
            isOneToOne: false;
            referencedRelation: "profiles";
            referencedColumns: ["id"];
          },
          {
            foreignKeyName: "help_request_students_profile_id_fkey";
            columns: ["profile_id"];
            isOneToOne: false;
            referencedRelation: "submissions_with_grades_for_assignment_nice";
            referencedColumns: ["student_private_profile_id"];
          }
        ];
      };
      help_request_templates: {
        Row: {
          category: string;
          class_id: number;
          created_at: string;
          created_by_id: string;
          description: string | null;
          id: number;
          is_active: boolean;
          name: string;
          template_content: string;
          usage_count: number;
        };
        Insert: {
          category: string;
          class_id: number;
          created_at?: string;
          created_by_id: string;
          description?: string | null;
          id?: number;
          is_active?: boolean;
          name: string;
          template_content: string;
          usage_count?: number;
        };
        Update: {
          category?: string;
          class_id?: number;
          created_at?: string;
          created_by_id?: string;
          description?: string | null;
          id?: number;
          is_active?: boolean;
          name?: string;
          template_content?: string;
          usage_count?: number;
        };
        Relationships: [
          {
            foreignKeyName: "help_request_templates_class_id_fkey";
            columns: ["class_id"];
            isOneToOne: false;
            referencedRelation: "classes";
            referencedColumns: ["id"];
          },
          {
            foreignKeyName: "help_request_templates_created_by_id_fkey";
            columns: ["created_by_id"];
            isOneToOne: false;
            referencedRelation: "users";
            referencedColumns: ["user_id"];
          }
        ];
      };
      help_request_watchers: {
        Row: {
          class_id: number;
          created_at: string;
          enabled: boolean;
          help_request_id: number;
          id: number;
          user_id: string;
        };
        Insert: {
          class_id: number;
          created_at?: string;
          enabled: boolean;
          help_request_id: number;
          id?: number;
          user_id: string;
        };
        Update: {
          class_id?: number;
          created_at?: string;
          enabled?: boolean;
          help_request_id?: number;
          id?: number;
          user_id?: string;
        };
        Relationships: [
          {
            foreignKeyName: "help_request_watchers_class_id_fkey";
            columns: ["class_id"];
            isOneToOne: false;
            referencedRelation: "classes";
            referencedColumns: ["id"];
          },
          {
            foreignKeyName: "help_request_watchers_help_request_id_fkey";
            columns: ["help_request_id"];
            isOneToOne: false;
            referencedRelation: "help_requests";
            referencedColumns: ["id"];
          },
          {
            foreignKeyName: "help_request_watchers_user_id_fkey";
            columns: ["user_id"];
            isOneToOne: false;
            referencedRelation: "users";
            referencedColumns: ["user_id"];
          }
        ];
      };
      help_requests: {
        Row: {
          assignee: string | null;
          class_id: number;
          created_at: string;
          created_by: string | null;
          followup_to: number | null;
          help_queue: number;
          id: number;
          is_private: boolean;
          is_video_live: boolean;
          location_type: Database["public"]["Enums"]["location_type"];
          referenced_submission_id: number | null;
          request: string;
          resolved_at: string | null;
          resolved_by: string | null;
          status: Database["public"]["Enums"]["help_request_status"];
          template_id: number | null;
        };
        Insert: {
          assignee?: string | null;
          class_id: number;
          created_at?: string;
          created_by?: string | null;
          followup_to?: number | null;
          help_queue: number;
          id?: number;
          is_private?: boolean;
          is_video_live?: boolean;
          location_type?: Database["public"]["Enums"]["location_type"];
          referenced_submission_id?: number | null;
          request: string;
          resolved_at?: string | null;
          resolved_by?: string | null;
          status?: Database["public"]["Enums"]["help_request_status"];
          template_id?: number | null;
        };
        Update: {
          assignee?: string | null;
          class_id?: number;
          created_at?: string;
          created_by?: string | null;
          followup_to?: number | null;
          help_queue?: number;
          id?: number;
          is_private?: boolean;
          is_video_live?: boolean;
          location_type?: Database["public"]["Enums"]["location_type"];
          referenced_submission_id?: number | null;
          request?: string;
          resolved_at?: string | null;
          resolved_by?: string | null;
          status?: Database["public"]["Enums"]["help_request_status"];
          template_id?: number | null;
        };
        Relationships: [
          {
            foreignKeyName: "help_requests_assignee_fkey";
            columns: ["assignee"];
            isOneToOne: false;
            referencedRelation: "profiles";
            referencedColumns: ["id"];
          },
          {
            foreignKeyName: "help_requests_assignee_fkey";
            columns: ["assignee"];
            isOneToOne: false;
            referencedRelation: "submissions_with_grades_for_assignment_nice";
            referencedColumns: ["student_private_profile_id"];
          },
          {
            foreignKeyName: "help_requests_class_id_fkey";
            columns: ["class_id"];
            isOneToOne: false;
            referencedRelation: "classes";
            referencedColumns: ["id"];
          },
          {
            foreignKeyName: "help_requests_created_by_fkey";
            columns: ["created_by"];
            isOneToOne: false;
            referencedRelation: "profiles";
            referencedColumns: ["id"];
          },
          {
            foreignKeyName: "help_requests_created_by_fkey";
            columns: ["created_by"];
            isOneToOne: false;
            referencedRelation: "submissions_with_grades_for_assignment_nice";
            referencedColumns: ["student_private_profile_id"];
          },
          {
            foreignKeyName: "help_requests_help_queue_fkey";
            columns: ["help_queue"];
            isOneToOne: false;
            referencedRelation: "help_queues";
            referencedColumns: ["id"];
          },
          {
            foreignKeyName: "help_requests_referenced_submission_id_fkey";
            columns: ["referenced_submission_id"];
            isOneToOne: false;
            referencedRelation: "submissions";
            referencedColumns: ["id"];
          },
          {
            foreignKeyName: "help_requests_referenced_submission_id_fkey";
            columns: ["referenced_submission_id"];
            isOneToOne: false;
            referencedRelation: "submissions_agg";
            referencedColumns: ["id"];
          },
          {
            foreignKeyName: "help_requests_referenced_submission_id_fkey";
            columns: ["referenced_submission_id"];
            isOneToOne: false;
            referencedRelation: "submissions_with_grades_for_assignment_and_regression_test";
            referencedColumns: ["activesubmissionid"];
          },
          {
            foreignKeyName: "help_requests_referenced_submission_id_fkey";
            columns: ["referenced_submission_id"];
            isOneToOne: false;
            referencedRelation: "submissions_with_grades_for_assignment_nice";
            referencedColumns: ["activesubmissionid"];
          },
          {
            foreignKeyName: "help_requests_resolved_by_fkey";
            columns: ["resolved_by"];
            isOneToOne: false;
            referencedRelation: "profiles";
            referencedColumns: ["id"];
          },
          {
            foreignKeyName: "help_requests_resolved_by_fkey";
            columns: ["resolved_by"];
            isOneToOne: false;
            referencedRelation: "submissions_with_grades_for_assignment_nice";
            referencedColumns: ["student_private_profile_id"];
          },
          {
            foreignKeyName: "help_requests_template_id_fkey";
            columns: ["template_id"];
            isOneToOne: false;
            referencedRelation: "help_request_templates";
            referencedColumns: ["id"];
          }
        ];
      };
      invitations: {
        Row: {
          accepted_at: string | null;
          class_id: number;
          class_section_id: number | null;
          created_at: string;
          email: string | null;
          expires_at: string | null;
          id: number;
          invited_by: string | null;
          lab_section_id: number | null;
          name: string | null;
          private_profile_id: string;
          public_profile_id: string;
          role: Database["public"]["Enums"]["app_role"];
          sis_managed: boolean;
          sis_user_id: number;
          status: string;
          updated_at: string;
          updated_by: string | null;
        };
        Insert: {
          accepted_at?: string | null;
          class_id: number;
          class_section_id?: number | null;
          created_at?: string;
          email?: string | null;
          expires_at?: string | null;
          id?: number;
          invited_by?: string | null;
          lab_section_id?: number | null;
          name?: string | null;
          private_profile_id: string;
          public_profile_id: string;
          role: Database["public"]["Enums"]["app_role"];
          sis_managed?: boolean;
          sis_user_id: number;
          status?: string;
          updated_at?: string;
          updated_by?: string | null;
        };
        Update: {
          accepted_at?: string | null;
          class_id?: number;
          class_section_id?: number | null;
          created_at?: string;
          email?: string | null;
          expires_at?: string | null;
          id?: number;
          invited_by?: string | null;
          lab_section_id?: number | null;
          name?: string | null;
          private_profile_id?: string;
          public_profile_id?: string;
          role?: Database["public"]["Enums"]["app_role"];
          sis_managed?: boolean;
          sis_user_id?: number;
          status?: string;
          updated_at?: string;
          updated_by?: string | null;
        };
        Relationships: [
          {
            foreignKeyName: "fk_invitations_class_id";
            columns: ["class_id"];
            isOneToOne: false;
            referencedRelation: "classes";
            referencedColumns: ["id"];
          },
          {
            foreignKeyName: "fk_invitations_class_section_id";
            columns: ["class_section_id"];
            isOneToOne: false;
            referencedRelation: "class_sections";
            referencedColumns: ["id"];
          },
          {
            foreignKeyName: "fk_invitations_invited_by";
            columns: ["invited_by"];
            isOneToOne: false;
            referencedRelation: "users";
            referencedColumns: ["user_id"];
          },
          {
            foreignKeyName: "fk_invitations_lab_section_id";
            columns: ["lab_section_id"];
            isOneToOne: false;
            referencedRelation: "lab_sections";
            referencedColumns: ["id"];
          },
          {
            foreignKeyName: "fk_invitations_private_profile_id";
            columns: ["private_profile_id"];
            isOneToOne: false;
            referencedRelation: "profiles";
            referencedColumns: ["id"];
          },
          {
            foreignKeyName: "fk_invitations_private_profile_id";
            columns: ["private_profile_id"];
            isOneToOne: false;
            referencedRelation: "submissions_with_grades_for_assignment_nice";
            referencedColumns: ["student_private_profile_id"];
          },
          {
            foreignKeyName: "fk_invitations_public_profile_id";
            columns: ["public_profile_id"];
            isOneToOne: false;
            referencedRelation: "profiles";
            referencedColumns: ["id"];
          },
          {
            foreignKeyName: "fk_invitations_public_profile_id";
            columns: ["public_profile_id"];
            isOneToOne: false;
            referencedRelation: "submissions_with_grades_for_assignment_nice";
            referencedColumns: ["student_private_profile_id"];
          }
        ];
      };
      lab_section_meetings: {
        Row: {
          cancelled: boolean;
          class_id: number;
          created_at: string;
          id: number;
          lab_section_id: number;
          meeting_date: string;
          notes: string | null;
        };
        Insert: {
          cancelled?: boolean;
          class_id: number;
          created_at?: string;
          id?: number;
          lab_section_id: number;
          meeting_date: string;
          notes?: string | null;
        };
        Update: {
          cancelled?: boolean;
          class_id?: number;
          created_at?: string;
          id?: number;
          lab_section_id?: number;
          meeting_date?: string;
          notes?: string | null;
        };
        Relationships: [
          {
            foreignKeyName: "lab_section_meetings_class_id_fkey";
            columns: ["class_id"];
            isOneToOne: false;
            referencedRelation: "classes";
            referencedColumns: ["id"];
          },
          {
            foreignKeyName: "lab_section_meetings_lab_section_id_fkey";
            columns: ["lab_section_id"];
            isOneToOne: false;
            referencedRelation: "lab_sections";
            referencedColumns: ["id"];
          }
        ];
      };
      lab_sections: {
        Row: {
          campus: string | null;
          class_id: number;
          created_at: string;
          day_of_week: Database["public"]["Enums"]["day_of_week"] | null;
          description: string | null;
          end_time: string | null;
          id: number;
          lab_leader_id: string | null;
          meeting_location: string | null;
          meeting_times: string | null;
          name: string;
          sis_crn: number | null;
          start_time: string | null;
        };
        Insert: {
          campus?: string | null;
          class_id: number;
          created_at?: string;
          day_of_week?: Database["public"]["Enums"]["day_of_week"] | null;
          description?: string | null;
          end_time?: string | null;
          id?: number;
          lab_leader_id?: string | null;
          meeting_location?: string | null;
          meeting_times?: string | null;
          name: string;
          sis_crn?: number | null;
          start_time?: string | null;
        };
        Update: {
          campus?: string | null;
          class_id?: number;
          created_at?: string;
          day_of_week?: Database["public"]["Enums"]["day_of_week"] | null;
          description?: string | null;
          end_time?: string | null;
          id?: number;
          lab_leader_id?: string | null;
          meeting_location?: string | null;
          meeting_times?: string | null;
          name?: string;
          sis_crn?: number | null;
          start_time?: string | null;
        };
        Relationships: [
          {
            foreignKeyName: "lab_sections_class_id_fkey";
            columns: ["class_id"];
            isOneToOne: false;
            referencedRelation: "classes";
            referencedColumns: ["id"];
          },
          {
            foreignKeyName: "lab_sections_lab_leader_id_fkey";
            columns: ["lab_leader_id"];
            isOneToOne: false;
            referencedRelation: "profiles";
            referencedColumns: ["id"];
          },
          {
            foreignKeyName: "lab_sections_lab_leader_id_fkey";
            columns: ["lab_leader_id"];
            isOneToOne: false;
            referencedRelation: "submissions_with_grades_for_assignment_nice";
            referencedColumns: ["student_private_profile_id"];
          }
        ];
      };
      llm_inference_usage: {
        Row: {
          account: string;
          class_id: number;
          created_at: string;
          created_by: string;
          grader_result_test_id: number;
          id: number;
          input_tokens: number;
          model: string;
          output_tokens: number;
          provider: string;
          submission_id: number;
          tags: Json;
        };
        Insert: {
          account: string;
          class_id: number;
          created_at?: string;
          created_by: string;
          grader_result_test_id: number;
          id?: number;
          input_tokens: number;
          model: string;
          output_tokens: number;
          provider: string;
          submission_id: number;
          tags?: Json;
        };
        Update: {
          account?: string;
          class_id?: number;
          created_at?: string;
          created_by?: string;
          grader_result_test_id?: number;
          id?: number;
          input_tokens?: number;
          model?: string;
          output_tokens?: number;
          provider?: string;
          submission_id?: number;
          tags?: Json;
        };
        Relationships: [
          {
            foreignKeyName: "llm_inference_usage_class_id_fkey";
            columns: ["class_id"];
            isOneToOne: false;
            referencedRelation: "classes";
            referencedColumns: ["id"];
          },
          {
            foreignKeyName: "llm_inference_usage_grader_result_test_id_fkey";
            columns: ["grader_result_test_id"];
            isOneToOne: false;
            referencedRelation: "grader_result_tests";
            referencedColumns: ["id"];
          },
          {
            foreignKeyName: "llm_inference_usage_submission_id_fkey";
            columns: ["submission_id"];
            isOneToOne: false;
            referencedRelation: "submissions";
            referencedColumns: ["id"];
          },
          {
            foreignKeyName: "llm_inference_usage_submission_id_fkey";
            columns: ["submission_id"];
            isOneToOne: false;
            referencedRelation: "submissions_agg";
            referencedColumns: ["id"];
          },
          {
            foreignKeyName: "llm_inference_usage_submission_id_fkey";
            columns: ["submission_id"];
            isOneToOne: false;
            referencedRelation: "submissions_with_grades_for_assignment_and_regression_test";
            referencedColumns: ["activesubmissionid"];
          },
          {
            foreignKeyName: "llm_inference_usage_submission_id_fkey";
            columns: ["submission_id"];
            isOneToOne: false;
            referencedRelation: "submissions_with_grades_for_assignment_nice";
            referencedColumns: ["activesubmissionid"];
          }
        ];
      };
      name_generation_words: {
        Row: {
          id: number;
          is_adjective: boolean;
          is_noun: boolean;
          word: string;
        };
        Insert: {
          id?: number;
          is_adjective: boolean;
          is_noun: boolean;
          word: string;
        };
        Update: {
          id?: number;
          is_adjective?: boolean;
          is_noun?: boolean;
          word?: string;
        };
        Relationships: [];
      };
      notification_preferences: {
        Row: {
          class_id: number;
          created_at: string;
          help_request_creation_notification: Database["public"]["Enums"]["help_request_creation_notification"];
          id: number;
          updated_at: string;
          user_id: string;
        };
        Insert: {
          class_id: number;
          created_at?: string;
          help_request_creation_notification: Database["public"]["Enums"]["help_request_creation_notification"];
          id?: number;
          updated_at?: string;
          user_id: string;
        };
        Update: {
          class_id?: number;
          created_at?: string;
          help_request_creation_notification?: Database["public"]["Enums"]["help_request_creation_notification"];
          id?: number;
          updated_at?: string;
          user_id?: string;
        };
        Relationships: [
          {
            foreignKeyName: "notification_preferences_class_id_fkey";
            columns: ["class_id"];
            isOneToOne: false;
            referencedRelation: "classes";
            referencedColumns: ["id"];
          },
          {
            foreignKeyName: "notification_preferences_user_id_fkey";
            columns: ["user_id"];
            isOneToOne: false;
            referencedRelation: "users";
            referencedColumns: ["user_id"];
          }
        ];
      };
      notifications: {
        Row: {
          body: Json;
          class_id: number;
          created_at: string;
          id: number;
          style: string | null;
          subject: Json;
          user_id: string;
          viewed_at: string | null;
        };
        Insert: {
          body: Json;
          class_id: number;
          created_at?: string;
          id?: number;
          style?: string | null;
          subject: Json;
          user_id: string;
          viewed_at?: string | null;
        };
        Update: {
          body?: Json;
          class_id?: number;
          created_at?: string;
          id?: number;
          style?: string | null;
          subject?: Json;
          user_id?: string;
          viewed_at?: string | null;
        };
        Relationships: [
          {
            foreignKeyName: "notifications_class_id_fkey";
            columns: ["class_id"];
            isOneToOne: false;
            referencedRelation: "classes";
            referencedColumns: ["id"];
          },
          {
            foreignKeyName: "notifications_user_id_fkey";
            columns: ["user_id"];
            isOneToOne: false;
            referencedRelation: "users";
            referencedColumns: ["user_id"];
          }
        ];
      };
      permissions: {
        Row: {
          created_at: string;
          id: number;
          permission: string | null;
          user_id: string | null;
        };
        Insert: {
          created_at?: string;
          id?: number;
          permission?: string | null;
          user_id?: string | null;
        };
        Update: {
          created_at?: string;
          id?: number;
          permission?: string | null;
          user_id?: string | null;
        };
        Relationships: [];
      };
      poll_question_answers: {
        Row: {
          class_id: number;
          created_at: string;
          description: string | null;
          id: number;
          ordinal: number;
          poll: number;
          poll_question: number;
          title: string;
        };
        Insert: {
          class_id: number;
          created_at?: string;
          description?: string | null;
          id?: number;
          ordinal?: number;
          poll: number;
          poll_question: number;
          title: string;
        };
        Update: {
          class_id?: number;
          created_at?: string;
          description?: string | null;
          id?: number;
          ordinal?: number;
          poll?: number;
          poll_question?: number;
          title?: string;
        };
        Relationships: [
          {
            foreignKeyName: "poll_question_answers_class_id_fkey";
            columns: ["class_id"];
            isOneToOne: false;
            referencedRelation: "classes";
            referencedColumns: ["id"];
          },
          {
            foreignKeyName: "poll_question_answers_poll_fkey";
            columns: ["poll"];
            isOneToOne: false;
            referencedRelation: "polls";
            referencedColumns: ["id"];
          },
          {
            foreignKeyName: "poll_question_answers_poll_question_fkey";
            columns: ["poll_question"];
            isOneToOne: false;
            referencedRelation: "poll_questions";
            referencedColumns: ["id"];
          }
        ];
      };
      poll_question_results: {
        Row: {
          count: number;
          created_at: string;
          id: number;
          poll: number;
          poll_question: number;
          poll_question_answer: number;
        };
        Insert: {
          count?: number;
          created_at?: string;
          id?: number;
          poll: number;
          poll_question: number;
          poll_question_answer: number;
        };
        Update: {
          count?: number;
          created_at?: string;
          id?: number;
          poll?: number;
          poll_question?: number;
          poll_question_answer?: number;
        };
        Relationships: [
          {
            foreignKeyName: "poll_question_results_poll_fkey";
            columns: ["poll"];
            isOneToOne: false;
            referencedRelation: "polls";
            referencedColumns: ["id"];
          },
          {
            foreignKeyName: "poll_question_results_poll_question_answer_fkey";
            columns: ["poll_question_answer"];
            isOneToOne: false;
            referencedRelation: "poll_question_answers";
            referencedColumns: ["id"];
          },
          {
            foreignKeyName: "poll_question_results_poll_question_fkey";
            columns: ["poll_question"];
            isOneToOne: false;
            referencedRelation: "poll_questions";
            referencedColumns: ["id"];
          }
        ];
      };
      poll_questions: {
        Row: {
          class_id: number;
          created_at: string;
          description: string | null;
          id: number;
          poll: number;
          question_type: string;
          title: string;
        };
        Insert: {
          class_id: number;
          created_at?: string;
          description?: string | null;
          id?: number;
          poll: number;
          question_type?: string;
          title: string;
        };
        Update: {
          class_id?: number;
          created_at?: string;
          description?: string | null;
          id?: number;
          poll?: number;
          question_type?: string;
          title?: string;
        };
        Relationships: [
          {
            foreignKeyName: "poll_questions_class_id_fkey";
            columns: ["class_id"];
            isOneToOne: false;
            referencedRelation: "classes";
            referencedColumns: ["id"];
          },
          {
            foreignKeyName: "poll_questions_poll_fkey";
            columns: ["poll"];
            isOneToOne: false;
            referencedRelation: "polls";
            referencedColumns: ["id"];
          }
        ];
      };
      poll_response_answers: {
        Row: {
          created_at: string;
          id: number;
          poll: number;
          poll_question: number;
          poll_question_answer: number;
          poll_response: number;
          profile_id: string;
        };
        Insert: {
          created_at?: string;
          id?: number;
          poll: number;
          poll_question: number;
          poll_question_answer: number;
          poll_response: number;
          profile_id?: string;
        };
        Update: {
          created_at?: string;
          id?: number;
          poll?: number;
          poll_question?: number;
          poll_question_answer?: number;
          poll_response?: number;
          profile_id?: string;
        };
        Relationships: [
          {
            foreignKeyName: "poll_response_answers_poll_fkey";
            columns: ["poll"];
            isOneToOne: false;
            referencedRelation: "polls";
            referencedColumns: ["id"];
          },
          {
            foreignKeyName: "poll_response_answers_poll_question_answer_fkey";
            columns: ["poll_question_answer"];
            isOneToOne: false;
            referencedRelation: "poll_question_answers";
            referencedColumns: ["id"];
          },
          {
            foreignKeyName: "poll_response_answers_poll_question_fkey";
            columns: ["poll_question"];
            isOneToOne: false;
            referencedRelation: "poll_questions";
            referencedColumns: ["id"];
          },
          {
            foreignKeyName: "poll_response_answers_poll_response_fkey";
            columns: ["poll_response"];
            isOneToOne: false;
            referencedRelation: "poll_responses";
            referencedColumns: ["id"];
          },
          {
            foreignKeyName: "poll_response_answers_profile_id_fkey";
            columns: ["profile_id"];
            isOneToOne: false;
            referencedRelation: "profiles";
            referencedColumns: ["id"];
          },
          {
            foreignKeyName: "poll_response_answers_profile_id_fkey";
            columns: ["profile_id"];
            isOneToOne: false;
            referencedRelation: "submissions_with_grades_for_assignment_nice";
            referencedColumns: ["student_private_profile_id"];
          }
        ];
      };
      poll_responses: {
        Row: {
          class_id: number;
          created_at: string;
          ended_at: string | null;
          id: number;
          poll: number;
          profile_id: string;
        };
        Insert: {
          class_id: number;
          created_at?: string;
          ended_at?: string | null;
          id?: number;
          poll: number;
          profile_id: string;
        };
        Update: {
          class_id?: number;
          created_at?: string;
          ended_at?: string | null;
          id?: number;
          poll?: number;
          profile_id?: string;
        };
        Relationships: [
          {
            foreignKeyName: "poll_responses_class_id_fkey";
            columns: ["class_id"];
            isOneToOne: false;
            referencedRelation: "classes";
            referencedColumns: ["id"];
          },
          {
            foreignKeyName: "poll_responses_poll_fkey";
            columns: ["poll"];
            isOneToOne: false;
            referencedRelation: "polls";
            referencedColumns: ["id"];
          },
          {
            foreignKeyName: "poll_responses_profile_id_fkey";
            columns: ["profile_id"];
            isOneToOne: false;
            referencedRelation: "profiles";
            referencedColumns: ["id"];
          },
          {
            foreignKeyName: "poll_responses_profile_id_fkey";
            columns: ["profile_id"];
            isOneToOne: false;
            referencedRelation: "submissions_with_grades_for_assignment_nice";
            referencedColumns: ["student_private_profile_id"];
          }
        ];
      };
      polls: {
        Row: {
          class_id: number;
          created_at: string;
          description: string | null;
          due_date: string | null;
          flair: Json | null;
          id: number;
          name: string;
          released_at: string | null;
        };
        Insert: {
          class_id: number;
          created_at?: string;
          description?: string | null;
          due_date?: string | null;
          flair?: Json | null;
          id?: number;
          name: string;
          released_at?: string | null;
        };
        Update: {
          class_id?: number;
          created_at?: string;
          description?: string | null;
          due_date?: string | null;
          flair?: Json | null;
          id?: number;
          name?: string;
          released_at?: string | null;
        };
        Relationships: [
          {
            foreignKeyName: "polls_class_id_fkey";
            columns: ["class_id"];
            isOneToOne: false;
            referencedRelation: "classes";
            referencedColumns: ["id"];
          }
        ];
      };
      profiles: {
        Row: {
          avatar_url: string | null;
          class_id: number;
          created_at: string;
          flair: string | null;
          flair_color: string | null;
          id: string;
          is_private_profile: boolean;
          name: string | null;
          short_name: string | null;
          sortable_name: string | null;
          time_zone: string | null;
        };
        Insert: {
          avatar_url?: string | null;
          class_id: number;
          created_at?: string;
          flair?: string | null;
          flair_color?: string | null;
          id?: string;
          is_private_profile: boolean;
          name?: string | null;
          short_name?: string | null;
          sortable_name?: string | null;
          time_zone?: string | null;
        };
        Update: {
          avatar_url?: string | null;
          class_id?: number;
          created_at?: string;
          flair?: string | null;
          flair_color?: string | null;
          id?: string;
          is_private_profile?: boolean;
          name?: string | null;
          short_name?: string | null;
          sortable_name?: string | null;
          time_zone?: string | null;
        };
        Relationships: [];
      };
      repositories: {
        Row: {
          assignment_group_id: number | null;
          assignment_id: number;
          class_id: number;
          created_at: string;
          id: number;
          is_github_ready: boolean;
          profile_id: string | null;
          repository: string;
          synced_handout_sha: string | null;
          synced_repo_sha: string | null;
        };
        Insert: {
          assignment_group_id?: number | null;
          assignment_id: number;
          class_id: number;
          created_at?: string;
          id?: number;
          is_github_ready?: boolean;
          profile_id?: string | null;
          repository: string;
          synced_handout_sha?: string | null;
          synced_repo_sha?: string | null;
        };
        Update: {
          assignment_group_id?: number | null;
          assignment_id?: number;
          class_id?: number;
          created_at?: string;
          id?: number;
          is_github_ready?: boolean;
          profile_id?: string | null;
          repository?: string;
          synced_handout_sha?: string | null;
          synced_repo_sha?: string | null;
        };
        Relationships: [
          {
            foreignKeyName: "repositories_assignment_group_id_fkey";
            columns: ["assignment_group_id"];
            isOneToOne: false;
            referencedRelation: "assignment_groups";
            referencedColumns: ["id"];
          },
          {
            foreignKeyName: "repositories_assignment_id_fkey";
            columns: ["assignment_id"];
            isOneToOne: false;
            referencedRelation: "assignment_overview";
            referencedColumns: ["id"];
          },
          {
            foreignKeyName: "repositories_assignment_id_fkey";
            columns: ["assignment_id"];
            isOneToOne: false;
            referencedRelation: "assignments";
            referencedColumns: ["id"];
          },
          {
            foreignKeyName: "repositories_assignment_id_fkey";
            columns: ["assignment_id"];
            isOneToOne: false;
            referencedRelation: "assignments_for_student_dashboard";
            referencedColumns: ["id"];
          },
          {
            foreignKeyName: "repositories_assignment_id_fkey";
            columns: ["assignment_id"];
            isOneToOne: false;
            referencedRelation: "assignments_with_effective_due_dates";
            referencedColumns: ["id"];
          },
          {
            foreignKeyName: "repositories_assignment_id_fkey";
            columns: ["assignment_id"];
            isOneToOne: false;
            referencedRelation: "submissions_with_grades_for_assignment_and_regression_test";
            referencedColumns: ["assignment_id"];
          },
          {
            foreignKeyName: "repositories_class_id_fkey";
            columns: ["class_id"];
            isOneToOne: false;
            referencedRelation: "classes";
            referencedColumns: ["id"];
          },
          {
            foreignKeyName: "repositories_profile_id_fkey";
            columns: ["profile_id"];
            isOneToOne: false;
            referencedRelation: "assignments_for_student_dashboard";
            referencedColumns: ["student_profile_id"];
          },
          {
            foreignKeyName: "repositories_profile_id_fkey";
            columns: ["profile_id"];
            isOneToOne: false;
            referencedRelation: "assignments_with_effective_due_dates";
            referencedColumns: ["student_profile_id"];
          },
          {
            foreignKeyName: "repositories_profile_id_fkey";
            columns: ["profile_id"];
            isOneToOne: false;
            referencedRelation: "submissions_agg";
            referencedColumns: ["profile_id"];
          },
          {
            foreignKeyName: "repositories_profile_id_fkey";
            columns: ["profile_id"];
            isOneToOne: false;
            referencedRelation: "user_roles";
            referencedColumns: ["private_profile_id"];
          },
          {
            foreignKeyName: "repositories_user_id_fkey1";
            columns: ["profile_id"];
            isOneToOne: false;
            referencedRelation: "profiles";
            referencedColumns: ["id"];
          },
          {
            foreignKeyName: "repositories_user_id_fkey1";
            columns: ["profile_id"];
            isOneToOne: false;
            referencedRelation: "submissions_with_grades_for_assignment_nice";
            referencedColumns: ["student_private_profile_id"];
          }
        ];
      };
      repository_check_runs: {
        Row: {
          assignment_group_id: number | null;
          check_run_id: number;
          class_id: number;
          commit_message: string;
          created_at: string;
          id: number;
          profile_id: string | null;
          repository_id: number;
          sha: string;
          status: Json;
          triggered_by: string | null;
        };
        Insert: {
          assignment_group_id?: number | null;
          check_run_id: number;
          class_id: number;
          commit_message: string;
          created_at?: string;
          id?: number;
          profile_id?: string | null;
          repository_id: number;
          sha: string;
          status: Json;
          triggered_by?: string | null;
        };
        Update: {
          assignment_group_id?: number | null;
          check_run_id?: number;
          class_id?: number;
          commit_message?: string;
          created_at?: string;
          id?: number;
          profile_id?: string | null;
          repository_id?: number;
          sha?: string;
          status?: Json;
          triggered_by?: string | null;
        };
        Relationships: [
          {
            foreignKeyName: "repository_check_run_class_id_fkey";
            columns: ["class_id"];
            isOneToOne: false;
            referencedRelation: "classes";
            referencedColumns: ["id"];
          },
          {
            foreignKeyName: "repository_check_run_repository_id_fkey";
            columns: ["repository_id"];
            isOneToOne: false;
            referencedRelation: "repositories";
            referencedColumns: ["id"];
          },
          {
            foreignKeyName: "repository_check_runs_assignment_group_id_fkey";
            columns: ["assignment_group_id"];
            isOneToOne: false;
            referencedRelation: "assignment_groups";
            referencedColumns: ["id"];
          },
          {
            foreignKeyName: "repository_check_runs_profile_id_fkey";
            columns: ["profile_id"];
            isOneToOne: false;
            referencedRelation: "profiles";
            referencedColumns: ["id"];
          },
          {
            foreignKeyName: "repository_check_runs_profile_id_fkey";
            columns: ["profile_id"];
            isOneToOne: false;
            referencedRelation: "submissions_with_grades_for_assignment_nice";
            referencedColumns: ["student_private_profile_id"];
          },
          {
            foreignKeyName: "repository_check_runs_triggered_by_fkey";
            columns: ["triggered_by"];
            isOneToOne: false;
            referencedRelation: "profiles";
            referencedColumns: ["id"];
          },
          {
            foreignKeyName: "repository_check_runs_triggered_by_fkey";
            columns: ["triggered_by"];
            isOneToOne: false;
            referencedRelation: "submissions_with_grades_for_assignment_nice";
            referencedColumns: ["student_private_profile_id"];
          },
          {
            foreignKeyName: "repository_check_runs_triggered_by_fkey1";
            columns: ["triggered_by"];
            isOneToOne: false;
            referencedRelation: "assignments_for_student_dashboard";
            referencedColumns: ["student_profile_id"];
          },
          {
            foreignKeyName: "repository_check_runs_triggered_by_fkey1";
            columns: ["triggered_by"];
            isOneToOne: false;
            referencedRelation: "assignments_with_effective_due_dates";
            referencedColumns: ["student_profile_id"];
          },
          {
            foreignKeyName: "repository_check_runs_triggered_by_fkey1";
            columns: ["triggered_by"];
            isOneToOne: false;
            referencedRelation: "submissions_agg";
            referencedColumns: ["profile_id"];
          },
          {
            foreignKeyName: "repository_check_runs_triggered_by_fkey1";
            columns: ["triggered_by"];
            isOneToOne: false;
            referencedRelation: "user_roles";
            referencedColumns: ["private_profile_id"];
          }
        ];
      };
      review_assignment_rubric_parts: {
        Row: {
          class_id: number;
          created_at: string;
          id: number;
          review_assignment_id: number;
          rubric_part_id: number;
        };
        Insert: {
          class_id: number;
          created_at?: string;
          id?: number;
          review_assignment_id: number;
          rubric_part_id: number;
        };
        Update: {
          class_id?: number;
          created_at?: string;
          id?: number;
          review_assignment_id?: number;
          rubric_part_id?: number;
        };
        Relationships: [
          {
            foreignKeyName: "review_assignment_rubric_parts_class_id_fkey";
            columns: ["class_id"];
            isOneToOne: false;
            referencedRelation: "classes";
            referencedColumns: ["id"];
          },
          {
            foreignKeyName: "review_assignment_rubric_parts_review_assignment_id_fkey";
            columns: ["review_assignment_id"];
            isOneToOne: false;
            referencedRelation: "assignments_for_student_dashboard";
            referencedColumns: ["review_assignment_id"];
          },
          {
            foreignKeyName: "review_assignment_rubric_parts_review_assignment_id_fkey";
            columns: ["review_assignment_id"];
            isOneToOne: false;
            referencedRelation: "review_assignments";
            referencedColumns: ["id"];
          },
          {
            foreignKeyName: "review_assignment_rubric_parts_rubric_part_id_fkey";
            columns: ["rubric_part_id"];
            isOneToOne: false;
            referencedRelation: "rubric_parts";
            referencedColumns: ["id"];
          }
        ];
      };
      review_assignments: {
        Row: {
          assignee_profile_id: string;
          assignment_id: number;
          class_id: number;
          completed_at: string | null;
          completed_by: string | null;
          created_at: string;
          due_date: string;
          id: number;
          max_allowable_late_tokens: number;
          release_date: string | null;
          rubric_id: number;
          submission_id: number;
          submission_review_id: number;
        };
        Insert: {
          assignee_profile_id: string;
          assignment_id: number;
          class_id: number;
          completed_at?: string | null;
          completed_by?: string | null;
          created_at?: string;
          due_date: string;
          id?: number;
          max_allowable_late_tokens?: number;
          release_date?: string | null;
          rubric_id: number;
          submission_id: number;
          submission_review_id: number;
        };
        Update: {
          assignee_profile_id?: string;
          assignment_id?: number;
          class_id?: number;
          completed_at?: string | null;
          completed_by?: string | null;
          created_at?: string;
          due_date?: string;
          id?: number;
          max_allowable_late_tokens?: number;
          release_date?: string | null;
          rubric_id?: number;
          submission_id?: number;
          submission_review_id?: number;
        };
        Relationships: [
          {
            foreignKeyName: "review_assignments_assignee_profile_id_fkey";
            columns: ["assignee_profile_id"];
            isOneToOne: false;
            referencedRelation: "profiles";
            referencedColumns: ["id"];
          },
          {
            foreignKeyName: "review_assignments_assignee_profile_id_fkey";
            columns: ["assignee_profile_id"];
            isOneToOne: false;
            referencedRelation: "submissions_with_grades_for_assignment_nice";
            referencedColumns: ["student_private_profile_id"];
          },
          {
            foreignKeyName: "review_assignments_assignment_id_fkey";
            columns: ["assignment_id"];
            isOneToOne: false;
            referencedRelation: "assignment_overview";
            referencedColumns: ["id"];
          },
          {
            foreignKeyName: "review_assignments_assignment_id_fkey";
            columns: ["assignment_id"];
            isOneToOne: false;
            referencedRelation: "assignments";
            referencedColumns: ["id"];
          },
          {
            foreignKeyName: "review_assignments_assignment_id_fkey";
            columns: ["assignment_id"];
            isOneToOne: false;
            referencedRelation: "assignments_for_student_dashboard";
            referencedColumns: ["id"];
          },
          {
            foreignKeyName: "review_assignments_assignment_id_fkey";
            columns: ["assignment_id"];
            isOneToOne: false;
            referencedRelation: "assignments_with_effective_due_dates";
            referencedColumns: ["id"];
          },
          {
            foreignKeyName: "review_assignments_assignment_id_fkey";
            columns: ["assignment_id"];
            isOneToOne: false;
            referencedRelation: "submissions_with_grades_for_assignment_and_regression_test";
            referencedColumns: ["assignment_id"];
          },
          {
            foreignKeyName: "review_assignments_class_id_fkey";
            columns: ["class_id"];
            isOneToOne: false;
            referencedRelation: "classes";
            referencedColumns: ["id"];
          },
          {
            foreignKeyName: "review_assignments_completed_by_fkey";
            columns: ["completed_by"];
            isOneToOne: false;
            referencedRelation: "profiles";
            referencedColumns: ["id"];
          },
          {
            foreignKeyName: "review_assignments_completed_by_fkey";
            columns: ["completed_by"];
            isOneToOne: false;
            referencedRelation: "submissions_with_grades_for_assignment_nice";
            referencedColumns: ["student_private_profile_id"];
          },
          {
            foreignKeyName: "review_assignments_rubric_id_fkey";
            columns: ["rubric_id"];
            isOneToOne: false;
            referencedRelation: "rubrics";
            referencedColumns: ["id"];
          },
          {
            foreignKeyName: "review_assignments_submission_id_fkey";
            columns: ["submission_id"];
            isOneToOne: false;
            referencedRelation: "submissions";
            referencedColumns: ["id"];
          },
          {
            foreignKeyName: "review_assignments_submission_id_fkey";
            columns: ["submission_id"];
            isOneToOne: false;
            referencedRelation: "submissions_agg";
            referencedColumns: ["id"];
          },
          {
            foreignKeyName: "review_assignments_submission_id_fkey";
            columns: ["submission_id"];
            isOneToOne: false;
            referencedRelation: "submissions_with_grades_for_assignment_and_regression_test";
            referencedColumns: ["activesubmissionid"];
          },
          {
            foreignKeyName: "review_assignments_submission_id_fkey";
            columns: ["submission_id"];
            isOneToOne: false;
            referencedRelation: "submissions_with_grades_for_assignment_nice";
            referencedColumns: ["activesubmissionid"];
          },
          {
            foreignKeyName: "review_assignments_submission_review_id_fkey";
            columns: ["submission_review_id"];
            isOneToOne: false;
            referencedRelation: "assignments_for_student_dashboard";
            referencedColumns: ["submission_review_id"];
          },
          {
            foreignKeyName: "review_assignments_submission_review_id_fkey";
            columns: ["submission_review_id"];
            isOneToOne: false;
            referencedRelation: "submission_reviews";
            referencedColumns: ["id"];
          }
        ];
      };
      rubric_check_references: {
        Row: {
          class_id: number;
          created_at: string;
          id: number;
          referenced_rubric_check_id: number;
          referencing_rubric_check_id: number;
        };
        Insert: {
          class_id: number;
          created_at?: string;
          id?: number;
          referenced_rubric_check_id: number;
          referencing_rubric_check_id: number;
        };
        Update: {
          class_id?: number;
          created_at?: string;
          id?: number;
          referenced_rubric_check_id?: number;
          referencing_rubric_check_id?: number;
        };
        Relationships: [
          {
            foreignKeyName: "rubric_check_references_class_id_fkey";
            columns: ["class_id"];
            isOneToOne: false;
            referencedRelation: "classes";
            referencedColumns: ["id"];
          },
          {
            foreignKeyName: "rubric_check_references_referenced_rubric_check_id_fkey";
            columns: ["referenced_rubric_check_id"];
            isOneToOne: false;
            referencedRelation: "rubric_checks";
            referencedColumns: ["id"];
          },
          {
            foreignKeyName: "rubric_check_references_referencing_rubric_check_id_fkey";
            columns: ["referencing_rubric_check_id"];
            isOneToOne: false;
            referencedRelation: "rubric_checks";
            referencedColumns: ["id"];
          }
        ];
      };
      rubric_checks: {
        Row: {
          annotation_target: string | null;
          artifact: string | null;
          class_id: number;
          created_at: string;
          data: Json | null;
          description: string | null;
          file: string | null;
          group: string | null;
          id: number;
          is_annotation: boolean;
          is_comment_required: boolean;
          is_required: boolean;
          max_annotations: number | null;
          name: string;
          ordinal: number;
          points: number;
          rubric_criteria_id: number;
          student_visibility: Database["public"]["Enums"]["rubric_check_student_visibility"];
        };
        Insert: {
          annotation_target?: string | null;
          artifact?: string | null;
          class_id: number;
          created_at?: string;
          data?: Json | null;
          description?: string | null;
          file?: string | null;
          group?: string | null;
          id?: number;
          is_annotation: boolean;
          is_comment_required?: boolean;
          is_required?: boolean;
          max_annotations?: number | null;
          name: string;
          ordinal: number;
          points: number;
          rubric_criteria_id: number;
          student_visibility?: Database["public"]["Enums"]["rubric_check_student_visibility"];
        };
        Update: {
          annotation_target?: string | null;
          artifact?: string | null;
          class_id?: number;
          created_at?: string;
          data?: Json | null;
          description?: string | null;
          file?: string | null;
          group?: string | null;
          id?: number;
          is_annotation?: boolean;
          is_comment_required?: boolean;
          is_required?: boolean;
          max_annotations?: number | null;
          name?: string;
          ordinal?: number;
          points?: number;
          rubric_criteria_id?: number;
          student_visibility?: Database["public"]["Enums"]["rubric_check_student_visibility"];
        };
        Relationships: [
          {
            foreignKeyName: "rubric_checks_class_id_fkey";
            columns: ["class_id"];
            isOneToOne: false;
            referencedRelation: "classes";
            referencedColumns: ["id"];
          },
          {
            foreignKeyName: "rubric_checks_rubric_criteria_id_fkey";
            columns: ["rubric_criteria_id"];
            isOneToOne: false;
            referencedRelation: "rubric_criteria";
            referencedColumns: ["id"];
          }
        ];
      };
      rubric_criteria: {
        Row: {
          class_id: number;
          created_at: string;
          data: Json | null;
          description: string | null;
          id: number;
          is_additive: boolean;
          max_checks_per_submission: number | null;
          min_checks_per_submission: number | null;
          name: string;
          ordinal: number;
          rubric_id: number;
          rubric_part_id: number;
          total_points: number;
        };
        Insert: {
          class_id: number;
          created_at?: string;
          data?: Json | null;
          description?: string | null;
          id?: number;
          is_additive: boolean;
          max_checks_per_submission?: number | null;
          min_checks_per_submission?: number | null;
          name: string;
          ordinal?: number;
          rubric_id: number;
          rubric_part_id: number;
          total_points: number;
        };
        Update: {
          class_id?: number;
          created_at?: string;
          data?: Json | null;
          description?: string | null;
          id?: number;
          is_additive?: boolean;
          max_checks_per_submission?: number | null;
          min_checks_per_submission?: number | null;
          name?: string;
          ordinal?: number;
          rubric_id?: number;
          rubric_part_id?: number;
          total_points?: number;
        };
        Relationships: [
          {
            foreignKeyName: "rubric_criteria_class_id_fkey";
            columns: ["class_id"];
            isOneToOne: false;
            referencedRelation: "classes";
            referencedColumns: ["id"];
          },
          {
            foreignKeyName: "rubric_criteria_rubric_id_fkey";
            columns: ["rubric_id"];
            isOneToOne: false;
            referencedRelation: "rubrics";
            referencedColumns: ["id"];
          },
          {
            foreignKeyName: "rubric_criteria_rubric_part_id_fkey";
            columns: ["rubric_part_id"];
            isOneToOne: false;
            referencedRelation: "rubric_parts";
            referencedColumns: ["id"];
          }
        ];
      };
      rubric_parts: {
        Row: {
          class_id: number;
          created_at: string;
          data: Json | null;
          description: string | null;
          id: number;
          name: string;
          ordinal: number;
          rubric_id: number;
        };
        Insert: {
          class_id: number;
          created_at?: string;
          data?: Json | null;
          description?: string | null;
          id?: number;
          name: string;
          ordinal: number;
          rubric_id: number;
        };
        Update: {
          class_id?: number;
          created_at?: string;
          data?: Json | null;
          description?: string | null;
          id?: number;
          name?: string;
          ordinal?: number;
          rubric_id?: number;
        };
        Relationships: [
          {
            foreignKeyName: "rubric_parts_class_id_fkey";
            columns: ["class_id"];
            isOneToOne: false;
            referencedRelation: "classes";
            referencedColumns: ["id"];
          },
          {
            foreignKeyName: "rubric_parts_rubric_id_fkey";
            columns: ["rubric_id"];
            isOneToOne: false;
            referencedRelation: "rubrics";
            referencedColumns: ["id"];
          }
        ];
      };
      rubrics: {
        Row: {
          assignment_id: number;
          class_id: number;
          created_at: string;
          description: string | null;
          id: number;
          is_private: boolean;
          name: string;
          review_round: Database["public"]["Enums"]["review_round"] | null;
        };
        Insert: {
          assignment_id: number;
          class_id: number;
          created_at?: string;
          description?: string | null;
          id?: number;
          is_private?: boolean;
          name: string;
          review_round?: Database["public"]["Enums"]["review_round"] | null;
        };
        Update: {
          assignment_id?: number;
          class_id?: number;
          created_at?: string;
          description?: string | null;
          id?: number;
          is_private?: boolean;
          name?: string;
          review_round?: Database["public"]["Enums"]["review_round"] | null;
        };
        Relationships: [
          {
            foreignKeyName: "assignment_rubric_class_id_fkey";
            columns: ["class_id"];
            isOneToOne: false;
            referencedRelation: "classes";
            referencedColumns: ["id"];
          },
          {
            foreignKeyName: "rubrics_assignment_id_fkey";
            columns: ["assignment_id"];
            isOneToOne: false;
            referencedRelation: "assignment_overview";
            referencedColumns: ["id"];
          },
          {
            foreignKeyName: "rubrics_assignment_id_fkey";
            columns: ["assignment_id"];
            isOneToOne: false;
            referencedRelation: "assignments";
            referencedColumns: ["id"];
          },
          {
            foreignKeyName: "rubrics_assignment_id_fkey";
            columns: ["assignment_id"];
            isOneToOne: false;
            referencedRelation: "assignments_for_student_dashboard";
            referencedColumns: ["id"];
          },
          {
            foreignKeyName: "rubrics_assignment_id_fkey";
            columns: ["assignment_id"];
            isOneToOne: false;
            referencedRelation: "assignments_with_effective_due_dates";
            referencedColumns: ["id"];
          },
          {
            foreignKeyName: "rubrics_assignment_id_fkey";
            columns: ["assignment_id"];
            isOneToOne: false;
            referencedRelation: "submissions_with_grades_for_assignment_and_regression_test";
            referencedColumns: ["assignment_id"];
          }
        ];
      };
      sis_sync_status: {
        Row: {
          course_id: number;
          course_section_id: number | null;
          created_at: string;
          id: number;
          lab_section_id: number | null;
          last_sync_message: string | null;
          last_sync_status: string | null;
          last_sync_time: string | null;
          sync_enabled: boolean;
        };
        Insert: {
          course_id: number;
          course_section_id?: number | null;
          created_at?: string;
          id?: number;
          lab_section_id?: number | null;
          last_sync_message?: string | null;
          last_sync_status?: string | null;
          last_sync_time?: string | null;
          sync_enabled?: boolean;
        };
        Update: {
          course_id?: number;
          course_section_id?: number | null;
          created_at?: string;
          id?: number;
          lab_section_id?: number | null;
          last_sync_message?: string | null;
          last_sync_status?: string | null;
          last_sync_time?: string | null;
          sync_enabled?: boolean;
        };
        Relationships: [
          {
            foreignKeyName: "sis_sync_status_course_id_fkey";
            columns: ["course_id"];
            isOneToOne: false;
            referencedRelation: "classes";
            referencedColumns: ["id"];
          },
          {
            foreignKeyName: "sis_sync_status_course_section_id_fkey";
            columns: ["course_section_id"];
            isOneToOne: false;
            referencedRelation: "class_sections";
            referencedColumns: ["id"];
          },
          {
            foreignKeyName: "sis_sync_status_lab_section_id_fkey";
            columns: ["lab_section_id"];
            isOneToOne: false;
            referencedRelation: "lab_sections";
            referencedColumns: ["id"];
          }
        ];
      };
      student_deadline_extensions: {
        Row: {
          class_id: number;
          created_at: string;
          hours: number;
          id: number;
          includes_lab: boolean;
          student_id: string;
          updated_at: string;
        };
        Insert: {
          class_id: number;
          created_at?: string;
          hours: number;
          id?: number;
          includes_lab?: boolean;
          student_id: string;
          updated_at?: string;
        };
        Update: {
          class_id?: number;
          created_at?: string;
          hours?: number;
          id?: number;
          includes_lab?: boolean;
          student_id?: string;
          updated_at?: string;
        };
        Relationships: [
          {
            foreignKeyName: "student_deadline_extensions_class_id_fkey";
            columns: ["class_id"];
            isOneToOne: false;
            referencedRelation: "classes";
            referencedColumns: ["id"];
          },
          {
            foreignKeyName: "student_deadline_extensions_student_id_fkey";
            columns: ["student_id"];
            isOneToOne: false;
            referencedRelation: "profiles";
            referencedColumns: ["id"];
          },
          {
            foreignKeyName: "student_deadline_extensions_student_id_fkey";
            columns: ["student_id"];
            isOneToOne: false;
            referencedRelation: "submissions_with_grades_for_assignment_nice";
            referencedColumns: ["student_private_profile_id"];
          }
        ];
      };
      student_flashcard_deck_progress: {
        Row: {
          card_id: number;
          class_id: number;
          created_at: string;
          first_answered_correctly_at: string | null;
          is_mastered: boolean;
          last_answered_correctly_at: string | null;
          student_id: string;
          updated_at: string | null;
        };
        Insert: {
          card_id: number;
          class_id: number;
          created_at?: string;
          first_answered_correctly_at?: string | null;
          is_mastered?: boolean;
          last_answered_correctly_at?: string | null;
          student_id: string;
          updated_at?: string | null;
        };
        Update: {
          card_id?: number;
          class_id?: number;
          created_at?: string;
          first_answered_correctly_at?: string | null;
          is_mastered?: boolean;
          last_answered_correctly_at?: string | null;
          student_id?: string;
          updated_at?: string | null;
        };
        Relationships: [
          {
            foreignKeyName: "student_flashcard_deck_progress_card_id_fkey";
            columns: ["card_id"];
            isOneToOne: false;
            referencedRelation: "flashcards";
            referencedColumns: ["id"];
          },
          {
            foreignKeyName: "student_flashcard_deck_progress_class_id_fkey";
            columns: ["class_id"];
            isOneToOne: false;
            referencedRelation: "classes";
            referencedColumns: ["id"];
          },
          {
            foreignKeyName: "student_flashcard_deck_progress_student_id_fkey";
            columns: ["student_id"];
            isOneToOne: false;
            referencedRelation: "users";
            referencedColumns: ["user_id"];
          }
        ];
      };
      student_help_activity: {
        Row: {
          activity_description: string | null;
          activity_type: Database["public"]["Enums"]["student_help_activity_type"];
          class_id: number;
          created_at: string;
          help_request_id: number;
          id: number;
          student_profile_id: string;
        };
        Insert: {
          activity_description?: string | null;
          activity_type: Database["public"]["Enums"]["student_help_activity_type"];
          class_id: number;
          created_at?: string;
          help_request_id: number;
          id?: number;
          student_profile_id: string;
        };
        Update: {
          activity_description?: string | null;
          activity_type?: Database["public"]["Enums"]["student_help_activity_type"];
          class_id?: number;
          created_at?: string;
          help_request_id?: number;
          id?: number;
          student_profile_id?: string;
        };
        Relationships: [
          {
            foreignKeyName: "student_help_activity_class_id_fkey";
            columns: ["class_id"];
            isOneToOne: false;
            referencedRelation: "classes";
            referencedColumns: ["id"];
          },
          {
            foreignKeyName: "student_help_activity_help_request_id_fkey";
            columns: ["help_request_id"];
            isOneToOne: false;
            referencedRelation: "help_requests";
            referencedColumns: ["id"];
          },
          {
            foreignKeyName: "student_help_activity_student_profile_id_fkey";
            columns: ["student_profile_id"];
            isOneToOne: false;
            referencedRelation: "profiles";
            referencedColumns: ["id"];
          },
          {
            foreignKeyName: "student_help_activity_student_profile_id_fkey";
            columns: ["student_profile_id"];
            isOneToOne: false;
            referencedRelation: "submissions_with_grades_for_assignment_nice";
            referencedColumns: ["student_private_profile_id"];
          }
        ];
      };
      student_karma_notes: {
        Row: {
          class_id: number;
          created_at: string;
          created_by_id: string;
          id: number;
          internal_notes: string | null;
          karma_score: number;
          last_activity_at: string | null;
          student_profile_id: string;
          updated_at: string;
        };
        Insert: {
          class_id: number;
          created_at?: string;
          created_by_id: string;
          id?: number;
          internal_notes?: string | null;
          karma_score?: number;
          last_activity_at?: string | null;
          student_profile_id: string;
          updated_at?: string;
        };
        Update: {
          class_id?: number;
          created_at?: string;
          created_by_id?: string;
          id?: number;
          internal_notes?: string | null;
          karma_score?: number;
          last_activity_at?: string | null;
          student_profile_id?: string;
          updated_at?: string;
        };
        Relationships: [
          {
            foreignKeyName: "student_karma_notes_class_id_fkey";
            columns: ["class_id"];
            isOneToOne: false;
            referencedRelation: "classes";
            referencedColumns: ["id"];
          },
          {
            foreignKeyName: "student_karma_notes_created_by_id_fkey";
            columns: ["created_by_id"];
            isOneToOne: false;
            referencedRelation: "users";
            referencedColumns: ["user_id"];
          },
          {
            foreignKeyName: "student_karma_notes_student_profile_id_fkey";
            columns: ["student_profile_id"];
            isOneToOne: false;
            referencedRelation: "profiles";
            referencedColumns: ["id"];
          },
          {
            foreignKeyName: "student_karma_notes_student_profile_id_fkey";
            columns: ["student_profile_id"];
            isOneToOne: false;
            referencedRelation: "submissions_with_grades_for_assignment_nice";
            referencedColumns: ["student_private_profile_id"];
          }
        ];
      };
      submission_artifact_comments: {
        Row: {
          author: string;
          class_id: number;
          comment: string;
          created_at: string;
          deleted_at: string | null;
          edited_at: string | null;
          edited_by: string | null;
          eventually_visible: boolean;
          id: number;
          points: number | null;
          regrade_request_id: number | null;
          released: boolean;
          rubric_check_id: number | null;
          submission_artifact_id: number;
          submission_id: number;
          submission_review_id: number | null;
        };
        Insert: {
          author: string;
          class_id: number;
          comment: string;
          created_at?: string;
          deleted_at?: string | null;
          edited_at?: string | null;
          edited_by?: string | null;
          eventually_visible?: boolean;
          id?: number;
          points?: number | null;
          regrade_request_id?: number | null;
          released?: boolean;
          rubric_check_id?: number | null;
          submission_artifact_id: number;
          submission_id: number;
          submission_review_id?: number | null;
        };
        Update: {
          author?: string;
          class_id?: number;
          comment?: string;
          created_at?: string;
          deleted_at?: string | null;
          edited_at?: string | null;
          edited_by?: string | null;
          eventually_visible?: boolean;
          id?: number;
          points?: number | null;
          regrade_request_id?: number | null;
          released?: boolean;
          rubric_check_id?: number | null;
          submission_artifact_id?: number;
          submission_id?: number;
          submission_review_id?: number | null;
        };
        Relationships: [
          {
            foreignKeyName: "submission_artifact_comments_author_fkey";
            columns: ["author"];
            isOneToOne: false;
            referencedRelation: "profiles";
            referencedColumns: ["id"];
          },
          {
            foreignKeyName: "submission_artifact_comments_author_fkey";
            columns: ["author"];
            isOneToOne: false;
            referencedRelation: "submissions_with_grades_for_assignment_nice";
            referencedColumns: ["student_private_profile_id"];
          },
          {
            foreignKeyName: "submission_artifact_comments_author_fkey1";
            columns: ["author"];
            isOneToOne: false;
            referencedRelation: "profiles";
            referencedColumns: ["id"];
          },
          {
            foreignKeyName: "submission_artifact_comments_author_fkey1";
            columns: ["author"];
            isOneToOne: false;
            referencedRelation: "submissions_with_grades_for_assignment_nice";
            referencedColumns: ["student_private_profile_id"];
          },
          {
            foreignKeyName: "submission_artifact_comments_class_id_fkey";
            columns: ["class_id"];
            isOneToOne: false;
            referencedRelation: "classes";
            referencedColumns: ["id"];
          },
          {
            foreignKeyName: "submission_artifact_comments_class_id_fkey1";
            columns: ["class_id"];
            isOneToOne: false;
            referencedRelation: "classes";
            referencedColumns: ["id"];
          },
          {
            foreignKeyName: "submission_artifact_comments_regrade_request_id_fkey";
            columns: ["regrade_request_id"];
            isOneToOne: false;
            referencedRelation: "submission_regrade_requests";
            referencedColumns: ["id"];
          },
          {
            foreignKeyName: "submission_artifact_comments_rubric_check_id_fkey";
            columns: ["rubric_check_id"];
            isOneToOne: false;
            referencedRelation: "rubric_checks";
            referencedColumns: ["id"];
          },
          {
            foreignKeyName: "submission_artifact_comments_rubric_check_id_fkey1";
            columns: ["rubric_check_id"];
            isOneToOne: false;
            referencedRelation: "rubric_checks";
            referencedColumns: ["id"];
          },
          {
            foreignKeyName: "submission_artifact_comments_submission_artifact_id_fkey";
            columns: ["submission_artifact_id"];
            isOneToOne: false;
            referencedRelation: "submission_artifacts";
            referencedColumns: ["id"];
          },
          {
            foreignKeyName: "submission_artifact_comments_submission_id_fkey";
            columns: ["submission_id"];
            isOneToOne: false;
            referencedRelation: "submissions";
            referencedColumns: ["id"];
          },
          {
            foreignKeyName: "submission_artifact_comments_submission_id_fkey";
            columns: ["submission_id"];
            isOneToOne: false;
            referencedRelation: "submissions_agg";
            referencedColumns: ["id"];
          },
          {
            foreignKeyName: "submission_artifact_comments_submission_id_fkey";
            columns: ["submission_id"];
            isOneToOne: false;
            referencedRelation: "submissions_with_grades_for_assignment_and_regression_test";
            referencedColumns: ["activesubmissionid"];
          },
          {
            foreignKeyName: "submission_artifact_comments_submission_id_fkey";
            columns: ["submission_id"];
            isOneToOne: false;
            referencedRelation: "submissions_with_grades_for_assignment_nice";
            referencedColumns: ["activesubmissionid"];
          },
          {
            foreignKeyName: "submission_artifact_comments_submission_id_fkey1";
            columns: ["submission_id"];
            isOneToOne: false;
            referencedRelation: "submissions";
            referencedColumns: ["id"];
          },
          {
            foreignKeyName: "submission_artifact_comments_submission_id_fkey1";
            columns: ["submission_id"];
            isOneToOne: false;
            referencedRelation: "submissions_agg";
            referencedColumns: ["id"];
          },
          {
            foreignKeyName: "submission_artifact_comments_submission_id_fkey1";
            columns: ["submission_id"];
            isOneToOne: false;
            referencedRelation: "submissions_with_grades_for_assignment_and_regression_test";
            referencedColumns: ["activesubmissionid"];
          },
          {
            foreignKeyName: "submission_artifact_comments_submission_id_fkey1";
            columns: ["submission_id"];
            isOneToOne: false;
            referencedRelation: "submissions_with_grades_for_assignment_nice";
            referencedColumns: ["activesubmissionid"];
          },
          {
            foreignKeyName: "submission_artifact_comments_submission_review_id_fkey";
            columns: ["submission_review_id"];
            isOneToOne: false;
            referencedRelation: "assignments_for_student_dashboard";
            referencedColumns: ["submission_review_id"];
          },
          {
            foreignKeyName: "submission_artifact_comments_submission_review_id_fkey";
            columns: ["submission_review_id"];
            isOneToOne: false;
            referencedRelation: "submission_reviews";
            referencedColumns: ["id"];
          },
          {
            foreignKeyName: "submission_artifact_comments_submission_review_id_fkey1";
            columns: ["submission_review_id"];
            isOneToOne: false;
            referencedRelation: "assignments_for_student_dashboard";
            referencedColumns: ["submission_review_id"];
          },
          {
            foreignKeyName: "submission_artifact_comments_submission_review_id_fkey1";
            columns: ["submission_review_id"];
            isOneToOne: false;
            referencedRelation: "submission_reviews";
            referencedColumns: ["id"];
          }
        ];
      };
      submission_artifacts: {
        Row: {
          assignment_group_id: number | null;
          autograder_regression_test_id: number | null;
          class_id: number;
          created_at: string;
          data: Json | null;
          id: number;
          name: string;
          profile_id: string | null;
          submission_file_id: number | null;
          submission_id: number;
        };
        Insert: {
          assignment_group_id?: number | null;
          autograder_regression_test_id?: number | null;
          class_id: number;
          created_at?: string;
          data?: Json | null;
          id?: number;
          name: string;
          profile_id?: string | null;
          submission_file_id?: number | null;
          submission_id: number;
        };
        Update: {
          assignment_group_id?: number | null;
          autograder_regression_test_id?: number | null;
          class_id?: number;
          created_at?: string;
          data?: Json | null;
          id?: number;
          name?: string;
          profile_id?: string | null;
          submission_file_id?: number | null;
          submission_id?: number;
        };
        Relationships: [
          {
            foreignKeyName: "submission_artifacts_assignment_group_id_fkey";
            columns: ["assignment_group_id"];
            isOneToOne: false;
            referencedRelation: "assignment_groups";
            referencedColumns: ["id"];
          },
          {
            foreignKeyName: "submission_artifacts_autograder_regression_test_id_fkey";
            columns: ["autograder_regression_test_id"];
            isOneToOne: false;
            referencedRelation: "autograder_regression_test";
            referencedColumns: ["id"];
          },
          {
            foreignKeyName: "submission_artifacts_autograder_regression_test_id_fkey";
            columns: ["autograder_regression_test_id"];
            isOneToOne: false;
            referencedRelation: "autograder_regression_test_by_grader";
            referencedColumns: ["id"];
          },
          {
            foreignKeyName: "submission_artifacts_class_id_fkey";
            columns: ["class_id"];
            isOneToOne: false;
            referencedRelation: "classes";
            referencedColumns: ["id"];
          },
          {
            foreignKeyName: "submission_artifacts_profile_id_fkey";
            columns: ["profile_id"];
            isOneToOne: false;
            referencedRelation: "profiles";
            referencedColumns: ["id"];
          },
          {
            foreignKeyName: "submission_artifacts_profile_id_fkey";
            columns: ["profile_id"];
            isOneToOne: false;
            referencedRelation: "submissions_with_grades_for_assignment_nice";
            referencedColumns: ["student_private_profile_id"];
          },
          {
            foreignKeyName: "submission_artifacts_submission_file_id_fkey";
            columns: ["submission_file_id"];
            isOneToOne: false;
            referencedRelation: "submission_files";
            referencedColumns: ["id"];
          },
          {
            foreignKeyName: "submission_artifacts_submission_id_fkey";
            columns: ["submission_id"];
            isOneToOne: false;
            referencedRelation: "submissions";
            referencedColumns: ["id"];
          },
          {
            foreignKeyName: "submission_artifacts_submission_id_fkey";
            columns: ["submission_id"];
            isOneToOne: false;
            referencedRelation: "submissions_agg";
            referencedColumns: ["id"];
          },
          {
            foreignKeyName: "submission_artifacts_submission_id_fkey";
            columns: ["submission_id"];
            isOneToOne: false;
            referencedRelation: "submissions_with_grades_for_assignment_and_regression_test";
            referencedColumns: ["activesubmissionid"];
          },
          {
            foreignKeyName: "submission_artifacts_submission_id_fkey";
            columns: ["submission_id"];
            isOneToOne: false;
            referencedRelation: "submissions_with_grades_for_assignment_nice";
            referencedColumns: ["activesubmissionid"];
          }
        ];
      };
      submission_comments: {
        Row: {
          author: string;
          class_id: number;
          comment: string;
          created_at: string;
          deleted_at: string | null;
          edited_at: string | null;
          edited_by: string | null;
          eventually_visible: boolean;
          id: number;
          points: number | null;
          regrade_request_id: number | null;
          released: boolean;
          rubric_check_id: number | null;
          submission_id: number;
          submission_review_id: number | null;
        };
        Insert: {
          author: string;
          class_id: number;
          comment: string;
          created_at?: string;
          deleted_at?: string | null;
          edited_at?: string | null;
          edited_by?: string | null;
          eventually_visible?: boolean;
          id?: number;
          points?: number | null;
          regrade_request_id?: number | null;
          released?: boolean;
          rubric_check_id?: number | null;
          submission_id: number;
          submission_review_id?: number | null;
        };
        Update: {
          author?: string;
          class_id?: number;
          comment?: string;
          created_at?: string;
          deleted_at?: string | null;
          edited_at?: string | null;
          edited_by?: string | null;
          eventually_visible?: boolean;
          id?: number;
          points?: number | null;
          regrade_request_id?: number | null;
          released?: boolean;
          rubric_check_id?: number | null;
          submission_id?: number;
          submission_review_id?: number | null;
        };
        Relationships: [
          {
            foreignKeyName: "submission_comments_author_fkey";
            columns: ["author"];
            isOneToOne: false;
            referencedRelation: "profiles";
            referencedColumns: ["id"];
          },
          {
            foreignKeyName: "submission_comments_author_fkey";
            columns: ["author"];
            isOneToOne: false;
            referencedRelation: "submissions_with_grades_for_assignment_nice";
            referencedColumns: ["student_private_profile_id"];
          },
          {
            foreignKeyName: "submission_comments_class_id_fkey";
            columns: ["class_id"];
            isOneToOne: false;
            referencedRelation: "classes";
            referencedColumns: ["id"];
          },
          {
            foreignKeyName: "submission_comments_regrade_request_id_fkey";
            columns: ["regrade_request_id"];
            isOneToOne: false;
            referencedRelation: "submission_regrade_requests";
            referencedColumns: ["id"];
          },
          {
            foreignKeyName: "submission_comments_rubric_check_id_fkey";
            columns: ["rubric_check_id"];
            isOneToOne: false;
            referencedRelation: "rubric_checks";
            referencedColumns: ["id"];
          },
          {
            foreignKeyName: "submission_comments_submission_review_id_fkey";
            columns: ["submission_review_id"];
            isOneToOne: false;
            referencedRelation: "assignments_for_student_dashboard";
            referencedColumns: ["submission_review_id"];
          },
          {
            foreignKeyName: "submission_comments_submission_review_id_fkey";
            columns: ["submission_review_id"];
            isOneToOne: false;
            referencedRelation: "submission_reviews";
            referencedColumns: ["id"];
          },
          {
            foreignKeyName: "submission_comments_submissions_id_fkey";
            columns: ["submission_id"];
            isOneToOne: false;
            referencedRelation: "submissions";
            referencedColumns: ["id"];
          },
          {
            foreignKeyName: "submission_comments_submissions_id_fkey";
            columns: ["submission_id"];
            isOneToOne: false;
            referencedRelation: "submissions_agg";
            referencedColumns: ["id"];
          },
          {
            foreignKeyName: "submission_comments_submissions_id_fkey";
            columns: ["submission_id"];
            isOneToOne: false;
            referencedRelation: "submissions_with_grades_for_assignment_and_regression_test";
            referencedColumns: ["activesubmissionid"];
          },
          {
            foreignKeyName: "submission_comments_submissions_id_fkey";
            columns: ["submission_id"];
            isOneToOne: false;
            referencedRelation: "submissions_with_grades_for_assignment_nice";
            referencedColumns: ["activesubmissionid"];
          }
        ];
      };
      submission_file_comments: {
        Row: {
          author: string;
          class_id: number;
          comment: string;
          created_at: string;
          deleted_at: string | null;
          edited_at: string | null;
          edited_by: string | null;
          eventually_visible: boolean;
          id: number;
          line: number;
          points: number | null;
          regrade_request_id: number | null;
          released: boolean;
          rubric_check_id: number | null;
          submission_file_id: number;
          submission_id: number;
          submission_review_id: number | null;
        };
        Insert: {
          author: string;
          class_id: number;
          comment: string;
          created_at?: string;
          deleted_at?: string | null;
          edited_at?: string | null;
          edited_by?: string | null;
          eventually_visible?: boolean;
          id?: number;
          line: number;
          points?: number | null;
          regrade_request_id?: number | null;
          released?: boolean;
          rubric_check_id?: number | null;
          submission_file_id: number;
          submission_id: number;
          submission_review_id?: number | null;
        };
        Update: {
          author?: string;
          class_id?: number;
          comment?: string;
          created_at?: string;
          deleted_at?: string | null;
          edited_at?: string | null;
          edited_by?: string | null;
          eventually_visible?: boolean;
          id?: number;
          line?: number;
          points?: number | null;
          regrade_request_id?: number | null;
          released?: boolean;
          rubric_check_id?: number | null;
          submission_file_id?: number;
          submission_id?: number;
          submission_review_id?: number | null;
        };
        Relationships: [
          {
            foreignKeyName: "submission_file_comments_class_id_fkey";
            columns: ["class_id"];
            isOneToOne: false;
            referencedRelation: "classes";
            referencedColumns: ["id"];
          },
          {
            foreignKeyName: "submission_file_comments_regrade_request_id_fkey";
            columns: ["regrade_request_id"];
            isOneToOne: false;
            referencedRelation: "submission_regrade_requests";
            referencedColumns: ["id"];
          },
          {
            foreignKeyName: "submission_file_comments_rubric_check_id_fkey";
            columns: ["rubric_check_id"];
            isOneToOne: false;
            referencedRelation: "rubric_checks";
            referencedColumns: ["id"];
          },
          {
            foreignKeyName: "submission_file_comments_submission_review_id_fkey";
            columns: ["submission_review_id"];
            isOneToOne: false;
            referencedRelation: "assignments_for_student_dashboard";
            referencedColumns: ["submission_review_id"];
          },
          {
            foreignKeyName: "submission_file_comments_submission_review_id_fkey";
            columns: ["submission_review_id"];
            isOneToOne: false;
            referencedRelation: "submission_reviews";
            referencedColumns: ["id"];
          },
          {
            foreignKeyName: "submission_file_lcomments_author_fkey";
            columns: ["author"];
            isOneToOne: false;
            referencedRelation: "profiles";
            referencedColumns: ["id"];
          },
          {
            foreignKeyName: "submission_file_lcomments_author_fkey";
            columns: ["author"];
            isOneToOne: false;
            referencedRelation: "submissions_with_grades_for_assignment_nice";
            referencedColumns: ["student_private_profile_id"];
          },
          {
            foreignKeyName: "submission_file_lcomments_submission_files_id_fkey";
            columns: ["submission_file_id"];
            isOneToOne: false;
            referencedRelation: "submission_files";
            referencedColumns: ["id"];
          },
          {
            foreignKeyName: "submission_file_lcomments_submissions_id_fkey";
            columns: ["submission_id"];
            isOneToOne: false;
            referencedRelation: "submissions";
            referencedColumns: ["id"];
          },
          {
            foreignKeyName: "submission_file_lcomments_submissions_id_fkey";
            columns: ["submission_id"];
            isOneToOne: false;
            referencedRelation: "submissions_agg";
            referencedColumns: ["id"];
          },
          {
            foreignKeyName: "submission_file_lcomments_submissions_id_fkey";
            columns: ["submission_id"];
            isOneToOne: false;
            referencedRelation: "submissions_with_grades_for_assignment_and_regression_test";
            referencedColumns: ["activesubmissionid"];
          },
          {
            foreignKeyName: "submission_file_lcomments_submissions_id_fkey";
            columns: ["submission_id"];
            isOneToOne: false;
            referencedRelation: "submissions_with_grades_for_assignment_nice";
            referencedColumns: ["activesubmissionid"];
          }
        ];
      };
      submission_files: {
        Row: {
          assignment_group_id: number | null;
          class_id: number;
          contents: string;
          created_at: string;
          id: number;
          name: string;
          profile_id: string | null;
          submission_id: number;
        };
        Insert: {
          assignment_group_id?: number | null;
          class_id: number;
          contents: string;
          created_at?: string;
          id?: number;
          name: string;
          profile_id?: string | null;
          submission_id: number;
        };
        Update: {
          assignment_group_id?: number | null;
          class_id?: number;
          contents?: string;
          created_at?: string;
          id?: number;
          name?: string;
          profile_id?: string | null;
          submission_id?: number;
        };
        Relationships: [
          {
            foreignKeyName: "submission_files_assignment_group_id_fkey";
            columns: ["assignment_group_id"];
            isOneToOne: false;
            referencedRelation: "assignment_groups";
            referencedColumns: ["id"];
          },
          {
            foreignKeyName: "submission_files_class_id_fkey";
            columns: ["class_id"];
            isOneToOne: false;
            referencedRelation: "classes";
            referencedColumns: ["id"];
          },
          {
            foreignKeyName: "submission_files_profile_id_fkey";
            columns: ["profile_id"];
            isOneToOne: false;
            referencedRelation: "assignments_for_student_dashboard";
            referencedColumns: ["student_profile_id"];
          },
          {
            foreignKeyName: "submission_files_profile_id_fkey";
            columns: ["profile_id"];
            isOneToOne: false;
            referencedRelation: "assignments_with_effective_due_dates";
            referencedColumns: ["student_profile_id"];
          },
          {
            foreignKeyName: "submission_files_profile_id_fkey";
            columns: ["profile_id"];
            isOneToOne: false;
            referencedRelation: "submissions_agg";
            referencedColumns: ["profile_id"];
          },
          {
            foreignKeyName: "submission_files_profile_id_fkey";
            columns: ["profile_id"];
            isOneToOne: false;
            referencedRelation: "user_roles";
            referencedColumns: ["private_profile_id"];
          },
          {
            foreignKeyName: "submission_files_submissions_id_fkey";
            columns: ["submission_id"];
            isOneToOne: false;
            referencedRelation: "submissions";
            referencedColumns: ["id"];
          },
          {
            foreignKeyName: "submission_files_submissions_id_fkey";
            columns: ["submission_id"];
            isOneToOne: false;
            referencedRelation: "submissions_agg";
            referencedColumns: ["id"];
          },
          {
            foreignKeyName: "submission_files_submissions_id_fkey";
            columns: ["submission_id"];
            isOneToOne: false;
            referencedRelation: "submissions_with_grades_for_assignment_and_regression_test";
            referencedColumns: ["activesubmissionid"];
          },
          {
            foreignKeyName: "submission_files_submissions_id_fkey";
            columns: ["submission_id"];
            isOneToOne: false;
            referencedRelation: "submissions_with_grades_for_assignment_nice";
            referencedColumns: ["activesubmissionid"];
          },
          {
            foreignKeyName: "submission_files_user_id_fkey";
            columns: ["profile_id"];
            isOneToOne: false;
            referencedRelation: "profiles";
            referencedColumns: ["id"];
          },
          {
            foreignKeyName: "submission_files_user_id_fkey";
            columns: ["profile_id"];
            isOneToOne: false;
            referencedRelation: "submissions_with_grades_for_assignment_nice";
            referencedColumns: ["student_private_profile_id"];
          }
        ];
      };
      submission_ordinal_counters: {
        Row: {
          assignment_group_id: number;
          assignment_id: number;
          next_ordinal: number;
          profile_id: string;
          updated_at: string;
        };
        Insert: {
          assignment_group_id?: number;
          assignment_id: number;
          next_ordinal?: number;
          profile_id?: string;
          updated_at?: string;
        };
        Update: {
          assignment_group_id?: number;
          assignment_id?: number;
          next_ordinal?: number;
          profile_id?: string;
          updated_at?: string;
        };
        Relationships: [
          {
            foreignKeyName: "submission_ordinal_counters_assignment_id_fkey";
            columns: ["assignment_id"];
            isOneToOne: false;
            referencedRelation: "assignment_overview";
            referencedColumns: ["id"];
          },
          {
            foreignKeyName: "submission_ordinal_counters_assignment_id_fkey";
            columns: ["assignment_id"];
            isOneToOne: false;
            referencedRelation: "assignments";
            referencedColumns: ["id"];
          },
          {
            foreignKeyName: "submission_ordinal_counters_assignment_id_fkey";
            columns: ["assignment_id"];
            isOneToOne: false;
            referencedRelation: "assignments_for_student_dashboard";
            referencedColumns: ["id"];
          },
          {
            foreignKeyName: "submission_ordinal_counters_assignment_id_fkey";
            columns: ["assignment_id"];
            isOneToOne: false;
            referencedRelation: "assignments_with_effective_due_dates";
            referencedColumns: ["id"];
          },
          {
            foreignKeyName: "submission_ordinal_counters_assignment_id_fkey";
            columns: ["assignment_id"];
            isOneToOne: false;
            referencedRelation: "submissions_with_grades_for_assignment_and_regression_test";
            referencedColumns: ["assignment_id"];
          }
        ];
      };
      submission_regrade_request_comments: {
        Row: {
          assignment_id: number;
          author: string;
          class_id: number;
          comment: string;
          created_at: string;
          id: number;
          submission_id: number;
          submission_regrade_request_id: number;
        };
        Insert: {
          assignment_id: number;
          author: string;
          class_id: number;
          comment: string;
          created_at?: string;
          id?: number;
          submission_id: number;
          submission_regrade_request_id: number;
        };
        Update: {
          assignment_id?: number;
          author?: string;
          class_id?: number;
          comment?: string;
          created_at?: string;
          id?: number;
          submission_id?: number;
          submission_regrade_request_id?: number;
        };
        Relationships: [
          {
            foreignKeyName: "submission_regrade_request_comments_assignment_id_fkey";
            columns: ["assignment_id"];
            isOneToOne: false;
            referencedRelation: "assignment_overview";
            referencedColumns: ["id"];
          },
          {
            foreignKeyName: "submission_regrade_request_comments_assignment_id_fkey";
            columns: ["assignment_id"];
            isOneToOne: false;
            referencedRelation: "assignments";
            referencedColumns: ["id"];
          },
          {
            foreignKeyName: "submission_regrade_request_comments_assignment_id_fkey";
            columns: ["assignment_id"];
            isOneToOne: false;
            referencedRelation: "assignments_for_student_dashboard";
            referencedColumns: ["id"];
          },
          {
            foreignKeyName: "submission_regrade_request_comments_assignment_id_fkey";
            columns: ["assignment_id"];
            isOneToOne: false;
            referencedRelation: "assignments_with_effective_due_dates";
            referencedColumns: ["id"];
          },
          {
            foreignKeyName: "submission_regrade_request_comments_assignment_id_fkey";
            columns: ["assignment_id"];
            isOneToOne: false;
            referencedRelation: "submissions_with_grades_for_assignment_and_regression_test";
            referencedColumns: ["assignment_id"];
          },
          {
            foreignKeyName: "submission_regrade_request_comments_author_fkey";
            columns: ["author"];
            isOneToOne: false;
            referencedRelation: "profiles";
            referencedColumns: ["id"];
          },
          {
            foreignKeyName: "submission_regrade_request_comments_author_fkey";
            columns: ["author"];
            isOneToOne: false;
            referencedRelation: "submissions_with_grades_for_assignment_nice";
            referencedColumns: ["student_private_profile_id"];
          },
          {
            foreignKeyName: "submission_regrade_request_comments_class_id_fkey";
            columns: ["class_id"];
            isOneToOne: false;
            referencedRelation: "classes";
            referencedColumns: ["id"];
          },
          {
            foreignKeyName: "submission_regrade_request_comments_submission_id_fkey";
            columns: ["submission_id"];
            isOneToOne: false;
            referencedRelation: "submissions";
            referencedColumns: ["id"];
          },
          {
            foreignKeyName: "submission_regrade_request_comments_submission_id_fkey";
            columns: ["submission_id"];
            isOneToOne: false;
            referencedRelation: "submissions_agg";
            referencedColumns: ["id"];
          },
          {
            foreignKeyName: "submission_regrade_request_comments_submission_id_fkey";
            columns: ["submission_id"];
            isOneToOne: false;
            referencedRelation: "submissions_with_grades_for_assignment_and_regression_test";
            referencedColumns: ["activesubmissionid"];
          },
          {
            foreignKeyName: "submission_regrade_request_comments_submission_id_fkey";
            columns: ["submission_id"];
            isOneToOne: false;
            referencedRelation: "submissions_with_grades_for_assignment_nice";
            referencedColumns: ["activesubmissionid"];
          },
          {
            foreignKeyName: "submission_regrade_request_comments_submission_regrade_request_";
            columns: ["submission_regrade_request_id"];
            isOneToOne: false;
            referencedRelation: "submission_regrade_requests";
            referencedColumns: ["id"];
          }
        ];
      };
      submission_regrade_requests: {
        Row: {
          assignee: string;
          assignment_id: number;
          class_id: number;
          closed_at: string | null;
          closed_by: string | null;
          closed_points: number | null;
          created_at: string;
          created_by: string;
          escalated_at: string | null;
          escalated_by: string | null;
          id: number;
          initial_points: number | null;
          last_commented_at: string | null;
          last_commented_by: string | null;
          last_updated_at: string;
          opened_at: string | null;
          resolved_at: string | null;
          resolved_by: string | null;
          resolved_points: number | null;
          status: Database["public"]["Enums"]["regrade_status"];
          submission_artifact_comment_id: number | null;
          submission_comment_id: number | null;
          submission_file_comment_id: number | null;
          submission_id: number;
        };
        Insert: {
          assignee: string;
          assignment_id: number;
          class_id: number;
          closed_at?: string | null;
          closed_by?: string | null;
          closed_points?: number | null;
          created_at?: string;
          created_by: string;
          escalated_at?: string | null;
          escalated_by?: string | null;
          id?: number;
          initial_points?: number | null;
          last_commented_at?: string | null;
          last_commented_by?: string | null;
          last_updated_at?: string;
          opened_at?: string | null;
          resolved_at?: string | null;
          resolved_by?: string | null;
          resolved_points?: number | null;
          status: Database["public"]["Enums"]["regrade_status"];
          submission_artifact_comment_id?: number | null;
          submission_comment_id?: number | null;
          submission_file_comment_id?: number | null;
          submission_id: number;
        };
        Update: {
          assignee?: string;
          assignment_id?: number;
          class_id?: number;
          closed_at?: string | null;
          closed_by?: string | null;
          closed_points?: number | null;
          created_at?: string;
          created_by?: string;
          escalated_at?: string | null;
          escalated_by?: string | null;
          id?: number;
          initial_points?: number | null;
          last_commented_at?: string | null;
          last_commented_by?: string | null;
          last_updated_at?: string;
          opened_at?: string | null;
          resolved_at?: string | null;
          resolved_by?: string | null;
          resolved_points?: number | null;
          status?: Database["public"]["Enums"]["regrade_status"];
          submission_artifact_comment_id?: number | null;
          submission_comment_id?: number | null;
          submission_file_comment_id?: number | null;
          submission_id?: number;
        };
        Relationships: [
          {
            foreignKeyName: "submission_regrade_requests_assignee_fkey";
            columns: ["assignee"];
            isOneToOne: false;
            referencedRelation: "profiles";
            referencedColumns: ["id"];
          },
          {
            foreignKeyName: "submission_regrade_requests_assignee_fkey";
            columns: ["assignee"];
            isOneToOne: false;
            referencedRelation: "submissions_with_grades_for_assignment_nice";
            referencedColumns: ["student_private_profile_id"];
          },
          {
            foreignKeyName: "submission_regrade_requests_assignment_id_fkey";
            columns: ["assignment_id"];
            isOneToOne: false;
            referencedRelation: "assignment_overview";
            referencedColumns: ["id"];
          },
          {
            foreignKeyName: "submission_regrade_requests_assignment_id_fkey";
            columns: ["assignment_id"];
            isOneToOne: false;
            referencedRelation: "assignments";
            referencedColumns: ["id"];
          },
          {
            foreignKeyName: "submission_regrade_requests_assignment_id_fkey";
            columns: ["assignment_id"];
            isOneToOne: false;
            referencedRelation: "assignments_for_student_dashboard";
            referencedColumns: ["id"];
          },
          {
            foreignKeyName: "submission_regrade_requests_assignment_id_fkey";
            columns: ["assignment_id"];
            isOneToOne: false;
            referencedRelation: "assignments_with_effective_due_dates";
            referencedColumns: ["id"];
          },
          {
            foreignKeyName: "submission_regrade_requests_assignment_id_fkey";
            columns: ["assignment_id"];
            isOneToOne: false;
            referencedRelation: "submissions_with_grades_for_assignment_and_regression_test";
            referencedColumns: ["assignment_id"];
          },
          {
            foreignKeyName: "submission_regrade_requests_class_id_fkey";
            columns: ["class_id"];
            isOneToOne: false;
            referencedRelation: "classes";
            referencedColumns: ["id"];
          },
          {
            foreignKeyName: "submission_regrade_requests_closed_by_fkey";
            columns: ["closed_by"];
            isOneToOne: false;
            referencedRelation: "profiles";
            referencedColumns: ["id"];
          },
          {
            foreignKeyName: "submission_regrade_requests_closed_by_fkey";
            columns: ["closed_by"];
            isOneToOne: false;
            referencedRelation: "submissions_with_grades_for_assignment_nice";
            referencedColumns: ["student_private_profile_id"];
          },
          {
            foreignKeyName: "submission_regrade_requests_last_commented_by_fkey";
            columns: ["last_commented_by"];
            isOneToOne: false;
            referencedRelation: "profiles";
            referencedColumns: ["id"];
          },
          {
            foreignKeyName: "submission_regrade_requests_last_commented_by_fkey";
            columns: ["last_commented_by"];
            isOneToOne: false;
            referencedRelation: "submissions_with_grades_for_assignment_nice";
            referencedColumns: ["student_private_profile_id"];
          },
          {
            foreignKeyName: "submission_regrade_requests_submission_artifact_comment_id_fkey";
            columns: ["submission_artifact_comment_id"];
            isOneToOne: false;
            referencedRelation: "submission_artifact_comments";
            referencedColumns: ["id"];
          },
          {
            foreignKeyName: "submission_regrade_requests_submission_comment_id_fkey";
            columns: ["submission_comment_id"];
            isOneToOne: false;
            referencedRelation: "submission_comments";
            referencedColumns: ["id"];
          },
          {
            foreignKeyName: "submission_regrade_requests_submission_file_comment_id_fkey";
            columns: ["submission_file_comment_id"];
            isOneToOne: false;
            referencedRelation: "submission_file_comments";
            referencedColumns: ["id"];
          },
          {
            foreignKeyName: "submission_regrade_requests_submission_id_fkey";
            columns: ["submission_id"];
            isOneToOne: false;
            referencedRelation: "submissions";
            referencedColumns: ["id"];
          },
          {
            foreignKeyName: "submission_regrade_requests_submission_id_fkey";
            columns: ["submission_id"];
            isOneToOne: false;
            referencedRelation: "submissions_agg";
            referencedColumns: ["id"];
          },
          {
            foreignKeyName: "submission_regrade_requests_submission_id_fkey";
            columns: ["submission_id"];
            isOneToOne: false;
            referencedRelation: "submissions_with_grades_for_assignment_and_regression_test";
            referencedColumns: ["activesubmissionid"];
          },
          {
            foreignKeyName: "submission_regrade_requests_submission_id_fkey";
            columns: ["submission_id"];
            isOneToOne: false;
            referencedRelation: "submissions_with_grades_for_assignment_nice";
            referencedColumns: ["activesubmissionid"];
          },
          {
            foreignKeyName: "submission_regrade_requests_submitted_by_fkey";
            columns: ["created_by"];
            isOneToOne: false;
            referencedRelation: "profiles";
            referencedColumns: ["id"];
          },
          {
            foreignKeyName: "submission_regrade_requests_submitted_by_fkey";
            columns: ["created_by"];
            isOneToOne: false;
            referencedRelation: "submissions_with_grades_for_assignment_nice";
            referencedColumns: ["student_private_profile_id"];
          }
        ];
      };
      submission_reviews: {
        Row: {
          checked_at: string | null;
          checked_by: string | null;
          class_id: number;
          completed_at: string | null;
          completed_by: string | null;
          created_at: string;
          grader: string | null;
          id: number;
          meta_grader: string | null;
          name: string;
          released: boolean;
          rubric_id: number;
          submission_id: number;
          total_autograde_score: number;
          total_score: number;
          tweak: number;
        };
        Insert: {
          checked_at?: string | null;
          checked_by?: string | null;
          class_id: number;
          completed_at?: string | null;
          completed_by?: string | null;
          created_at?: string;
          grader?: string | null;
          id?: number;
          meta_grader?: string | null;
          name: string;
          released?: boolean;
          rubric_id: number;
          submission_id: number;
          total_autograde_score?: number;
          total_score: number;
          tweak: number;
        };
        Update: {
          checked_at?: string | null;
          checked_by?: string | null;
          class_id?: number;
          completed_at?: string | null;
          completed_by?: string | null;
          created_at?: string;
          grader?: string | null;
          id?: number;
          meta_grader?: string | null;
          name?: string;
          released?: boolean;
          rubric_id?: number;
          submission_id?: number;
          total_autograde_score?: number;
          total_score?: number;
          tweak?: number;
        };
        Relationships: [
          {
            foreignKeyName: "submission_reviews_class_id_fkey";
            columns: ["class_id"];
            isOneToOne: false;
            referencedRelation: "classes";
            referencedColumns: ["id"];
          },
          {
            foreignKeyName: "submission_reviews_completed_by_fkey";
            columns: ["completed_by"];
            isOneToOne: false;
            referencedRelation: "profiles";
            referencedColumns: ["id"];
          },
          {
            foreignKeyName: "submission_reviews_completed_by_fkey";
            columns: ["completed_by"];
            isOneToOne: false;
            referencedRelation: "submissions_with_grades_for_assignment_nice";
            referencedColumns: ["student_private_profile_id"];
          },
          {
            foreignKeyName: "submission_reviews_grader_fkey";
            columns: ["grader"];
            isOneToOne: false;
            referencedRelation: "profiles";
            referencedColumns: ["id"];
          },
          {
            foreignKeyName: "submission_reviews_grader_fkey";
            columns: ["grader"];
            isOneToOne: false;
            referencedRelation: "submissions_with_grades_for_assignment_nice";
            referencedColumns: ["student_private_profile_id"];
          },
          {
            foreignKeyName: "submission_reviews_meta_grader_fkey";
            columns: ["meta_grader"];
            isOneToOne: false;
            referencedRelation: "profiles";
            referencedColumns: ["id"];
          },
          {
            foreignKeyName: "submission_reviews_meta_grader_fkey";
            columns: ["meta_grader"];
            isOneToOne: false;
            referencedRelation: "submissions_with_grades_for_assignment_nice";
            referencedColumns: ["student_private_profile_id"];
          },
          {
            foreignKeyName: "submission_reviews_rubric_id_fkey";
            columns: ["rubric_id"];
            isOneToOne: false;
            referencedRelation: "rubrics";
            referencedColumns: ["id"];
          },
          {
            foreignKeyName: "submission_reviews_submission_id_fkey";
            columns: ["submission_id"];
            isOneToOne: false;
            referencedRelation: "submissions";
            referencedColumns: ["id"];
          },
          {
            foreignKeyName: "submission_reviews_submission_id_fkey";
            columns: ["submission_id"];
            isOneToOne: false;
            referencedRelation: "submissions_agg";
            referencedColumns: ["id"];
          },
          {
            foreignKeyName: "submission_reviews_submission_id_fkey";
            columns: ["submission_id"];
            isOneToOne: false;
            referencedRelation: "submissions_with_grades_for_assignment_and_regression_test";
            referencedColumns: ["activesubmissionid"];
          },
          {
            foreignKeyName: "submission_reviews_submission_id_fkey";
            columns: ["submission_id"];
            isOneToOne: false;
            referencedRelation: "submissions_with_grades_for_assignment_nice";
            referencedColumns: ["activesubmissionid"];
          }
        ];
      };
      submissions: {
        Row: {
          assignment_group_id: number | null;
          assignment_id: number;
          class_id: number;
          created_at: string;
          grading_review_id: number | null;
          id: number;
          is_active: boolean;
          is_not_graded: boolean;
          ordinal: number;
          profile_id: string | null;
          released: string | null;
          repository: string;
          repository_check_run_id: number | null;
          repository_id: number | null;
          run_attempt: number;
          run_number: number;
          sha: string;
        };
        Insert: {
          assignment_group_id?: number | null;
          assignment_id: number;
          class_id: number;
          created_at?: string;
          grading_review_id?: number | null;
          id?: number;
          is_active?: boolean;
          is_not_graded?: boolean;
          ordinal?: number;
          profile_id?: string | null;
          released?: string | null;
          repository: string;
          repository_check_run_id?: number | null;
          repository_id?: number | null;
          run_attempt: number;
          run_number: number;
          sha: string;
        };
        Update: {
          assignment_group_id?: number | null;
          assignment_id?: number;
          class_id?: number;
          created_at?: string;
          grading_review_id?: number | null;
          id?: number;
          is_active?: boolean;
          is_not_graded?: boolean;
          ordinal?: number;
          profile_id?: string | null;
          released?: string | null;
          repository?: string;
          repository_check_run_id?: number | null;
          repository_id?: number | null;
          run_attempt?: number;
          run_number?: number;
          sha?: string;
        };
        Relationships: [
          {
            foreignKeyName: "submissio_assignment_id_fkey";
            columns: ["assignment_id"];
            isOneToOne: false;
            referencedRelation: "assignment_overview";
            referencedColumns: ["id"];
          },
          {
            foreignKeyName: "submissio_assignment_id_fkey";
            columns: ["assignment_id"];
            isOneToOne: false;
            referencedRelation: "assignments";
            referencedColumns: ["id"];
          },
          {
            foreignKeyName: "submissio_assignment_id_fkey";
            columns: ["assignment_id"];
            isOneToOne: false;
            referencedRelation: "assignments_for_student_dashboard";
            referencedColumns: ["id"];
          },
          {
            foreignKeyName: "submissio_assignment_id_fkey";
            columns: ["assignment_id"];
            isOneToOne: false;
            referencedRelation: "assignments_with_effective_due_dates";
            referencedColumns: ["id"];
          },
          {
            foreignKeyName: "submissio_assignment_id_fkey";
            columns: ["assignment_id"];
            isOneToOne: false;
            referencedRelation: "submissions_with_grades_for_assignment_and_regression_test";
            referencedColumns: ["assignment_id"];
          },
          {
            foreignKeyName: "submissio_user_id_fkey1";
            columns: ["profile_id"];
            isOneToOne: false;
            referencedRelation: "profiles";
            referencedColumns: ["id"];
          },
          {
            foreignKeyName: "submissio_user_id_fkey1";
            columns: ["profile_id"];
            isOneToOne: false;
            referencedRelation: "submissions_with_grades_for_assignment_nice";
            referencedColumns: ["student_private_profile_id"];
          },
          {
            foreignKeyName: "submissions_assignment_group_id_fkey";
            columns: ["assignment_group_id"];
            isOneToOne: false;
            referencedRelation: "assignment_groups";
            referencedColumns: ["id"];
          },
          {
            foreignKeyName: "submissions_class_id_fkey";
            columns: ["class_id"];
            isOneToOne: false;
            referencedRelation: "classes";
            referencedColumns: ["id"];
          },
          {
            foreignKeyName: "submissions_grading_review_id_fkey";
            columns: ["grading_review_id"];
            isOneToOne: false;
            referencedRelation: "assignments_for_student_dashboard";
            referencedColumns: ["submission_review_id"];
          },
          {
            foreignKeyName: "submissions_grading_review_id_fkey";
            columns: ["grading_review_id"];
            isOneToOne: false;
            referencedRelation: "submission_reviews";
            referencedColumns: ["id"];
          },
          {
            foreignKeyName: "submissions_profile_id_fkey";
            columns: ["profile_id"];
            isOneToOne: false;
            referencedRelation: "assignments_for_student_dashboard";
            referencedColumns: ["student_profile_id"];
          },
          {
            foreignKeyName: "submissions_profile_id_fkey";
            columns: ["profile_id"];
            isOneToOne: false;
            referencedRelation: "assignments_with_effective_due_dates";
            referencedColumns: ["student_profile_id"];
          },
          {
            foreignKeyName: "submissions_profile_id_fkey";
            columns: ["profile_id"];
            isOneToOne: false;
            referencedRelation: "submissions_agg";
            referencedColumns: ["profile_id"];
          },
          {
            foreignKeyName: "submissions_profile_id_fkey";
            columns: ["profile_id"];
            isOneToOne: false;
            referencedRelation: "user_roles";
            referencedColumns: ["private_profile_id"];
          },
          {
            foreignKeyName: "submissions_repository_check_run_id_fkey";
            columns: ["repository_check_run_id"];
            isOneToOne: false;
            referencedRelation: "repository_check_runs";
            referencedColumns: ["id"];
          },
          {
            foreignKeyName: "submissions_repository_id_fkey";
            columns: ["repository_id"];
            isOneToOne: false;
            referencedRelation: "repositories";
            referencedColumns: ["id"];
          }
        ];
      };
      system_settings: {
        Row: {
          created_at: string;
          created_by: string | null;
          key: string;
          updated_at: string;
          updated_by: string | null;
          value: Json;
        };
        Insert: {
          created_at?: string;
          created_by?: string | null;
          key: string;
          updated_at?: string;
          updated_by?: string | null;
          value?: Json;
        };
        Update: {
          created_at?: string;
          created_by?: string | null;
          key?: string;
          updated_at?: string;
          updated_by?: string | null;
          value?: Json;
        };
        Relationships: [
          {
            foreignKeyName: "system_settings_created_by_fkey";
            columns: ["created_by"];
            isOneToOne: false;
            referencedRelation: "users";
            referencedColumns: ["user_id"];
          },
          {
            foreignKeyName: "system_settings_updated_by_fkey";
            columns: ["updated_by"];
            isOneToOne: false;
            referencedRelation: "users";
            referencedColumns: ["user_id"];
          }
        ];
      };
      tags: {
        Row: {
          class_id: number;
          color: string;
          created_at: string;
          creator_id: string;
          id: string;
          name: string;
          profile_id: string;
          visible: boolean;
        };
        Insert: {
          class_id: number;
          color: string;
          created_at?: string;
          creator_id?: string;
          id?: string;
          name: string;
          profile_id: string;
          visible: boolean;
        };
        Update: {
          class_id?: number;
          color?: string;
          created_at?: string;
          creator_id?: string;
          id?: string;
          name?: string;
          profile_id?: string;
          visible?: boolean;
        };
        Relationships: [
          {
            foreignKeyName: "tags_class_id_fkey";
            columns: ["class_id"];
            isOneToOne: false;
            referencedRelation: "classes";
            referencedColumns: ["id"];
          },
          {
            foreignKeyName: "tags_creator_fkey";
            columns: ["creator_id"];
            isOneToOne: false;
            referencedRelation: "users";
            referencedColumns: ["user_id"];
          },
          {
            foreignKeyName: "tags_profile_id_fkey";
            columns: ["profile_id"];
            isOneToOne: false;
            referencedRelation: "profiles";
            referencedColumns: ["id"];
          },
          {
            foreignKeyName: "tags_profile_id_fkey";
            columns: ["profile_id"];
            isOneToOne: false;
            referencedRelation: "submissions_with_grades_for_assignment_nice";
            referencedColumns: ["student_private_profile_id"];
          }
        ];
      };
      user_privileges: {
        Row: {
          class_id: number;
          private_profile_id: string | null;
          public_profile_id: string | null;
          role: Database["public"]["Enums"]["app_role"];
          user_id: string;
        };
        Insert: {
          class_id: number;
          private_profile_id?: string | null;
          public_profile_id?: string | null;
          role: Database["public"]["Enums"]["app_role"];
          user_id: string;
        };
        Update: {
          class_id?: number;
          private_profile_id?: string | null;
          public_profile_id?: string | null;
          role?: Database["public"]["Enums"]["app_role"];
          user_id?: string;
        };
        Relationships: [];
      };
      user_roles: {
        Row: {
          canvas_id: number | null;
          class_id: number;
          class_section_id: number | null;
          disabled: boolean;
          github_org_confirmed: boolean | null;
          id: number;
          invitation_date: string | null;
          invitation_id: number | null;
          lab_section_id: number | null;
          private_profile_id: string;
          public_profile_id: string;
          role: Database["public"]["Enums"]["app_role"];
          user_id: string;
        };
        Insert: {
          canvas_id?: number | null;
          class_id: number;
          class_section_id?: number | null;
          disabled?: boolean;
          github_org_confirmed?: boolean | null;
          id?: number;
          invitation_date?: string | null;
          invitation_id?: number | null;
          lab_section_id?: number | null;
          private_profile_id: string;
          public_profile_id: string;
          role: Database["public"]["Enums"]["app_role"];
          user_id: string;
        };
        Update: {
          canvas_id?: number | null;
          class_id?: number;
          class_section_id?: number | null;
          disabled?: boolean;
          github_org_confirmed?: boolean | null;
          id?: number;
          invitation_date?: string | null;
          invitation_id?: number | null;
          lab_section_id?: number | null;
          private_profile_id?: string;
          public_profile_id?: string;
          role?: Database["public"]["Enums"]["app_role"];
          user_id?: string;
        };
        Relationships: [
          {
            foreignKeyName: "fk_user_roles_invitation_id";
            columns: ["invitation_id"];
            isOneToOne: false;
            referencedRelation: "invitations";
            referencedColumns: ["id"];
          },
          {
            foreignKeyName: "user_roles_class_id_fkey";
            columns: ["class_id"];
            isOneToOne: false;
            referencedRelation: "classes";
            referencedColumns: ["id"];
          },
          {
            foreignKeyName: "user_roles_class_section_id_fkey";
            columns: ["class_section_id"];
            isOneToOne: false;
            referencedRelation: "class_sections";
            referencedColumns: ["id"];
          },
          {
            foreignKeyName: "user_roles_lab_section_id_fkey";
            columns: ["lab_section_id"];
            isOneToOne: false;
            referencedRelation: "lab_sections";
            referencedColumns: ["id"];
          },
          {
            foreignKeyName: "user_roles_private_profile_id_fkey";
            columns: ["private_profile_id"];
            isOneToOne: true;
            referencedRelation: "profiles";
            referencedColumns: ["id"];
          },
          {
            foreignKeyName: "user_roles_private_profile_id_fkey";
            columns: ["private_profile_id"];
            isOneToOne: true;
            referencedRelation: "submissions_with_grades_for_assignment_nice";
            referencedColumns: ["student_private_profile_id"];
          },
          {
            foreignKeyName: "user_roles_public_profile_id_fkey";
            columns: ["public_profile_id"];
            isOneToOne: true;
            referencedRelation: "profiles";
            referencedColumns: ["id"];
          },
          {
            foreignKeyName: "user_roles_public_profile_id_fkey";
            columns: ["public_profile_id"];
            isOneToOne: true;
            referencedRelation: "submissions_with_grades_for_assignment_nice";
            referencedColumns: ["student_private_profile_id"];
          },
          {
            foreignKeyName: "user_roles_user_id_fkey1";
            columns: ["user_id"];
            isOneToOne: false;
            referencedRelation: "users";
            referencedColumns: ["user_id"];
          }
        ];
      };
      users: {
        Row: {
          avatar_url: string | null;
          created_at: string;
          email: string | null;
          github_username: string | null;
          name: string | null;
          sis_user_id: number | null;
          user_id: string;
        };
        Insert: {
          avatar_url?: string | null;
          created_at?: string;
          email?: string | null;
          github_username?: string | null;
          name?: string | null;
          sis_user_id?: number | null;
          user_id?: string;
        };
        Update: {
          avatar_url?: string | null;
          created_at?: string;
          email?: string | null;
          github_username?: string | null;
          name?: string | null;
          sis_user_id?: number | null;
          user_id?: string;
        };
        Relationships: [];
      };
      video_meeting_session_users: {
        Row: {
          chime_attendee_id: string | null;
          class_id: number;
          created_at: string;
          id: number;
          joined_at: string;
          left_at: string | null;
          private_profile_id: string;
          video_meeting_session_id: number;
        };
        Insert: {
          chime_attendee_id?: string | null;
          class_id: number;
          created_at?: string;
          id?: number;
          joined_at?: string;
          left_at?: string | null;
          private_profile_id: string;
          video_meeting_session_id: number;
        };
        Update: {
          chime_attendee_id?: string | null;
          class_id?: number;
          created_at?: string;
          id?: number;
          joined_at?: string;
          left_at?: string | null;
          private_profile_id?: string;
          video_meeting_session_id?: number;
        };
        Relationships: [
          {
            foreignKeyName: "video_meeting_session_users_class_id_fkey";
            columns: ["class_id"];
            isOneToOne: false;
            referencedRelation: "classes";
            referencedColumns: ["id"];
          },
          {
            foreignKeyName: "video_meeting_session_users_private_profile_id_fkey";
            columns: ["private_profile_id"];
            isOneToOne: false;
            referencedRelation: "profiles";
            referencedColumns: ["id"];
          },
          {
            foreignKeyName: "video_meeting_session_users_private_profile_id_fkey";
            columns: ["private_profile_id"];
            isOneToOne: false;
            referencedRelation: "submissions_with_grades_for_assignment_nice";
            referencedColumns: ["student_private_profile_id"];
          },
          {
            foreignKeyName: "video_meeting_session_users_video_meeting_session_id_fkey";
            columns: ["video_meeting_session_id"];
            isOneToOne: false;
            referencedRelation: "video_meeting_sessions";
            referencedColumns: ["id"];
          }
        ];
      };
      video_meeting_sessions: {
        Row: {
          chime_meeting_id: string | null;
          class_id: number;
          created_at: string;
          ended: string | null;
          help_request_id: number;
          id: number;
          started: string | null;
        };
        Insert: {
          chime_meeting_id?: string | null;
          class_id: number;
          created_at?: string;
          ended?: string | null;
          help_request_id: number;
          id?: number;
          started?: string | null;
        };
        Update: {
          chime_meeting_id?: string | null;
          class_id?: number;
          created_at?: string;
          ended?: string | null;
          help_request_id?: number;
          id?: number;
          started?: string | null;
        };
        Relationships: [
          {
            foreignKeyName: "video_meeting_sessions_class_id_fkey";
            columns: ["class_id"];
            isOneToOne: false;
            referencedRelation: "classes";
            referencedColumns: ["id"];
          },
          {
            foreignKeyName: "video_meeting_sessions_help_request_id_fkey";
            columns: ["help_request_id"];
            isOneToOne: false;
            referencedRelation: "help_requests";
            referencedColumns: ["id"];
          }
        ];
      };
      webhook_process_status: {
        Row: {
          attempt_count: number;
          completed: boolean;
          created_at: string;
          event_name: string | null;
          id: number;
          last_attempt_at: string;
          last_error: string | null;
          webhook_id: string;
        };
        Insert: {
          attempt_count?: number;
          completed: boolean;
          created_at?: string;
          event_name?: string | null;
          id?: number;
          last_attempt_at?: string;
          last_error?: string | null;
          webhook_id: string;
        };
        Update: {
          attempt_count?: number;
          completed?: boolean;
          created_at?: string;
          event_name?: string | null;
          id?: number;
          last_attempt_at?: string;
          last_error?: string | null;
          webhook_id?: string;
        };
        Relationships: [];
      };
      workflow_events: {
        Row: {
          actor_login: string | null;
          class_id: number | null;
          conclusion: string | null;
          created_at: string | null;
          event_type: string;
          github_repository_id: number | null;
          head_branch: string | null;
          head_sha: string | null;
          id: number;
          payload: Json | null;
          pull_requests: Json | null;
          repository_id: number | null;
          repository_name: string;
          run_attempt: number | null;
          run_number: number | null;
          run_started_at: string | null;
          run_updated_at: string | null;
          started_at: string | null;
          status: string | null;
          triggering_actor_login: string | null;
          updated_at: string | null;
          workflow_name: string | null;
          workflow_path: string | null;
          workflow_run_id: number;
        };
        Insert: {
          actor_login?: string | null;
          class_id?: number | null;
          conclusion?: string | null;
          created_at?: string | null;
          event_type: string;
          github_repository_id?: number | null;
          head_branch?: string | null;
          head_sha?: string | null;
          id?: number;
          payload?: Json | null;
          pull_requests?: Json | null;
          repository_id?: number | null;
          repository_name: string;
          run_attempt?: number | null;
          run_number?: number | null;
          run_started_at?: string | null;
          run_updated_at?: string | null;
          started_at?: string | null;
          status?: string | null;
          triggering_actor_login?: string | null;
          updated_at?: string | null;
          workflow_name?: string | null;
          workflow_path?: string | null;
          workflow_run_id: number;
        };
        Update: {
          actor_login?: string | null;
          class_id?: number | null;
          conclusion?: string | null;
          created_at?: string | null;
          event_type?: string;
          github_repository_id?: number | null;
          head_branch?: string | null;
          head_sha?: string | null;
          id?: number;
          payload?: Json | null;
          pull_requests?: Json | null;
          repository_id?: number | null;
          repository_name?: string;
          run_attempt?: number | null;
          run_number?: number | null;
          run_started_at?: string | null;
          run_updated_at?: string | null;
          started_at?: string | null;
          status?: string | null;
          triggering_actor_login?: string | null;
          updated_at?: string | null;
          workflow_name?: string | null;
          workflow_path?: string | null;
          workflow_run_id?: number;
        };
        Relationships: [
          {
            foreignKeyName: "workflow_events_class_id_fkey";
            columns: ["class_id"];
            isOneToOne: false;
            referencedRelation: "classes";
            referencedColumns: ["id"];
          },
          {
            foreignKeyName: "workflow_events_repository_id_fkey";
            columns: ["repository_id"];
            isOneToOne: false;
            referencedRelation: "repositories";
            referencedColumns: ["id"];
          }
        ];
      };
      workflow_run_error: {
        Row: {
          autograder_regression_test_id: number | null;
          class_id: number;
          created_at: string;
          data: Json | null;
          id: string;
          is_private: boolean;
          name: string;
          repository_id: number;
          run_attempt: number | null;
          run_number: number | null;
          submission_id: number | null;
        };
        Insert: {
          autograder_regression_test_id?: number | null;
          class_id: number;
          created_at?: string;
          data?: Json | null;
          id?: string;
          is_private?: boolean;
          name: string;
          repository_id: number;
          run_attempt?: number | null;
          run_number?: number | null;
          submission_id?: number | null;
        };
        Update: {
          autograder_regression_test_id?: number | null;
          class_id?: number;
          created_at?: string;
          data?: Json | null;
          id?: string;
          is_private?: boolean;
          name?: string;
          repository_id?: number;
          run_attempt?: number | null;
          run_number?: number | null;
          submission_id?: number | null;
        };
        Relationships: [
          {
            foreignKeyName: "workflow_run_error_autograder_regression_test_id_fkey";
            columns: ["autograder_regression_test_id"];
            isOneToOne: false;
            referencedRelation: "autograder_regression_test";
            referencedColumns: ["id"];
          },
          {
            foreignKeyName: "workflow_run_error_autograder_regression_test_id_fkey";
            columns: ["autograder_regression_test_id"];
            isOneToOne: false;
            referencedRelation: "autograder_regression_test_by_grader";
            referencedColumns: ["id"];
          },
          {
            foreignKeyName: "workflow_run_error_class_id_fkey";
            columns: ["class_id"];
            isOneToOne: false;
            referencedRelation: "classes";
            referencedColumns: ["id"];
          },
          {
            foreignKeyName: "workflow_run_error_repository_id_fkey";
            columns: ["repository_id"];
            isOneToOne: false;
            referencedRelation: "repositories";
            referencedColumns: ["id"];
          },
          {
            foreignKeyName: "workflow_run_error_submission_id_fkey";
            columns: ["submission_id"];
            isOneToOne: false;
            referencedRelation: "submissions";
            referencedColumns: ["id"];
          },
          {
            foreignKeyName: "workflow_run_error_submission_id_fkey";
            columns: ["submission_id"];
            isOneToOne: false;
            referencedRelation: "submissions_agg";
            referencedColumns: ["id"];
          },
          {
            foreignKeyName: "workflow_run_error_submission_id_fkey";
            columns: ["submission_id"];
            isOneToOne: false;
            referencedRelation: "submissions_with_grades_for_assignment_and_regression_test";
            referencedColumns: ["activesubmissionid"];
          },
          {
            foreignKeyName: "workflow_run_error_submission_id_fkey";
            columns: ["submission_id"];
            isOneToOne: false;
            referencedRelation: "submissions_with_grades_for_assignment_nice";
            referencedColumns: ["activesubmissionid"];
          }
        ];
      };
    };
    Views: {
      active_submissions_for_class: {
        Row: {
          assignment_id: number | null;
          class_id: number | null;
          groupname: string | null;
          student_private_profile_id: string | null;
          submission_id: number | null;
        };
        Relationships: [];
      };
      assignment_overview: {
        Row: {
          active_submissions_count: number | null;
          class_id: number | null;
          due_date: string | null;
          id: number | null;
          open_regrade_requests_count: number | null;
          release_date: string | null;
          title: string | null;
        };
        Insert: {
          active_submissions_count?: never;
          class_id?: number | null;
          due_date?: string | null;
          id?: number | null;
          open_regrade_requests_count?: never;
          release_date?: string | null;
          title?: string | null;
        };
        Update: {
          active_submissions_count?: never;
          class_id?: number | null;
          due_date?: string | null;
          id?: number | null;
          open_regrade_requests_count?: never;
          release_date?: string | null;
          title?: string | null;
        };
        Relationships: [
          {
            foreignKeyName: "assignments_class_id_fkey";
            columns: ["class_id"];
            isOneToOne: false;
            referencedRelation: "classes";
            referencedColumns: ["id"];
          }
        ];
      };
      assignments_for_student_dashboard: {
        Row: {
          allow_not_graded_submissions: boolean | null;
          allow_student_formed_groups: boolean | null;
          archived_at: string | null;
          assignment_self_review_setting_id: number | null;
          autograder_points: number | null;
          class_id: number | null;
          created_at: string | null;
          description: string | null;
          due_date: string | null;
          due_date_exception_id: number | null;
          exception_created_at: string | null;
          exception_creator_id: string | null;
          exception_hours: number | null;
          exception_minutes: number | null;
          exception_note: string | null;
          exception_tokens_consumed: number | null;
          gradebook_column_id: number | null;
          grader_result_id: number | null;
          grader_result_max_score: number | null;
          grader_result_score: number | null;
          grading_rubric_id: number | null;
          group_config: Database["public"]["Enums"]["assignment_group_mode"] | null;
          group_formation_deadline: string | null;
          has_autograder: boolean | null;
          has_handgrader: boolean | null;
          id: number | null;
          is_github_ready: boolean | null;
          latest_template_sha: string | null;
          max_group_size: number | null;
          max_late_tokens: number | null;
          meta_grading_rubric_id: number | null;
          min_group_size: number | null;
          minutes_due_after_lab: number | null;
          release_date: string | null;
          repository: string | null;
          repository_id: number | null;
          review_assignment_id: number | null;
          review_submission_id: number | null;
          self_review_deadline_offset: number | null;
          self_review_enabled: boolean | null;
          self_review_rubric_id: number | null;
          self_review_setting_id: number | null;
          slug: string | null;
          student_profile_id: string | null;
          student_repo_prefix: string | null;
          student_user_id: string | null;
          submission_created_at: string | null;
          submission_id: number | null;
          submission_is_active: boolean | null;
          submission_ordinal: number | null;
          submission_review_completed_at: string | null;
          submission_review_id: number | null;
          template_repo: string | null;
          title: string | null;
          total_points: number | null;
        };
        Relationships: [
          {
            foreignKeyName: "assignment_late_exception_instructor_id_fkey";
            columns: ["exception_creator_id"];
            isOneToOne: false;
            referencedRelation: "profiles";
            referencedColumns: ["id"];
          },
          {
            foreignKeyName: "assignment_late_exception_instructor_id_fkey";
            columns: ["exception_creator_id"];
            isOneToOne: false;
            referencedRelation: "submissions_with_grades_for_assignment_nice";
            referencedColumns: ["student_private_profile_id"];
          },
          {
            foreignKeyName: "assignments_class_id_fkey";
            columns: ["class_id"];
            isOneToOne: false;
            referencedRelation: "classes";
            referencedColumns: ["id"];
          },
          {
            foreignKeyName: "assignments_meta_grading_rubric_id_fkey";
            columns: ["meta_grading_rubric_id"];
            isOneToOne: false;
            referencedRelation: "rubrics";
            referencedColumns: ["id"];
          },
          {
            foreignKeyName: "assignments_rubric_id_fkey";
            columns: ["grading_rubric_id"];
            isOneToOne: false;
            referencedRelation: "rubrics";
            referencedColumns: ["id"];
          },
          {
            foreignKeyName: "assignments_self_review_rubric_id_fkey";
            columns: ["self_review_rubric_id"];
            isOneToOne: false;
            referencedRelation: "rubrics";
            referencedColumns: ["id"];
          },
          {
            foreignKeyName: "assignments_self_review_setting_fkey";
            columns: ["self_review_setting_id"];
            isOneToOne: false;
            referencedRelation: "assignment_self_review_settings";
            referencedColumns: ["id"];
          },
          {
            foreignKeyName: "assignments_self_review_setting_fkey";
            columns: ["self_review_setting_id"];
            isOneToOne: false;
            referencedRelation: "assignments_for_student_dashboard";
            referencedColumns: ["assignment_self_review_setting_id"];
          },
          {
            foreignKeyName: "review_assignments_submission_id_fkey";
            columns: ["review_submission_id"];
            isOneToOne: false;
            referencedRelation: "submissions";
            referencedColumns: ["id"];
          },
          {
            foreignKeyName: "review_assignments_submission_id_fkey";
            columns: ["review_submission_id"];
            isOneToOne: false;
            referencedRelation: "submissions_agg";
            referencedColumns: ["id"];
          },
          {
            foreignKeyName: "review_assignments_submission_id_fkey";
            columns: ["review_submission_id"];
            isOneToOne: false;
            referencedRelation: "submissions_with_grades_for_assignment_and_regression_test";
            referencedColumns: ["activesubmissionid"];
          },
          {
            foreignKeyName: "review_assignments_submission_id_fkey";
            columns: ["review_submission_id"];
            isOneToOne: false;
            referencedRelation: "submissions_with_grades_for_assignment_nice";
            referencedColumns: ["activesubmissionid"];
          },
          {
            foreignKeyName: "user_roles_private_profile_id_fkey";
            columns: ["student_profile_id"];
            isOneToOne: true;
            referencedRelation: "profiles";
            referencedColumns: ["id"];
          },
          {
            foreignKeyName: "user_roles_private_profile_id_fkey";
            columns: ["student_profile_id"];
            isOneToOne: true;
            referencedRelation: "submissions_with_grades_for_assignment_nice";
            referencedColumns: ["student_private_profile_id"];
          },
          {
            foreignKeyName: "user_roles_user_id_fkey1";
            columns: ["student_user_id"];
            isOneToOne: false;
            referencedRelation: "users";
            referencedColumns: ["user_id"];
          }
        ];
      };
      assignments_with_effective_due_dates: {
        Row: {
          allow_student_formed_groups: boolean | null;
          archived_at: string | null;
          autograder_points: number | null;
          class_id: number | null;
          created_at: string | null;
          description: string | null;
          due_date: string | null;
          gradebook_column_id: number | null;
          grading_rubric_id: number | null;
          group_config: Database["public"]["Enums"]["assignment_group_mode"] | null;
          group_formation_deadline: string | null;
          has_autograder: boolean | null;
          has_handgrader: boolean | null;
          id: number | null;
          latest_template_sha: string | null;
          max_group_size: number | null;
          max_late_tokens: number | null;
          meta_grading_rubric_id: number | null;
          min_group_size: number | null;
          minutes_due_after_lab: number | null;
          release_date: string | null;
          self_review_rubric_id: number | null;
          self_review_setting_id: number | null;
          slug: string | null;
          student_profile_id: string | null;
          student_repo_prefix: string | null;
          template_repo: string | null;
          title: string | null;
          total_points: number | null;
        };
        Relationships: [
          {
            foreignKeyName: "assignments_class_id_fkey";
            columns: ["class_id"];
            isOneToOne: false;
            referencedRelation: "classes";
            referencedColumns: ["id"];
          },
          {
            foreignKeyName: "assignments_meta_grading_rubric_id_fkey";
            columns: ["meta_grading_rubric_id"];
            isOneToOne: false;
            referencedRelation: "rubrics";
            referencedColumns: ["id"];
          },
          {
            foreignKeyName: "assignments_rubric_id_fkey";
            columns: ["grading_rubric_id"];
            isOneToOne: false;
            referencedRelation: "rubrics";
            referencedColumns: ["id"];
          },
          {
            foreignKeyName: "assignments_self_review_rubric_id_fkey";
            columns: ["self_review_rubric_id"];
            isOneToOne: false;
            referencedRelation: "rubrics";
            referencedColumns: ["id"];
          },
          {
            foreignKeyName: "assignments_self_review_setting_fkey";
            columns: ["self_review_setting_id"];
            isOneToOne: false;
            referencedRelation: "assignment_self_review_settings";
            referencedColumns: ["id"];
          },
          {
            foreignKeyName: "assignments_self_review_setting_fkey";
            columns: ["self_review_setting_id"];
            isOneToOne: false;
            referencedRelation: "assignments_for_student_dashboard";
            referencedColumns: ["assignment_self_review_setting_id"];
          },
          {
            foreignKeyName: "user_roles_private_profile_id_fkey";
            columns: ["student_profile_id"];
            isOneToOne: true;
            referencedRelation: "profiles";
            referencedColumns: ["id"];
          },
          {
            foreignKeyName: "user_roles_private_profile_id_fkey";
            columns: ["student_profile_id"];
            isOneToOne: true;
            referencedRelation: "submissions_with_grades_for_assignment_nice";
            referencedColumns: ["student_private_profile_id"];
          }
        ];
      };
      autograder_regression_test_by_grader: {
        Row: {
          class_id: number | null;
          grader_repo: string | null;
          id: number | null;
          name: string | null;
          repository: string | null;
          score: number | null;
          sha: string | null;
        };
        Relationships: [
          {
            foreignKeyName: "grader_results_class_id_fkey";
            columns: ["class_id"];
            isOneToOne: false;
            referencedRelation: "classes";
            referencedColumns: ["id"];
          }
        ];
      };
      flashcard_card_analytics: {
        Row: {
          answer_viewed_count: number | null;
          avg_answer_time_ms: number | null;
          avg_got_it_time_ms: number | null;
          avg_keep_trying_time_ms: number | null;
          card_id: number | null;
          class_id: number | null;
          deck_id: number | null;
          got_it_count: number | null;
          keep_trying_count: number | null;
          prompt_views: number | null;
          returned_to_deck: number | null;
        };
        Relationships: [
          {
            foreignKeyName: "flashcard_interaction_logs_card_id_fkey";
            columns: ["card_id"];
            isOneToOne: false;
            referencedRelation: "flashcards";
            referencedColumns: ["id"];
          },
          {
            foreignKeyName: "flashcard_interaction_logs_class_id_fkey";
            columns: ["class_id"];
            isOneToOne: false;
            referencedRelation: "classes";
            referencedColumns: ["id"];
          },
          {
            foreignKeyName: "flashcard_interaction_logs_deck_id_fkey";
            columns: ["deck_id"];
            isOneToOne: false;
            referencedRelation: "flashcard_deck_analytics";
            referencedColumns: ["deck_id"];
          },
          {
            foreignKeyName: "flashcard_interaction_logs_deck_id_fkey";
            columns: ["deck_id"];
            isOneToOne: false;
            referencedRelation: "flashcard_decks";
            referencedColumns: ["id"];
          }
        ];
      };
      flashcard_deck_analytics: {
        Row: {
          class_id: number | null;
          deck_id: number | null;
          deck_name: string | null;
          resets: number | null;
          views: number | null;
        };
        Relationships: [
          {
            foreignKeyName: "flashcard_decks_class_id_fkey";
            columns: ["class_id"];
            isOneToOne: false;
            referencedRelation: "classes";
            referencedColumns: ["id"];
          }
        ];
      };
      flashcard_student_card_analytics: {
        Row: {
          answer_views: number | null;
          avg_answer_time_ms: number | null;
          avg_got_it_time_ms: number | null;
          avg_keep_trying_time_ms: number | null;
          card_id: number | null;
          class_id: number | null;
          deck_id: number | null;
          got_it_count: number | null;
          keep_trying_count: number | null;
          prompt_views: number | null;
          returned_to_deck: number | null;
          student_name: string | null;
          student_profile_id: string | null;
        };
        Relationships: [
          {
            foreignKeyName: "flashcard_interaction_logs_card_id_fkey";
            columns: ["card_id"];
            isOneToOne: false;
            referencedRelation: "flashcards";
            referencedColumns: ["id"];
          },
          {
            foreignKeyName: "flashcard_interaction_logs_class_id_fkey";
            columns: ["class_id"];
            isOneToOne: false;
            referencedRelation: "classes";
            referencedColumns: ["id"];
          },
          {
            foreignKeyName: "flashcard_interaction_logs_deck_id_fkey";
            columns: ["deck_id"];
            isOneToOne: false;
            referencedRelation: "flashcard_deck_analytics";
            referencedColumns: ["deck_id"];
          },
          {
            foreignKeyName: "flashcard_interaction_logs_deck_id_fkey";
            columns: ["deck_id"];
            isOneToOne: false;
            referencedRelation: "flashcard_decks";
            referencedColumns: ["id"];
          },
          {
            foreignKeyName: "flashcard_interaction_logs_student_id_fkey";
            columns: ["student_profile_id"];
            isOneToOne: false;
            referencedRelation: "users";
            referencedColumns: ["user_id"];
          }
        ];
      };
      flashcard_student_deck_analytics: {
        Row: {
          answer_views: number | null;
          class_id: number | null;
          deck_id: number | null;
          mastered_count: number | null;
          name: string | null;
          not_mastered_count: number | null;
          prompt_views: number | null;
          returned_to_deck: number | null;
          student_profile_id: string | null;
        };
        Relationships: [];
      };
      review_assignments_summary_by_assignee: {
        Row: {
          assignee_profile_id: string | null;
          assignment_id: number | null;
          assignment_title: string | null;
          class_id: number | null;
          completed_reviews: number | null;
          earliest_release_date: string | null;
          incomplete_reviews: number | null;
          soonest_due_date: string | null;
          total_reviews: number | null;
        };
        Relationships: [
          {
            foreignKeyName: "review_assignments_assignee_profile_id_fkey";
            columns: ["assignee_profile_id"];
            isOneToOne: false;
            referencedRelation: "profiles";
            referencedColumns: ["id"];
          },
          {
            foreignKeyName: "review_assignments_assignee_profile_id_fkey";
            columns: ["assignee_profile_id"];
            isOneToOne: false;
            referencedRelation: "submissions_with_grades_for_assignment_nice";
            referencedColumns: ["student_private_profile_id"];
          },
          {
            foreignKeyName: "review_assignments_assignment_id_fkey";
            columns: ["assignment_id"];
            isOneToOne: false;
            referencedRelation: "assignment_overview";
            referencedColumns: ["id"];
          },
          {
            foreignKeyName: "review_assignments_assignment_id_fkey";
            columns: ["assignment_id"];
            isOneToOne: false;
            referencedRelation: "assignments";
            referencedColumns: ["id"];
          },
          {
            foreignKeyName: "review_assignments_assignment_id_fkey";
            columns: ["assignment_id"];
            isOneToOne: false;
            referencedRelation: "assignments_for_student_dashboard";
            referencedColumns: ["id"];
          },
          {
            foreignKeyName: "review_assignments_assignment_id_fkey";
            columns: ["assignment_id"];
            isOneToOne: false;
            referencedRelation: "assignments_with_effective_due_dates";
            referencedColumns: ["id"];
          },
          {
            foreignKeyName: "review_assignments_assignment_id_fkey";
            columns: ["assignment_id"];
            isOneToOne: false;
            referencedRelation: "submissions_with_grades_for_assignment_and_regression_test";
            referencedColumns: ["assignment_id"];
          },
          {
            foreignKeyName: "review_assignments_class_id_fkey";
            columns: ["class_id"];
            isOneToOne: false;
            referencedRelation: "classes";
            referencedColumns: ["id"];
          }
        ];
      };
      submissions_agg: {
        Row: {
          assignment_id: number | null;
          avatar_url: string | null;
          created_at: string | null;
          execution_time: number | null;
          groupname: string | null;
          id: number | null;
          latestsubmissionid: number | null;
          name: string | null;
          profile_id: string | null;
          released: string | null;
          repository: string | null;
          ret_code: number | null;
          run_attempt: number | null;
          run_number: number | null;
          score: number | null;
          sha: string | null;
          sortable_name: string | null;
          submissioncount: number | null;
          user_id: string | null;
        };
        Relationships: [
          {
            foreignKeyName: "submissio_assignment_id_fkey";
            columns: ["assignment_id"];
            isOneToOne: false;
            referencedRelation: "assignment_overview";
            referencedColumns: ["id"];
          },
          {
            foreignKeyName: "submissio_assignment_id_fkey";
            columns: ["assignment_id"];
            isOneToOne: false;
            referencedRelation: "assignments";
            referencedColumns: ["id"];
          },
          {
            foreignKeyName: "submissio_assignment_id_fkey";
            columns: ["assignment_id"];
            isOneToOne: false;
            referencedRelation: "assignments_for_student_dashboard";
            referencedColumns: ["id"];
          },
          {
            foreignKeyName: "submissio_assignment_id_fkey";
            columns: ["assignment_id"];
            isOneToOne: false;
            referencedRelation: "assignments_with_effective_due_dates";
            referencedColumns: ["id"];
          },
          {
            foreignKeyName: "submissio_assignment_id_fkey";
            columns: ["assignment_id"];
            isOneToOne: false;
            referencedRelation: "submissions_with_grades_for_assignment_and_regression_test";
            referencedColumns: ["assignment_id"];
          },
          {
            foreignKeyName: "submissio_user_id_fkey1";
            columns: ["user_id"];
            isOneToOne: false;
            referencedRelation: "profiles";
            referencedColumns: ["id"];
          },
          {
            foreignKeyName: "submissio_user_id_fkey1";
            columns: ["user_id"];
            isOneToOne: false;
            referencedRelation: "submissions_with_grades_for_assignment_nice";
            referencedColumns: ["student_private_profile_id"];
          },
          {
            foreignKeyName: "submissions_profile_id_fkey";
            columns: ["user_id"];
            isOneToOne: false;
            referencedRelation: "assignments_for_student_dashboard";
            referencedColumns: ["student_profile_id"];
          },
          {
            foreignKeyName: "submissions_profile_id_fkey";
            columns: ["user_id"];
            isOneToOne: false;
            referencedRelation: "assignments_with_effective_due_dates";
            referencedColumns: ["student_profile_id"];
          },
          {
            foreignKeyName: "submissions_profile_id_fkey";
            columns: ["user_id"];
            isOneToOne: false;
            referencedRelation: "submissions_agg";
            referencedColumns: ["profile_id"];
          },
          {
            foreignKeyName: "submissions_profile_id_fkey";
            columns: ["user_id"];
            isOneToOne: false;
            referencedRelation: "user_roles";
            referencedColumns: ["private_profile_id"];
          },
          {
            foreignKeyName: "user_roles_private_profile_id_fkey";
            columns: ["profile_id"];
            isOneToOne: true;
            referencedRelation: "profiles";
            referencedColumns: ["id"];
          },
          {
            foreignKeyName: "user_roles_private_profile_id_fkey";
            columns: ["profile_id"];
            isOneToOne: true;
            referencedRelation: "submissions_with_grades_for_assignment_nice";
            referencedColumns: ["student_private_profile_id"];
          }
        ];
      };
      submissions_with_grades_for_assignment_and_regression_test: {
        Row: {
          activesubmissionid: number | null;
          assignment_id: number | null;
          autograder_score: number | null;
          class_id: number | null;
          class_section_id: number | null;
          class_section_name: string | null;
          created_at: string | null;
          effective_due_date: string | null;
          grader_action_sha: string | null;
          grader_sha: string | null;
          groupname: string | null;
          id: number | null;
          lab_section_id: number | null;
          lab_section_name: string | null;
          late_due_date: string | null;
          name: string | null;
          released: string | null;
          repository: string | null;
          rt_autograder_score: number | null;
          rt_grader_action_sha: string | null;
          rt_grader_sha: string | null;
          sha: string | null;
          sortable_name: string | null;
        };
        Relationships: [
          {
            foreignKeyName: "user_roles_class_id_fkey";
            columns: ["class_id"];
            isOneToOne: false;
            referencedRelation: "classes";
            referencedColumns: ["id"];
          },
          {
            foreignKeyName: "user_roles_class_section_id_fkey";
            columns: ["class_section_id"];
            isOneToOne: false;
            referencedRelation: "class_sections";
            referencedColumns: ["id"];
          },
          {
            foreignKeyName: "user_roles_lab_section_id_fkey";
            columns: ["lab_section_id"];
            isOneToOne: false;
            referencedRelation: "lab_sections";
            referencedColumns: ["id"];
          }
        ];
      };
      submissions_with_grades_for_assignment_nice: {
        Row: {
          activesubmissionid: number | null;
          assignedgradername: string | null;
          assignedmetagradername: string | null;
          assignment_id: number | null;
          assignment_slug: string | null;
          autograder_score: number | null;
          checked_at: string | null;
          checked_by: string | null;
          checkername: string | null;
          class_id: number | null;
          class_section_id: number | null;
          class_section_name: string | null;
          completed_at: string | null;
          completed_by: string | null;
          created_at: string | null;
          due_date: string | null;
          grader: string | null;
          grader_action_sha: string | null;
          grader_sha: string | null;
          gradername: string | null;
          groupname: string | null;
          hours: number | null;
          id: number | null;
          lab_section_id: number | null;
          lab_section_name: string | null;
          late_due_date: string | null;
          meta_grader: string | null;
          name: string | null;
          released: string | null;
          repository: string | null;
          sha: string | null;
          sortable_name: string | null;
          student_private_profile_id: string | null;
          tokens_consumed: number | null;
          total_score: number | null;
          tweak: number | null;
        };
        Relationships: [
          {
            foreignKeyName: "submission_reviews_completed_by_fkey";
            columns: ["completed_by"];
            isOneToOne: false;
            referencedRelation: "profiles";
            referencedColumns: ["id"];
          },
          {
            foreignKeyName: "submission_reviews_completed_by_fkey";
            columns: ["completed_by"];
            isOneToOne: false;
            referencedRelation: "submissions_with_grades_for_assignment_nice";
            referencedColumns: ["student_private_profile_id"];
          },
          {
            foreignKeyName: "submission_reviews_grader_fkey";
            columns: ["grader"];
            isOneToOne: false;
            referencedRelation: "profiles";
            referencedColumns: ["id"];
          },
          {
            foreignKeyName: "submission_reviews_grader_fkey";
            columns: ["grader"];
            isOneToOne: false;
            referencedRelation: "submissions_with_grades_for_assignment_nice";
            referencedColumns: ["student_private_profile_id"];
          },
          {
            foreignKeyName: "submission_reviews_meta_grader_fkey";
            columns: ["meta_grader"];
            isOneToOne: false;
            referencedRelation: "profiles";
            referencedColumns: ["id"];
          },
          {
            foreignKeyName: "submission_reviews_meta_grader_fkey";
            columns: ["meta_grader"];
            isOneToOne: false;
            referencedRelation: "submissions_with_grades_for_assignment_nice";
            referencedColumns: ["student_private_profile_id"];
          }
        ];
      };
      submissions_with_reviews_by_round_for_assignment: {
        Row: {
          assignment_id: number | null;
          assignment_slug: string | null;
          class_id: number | null;
          scores_by_round_private: Json | null;
          scores_by_round_public: Json | null;
          student_private_profile_id: string | null;
        };
        Relationships: [];
      };
      workflow_events_summary: {
        Row: {
          actor_login: string | null;
          assignment_id: number | null;
          class_id: number | null;
          completed_at: string | null;
          conclusion: string | null;
          head_branch: string | null;
          head_sha: string | null;
          in_progress_at: string | null;
          profile_id: string | null;
          queue_time_seconds: number | null;
          requested_at: string | null;
          run_attempt: number | null;
          run_number: number | null;
          run_time_seconds: number | null;
          triggering_actor_login: string | null;
          workflow_name: string | null;
          workflow_path: string | null;
          workflow_run_id: number | null;
        };
        Relationships: [
          {
            foreignKeyName: "repositories_assignment_id_fkey";
            columns: ["assignment_id"];
            isOneToOne: false;
            referencedRelation: "assignment_overview";
            referencedColumns: ["id"];
          },
          {
            foreignKeyName: "repositories_assignment_id_fkey";
            columns: ["assignment_id"];
            isOneToOne: false;
            referencedRelation: "assignments";
            referencedColumns: ["id"];
          },
          {
            foreignKeyName: "repositories_assignment_id_fkey";
            columns: ["assignment_id"];
            isOneToOne: false;
            referencedRelation: "assignments_for_student_dashboard";
            referencedColumns: ["id"];
          },
          {
            foreignKeyName: "repositories_assignment_id_fkey";
            columns: ["assignment_id"];
            isOneToOne: false;
            referencedRelation: "assignments_with_effective_due_dates";
            referencedColumns: ["id"];
          },
          {
            foreignKeyName: "repositories_assignment_id_fkey";
            columns: ["assignment_id"];
            isOneToOne: false;
            referencedRelation: "submissions_with_grades_for_assignment_and_regression_test";
            referencedColumns: ["assignment_id"];
          },
          {
            foreignKeyName: "repositories_profile_id_fkey";
            columns: ["profile_id"];
            isOneToOne: false;
            referencedRelation: "assignments_for_student_dashboard";
            referencedColumns: ["student_profile_id"];
          },
          {
            foreignKeyName: "repositories_profile_id_fkey";
            columns: ["profile_id"];
            isOneToOne: false;
            referencedRelation: "assignments_with_effective_due_dates";
            referencedColumns: ["student_profile_id"];
          },
          {
            foreignKeyName: "repositories_profile_id_fkey";
            columns: ["profile_id"];
            isOneToOne: false;
            referencedRelation: "submissions_agg";
            referencedColumns: ["profile_id"];
          },
          {
            foreignKeyName: "repositories_profile_id_fkey";
            columns: ["profile_id"];
            isOneToOne: false;
            referencedRelation: "user_roles";
            referencedColumns: ["private_profile_id"];
          },
          {
            foreignKeyName: "repositories_user_id_fkey1";
            columns: ["profile_id"];
            isOneToOne: false;
            referencedRelation: "profiles";
            referencedColumns: ["id"];
          },
          {
            foreignKeyName: "repositories_user_id_fkey1";
            columns: ["profile_id"];
            isOneToOne: false;
            referencedRelation: "submissions_with_grades_for_assignment_nice";
            referencedColumns: ["student_private_profile_id"];
          },
          {
            foreignKeyName: "workflow_events_class_id_fkey";
            columns: ["class_id"];
            isOneToOne: false;
            referencedRelation: "classes";
            referencedColumns: ["id"];
          }
        ];
      };
      workflow_timing_summary: {
        Row: {
          assignment_id: number | null;
          class_id: number | null;
          completed_at: string | null;
          in_progress_at: string | null;
          profile_id: string | null;
          queue_time_seconds: number | null;
          requested_at: string | null;
          run_attempt: number | null;
          run_time_seconds: number | null;
          workflow_run_id: number | null;
        };
        Relationships: [
          {
            foreignKeyName: "repositories_assignment_id_fkey";
            columns: ["assignment_id"];
            isOneToOne: false;
            referencedRelation: "assignment_overview";
            referencedColumns: ["id"];
          },
          {
            foreignKeyName: "repositories_assignment_id_fkey";
            columns: ["assignment_id"];
            isOneToOne: false;
            referencedRelation: "assignments";
            referencedColumns: ["id"];
          },
          {
            foreignKeyName: "repositories_assignment_id_fkey";
            columns: ["assignment_id"];
            isOneToOne: false;
            referencedRelation: "assignments_for_student_dashboard";
            referencedColumns: ["id"];
          },
          {
            foreignKeyName: "repositories_assignment_id_fkey";
            columns: ["assignment_id"];
            isOneToOne: false;
            referencedRelation: "assignments_with_effective_due_dates";
            referencedColumns: ["id"];
          },
          {
            foreignKeyName: "repositories_assignment_id_fkey";
            columns: ["assignment_id"];
            isOneToOne: false;
            referencedRelation: "submissions_with_grades_for_assignment_and_regression_test";
            referencedColumns: ["assignment_id"];
          },
          {
            foreignKeyName: "repositories_profile_id_fkey";
            columns: ["profile_id"];
            isOneToOne: false;
            referencedRelation: "assignments_for_student_dashboard";
            referencedColumns: ["student_profile_id"];
          },
          {
            foreignKeyName: "repositories_profile_id_fkey";
            columns: ["profile_id"];
            isOneToOne: false;
            referencedRelation: "assignments_with_effective_due_dates";
            referencedColumns: ["student_profile_id"];
          },
          {
            foreignKeyName: "repositories_profile_id_fkey";
            columns: ["profile_id"];
            isOneToOne: false;
            referencedRelation: "submissions_agg";
            referencedColumns: ["profile_id"];
          },
          {
            foreignKeyName: "repositories_profile_id_fkey";
            columns: ["profile_id"];
            isOneToOne: false;
            referencedRelation: "user_roles";
            referencedColumns: ["private_profile_id"];
          },
          {
            foreignKeyName: "repositories_user_id_fkey1";
            columns: ["profile_id"];
            isOneToOne: false;
            referencedRelation: "profiles";
            referencedColumns: ["id"];
          },
          {
            foreignKeyName: "repositories_user_id_fkey1";
            columns: ["profile_id"];
            isOneToOne: false;
            referencedRelation: "submissions_with_grades_for_assignment_nice";
            referencedColumns: ["student_private_profile_id"];
          },
          {
            foreignKeyName: "workflow_events_class_id_fkey";
            columns: ["class_id"];
            isOneToOne: false;
            referencedRelation: "classes";
            referencedColumns: ["id"];
          }
        ];
      };
    };
    Functions: {
      admin_bulk_set_user_roles_disabled: {
        Args: {
          p_admin_user_id?: string;
          p_disabled: boolean;
          p_user_role_ids: number[];
        };
        Returns: number;
      };
      admin_create_class: {
        Args: {
          p_course_title?: string;
          p_created_by?: string;
          p_description?: string;
          p_end_date?: string;
          p_github_org_name?: string;
          p_github_template_prefix?: string;
          p_name: string;
          p_start_date?: string;
          p_term: number;
        };
        Returns: number;
      };
      admin_create_class_section: {
        Args: {
          p_campus?: string;
          p_class_id: number;
          p_created_by?: string;
          p_meeting_location?: string;
          p_meeting_times?: string;
          p_name: string;
          p_sis_crn?: number;
        };
        Returns: number;
      };
      admin_create_lab_section: {
        Args: {
          p_campus?: string;
          p_class_id: number;
          p_created_by?: string;
          p_day_of_week?: Database["public"]["Enums"]["day_of_week"];
          p_description?: string;
          p_end_time?: string;
          p_meeting_location?: string;
          p_meeting_times?: string;
          p_name: string;
          p_sis_crn?: number;
          p_start_time?: string;
        };
        Returns: number;
      };
      admin_delete_class: {
        Args: { p_class_id: number; p_deleted_by?: string };
        Returns: boolean;
      };
      admin_delete_class_section: {
        Args: { p_deleted_by?: string; p_section_id: number };
        Returns: boolean;
      };
      admin_delete_lab_section: {
        Args: { p_deleted_by?: string; p_section_id: number };
        Returns: boolean;
      };
      admin_get_class_sections: {
        Args: { p_class_id: number };
        Returns: {
          campus: string;
          created_at: string;
          meeting_location: string;
          meeting_times: string;
          member_count: number;
          section_id: number;
          section_name: string;
          section_type: string;
          sis_crn: number;
          updated_at: string;
        }[];
      };
      admin_get_classes: {
        Args: Record<PropertyKey, never>;
        Returns: {
          archived: boolean;
          created_at: string;
          description: string;
          github_org_name: string;
          github_template_prefix: string;
          id: number;
          instructor_count: number;
          name: string;
          student_count: number;
          term: number;
        }[];
      };
      admin_get_disabled_users: {
        Args: { p_class_id?: number };
        Returns: {
          class_id: number;
          class_name: string;
          disabled_at: string;
          profile_name: string;
          role: Database["public"]["Enums"]["app_role"];
          user_email: string;
          user_id: string;
          user_name: string;
          user_role_id: number;
        }[];
      };
      admin_get_sis_sync_status: {
        Args: Record<PropertyKey, never>;
        Returns: {
          class_id: number;
          class_name: string;
          expired_invitations: number;
          last_sync_message: string;
          last_sync_status: string;
          last_sync_time: string;
          pending_invitations: number;
          sis_sections_count: number;
          sync_enabled: boolean;
          term: number;
          total_invitations: number;
        }[];
      };
      admin_set_section_sync_enabled: {
        Args: {
          p_admin_user_id?: string;
          p_course_id: number;
          p_course_section_id?: number;
          p_enabled: boolean;
          p_lab_section_id?: number;
        };
        Returns: boolean;
      };
      admin_set_sis_sync_enabled: {
        Args: {
          p_admin_user_id?: string;
          p_class_id: number;
          p_enabled: boolean;
        };
        Returns: boolean;
      };
      admin_set_user_role_disabled: {
        Args: {
          p_admin_user_id?: string;
          p_disabled: boolean;
          p_user_role_id: number;
        };
        Returns: boolean;
      };
      admin_trigger_sis_sync: {
        Args: { p_class_id?: number };
        Returns: Json;
      };
      admin_update_class: {
        Args: {
          p_class_id: number;
          p_course_title?: string;
          p_description?: string;
          p_end_date?: string;
          p_github_org_name?: string;
          p_github_template_prefix?: string;
          p_name?: string;
          p_start_date?: string;
          p_term?: number;
          p_updated_by?: string;
        };
        Returns: boolean;
      };
      admin_update_class_section: {
        Args: { p_name: string; p_section_id: number; p_updated_by?: string };
        Returns: boolean;
      };
      admin_update_lab_section: {
        Args: { p_name: string; p_section_id: number; p_updated_by?: string };
        Returns: boolean;
      };
      authorize_for_admin: {
        Args: { p_user_id?: string };
        Returns: boolean;
      };
      authorize_for_private_discussion_thread: {
        Args: { p_root: number };
        Returns: boolean;
      };
      authorize_for_submission: {
        Args: { requested_submission_id: number };
        Returns: boolean;
      };
      authorize_for_submission_regrade_comment: {
        Args: { submission_regrade_request_id: number };
        Returns: boolean;
      };
      authorize_for_submission_review: {
        Args: { submission_review_id: number };
        Returns: boolean;
      };
      authorize_for_submission_review_writable: {
        Args: { submission_review_id: number };
        Returns: boolean;
      };
      authorize_for_submission_reviewable: {
        Args: {
          requested_submission_id: number;
          requested_submission_review_id: number;
        };
        Returns: boolean;
      };
      authorize_to_create_own_due_date_extension: {
        Args: {
          _assignment_group_id: number;
          _assignment_id: number;
          _class_id: number;
          _creator_id: string;
          _hours_to_extend: number;
          _student_id: string;
          _tokens_consumed: number;
        };
        Returns: boolean;
      };
      authorizeforassignmentgroup: {
        Args: { _assignment_group_id: number };
        Returns: boolean;
      };
      authorizeforclass: {
        Args: { class__id: number };
        Returns: boolean;
      };
      authorizeforclassgrader: {
        Args: { class__id: number };
        Returns: boolean;
      };
      authorizeforclassinstructor: {
        Args: { class__id: number };
        Returns: boolean;
      };
      authorizeforinstructorofstudent: {
        Args: { _user_id: string };
        Returns: boolean;
      };
      authorizeforinstructororgraderofstudent: {
        Args: { _user_id: string };
        Returns: boolean;
      };
      authorizeforpoll: {
        Args: { class__id: number; poll__id: number } | { poll__id: number };
        Returns: boolean;
      };
      authorizeforprofile: {
        Args: { profile_id: string };
        Returns: boolean;
      };
      bulk_assign_reviews: {
        Args: {
          p_assignment_id: number;
          p_class_id: number;
          p_draft_assignments: Json;
          p_due_date: string;
          p_rubric_id: number;
        };
        Returns: Json;
      };
      calculate_effective_due_date: {
        Args: { assignment_id_param: number; student_profile_id_param: string };
        Returns: string;
      };
      calculate_final_due_date: {
        Args: {
          assignment_group_id_param?: number;
          assignment_id_param: number;
          student_profile_id_param: string;
        };
        Returns: string;
      };
      call_edge_function_internal: {
        Args: {
          headers?: Json;
          method: string;
          new_record?: Json;
          old_record?: Json;
          op?: string;
          params?: Json;
          schema_name?: string;
          table_name?: string;
          timeout_ms?: number;
          url_path: string;
        };
        Returns: undefined;
      };
      call_edge_function_internal_post_payload: {
        Args: {
          headers?: Json;
          payload?: Json;
          timeout_ms?: number;
          url_path: string;
        };
        Returns: undefined;
      };
      can_access_help_request: {
        Args: { help_request_id: number };
        Returns: boolean;
      };
      check_assignment_deadlines_passed: {
        Args: Record<PropertyKey, never>;
        Returns: undefined;
      };
      check_assignment_release_dates: {
        Args: Record<PropertyKey, never>;
        Returns: undefined;
      };
      check_github_error_threshold: {
        Args: { p_org: string; p_threshold: number; p_window_minutes: number };
        Returns: number;
      };
      check_gradebook_realtime_authorization: {
        Args: { topic_text: string };
        Returns: boolean;
      };
      check_unified_realtime_authorization: {
        Args: { topic_text: string };
        Returns: boolean;
      };
<<<<<<< HEAD
      cleanup_github_async_errors: {
        Args: Record<PropertyKey, never>;
        Returns: undefined;
=======
      clear_all_incomplete_review_assignments: {
        Args: { p_assignment_id: number; p_class_id: number };
        Returns: Json;
      };
      clear_incomplete_assignments_for_user: {
        Args: {
          p_assignee_profile_id: string;
          p_assignment_id: number;
          p_class_id: number;
          p_rubric_id?: number;
          p_rubric_part_ids?: number[];
        };
        Returns: Json;
      };
      clear_unfinished_review_assignments: {
        Args: {
          p_assignment_id: number;
          p_class_id: number;
          p_class_section_ids?: number[];
          p_lab_section_ids?: number[];
          p_rubric_id: number;
          p_rubric_part_ids?: number[];
          p_student_tag_filters?: Json;
        };
        Returns: Json;
>>>>>>> 40db3a61
      };
      create_all_repos_for_assignment: {
        Args:
          | { assignment_id: number; course_id: number; p_force?: boolean }
          | { assignment_id: number; course_id: number; p_force?: boolean };
        Returns: undefined;
      };
      create_help_request_message_notification: {
        Args: {
          p_author_name: string;
          p_author_profile_id: string;
          p_class_id: number;
          p_help_queue_id: number;
          p_help_queue_name: string;
          p_help_request_creator_name: string;
          p_help_request_creator_profile_id: string;
          p_help_request_id: number;
          p_is_private?: boolean;
          p_message_id: number;
          p_message_preview: string;
        };
        Returns: undefined;
      };
      create_help_request_notification: {
        Args: {
          p_action?: string;
          p_assignee_name?: string;
          p_assignee_profile_id?: string;
          p_class_id: number;
          p_creator_name: string;
          p_creator_profile_id: string;
          p_help_queue_id: number;
          p_help_queue_name: string;
          p_help_request_id: number;
          p_is_private?: boolean;
          p_notification_type: string;
          p_request_preview?: string;
          p_status?: Database["public"]["Enums"]["help_request_status"];
        };
        Returns: undefined;
      };
      create_invitation: {
        Args: {
          p_class_id: number;
          p_class_section_id?: number;
          p_email?: string;
          p_invited_by?: string;
          p_lab_section_id?: number;
          p_name?: string;
          p_role: Database["public"]["Enums"]["app_role"];
          p_sis_managed?: boolean;
          p_sis_user_id: number;
        };
        Returns: number;
      };
      create_regrade_request: {
        Args: {
          private_profile_id: string;
          submission_artifact_comment_id?: number;
          submission_comment_id?: number;
          submission_file_comment_id?: number;
        };
        Returns: number;
      };
      create_repos_for_student: {
        Args: { class_id?: number; p_force?: boolean; user_id: string };
        Returns: undefined;
      };
      create_system_notification: {
        Args: {
          p_backdrop_dismiss?: boolean;
          p_campaign_id?: string;
          p_created_by?: string;
          p_display?: string;
          p_expires_at?: string;
          p_icon?: string;
          p_max_width?: string;
          p_message: string;
          p_persistent?: boolean;
          p_position?: string;
          p_severity?: string;
          p_target_course_ids?: number[];
          p_target_roles?: Database["public"]["Enums"]["app_role"][];
          p_target_user_ids?: string[];
          p_title: string;
          p_track_engagement?: boolean;
        };
        Returns: number;
      };
      create_user_role_for_existing_user: {
        Args: {
          p_class_id: number;
          p_name: string;
          p_role: Database["public"]["Enums"]["app_role"];
          p_sis_id?: number;
          p_user_id: string;
        };
        Returns: number;
      };
      custom_access_token_hook: {
        Args: { event: Json };
        Returns: Json;
      };
      delete_assignment_with_all_data: {
        Args: { p_assignment_id: number; p_class_id: number };
        Returns: Json;
      };
      delete_system_notifications_by_campaign: {
        Args: { p_campaign_id: string; p_deleted_by?: string };
        Returns: number;
      };
      enqueue_github_archive_repo: {
        Args: {
          p_class_id: number;
          p_debug_id?: string;
          p_org: string;
          p_repo: string;
        };
        Returns: number;
      };
      enqueue_github_create_repo: {
        Args:
          | {
              p_assignment_group_id?: number;
              p_assignment_id?: number;
              p_class_id: number;
              p_course_slug: string;
              p_debug_id?: string;
              p_github_usernames: string[];
              p_is_template_repo?: boolean;
              p_latest_template_sha?: string;
              p_org: string;
              p_profile_id?: string;
              p_repo_name: string;
              p_template_repo: string;
            }
          | {
              p_class_id: number;
              p_course_slug: string;
              p_debug_id?: string;
              p_github_usernames: string[];
              p_is_template_repo?: boolean;
              p_org: string;
              p_repo_name: string;
              p_template_repo: string;
            };
        Returns: number;
      };
      enqueue_github_sync_repo_permissions: {
        Args: {
          p_class_id: number;
          p_course_slug: string;
          p_debug_id?: string;
          p_github_usernames: string[];
          p_org: string;
          p_repo: string;
        };
        Returns: number;
      };
      enqueue_github_sync_staff_team: {
        Args: {
          p_affected_user_id?: string;
          p_class_id: number;
          p_course_slug: string;
          p_debug_id?: string;
          p_org: string;
        };
        Returns: number;
      };
      enqueue_github_sync_student_team: {
        Args: {
          p_affected_user_id?: string;
          p_class_id: number;
          p_course_slug: string;
          p_debug_id?: string;
          p_org: string;
        };
        Returns: number;
      };
      enqueue_gradebook_row_recalculation: {
        Args: {
          p_class_id: number;
          p_gradebook_id: number;
          p_is_private: boolean;
          p_reason?: string;
          p_student_id: string;
          p_trigger_id?: number;
        };
        Returns: undefined;
      };
      finalize_submission_early: {
        Args: { this_assignment_id: number; this_profile_id: string };
        Returns: Json;
      };
      generate_anon_name: {
        Args: Record<PropertyKey, never>;
        Returns: string;
      };
      get_all_class_metrics: {
        Args: Record<PropertyKey, never>;
        Returns: Json;
      };
      get_assignment_llm_metrics: {
        Args: Record<PropertyKey, never>;
        Returns: Json;
      };
      get_async_github_metrics: {
        Args: Record<PropertyKey, never>;
        Returns: {
          avg_latency_ms: number;
          calls_total: number;
          class_id: number;
          errors_recent_1h: number;
          errors_total: number;
          method: string;
        }[];
      };
      get_github_api_metrics_recent: {
        Args: { p_window_seconds?: number };
        Returns: {
          avg_latency_ms: number;
          calls: number;
          class_id: number;
          method: string;
          status_code: number;
        }[];
      };
      get_github_circuit: {
        Args: { p_key: string; p_scope: string };
        Returns: {
          open_until: string;
          state: string;
        }[];
      };
      get_gradebook_records_for_all_students: {
        Args: { class_id: number };
        Returns: Json;
      };
      get_gradebook_records_for_all_students_array: {
        Args: { class_id: number };
        Returns: Json;
      };
      get_instructor_dashboard_metrics: {
        Args: { p_class_id: number; p_now?: string };
        Returns: {
          assignment_id: number;
          closed_or_resolved_regrade_requests: number;
          due_date: string;
          graded_submissions: number;
          open_regrade_requests: number;
          review_assignments_completed: number;
          review_assignments_incomplete: number;
          review_assignments_total: number;
          section: string;
          students_with_valid_extensions: number;
          time_zone: string;
          title: string;
          total_submitters: number;
        }[];
      };
      get_llm_tags_breakdown: {
        Args: Record<PropertyKey, never>;
        Returns: Json;
      };
      get_system_notification_stats: {
        Args: { p_requested_by?: string };
        Returns: {
          active_notifications: number;
          notifications_by_display: Json;
          notifications_by_severity: Json;
          recent_campaigns: Json;
          total_notifications: number;
        }[];
      };
      get_user_id_by_email: {
        Args: { email: string };
        Returns: {
          id: string;
        }[];
      };
      get_workflow_events_summary_for_class: {
        Args: { p_class_id: number };
        Returns: unknown[];
      };
      get_workflow_statistics: {
        Args: { p_class_id: number; p_duration_hours?: number };
        Returns: {
          avg_queue_time_seconds: number;
          avg_run_time_seconds: number;
          class_id: number;
          completed_runs: number;
          duration_hours: number;
          error_count: number;
          error_rate: number;
          failed_runs: number;
          in_progress_runs: number;
          period_end: string;
          period_start: string;
          success_rate: number;
          total_runs: number;
        }[];
      };
      gift_tokens_to_student: {
        Args: {
          p_assignment_id: number;
          p_class_id: number;
          p_note?: string;
          p_student_id: string;
          p_tokens_to_gift: number;
        };
        Returns: number;
      };
      gradebook_auto_layout: {
        Args: { p_gradebook_id: number };
        Returns: undefined;
      };
      gradebook_column_move_left: {
        Args: { p_column_id: number };
        Returns: {
          class_id: number;
          created_at: string;
          dependencies: Json | null;
          description: string | null;
          external_data: Json | null;
          gradebook_id: number;
          id: number;
          max_score: number | null;
          name: string;
          released: boolean;
          render_expression: string | null;
          score_expression: string | null;
          show_calculated_ranges: boolean;
          show_max_score: boolean;
          slug: string;
          sort_order: number | null;
        };
      };
      gradebook_column_move_right: {
        Args: { p_column_id: number };
        Returns: {
          class_id: number;
          created_at: string;
          dependencies: Json | null;
          description: string | null;
          external_data: Json | null;
          gradebook_id: number;
          id: number;
          max_score: number | null;
          name: string;
          released: boolean;
          render_expression: string | null;
          score_expression: string | null;
          show_calculated_ranges: boolean;
          show_max_score: boolean;
          slug: string;
          sort_order: number | null;
        };
      };
      help_request_is_private: {
        Args: { p_help_request_id: number };
        Returns: boolean;
      };
      help_request_notification: {
        Args: {
          p_action: string;
          p_assignee_name: string;
          p_assignee_profile_id: string;
          p_class_id: number;
          p_creator_name: string;
          p_creator_profile_id: string;
          p_help_queue_id: number;
          p_help_queue_name: string;
          p_help_request_id: number;
          p_is_private: boolean;
          p_request_preview: string;
          p_status: string;
        };
        Returns: undefined;
      };
      import_gradebook_scores: {
        Args: { p_class_id: number; p_updates: Json };
        Returns: boolean;
      };
      intval: {
        Args: { "": string };
        Returns: number;
      };
      invoke_email_batch_processor_background_task: {
        Args: Record<PropertyKey, never>;
        Returns: undefined;
      };
      invoke_github_async_worker_background_task: {
        Args: Record<PropertyKey, never>;
        Returns: undefined;
      };
      invoke_gradebook_recalculation_background_task: {
        Args: Record<PropertyKey, never>;
        Returns: undefined;
      };
      is_allowed_grader_key: {
        Args: { class: number; graderkey: string };
        Returns: boolean;
      };
      is_in_class: {
        Args: { classid: number; userid: string };
        Returns: boolean;
      };
      is_instructor_for_class: {
        Args: { _class_id: number; _person_id: string } | { _person_id: string; classid: number };
        Returns: boolean;
      };
      is_instructor_for_student: {
        Args: { _person_id: string; _student_id: string };
        Returns: boolean;
      };
      log_api_gateway_call: {
        Args: {
          p_class_id?: number;
          p_debug_id?: string;
          p_latency_ms?: number;
          p_message_processed_at?: string;
          p_method: string;
          p_status_code: number;
        };
        Returns: undefined;
      };
      log_flashcard_interaction: {
        Args: {
          p_action: string;
          p_card_id?: number;
          p_class_id: number;
          p_deck_id: number;
          p_duration_on_card_ms: number;
          p_student_id: string;
        };
        Returns: undefined;
      };
      open_github_circuit: {
        Args: {
          p_event: string;
          p_key: string;
          p_reason?: string;
          p_retry_after_seconds?: number;
          p_scope: string;
        };
        Returns: number;
      };
      recalculate_discussion_thread_children_counts: {
        Args: { target_class_id?: number };
        Returns: number;
      };
      recalculate_gradebook_columns_in_range: {
        Args: { end_id: number; start_id: number };
        Returns: undefined;
      };
      record_github_async_error: {
        Args: { p_error_data: Json; p_method: string; p_org: string };
        Returns: undefined;
      };
      refresh_workflow_events_summary: {
        Args: Record<PropertyKey, never>;
        Returns: undefined;
      };
      release_all_grading_reviews_for_assignment: {
        Args: { assignment_id: number };
        Returns: number;
      };
      reset_all_flashcard_progress: {
        Args: { p_card_ids: number[]; p_class_id: number; p_student_id: string };
        Returns: undefined;
      };
      send_signup_welcome_message: {
        Args: { p_user_id: string };
        Returns: boolean;
      };
      submission_set_active: {
        Args: { _submission_id: number };
        Returns: boolean;
      };
      sync_lab_section_meetings: {
        Args: { lab_section_id_param: number };
        Returns: undefined;
      };
      sync_staff_github_team: {
        Args: { class_id: number; user_id?: string };
        Returns: undefined;
      };
      sync_student_github_team: {
        Args: { class_id: number; user_id?: string };
        Returns: undefined;
      };
      test_discussion_thread_insert_performance: {
        Args: {
          num_inserts?: number;
          test_author_id: string;
          test_class_id: number;
          test_topic_id: number;
        };
        Returns: {
          duration_ms: number;
          inserts_per_second: number;
          operation: string;
        }[];
      };
      trigger_sis_sync: {
        Args: { p_class_id?: number };
        Returns: Json;
      };
      unrelease_all_grading_reviews_for_assignment: {
        Args: { assignment_id: number };
        Returns: number;
      };
      update_api_gateway_call: {
        Args: { p_latency_ms?: number; p_log_id: number; p_status_code: number };
        Returns: undefined;
      };
      update_card_progress: {
        Args: {
          p_card_id: number;
          p_class_id: number;
          p_is_mastered: boolean;
          p_student_id: string;
        };
        Returns: undefined;
      };
      update_class_late_tokens_per_student: {
        Args: { p_class_id: number; p_late_tokens_per_student: number };
        Returns: undefined;
      };
      update_gradebook_row: {
        Args: {
          p_class_id: number;
          p_expected_version: number;
          p_gradebook_id: number;
          p_is_private: boolean;
          p_student_id: string;
          p_updates: Json[];
        };
        Returns: number;
      };
      update_regrade_request_points: {
        Args: {
          closed_points?: number;
          profile_id: string;
          regrade_request_id: number;
          resolved_points?: number;
        };
        Returns: boolean;
      };
      update_regrade_request_status: {
        Args: {
          closed_points?: number;
          new_status: Database["public"]["Enums"]["regrade_status"];
          profile_id: string;
          regrade_request_id: number;
          resolved_points?: number;
        };
        Returns: boolean;
      };
      update_sis_sync_status: {
        Args: {
          p_course_id: number;
          p_course_section_id?: number;
          p_lab_section_id?: number;
          p_sync_message?: string;
          p_sync_status?: string;
        };
        Returns: number;
      };
      user_is_in_help_request: {
        Args: { p_help_request_id: number; p_user_id?: string };
        Returns: boolean;
      };
    };
    Enums: {
      allowed_modes: "private" | "public" | "question" | "note";
      app_role: "admin" | "instructor" | "grader" | "student";
      assignment_group_join_status: "pending" | "approved" | "rejected" | "withdrawn";
      assignment_group_mode: "individual" | "groups" | "both";
      day_of_week: "sunday" | "monday" | "tuesday" | "wednesday" | "thursday" | "friday" | "saturday";
      feedback_visibility: "visible" | "hidden" | "after_due_date" | "after_published";
      flashcard_actions:
        | "deck_viewed"
        | "card_prompt_viewed"
        | "card_answer_viewed"
        | "card_marked_got_it"
        | "card_marked_keep_trying"
        | "card_returned_to_deck"
        | "deck_progress_reset_all"
        | "deck_progress_reset_card";
      github_async_method:
        | "sync_student_team"
        | "sync_staff_team"
        | "create_repo"
        | "sync_repo_permissions"
        | "archive_repo_and_lock";
      help_queue_type: "text" | "video" | "in_person";
      help_request_creation_notification: "all" | "only_active_queue" | "none";
      help_request_status: "open" | "in_progress" | "resolved" | "closed";
      location_type: "remote" | "in_person" | "hybrid";
      moderation_action_type: "warning" | "temporary_ban" | "permanent_ban";
      regrade_status: "draft" | "opened" | "resolved" | "escalated" | "closed";
      review_round: "self-review" | "grading-review" | "meta-grading-review" | "code-walk";
      rubric_check_student_visibility: "always" | "if_released" | "if_applied" | "never";
      student_help_activity_type:
        | "request_created"
        | "request_updated"
        | "message_sent"
        | "request_resolved"
        | "video_joined"
        | "video_left";
    };
    CompositeTypes: {
      [_ in never]: never;
    };
  };
};

type DatabaseWithoutInternals = Omit<Database, "__InternalSupabase">;

type DefaultSchema = DatabaseWithoutInternals[Extract<keyof Database, "public">];

export type Tables<
  DefaultSchemaTableNameOrOptions extends
    | keyof (DefaultSchema["Tables"] & DefaultSchema["Views"])
    | { schema: keyof DatabaseWithoutInternals },
  TableName extends DefaultSchemaTableNameOrOptions extends {
    schema: keyof DatabaseWithoutInternals;
  }
    ? keyof (DatabaseWithoutInternals[DefaultSchemaTableNameOrOptions["schema"]]["Tables"] &
        DatabaseWithoutInternals[DefaultSchemaTableNameOrOptions["schema"]]["Views"])
    : never = never
> = DefaultSchemaTableNameOrOptions extends {
  schema: keyof DatabaseWithoutInternals;
}
  ? (DatabaseWithoutInternals[DefaultSchemaTableNameOrOptions["schema"]]["Tables"] &
      DatabaseWithoutInternals[DefaultSchemaTableNameOrOptions["schema"]]["Views"])[TableName] extends {
      Row: infer R;
    }
    ? R
    : never
  : DefaultSchemaTableNameOrOptions extends keyof (DefaultSchema["Tables"] & DefaultSchema["Views"])
    ? (DefaultSchema["Tables"] & DefaultSchema["Views"])[DefaultSchemaTableNameOrOptions] extends {
        Row: infer R;
      }
      ? R
      : never
    : never;

export type TablesInsert<
  DefaultSchemaTableNameOrOptions extends keyof DefaultSchema["Tables"] | { schema: keyof DatabaseWithoutInternals },
  TableName extends DefaultSchemaTableNameOrOptions extends {
    schema: keyof DatabaseWithoutInternals;
  }
    ? keyof DatabaseWithoutInternals[DefaultSchemaTableNameOrOptions["schema"]]["Tables"]
    : never = never
> = DefaultSchemaTableNameOrOptions extends {
  schema: keyof DatabaseWithoutInternals;
}
  ? DatabaseWithoutInternals[DefaultSchemaTableNameOrOptions["schema"]]["Tables"][TableName] extends {
      Insert: infer I;
    }
    ? I
    : never
  : DefaultSchemaTableNameOrOptions extends keyof DefaultSchema["Tables"]
    ? DefaultSchema["Tables"][DefaultSchemaTableNameOrOptions] extends {
        Insert: infer I;
      }
      ? I
      : never
    : never;

export type TablesUpdate<
  DefaultSchemaTableNameOrOptions extends keyof DefaultSchema["Tables"] | { schema: keyof DatabaseWithoutInternals },
  TableName extends DefaultSchemaTableNameOrOptions extends {
    schema: keyof DatabaseWithoutInternals;
  }
    ? keyof DatabaseWithoutInternals[DefaultSchemaTableNameOrOptions["schema"]]["Tables"]
    : never = never
> = DefaultSchemaTableNameOrOptions extends {
  schema: keyof DatabaseWithoutInternals;
}
  ? DatabaseWithoutInternals[DefaultSchemaTableNameOrOptions["schema"]]["Tables"][TableName] extends {
      Update: infer U;
    }
    ? U
    : never
  : DefaultSchemaTableNameOrOptions extends keyof DefaultSchema["Tables"]
    ? DefaultSchema["Tables"][DefaultSchemaTableNameOrOptions] extends {
        Update: infer U;
      }
      ? U
      : never
    : never;

export type Enums<
  DefaultSchemaEnumNameOrOptions extends keyof DefaultSchema["Enums"] | { schema: keyof DatabaseWithoutInternals },
  EnumName extends DefaultSchemaEnumNameOrOptions extends {
    schema: keyof DatabaseWithoutInternals;
  }
    ? keyof DatabaseWithoutInternals[DefaultSchemaEnumNameOrOptions["schema"]]["Enums"]
    : never = never
> = DefaultSchemaEnumNameOrOptions extends {
  schema: keyof DatabaseWithoutInternals;
}
  ? DatabaseWithoutInternals[DefaultSchemaEnumNameOrOptions["schema"]]["Enums"][EnumName]
  : DefaultSchemaEnumNameOrOptions extends keyof DefaultSchema["Enums"]
    ? DefaultSchema["Enums"][DefaultSchemaEnumNameOrOptions]
    : never;

export type CompositeTypes<
  PublicCompositeTypeNameOrOptions extends
    | keyof DefaultSchema["CompositeTypes"]
    | { schema: keyof DatabaseWithoutInternals },
  CompositeTypeName extends PublicCompositeTypeNameOrOptions extends {
    schema: keyof DatabaseWithoutInternals;
  }
    ? keyof DatabaseWithoutInternals[PublicCompositeTypeNameOrOptions["schema"]]["CompositeTypes"]
    : never = never
> = PublicCompositeTypeNameOrOptions extends {
  schema: keyof DatabaseWithoutInternals;
}
  ? DatabaseWithoutInternals[PublicCompositeTypeNameOrOptions["schema"]]["CompositeTypes"][CompositeTypeName]
  : PublicCompositeTypeNameOrOptions extends keyof DefaultSchema["CompositeTypes"]
    ? DefaultSchema["CompositeTypes"][PublicCompositeTypeNameOrOptions]
    : never;

export const Constants = {
  pgmq_public: {
    Enums: {}
  },
  public: {
    Enums: {
      allowed_modes: ["private", "public", "question", "note"],
      app_role: ["admin", "instructor", "grader", "student"],
      assignment_group_join_status: ["pending", "approved", "rejected", "withdrawn"],
      assignment_group_mode: ["individual", "groups", "both"],
      day_of_week: ["sunday", "monday", "tuesday", "wednesday", "thursday", "friday", "saturday"],
      feedback_visibility: ["visible", "hidden", "after_due_date", "after_published"],
      flashcard_actions: [
        "deck_viewed",
        "card_prompt_viewed",
        "card_answer_viewed",
        "card_marked_got_it",
        "card_marked_keep_trying",
        "card_returned_to_deck",
        "deck_progress_reset_all",
        "deck_progress_reset_card"
      ],
      github_async_method: [
        "sync_student_team",
        "sync_staff_team",
        "create_repo",
        "sync_repo_permissions",
        "archive_repo_and_lock"
      ],
      help_queue_type: ["text", "video", "in_person"],
      help_request_creation_notification: ["all", "only_active_queue", "none"],
      help_request_status: ["open", "in_progress", "resolved", "closed"],
      location_type: ["remote", "in_person", "hybrid"],
      moderation_action_type: ["warning", "temporary_ban", "permanent_ban"],
      regrade_status: ["draft", "opened", "resolved", "escalated", "closed"],
      review_round: ["self-review", "grading-review", "meta-grading-review", "code-walk"],
      rubric_check_student_visibility: ["always", "if_released", "if_applied", "never"],
      student_help_activity_type: [
        "request_created",
        "request_updated",
        "message_sent",
        "request_resolved",
        "video_joined",
        "video_left"
      ]
    }
  }
} as const;<|MERGE_RESOLUTION|>--- conflicted
+++ resolved
@@ -8878,11 +8878,10 @@
         Args: { topic_text: string };
         Returns: boolean;
       };
-<<<<<<< HEAD
       cleanup_github_async_errors: {
         Args: Record<PropertyKey, never>;
         Returns: undefined;
-=======
+      };
       clear_all_incomplete_review_assignments: {
         Args: { p_assignment_id: number; p_class_id: number };
         Returns: Json;
@@ -8908,7 +8907,6 @@
           p_student_tag_filters?: Json;
         };
         Returns: Json;
->>>>>>> 40db3a61
       };
       create_all_repos_for_assignment: {
         Args:
@@ -9015,6 +9013,17 @@
       delete_assignment_with_all_data: {
         Args: { p_assignment_id: number; p_class_id: number };
         Returns: Json;
+      };
+      delete_queued_messages_for_class: {
+        Args: { p_class_id: number };
+        Returns: {
+          deleted_count: number;
+          deleted_message_ids: number[];
+        }[];
+      };
+      delete_queued_messages_for_class_simple: {
+        Args: { p_class_id: number };
+        Returns: number;
       };
       delete_system_notifications_by_campaign: {
         Args: { p_campaign_id: string; p_deleted_by?: string };
