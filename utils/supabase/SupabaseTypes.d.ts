export type Json = string | number | boolean | null | { [key: string]: Json | undefined } | Json[];

export type Database = {
  pgmq_public: {
    Tables: {
      [_ in never]: never;
    };
    Views: {
      [_ in never]: never;
    };
    Functions: {
      archive: {
        Args: { queue_name: string; message_id: number };
        Returns: boolean;
      };
      delete: {
        Args: { queue_name: string; message_id: number };
        Returns: boolean;
      };
      pop: {
        Args: { queue_name: string };
        Returns: unknown[];
      };
      read: {
        Args: { queue_name: string; sleep_seconds: number; n: number };
        Returns: unknown[];
      };
      send: {
        Args: { queue_name: string; message: Json; sleep_seconds?: number };
        Returns: number[];
      };
      send_batch: {
        Args: { queue_name: string; messages: Json[]; sleep_seconds?: number };
        Returns: number[];
      };
    };
    Enums: {
      [_ in never]: never;
    };
    CompositeTypes: {
      [_ in never]: never;
    };
  };
  public: {
    Tables: {
      assignment_due_date_exceptions: {
        Row: {
          assignment_group_id: number | null;
          assignment_id: number;
          class_id: number | null;
          created_at: string;
          creator_id: string;
          hours: number;
          id: number;
          minutes: number;
          note: string | null;
          student_id: string | null;
          tokens_consumed: number;
        };
        Insert: {
          assignment_group_id?: number | null;
          assignment_id: number;
          class_id?: number | null;
          created_at?: string;
          creator_id: string;
          hours: number;
          id?: number;
          minutes?: number;
          note?: string | null;
          student_id?: string | null;
          tokens_consumed?: number;
        };
        Update: {
          assignment_group_id?: number | null;
          assignment_id?: number;
          class_id?: number | null;
          created_at?: string;
          creator_id?: string;
          hours?: number;
          id?: number;
          minutes?: number;
          note?: string | null;
          student_id?: string | null;
          tokens_consumed?: number;
        };
        Relationships: [
          {
            foreignKeyName: "assignment_late_exception_assignment_group_id_fkey";
            columns: ["assignment_group_id"];
            isOneToOne: false;
            referencedRelation: "assignment_groups";
            referencedColumns: ["id"];
          },
          {
            foreignKeyName: "assignment_late_exception_assignment_id_fkey";
            columns: ["assignment_id"];
            isOneToOne: false;
            referencedRelation: "assignment_overview";
            referencedColumns: ["id"];
          },
          {
            foreignKeyName: "assignment_late_exception_assignment_id_fkey";
            columns: ["assignment_id"];
            isOneToOne: false;
            referencedRelation: "assignments";
            referencedColumns: ["id"];
          },
          {
            foreignKeyName: "assignment_late_exception_assignment_id_fkey";
            columns: ["assignment_id"];
            isOneToOne: false;
            referencedRelation: "assignments_for_student_dashboard";
            referencedColumns: ["id"];
          },
          {
            foreignKeyName: "assignment_late_exception_assignment_id_fkey";
            columns: ["assignment_id"];
            isOneToOne: false;
            referencedRelation: "assignments_with_effective_due_dates";
            referencedColumns: ["id"];
          },
          {
            foreignKeyName: "assignment_late_exception_assignment_id_fkey";
            columns: ["assignment_id"];
            isOneToOne: false;
            referencedRelation: "submissions_with_grades_for_assignment_and_regression_test";
            referencedColumns: ["assignment_id"];
          },
          {
            foreignKeyName: "assignment_late_exception_class_id_fkey";
            columns: ["class_id"];
            isOneToOne: false;
            referencedRelation: "classes";
            referencedColumns: ["id"];
          },
          {
            foreignKeyName: "assignment_late_exception_instructor_id_fkey";
            columns: ["creator_id"];
            isOneToOne: false;
            referencedRelation: "profiles";
            referencedColumns: ["id"];
          },
          {
            foreignKeyName: "assignment_late_exception_instructor_id_fkey";
            columns: ["creator_id"];
            isOneToOne: false;
            referencedRelation: "submissions_with_grades_for_assignment";
            referencedColumns: ["student_private_profile_id"];
          },
          {
            foreignKeyName: "assignment_late_exception_student_id_fkey";
            columns: ["student_id"];
            isOneToOne: false;
            referencedRelation: "profiles";
            referencedColumns: ["id"];
          },
          {
            foreignKeyName: "assignment_late_exception_student_id_fkey";
            columns: ["student_id"];
            isOneToOne: false;
            referencedRelation: "submissions_with_grades_for_assignment";
            referencedColumns: ["student_private_profile_id"];
          }
        ];
      };
      assignment_group_invitations: {
        Row: {
          assignment_group_id: number;
          class_id: number;
          created_at: string;
          id: number;
          invitee: string;
          inviter: string;
        };
        Insert: {
          assignment_group_id: number;
          class_id: number;
          created_at?: string;
          id?: number;
          invitee?: string;
          inviter?: string;
        };
        Update: {
          assignment_group_id?: number;
          class_id?: number;
          created_at?: string;
          id?: number;
          invitee?: string;
          inviter?: string;
        };
        Relationships: [
          {
            foreignKeyName: "assignment_group_invitation_assignment_group_id_fkey";
            columns: ["assignment_group_id"];
            isOneToOne: false;
            referencedRelation: "assignment_groups";
            referencedColumns: ["id"];
          },
          {
            foreignKeyName: "assignment_group_invitation_invitee_fkey";
            columns: ["invitee"];
            isOneToOne: false;
            referencedRelation: "profiles";
            referencedColumns: ["id"];
          },
          {
            foreignKeyName: "assignment_group_invitation_invitee_fkey";
            columns: ["invitee"];
            isOneToOne: false;
            referencedRelation: "submissions_with_grades_for_assignment";
            referencedColumns: ["student_private_profile_id"];
          },
          {
            foreignKeyName: "assignment_group_invitation_inviter_fkey";
            columns: ["inviter"];
            isOneToOne: false;
            referencedRelation: "profiles";
            referencedColumns: ["id"];
          },
          {
            foreignKeyName: "assignment_group_invitation_inviter_fkey";
            columns: ["inviter"];
            isOneToOne: false;
            referencedRelation: "submissions_with_grades_for_assignment";
            referencedColumns: ["student_private_profile_id"];
          },
          {
            foreignKeyName: "assignment_group_invitations_class_id_fkey";
            columns: ["class_id"];
            isOneToOne: false;
            referencedRelation: "classes";
            referencedColumns: ["id"];
          }
        ];
      };
      assignment_group_join_request: {
        Row: {
          assignment_group_id: number;
          assignment_id: number;
          class_id: number;
          created_at: string;
          decided_at: string | null;
          decision_maker: string | null;
          id: number;
          profile_id: string;
          status: Database["public"]["Enums"]["assignment_group_join_status"];
        };
        Insert: {
          assignment_group_id: number;
          assignment_id: number;
          class_id: number;
          created_at?: string;
          decided_at?: string | null;
          decision_maker?: string | null;
          id?: number;
          profile_id: string;
          status?: Database["public"]["Enums"]["assignment_group_join_status"];
        };
        Update: {
          assignment_group_id?: number;
          assignment_id?: number;
          class_id?: number;
          created_at?: string;
          decided_at?: string | null;
          decision_maker?: string | null;
          id?: number;
          profile_id?: string;
          status?: Database["public"]["Enums"]["assignment_group_join_status"];
        };
        Relationships: [
          {
            foreignKeyName: "assignment_group_join_request_assignment_group_id_fkey";
            columns: ["assignment_group_id"];
            isOneToOne: false;
            referencedRelation: "assignment_groups";
            referencedColumns: ["id"];
          },
          {
            foreignKeyName: "assignment_group_join_request_assignment_id_fkey";
            columns: ["assignment_id"];
            isOneToOne: false;
            referencedRelation: "assignment_overview";
            referencedColumns: ["id"];
          },
          {
            foreignKeyName: "assignment_group_join_request_assignment_id_fkey";
            columns: ["assignment_id"];
            isOneToOne: false;
            referencedRelation: "assignments";
            referencedColumns: ["id"];
          },
          {
            foreignKeyName: "assignment_group_join_request_assignment_id_fkey";
            columns: ["assignment_id"];
            isOneToOne: false;
            referencedRelation: "assignments_for_student_dashboard";
            referencedColumns: ["id"];
          },
          {
            foreignKeyName: "assignment_group_join_request_assignment_id_fkey";
            columns: ["assignment_id"];
            isOneToOne: false;
            referencedRelation: "assignments_with_effective_due_dates";
            referencedColumns: ["id"];
          },
          {
            foreignKeyName: "assignment_group_join_request_assignment_id_fkey";
            columns: ["assignment_id"];
            isOneToOne: false;
            referencedRelation: "submissions_with_grades_for_assignment_and_regression_test";
            referencedColumns: ["assignment_id"];
          },
          {
            foreignKeyName: "assignment_group_join_request_class_id_fkey";
            columns: ["class_id"];
            isOneToOne: false;
            referencedRelation: "classes";
            referencedColumns: ["id"];
          },
          {
            foreignKeyName: "assignment_group_join_request_decision_maker_fkey";
            columns: ["decision_maker"];
            isOneToOne: false;
            referencedRelation: "profiles";
            referencedColumns: ["id"];
          },
          {
            foreignKeyName: "assignment_group_join_request_decision_maker_fkey";
            columns: ["decision_maker"];
            isOneToOne: false;
            referencedRelation: "submissions_with_grades_for_assignment";
            referencedColumns: ["student_private_profile_id"];
          },
          {
            foreignKeyName: "assignment_group_join_request_profile_id_fkey";
            columns: ["profile_id"];
            isOneToOne: false;
            referencedRelation: "profiles";
            referencedColumns: ["id"];
          },
          {
            foreignKeyName: "assignment_group_join_request_profile_id_fkey";
            columns: ["profile_id"];
            isOneToOne: false;
            referencedRelation: "submissions_with_grades_for_assignment";
            referencedColumns: ["student_private_profile_id"];
          },
          {
            foreignKeyName: "assignment_group_join_request_profile_id_fkey1";
            columns: ["profile_id"];
            isOneToOne: false;
            referencedRelation: "assignments_for_student_dashboard";
            referencedColumns: ["student_profile_id"];
          },
          {
            foreignKeyName: "assignment_group_join_request_profile_id_fkey1";
            columns: ["profile_id"];
            isOneToOne: false;
            referencedRelation: "assignments_with_effective_due_dates";
            referencedColumns: ["student_profile_id"];
          },
          {
            foreignKeyName: "assignment_group_join_request_profile_id_fkey1";
            columns: ["profile_id"];
            isOneToOne: false;
            referencedRelation: "submissions_agg";
            referencedColumns: ["profile_id"];
          },
          {
            foreignKeyName: "assignment_group_join_request_profile_id_fkey1";
            columns: ["profile_id"];
            isOneToOne: false;
            referencedRelation: "user_roles";
            referencedColumns: ["private_profile_id"];
          }
        ];
      };
      assignment_groups: {
        Row: {
          assignment_id: number;
          class_id: number;
          created_at: string;
          id: number;
          name: string;
        };
        Insert: {
          assignment_id: number;
          class_id: number;
          created_at?: string;
          id?: number;
          name: string;
        };
        Update: {
          assignment_id?: number;
          class_id?: number;
          created_at?: string;
          id?: number;
          name?: string;
        };
        Relationships: [
          {
            foreignKeyName: "assignment_groups_assignment_id_fkey";
            columns: ["assignment_id"];
            isOneToOne: false;
            referencedRelation: "assignment_overview";
            referencedColumns: ["id"];
          },
          {
            foreignKeyName: "assignment_groups_assignment_id_fkey";
            columns: ["assignment_id"];
            isOneToOne: false;
            referencedRelation: "assignments";
            referencedColumns: ["id"];
          },
          {
            foreignKeyName: "assignment_groups_assignment_id_fkey";
            columns: ["assignment_id"];
            isOneToOne: false;
            referencedRelation: "assignments_for_student_dashboard";
            referencedColumns: ["id"];
          },
          {
            foreignKeyName: "assignment_groups_assignment_id_fkey";
            columns: ["assignment_id"];
            isOneToOne: false;
            referencedRelation: "assignments_with_effective_due_dates";
            referencedColumns: ["id"];
          },
          {
            foreignKeyName: "assignment_groups_assignment_id_fkey";
            columns: ["assignment_id"];
            isOneToOne: false;
            referencedRelation: "submissions_with_grades_for_assignment_and_regression_test";
            referencedColumns: ["assignment_id"];
          },
          {
            foreignKeyName: "assignment_groups_class_id_fkey";
            columns: ["class_id"];
            isOneToOne: false;
            referencedRelation: "classes";
            referencedColumns: ["id"];
          }
        ];
      };
      assignment_groups_members: {
        Row: {
          added_by: string;
          assignment_group_id: number;
          assignment_id: number;
          class_id: number;
          created_at: string;
          id: number;
          profile_id: string;
        };
        Insert: {
          added_by: string;
          assignment_group_id: number;
          assignment_id: number;
          class_id: number;
          created_at?: string;
          id?: number;
          profile_id?: string;
        };
        Update: {
          added_by?: string;
          assignment_group_id?: number;
          assignment_id?: number;
          class_id?: number;
          created_at?: string;
          id?: number;
          profile_id?: string;
        };
        Relationships: [
          {
            foreignKeyName: "assignment_groups_members_added_by_fkey";
            columns: ["added_by"];
            isOneToOne: false;
            referencedRelation: "profiles";
            referencedColumns: ["id"];
          },
          {
            foreignKeyName: "assignment_groups_members_added_by_fkey";
            columns: ["added_by"];
            isOneToOne: false;
            referencedRelation: "submissions_with_grades_for_assignment";
            referencedColumns: ["student_private_profile_id"];
          },
          {
            foreignKeyName: "assignment_groups_members_assignment_group_id_fkey";
            columns: ["assignment_group_id"];
            isOneToOne: false;
            referencedRelation: "assignment_groups";
            referencedColumns: ["id"];
          },
          {
            foreignKeyName: "assignment_groups_members_assignment_id_fkey";
            columns: ["assignment_id"];
            isOneToOne: false;
            referencedRelation: "assignment_overview";
            referencedColumns: ["id"];
          },
          {
            foreignKeyName: "assignment_groups_members_assignment_id_fkey";
            columns: ["assignment_id"];
            isOneToOne: false;
            referencedRelation: "assignments";
            referencedColumns: ["id"];
          },
          {
            foreignKeyName: "assignment_groups_members_assignment_id_fkey";
            columns: ["assignment_id"];
            isOneToOne: false;
            referencedRelation: "assignments_for_student_dashboard";
            referencedColumns: ["id"];
          },
          {
            foreignKeyName: "assignment_groups_members_assignment_id_fkey";
            columns: ["assignment_id"];
            isOneToOne: false;
            referencedRelation: "assignments_with_effective_due_dates";
            referencedColumns: ["id"];
          },
          {
            foreignKeyName: "assignment_groups_members_assignment_id_fkey";
            columns: ["assignment_id"];
            isOneToOne: false;
            referencedRelation: "submissions_with_grades_for_assignment_and_regression_test";
            referencedColumns: ["assignment_id"];
          },
          {
            foreignKeyName: "assignment_groups_members_class_id_fkey";
            columns: ["class_id"];
            isOneToOne: false;
            referencedRelation: "classes";
            referencedColumns: ["id"];
          },
          {
            foreignKeyName: "assignment_groups_members_profile_id_fkey";
            columns: ["profile_id"];
            isOneToOne: false;
            referencedRelation: "profiles";
            referencedColumns: ["id"];
          },
          {
            foreignKeyName: "assignment_groups_members_profile_id_fkey";
            columns: ["profile_id"];
            isOneToOne: false;
            referencedRelation: "submissions_with_grades_for_assignment";
            referencedColumns: ["student_private_profile_id"];
          },
          {
            foreignKeyName: "assignment_groups_members_profile_id_fkey1";
            columns: ["profile_id"];
            isOneToOne: false;
            referencedRelation: "assignments_for_student_dashboard";
            referencedColumns: ["student_profile_id"];
          },
          {
            foreignKeyName: "assignment_groups_members_profile_id_fkey1";
            columns: ["profile_id"];
            isOneToOne: false;
            referencedRelation: "assignments_with_effective_due_dates";
            referencedColumns: ["student_profile_id"];
          },
          {
            foreignKeyName: "assignment_groups_members_profile_id_fkey1";
            columns: ["profile_id"];
            isOneToOne: false;
            referencedRelation: "submissions_agg";
            referencedColumns: ["profile_id"];
          },
          {
            foreignKeyName: "assignment_groups_members_profile_id_fkey1";
            columns: ["profile_id"];
            isOneToOne: false;
            referencedRelation: "user_roles";
            referencedColumns: ["private_profile_id"];
          }
        ];
      };
      assignment_handout_commits: {
        Row: {
          assignment_id: number;
          author: string | null;
          class_id: number | null;
          created_at: string;
          id: number;
          message: string;
          sha: string;
        };
        Insert: {
          assignment_id: number;
          author?: string | null;
          class_id?: number | null;
          created_at?: string;
          id?: number;
          message: string;
          sha: string;
        };
        Update: {
          assignment_id?: number;
          author?: string | null;
          class_id?: number | null;
          created_at?: string;
          id?: number;
          message?: string;
          sha?: string;
        };
        Relationships: [
          {
            foreignKeyName: "assignment_handout_commit_assignment_id_fkey";
            columns: ["assignment_id"];
            isOneToOne: false;
            referencedRelation: "assignment_overview";
            referencedColumns: ["id"];
          },
          {
            foreignKeyName: "assignment_handout_commit_assignment_id_fkey";
            columns: ["assignment_id"];
            isOneToOne: false;
            referencedRelation: "assignments";
            referencedColumns: ["id"];
          },
          {
            foreignKeyName: "assignment_handout_commit_assignment_id_fkey";
            columns: ["assignment_id"];
            isOneToOne: false;
            referencedRelation: "assignments_for_student_dashboard";
            referencedColumns: ["id"];
          },
          {
            foreignKeyName: "assignment_handout_commit_assignment_id_fkey";
            columns: ["assignment_id"];
            isOneToOne: false;
            referencedRelation: "assignments_with_effective_due_dates";
            referencedColumns: ["id"];
          },
          {
            foreignKeyName: "assignment_handout_commit_assignment_id_fkey";
            columns: ["assignment_id"];
            isOneToOne: false;
            referencedRelation: "submissions_with_grades_for_assignment_and_regression_test";
            referencedColumns: ["assignment_id"];
          },
          {
            foreignKeyName: "assignment_handout_commits_class_id_fkey";
            columns: ["class_id"];
            isOneToOne: false;
            referencedRelation: "classes";
            referencedColumns: ["id"];
          }
        ];
      };
      assignment_self_review_settings: {
        Row: {
          allow_early: boolean | null;
          class_id: number;
          deadline_offset: number | null;
          enabled: boolean;
          id: number;
        };
        Insert: {
          allow_early?: boolean | null;
          class_id: number;
          deadline_offset?: number | null;
          enabled?: boolean;
          id?: number;
        };
        Update: {
          allow_early?: boolean | null;
          class_id?: number;
          deadline_offset?: number | null;
          enabled?: boolean;
          id?: number;
        };
        Relationships: [
          {
            foreignKeyName: "self_review_settings_class_fkey";
            columns: ["class_id"];
            isOneToOne: false;
            referencedRelation: "classes";
            referencedColumns: ["id"];
          }
        ];
      };
      assignments: {
        Row: {
          allow_not_graded_submissions: boolean;
          allow_student_formed_groups: boolean | null;
          archived_at: string | null;
          autograder_points: number | null;
          class_id: number;
          created_at: string;
          description: string | null;
          due_date: string;
          gradebook_column_id: number | null;
          grading_rubric_id: number | null;
          group_config: Database["public"]["Enums"]["assignment_group_mode"];
          group_formation_deadline: string | null;
          has_autograder: boolean;
          has_handgrader: boolean;
          id: number;
          latest_template_sha: string | null;
          max_group_size: number | null;
          max_late_tokens: number;
          meta_grading_rubric_id: number | null;
          min_group_size: number | null;
          minutes_due_after_lab: number | null;
          release_date: string | null;
          self_review_rubric_id: number | null;
          self_review_setting_id: number;
          slug: string | null;
          student_repo_prefix: string | null;
          template_repo: string | null;
          title: string;
          total_points: number | null;
        };
        Insert: {
          allow_not_graded_submissions?: boolean;
          allow_student_formed_groups?: boolean | null;
          archived_at?: string | null;
          autograder_points?: number | null;
          class_id: number;
          created_at?: string;
          description?: string | null;
          due_date: string;
          gradebook_column_id?: number | null;
          grading_rubric_id?: number | null;
          group_config: Database["public"]["Enums"]["assignment_group_mode"];
          group_formation_deadline?: string | null;
          has_autograder?: boolean;
          has_handgrader?: boolean;
          id?: number;
          latest_template_sha?: string | null;
          max_group_size?: number | null;
          max_late_tokens?: number;
          meta_grading_rubric_id?: number | null;
          min_group_size?: number | null;
          minutes_due_after_lab?: number | null;
          release_date?: string | null;
          self_review_rubric_id?: number | null;
          self_review_setting_id: number;
          slug?: string | null;
          student_repo_prefix?: string | null;
          template_repo?: string | null;
          title: string;
          total_points?: number | null;
        };
        Update: {
          allow_not_graded_submissions?: boolean;
          allow_student_formed_groups?: boolean | null;
          archived_at?: string | null;
          autograder_points?: number | null;
          class_id?: number;
          created_at?: string;
          description?: string | null;
          due_date?: string;
          gradebook_column_id?: number | null;
          grading_rubric_id?: number | null;
          group_config?: Database["public"]["Enums"]["assignment_group_mode"];
          group_formation_deadline?: string | null;
          has_autograder?: boolean;
          has_handgrader?: boolean;
          id?: number;
          latest_template_sha?: string | null;
          max_group_size?: number | null;
          max_late_tokens?: number;
          meta_grading_rubric_id?: number | null;
          min_group_size?: number | null;
          minutes_due_after_lab?: number | null;
          release_date?: string | null;
          self_review_rubric_id?: number | null;
          self_review_setting_id?: number;
          slug?: string | null;
          student_repo_prefix?: string | null;
          template_repo?: string | null;
          title?: string;
          total_points?: number | null;
        };
        Relationships: [
          {
            foreignKeyName: "assignments_class_id_fkey";
            columns: ["class_id"];
            isOneToOne: false;
            referencedRelation: "classes";
            referencedColumns: ["id"];
          },
          {
            foreignKeyName: "assignments_meta_grading_rubric_id_fkey";
            columns: ["meta_grading_rubric_id"];
            isOneToOne: false;
            referencedRelation: "rubrics";
            referencedColumns: ["id"];
          },
          {
            foreignKeyName: "assignments_rubric_id_fkey";
            columns: ["grading_rubric_id"];
            isOneToOne: false;
            referencedRelation: "rubrics";
            referencedColumns: ["id"];
          },
          {
            foreignKeyName: "assignments_self_review_rubric_id_fkey";
            columns: ["self_review_rubric_id"];
            isOneToOne: false;
            referencedRelation: "rubrics";
            referencedColumns: ["id"];
          },
          {
            foreignKeyName: "assignments_self_review_setting_fkey";
            columns: ["self_review_setting_id"];
            isOneToOne: false;
            referencedRelation: "assignment_self_review_settings";
            referencedColumns: ["id"];
          },
          {
            foreignKeyName: "assignments_self_review_setting_fkey";
            columns: ["self_review_setting_id"];
            isOneToOne: false;
            referencedRelation: "assignments_for_student_dashboard";
            referencedColumns: ["assignment_self_review_setting_id"];
          }
        ];
      };
      audit: {
        Row: {
          class_id: number;
          created_at: string;
          id: number;
          ip_addr: string | null;
          new: Json | null;
          old: Json | null;
          table: string;
          user_id: string | null;
        };
        Insert: {
          class_id: number;
          created_at?: string;
          id?: number;
          ip_addr?: string | null;
          new?: Json | null;
          old?: Json | null;
          table: string;
          user_id?: string | null;
        };
        Update: {
          class_id?: number;
          created_at?: string;
          id?: number;
          ip_addr?: string | null;
          new?: Json | null;
          old?: Json | null;
          table?: string;
          user_id?: string | null;
        };
        Relationships: [
          {
            foreignKeyName: "audit_user_id_fkey";
            columns: ["user_id"];
            isOneToOne: false;
            referencedRelation: "users";
            referencedColumns: ["user_id"];
          }
        ];
      };
      autograder: {
        Row: {
          class_id: number | null;
          config: Json | null;
          created_at: string;
          grader_commit_sha: string | null;
          grader_repo: string | null;
          id: number;
          latest_autograder_sha: string | null;
          max_submissions_count: number | null;
          max_submissions_period_secs: number | null;
          workflow_sha: string | null;
        };
        Insert: {
          class_id?: number | null;
          config?: Json | null;
          created_at?: string;
          grader_commit_sha?: string | null;
          grader_repo?: string | null;
          id: number;
          latest_autograder_sha?: string | null;
          max_submissions_count?: number | null;
          max_submissions_period_secs?: number | null;
          workflow_sha?: string | null;
        };
        Update: {
          class_id?: number | null;
          config?: Json | null;
          created_at?: string;
          grader_commit_sha?: string | null;
          grader_repo?: string | null;
          id?: number;
          latest_autograder_sha?: string | null;
          max_submissions_count?: number | null;
          max_submissions_period_secs?: number | null;
          workflow_sha?: string | null;
        };
        Relationships: [
          {
            foreignKeyName: "autograder_class_id_fkey";
            columns: ["class_id"];
            isOneToOne: false;
            referencedRelation: "classes";
            referencedColumns: ["id"];
          },
          {
            foreignKeyName: "grader_configs_id_fkey";
            columns: ["id"];
            isOneToOne: true;
            referencedRelation: "assignment_overview";
            referencedColumns: ["id"];
          },
          {
            foreignKeyName: "grader_configs_id_fkey";
            columns: ["id"];
            isOneToOne: true;
            referencedRelation: "assignments";
            referencedColumns: ["id"];
          },
          {
            foreignKeyName: "grader_configs_id_fkey";
            columns: ["id"];
            isOneToOne: true;
            referencedRelation: "assignments_for_student_dashboard";
            referencedColumns: ["id"];
          },
          {
            foreignKeyName: "grader_configs_id_fkey";
            columns: ["id"];
            isOneToOne: true;
            referencedRelation: "assignments_with_effective_due_dates";
            referencedColumns: ["id"];
          },
          {
            foreignKeyName: "grader_configs_id_fkey";
            columns: ["id"];
            isOneToOne: true;
            referencedRelation: "submissions_with_grades_for_assignment_and_regression_test";
            referencedColumns: ["assignment_id"];
          }
        ];
      };
      autograder_commits: {
        Row: {
          author: string | null;
          autograder_id: number;
          class_id: number;
          created_at: string;
          id: number;
          message: string;
          ref: string;
          sha: string;
        };
        Insert: {
          author?: string | null;
          autograder_id: number;
          class_id: number;
          created_at?: string;
          id?: number;
          message: string;
          ref: string;
          sha: string;
        };
        Update: {
          author?: string | null;
          autograder_id?: number;
          class_id?: number;
          created_at?: string;
          id?: number;
          message?: string;
          ref?: string;
          sha?: string;
        };
        Relationships: [
          {
            foreignKeyName: "autograder_commits_assignment_id_fkey";
            columns: ["autograder_id"];
            isOneToOne: false;
            referencedRelation: "assignment_overview";
            referencedColumns: ["id"];
          },
          {
            foreignKeyName: "autograder_commits_assignment_id_fkey";
            columns: ["autograder_id"];
            isOneToOne: false;
            referencedRelation: "assignments";
            referencedColumns: ["id"];
          },
          {
            foreignKeyName: "autograder_commits_assignment_id_fkey";
            columns: ["autograder_id"];
            isOneToOne: false;
            referencedRelation: "assignments_for_student_dashboard";
            referencedColumns: ["id"];
          },
          {
            foreignKeyName: "autograder_commits_assignment_id_fkey";
            columns: ["autograder_id"];
            isOneToOne: false;
            referencedRelation: "assignments_with_effective_due_dates";
            referencedColumns: ["id"];
          },
          {
            foreignKeyName: "autograder_commits_assignment_id_fkey";
            columns: ["autograder_id"];
            isOneToOne: false;
            referencedRelation: "submissions_with_grades_for_assignment_and_regression_test";
            referencedColumns: ["assignment_id"];
          },
          {
            foreignKeyName: "autograder_commits_autograder_id_fkey";
            columns: ["autograder_id"];
            isOneToOne: false;
            referencedRelation: "autograder";
            referencedColumns: ["id"];
          },
          {
            foreignKeyName: "autograder_commits_class_id_fkey";
            columns: ["class_id"];
            isOneToOne: false;
            referencedRelation: "classes";
            referencedColumns: ["id"];
          },
          {
            foreignKeyName: "autograder_commits_class_id_fkey1";
            columns: ["class_id"];
            isOneToOne: false;
            referencedRelation: "classes";
            referencedColumns: ["id"];
          }
        ];
      };
      autograder_regression_test: {
        Row: {
          autograder_id: number;
          created_at: string;
          id: number;
          repository: string;
        };
        Insert: {
          autograder_id: number;
          created_at?: string;
          id?: number;
          repository: string;
        };
        Update: {
          autograder_id?: number;
          created_at?: string;
          id?: number;
          repository?: string;
        };
        Relationships: [
          {
            foreignKeyName: "autograder_regression_test_autograder_id_fkey";
            columns: ["autograder_id"];
            isOneToOne: false;
            referencedRelation: "autograder";
            referencedColumns: ["id"];
          }
        ];
      };
      class_sections: {
        Row: {
          canvas_course_id: number | null;
          canvas_course_section_id: number | null;
          class_id: number;
          created_at: string;
          id: number;
          name: string;
        };
        Insert: {
          canvas_course_id?: number | null;
          canvas_course_section_id?: number | null;
          class_id: number;
          created_at?: string;
          id?: number;
          name: string;
        };
        Update: {
          canvas_course_id?: number | null;
          canvas_course_section_id?: number | null;
          class_id?: number;
          created_at?: string;
          id?: number;
          name?: string;
        };
        Relationships: [
          {
            foreignKeyName: "class_sections_class_id_fkey";
            columns: ["class_id"];
            isOneToOne: false;
            referencedRelation: "classes";
            referencedColumns: ["id"];
          }
        ];
      };
      classes: {
        Row: {
          created_at: string;
          end_date: string | null;
          features: Json | null;
          github_org: string | null;
          gradebook_id: number | null;
          id: number;
          is_demo: boolean;
          late_tokens_per_student: number;
          name: string | null;
          semester: number | null;
          slug: string | null;
          start_date: string | null;
          time_zone: string;
        };
        Insert: {
          created_at?: string;
          end_date?: string | null;
          features?: Json | null;
          github_org?: string | null;
          gradebook_id?: number | null;
          id?: number;
          is_demo?: boolean;
          late_tokens_per_student?: number;
          name?: string | null;
          semester?: number | null;
          slug?: string | null;
          start_date?: string | null;
          time_zone: string;
        };
        Update: {
          created_at?: string;
          end_date?: string | null;
          features?: Json | null;
          github_org?: string | null;
          gradebook_id?: number | null;
          id?: number;
          is_demo?: boolean;
          late_tokens_per_student?: number;
          name?: string | null;
          semester?: number | null;
          slug?: string | null;
          start_date?: string | null;
          time_zone?: string;
        };
        Relationships: [
          {
            foreignKeyName: "classes_gradebook_id_fkey";
            columns: ["gradebook_id"];
            isOneToOne: false;
            referencedRelation: "gradebooks";
            referencedColumns: ["id"];
          }
        ];
      };
      discussion_thread_likes: {
        Row: {
          created_at: string;
          creator: string;
          discussion_thread: number;
          emoji: string;
          id: number;
        };
        Insert: {
          created_at?: string;
          creator: string;
          discussion_thread: number;
          emoji: string;
          id?: number;
        };
        Update: {
          created_at?: string;
          creator?: string;
          discussion_thread?: number;
          emoji?: string;
          id?: number;
        };
        Relationships: [
          {
            foreignKeyName: "discussion_thread_likes_discussion_thread_fkey";
            columns: ["discussion_thread"];
            isOneToOne: false;
            referencedRelation: "discussion_threads";
            referencedColumns: ["id"];
          },
          {
            foreignKeyName: "discussion_thread_likes_user_fkey";
            columns: ["creator"];
            isOneToOne: false;
            referencedRelation: "profiles";
            referencedColumns: ["id"];
          },
          {
            foreignKeyName: "discussion_thread_likes_user_fkey";
            columns: ["creator"];
            isOneToOne: false;
            referencedRelation: "submissions_with_grades_for_assignment";
            referencedColumns: ["student_private_profile_id"];
          }
        ];
      };
      discussion_thread_ordinal_counters: {
        Row: {
          class_id: number;
          next_ordinal: number;
          updated_at: string;
        };
        Insert: {
          class_id: number;
          next_ordinal?: number;
          updated_at?: string;
        };
        Update: {
          class_id?: number;
          next_ordinal?: number;
          updated_at?: string;
        };
        Relationships: [
          {
            foreignKeyName: "discussion_thread_ordinal_counters_class_id_fkey";
            columns: ["class_id"];
            isOneToOne: true;
            referencedRelation: "classes";
            referencedColumns: ["id"];
          }
        ];
      };
      discussion_thread_read_status: {
        Row: {
          created_at: string;
          discussion_thread_id: number;
          discussion_thread_root_id: number;
          id: number;
          read_at: string | null;
          user_id: string;
        };
        Insert: {
          created_at?: string;
          discussion_thread_id: number;
          discussion_thread_root_id: number;
          id?: number;
          read_at?: string | null;
          user_id?: string;
        };
        Update: {
          created_at?: string;
          discussion_thread_id?: number;
          discussion_thread_root_id?: number;
          id?: number;
          read_at?: string | null;
          user_id?: string;
        };
        Relationships: [
          {
            foreignKeyName: "discussion_thread_read_status_discussion_thread_id_fkey";
            columns: ["discussion_thread_id"];
            isOneToOne: false;
            referencedRelation: "discussion_threads";
            referencedColumns: ["id"];
          },
          {
            foreignKeyName: "discussion_thread_read_status_discussion_thread_root_id_fkey";
            columns: ["discussion_thread_root_id"];
            isOneToOne: false;
            referencedRelation: "discussion_threads";
            referencedColumns: ["id"];
          },
          {
            foreignKeyName: "discussion_thread_read_status_user_id_fkey";
            columns: ["user_id"];
            isOneToOne: false;
            referencedRelation: "users";
            referencedColumns: ["user_id"];
          }
        ];
      };
      discussion_thread_watcher_cache: {
        Row: {
          discussion_thread_root_id: number;
          exists: boolean;
          updated_at: string;
          user_id: string;
        };
        Insert: {
          discussion_thread_root_id: number;
          exists?: boolean;
          updated_at?: string;
          user_id: string;
        };
        Update: {
          discussion_thread_root_id?: number;
          exists?: boolean;
          updated_at?: string;
          user_id?: string;
        };
        Relationships: [
          {
            foreignKeyName: "discussion_thread_watcher_cache_root_id_fkey";
            columns: ["discussion_thread_root_id"];
            isOneToOne: false;
            referencedRelation: "discussion_threads";
            referencedColumns: ["id"];
          }
        ];
      };
      discussion_thread_watchers: {
        Row: {
          class_id: number;
          created_at: string;
          discussion_thread_root_id: number;
          enabled: boolean;
          id: number;
          user_id: string;
        };
        Insert: {
          class_id: number;
          created_at?: string;
          discussion_thread_root_id: number;
          enabled?: boolean;
          id?: number;
          user_id: string;
        };
        Update: {
          class_id?: number;
          created_at?: string;
          discussion_thread_root_id?: number;
          enabled?: boolean;
          id?: number;
          user_id?: string;
        };
        Relationships: [
          {
            foreignKeyName: "discussion_thread_watchers_class_id_fkey";
            columns: ["class_id"];
            isOneToOne: false;
            referencedRelation: "classes";
            referencedColumns: ["id"];
          },
          {
            foreignKeyName: "discussion_thread_watchers_discussion_thread_root_id_fkey";
            columns: ["discussion_thread_root_id"];
            isOneToOne: false;
            referencedRelation: "discussion_threads";
            referencedColumns: ["id"];
          },
          {
            foreignKeyName: "discussion_thread_watchers_user_id_fkey";
            columns: ["user_id"];
            isOneToOne: false;
            referencedRelation: "users";
            referencedColumns: ["user_id"];
          }
        ];
      };
      discussion_threads: {
        Row: {
          answer: number | null;
          author: string;
          body: string;
          children_count: number;
          class_id: number;
          created_at: string;
          draft: boolean;
          edited_at: string | null;
          id: number;
          instructors_only: boolean;
          is_question: boolean;
          likes_count: number;
          ordinal: number | null;
          parent: number | null;
          root: number | null;
          root_class_id: number | null;
          subject: string;
          topic_id: number;
        };
        Insert: {
          answer?: number | null;
          author: string;
          body: string;
          children_count?: number;
          class_id: number;
          created_at?: string;
          draft?: boolean;
          edited_at?: string | null;
          id?: number;
          instructors_only?: boolean;
          is_question?: boolean;
          likes_count?: number;
          ordinal?: number | null;
          parent?: number | null;
          root?: number | null;
          root_class_id?: number | null;
          subject: string;
          topic_id: number;
        };
        Update: {
          answer?: number | null;
          author?: string;
          body?: string;
          children_count?: number;
          class_id?: number;
          created_at?: string;
          draft?: boolean;
          edited_at?: string | null;
          id?: number;
          instructors_only?: boolean;
          is_question?: boolean;
          likes_count?: number;
          ordinal?: number | null;
          parent?: number | null;
          root?: number | null;
          root_class_id?: number | null;
          subject?: string;
          topic_id?: number;
        };
        Relationships: [
          {
            foreignKeyName: "dicussion_threads_author_fkey";
            columns: ["author"];
            isOneToOne: false;
            referencedRelation: "profiles";
            referencedColumns: ["id"];
          },
          {
            foreignKeyName: "dicussion_threads_author_fkey";
            columns: ["author"];
            isOneToOne: false;
            referencedRelation: "submissions_with_grades_for_assignment";
            referencedColumns: ["student_private_profile_id"];
          },
          {
            foreignKeyName: "dicussion_threads_class_fkey";
            columns: ["class_id"];
            isOneToOne: false;
            referencedRelation: "classes";
            referencedColumns: ["id"];
          },
          {
            foreignKeyName: "dicussion_threads_parent_fkey";
            columns: ["parent"];
            isOneToOne: false;
            referencedRelation: "discussion_threads";
            referencedColumns: ["id"];
          },
          {
            foreignKeyName: "discussion_threads_answer_fkey";
            columns: ["answer"];
            isOneToOne: false;
            referencedRelation: "discussion_threads";
            referencedColumns: ["id"];
          },
          {
            foreignKeyName: "discussion_threads_root_fkey";
            columns: ["root"];
            isOneToOne: false;
            referencedRelation: "discussion_threads";
            referencedColumns: ["id"];
          },
          {
            foreignKeyName: "discussion_threads_topic_id_fkey";
            columns: ["topic_id"];
            isOneToOne: false;
            referencedRelation: "discussion_topics";
            referencedColumns: ["id"];
          }
        ];
      };
      discussion_topics: {
        Row: {
          class_id: number;
          color: string;
          created_at: string;
          description: string;
          id: number;
          ordinal: number;
          topic: string;
        };
        Insert: {
          class_id: number;
          color: string;
          created_at?: string;
          description: string;
          id?: number;
          ordinal?: number;
          topic: string;
        };
        Update: {
          class_id?: number;
          color?: string;
          created_at?: string;
          description?: string;
          id?: number;
          ordinal?: number;
          topic?: string;
        };
        Relationships: [
          {
            foreignKeyName: "discussion_topics_class_id_fkey";
            columns: ["class_id"];
            isOneToOne: false;
            referencedRelation: "classes";
            referencedColumns: ["id"];
          }
        ];
      };
      email_batches: {
        Row: {
          body: string;
          cc_emails: Json;
          class_id: number;
          created_at: string;
          id: number;
          reply_to: string | null;
          subject: string;
        };
        Insert: {
          body: string;
          cc_emails: Json;
          class_id: number;
          created_at?: string;
          id?: number;
          reply_to?: string | null;
          subject: string;
        };
        Update: {
          body?: string;
          cc_emails?: Json;
          class_id?: number;
          created_at?: string;
          id?: number;
          reply_to?: string | null;
          subject?: string;
        };
        Relationships: [
          {
            foreignKeyName: "email_batches_class_id_fkey";
            columns: ["class_id"];
            isOneToOne: false;
            referencedRelation: "classes";
            referencedColumns: ["id"];
          }
        ];
      };
      emails: {
        Row: {
          batch_id: number;
          body: string;
          cc_emails: Json;
          class_id: number;
          created_at: string;
          id: number;
          reply_to: string | null;
          subject: string;
          user_id: string;
        };
        Insert: {
          batch_id: number;
          body: string;
          cc_emails: Json;
          class_id: number;
          created_at?: string;
          id?: number;
          reply_to?: string | null;
          subject: string;
          user_id: string;
        };
        Update: {
          batch_id?: number;
          body?: string;
          cc_emails?: Json;
          class_id?: number;
          created_at?: string;
          id?: number;
          reply_to?: string | null;
          subject?: string;
          user_id?: string;
        };
        Relationships: [
          {
            foreignKeyName: "emails_batch_id_fkey";
            columns: ["batch_id"];
            isOneToOne: false;
            referencedRelation: "email_batches";
            referencedColumns: ["id"];
          },
          {
            foreignKeyName: "emails_class_id_fkey";
            columns: ["class_id"];
            isOneToOne: false;
            referencedRelation: "classes";
            referencedColumns: ["id"];
          },
          {
            foreignKeyName: "emails_users_fkey";
            columns: ["user_id"];
            isOneToOne: false;
            referencedRelation: "users";
            referencedColumns: ["user_id"];
          }
        ];
      };
      flashcard_decks: {
        Row: {
          class_id: number;
          created_at: string;
          creator_id: string;
          deleted_at: string | null;
          description: string | null;
          id: number;
          name: string;
          updated_at: string | null;
        };
        Insert: {
          class_id: number;
          created_at?: string;
          creator_id: string;
          deleted_at?: string | null;
          description?: string | null;
          id?: number;
          name: string;
          updated_at?: string | null;
        };
        Update: {
          class_id?: number;
          created_at?: string;
          creator_id?: string;
          deleted_at?: string | null;
          description?: string | null;
          id?: number;
          name?: string;
          updated_at?: string | null;
        };
        Relationships: [
          {
            foreignKeyName: "flashcard_decks_class_id_fkey";
            columns: ["class_id"];
            isOneToOne: false;
            referencedRelation: "classes";
            referencedColumns: ["id"];
          },
          {
            foreignKeyName: "flashcard_decks_creator_id_fkey";
            columns: ["creator_id"];
            isOneToOne: false;
            referencedRelation: "users";
            referencedColumns: ["user_id"];
          }
        ];
      };
      flashcard_interaction_logs: {
        Row: {
          action: Database["public"]["Enums"]["flashcard_actions"];
          card_id: number | null;
          class_id: number;
          created_at: string;
          deck_id: number;
          duration_on_card_ms: number;
          id: number;
          student_id: string;
        };
        Insert: {
          action: Database["public"]["Enums"]["flashcard_actions"];
          card_id?: number | null;
          class_id: number;
          created_at?: string;
          deck_id: number;
          duration_on_card_ms: number;
          id?: number;
          student_id: string;
        };
        Update: {
          action?: Database["public"]["Enums"]["flashcard_actions"];
          card_id?: number | null;
          class_id?: number;
          created_at?: string;
          deck_id?: number;
          duration_on_card_ms?: number;
          id?: number;
          student_id?: string;
        };
        Relationships: [
          {
            foreignKeyName: "flashcard_interaction_logs_card_id_fkey";
            columns: ["card_id"];
            isOneToOne: false;
            referencedRelation: "flashcards";
            referencedColumns: ["id"];
          },
          {
            foreignKeyName: "flashcard_interaction_logs_class_id_fkey";
            columns: ["class_id"];
            isOneToOne: false;
            referencedRelation: "classes";
            referencedColumns: ["id"];
          },
          {
            foreignKeyName: "flashcard_interaction_logs_deck_id_fkey";
            columns: ["deck_id"];
            isOneToOne: false;
            referencedRelation: "flashcard_deck_analytics";
            referencedColumns: ["deck_id"];
          },
          {
            foreignKeyName: "flashcard_interaction_logs_deck_id_fkey";
            columns: ["deck_id"];
            isOneToOne: false;
            referencedRelation: "flashcard_decks";
            referencedColumns: ["id"];
          },
          {
            foreignKeyName: "flashcard_interaction_logs_student_id_fkey";
            columns: ["student_id"];
            isOneToOne: false;
            referencedRelation: "users";
            referencedColumns: ["user_id"];
          }
        ];
      };
      flashcards: {
        Row: {
          answer: string;
          class_id: number;
          created_at: string;
          deck_id: number;
          deleted_at: string | null;
          id: number;
          order: number | null;
          prompt: string;
          title: string;
          updated_at: string | null;
        };
        Insert: {
          answer: string;
          class_id: number;
          created_at?: string;
          deck_id: number;
          deleted_at?: string | null;
          id?: number;
          order?: number | null;
          prompt: string;
          title: string;
          updated_at?: string | null;
        };
        Update: {
          answer?: string;
          class_id?: number;
          created_at?: string;
          deck_id?: number;
          deleted_at?: string | null;
          id?: number;
          order?: number | null;
          prompt?: string;
          title?: string;
          updated_at?: string | null;
        };
        Relationships: [
          {
            foreignKeyName: "flashcards_class_id_fkey";
            columns: ["class_id"];
            isOneToOne: false;
            referencedRelation: "classes";
            referencedColumns: ["id"];
          },
          {
            foreignKeyName: "flashcards_deck_id_fkey";
            columns: ["deck_id"];
            isOneToOne: false;
            referencedRelation: "flashcard_deck_analytics";
            referencedColumns: ["deck_id"];
          },
          {
            foreignKeyName: "flashcards_deck_id_fkey";
            columns: ["deck_id"];
            isOneToOne: false;
            referencedRelation: "flashcard_decks";
            referencedColumns: ["id"];
          }
        ];
      };
      gradebook_column_students: {
        Row: {
          class_id: number;
          created_at: string;
          gradebook_column_id: number;
          gradebook_id: number;
          id: number;
          incomplete_values: Json | null;
          is_droppable: boolean;
          is_excused: boolean;
          is_missing: boolean;
          is_private: boolean;
          is_recalculating: boolean;
          released: boolean;
          score: number | null;
          score_override: number | null;
          score_override_note: string | null;
          student_id: string;
        };
        Insert: {
          class_id: number;
          created_at?: string;
          gradebook_column_id: number;
          gradebook_id: number;
          id?: number;
          incomplete_values?: Json | null;
          is_droppable?: boolean;
          is_excused?: boolean;
          is_missing?: boolean;
          is_private: boolean;
          is_recalculating?: boolean;
          released?: boolean;
          score?: number | null;
          score_override?: number | null;
          score_override_note?: string | null;
          student_id?: string;
        };
        Update: {
          class_id?: number;
          created_at?: string;
          gradebook_column_id?: number;
          gradebook_id?: number;
          id?: number;
          incomplete_values?: Json | null;
          is_droppable?: boolean;
          is_excused?: boolean;
          is_missing?: boolean;
          is_private?: boolean;
          is_recalculating?: boolean;
          released?: boolean;
          score?: number | null;
          score_override?: number | null;
          score_override_note?: string | null;
          student_id?: string;
        };
        Relationships: [
          {
            foreignKeyName: "gradebook_column_students_class_id_fkey";
            columns: ["class_id"];
            isOneToOne: false;
            referencedRelation: "classes";
            referencedColumns: ["id"];
          },
          {
            foreignKeyName: "gradebook_column_students_gradebook_column_id_fkey";
            columns: ["gradebook_column_id"];
            isOneToOne: false;
            referencedRelation: "gradebook_columns";
            referencedColumns: ["id"];
          },
          {
            foreignKeyName: "gradebook_column_students_student_id_fkey";
            columns: ["student_id"];
            isOneToOne: false;
            referencedRelation: "profiles";
            referencedColumns: ["id"];
          },
          {
            foreignKeyName: "gradebook_column_students_student_id_fkey";
            columns: ["student_id"];
            isOneToOne: false;
            referencedRelation: "submissions_with_grades_for_assignment";
            referencedColumns: ["student_private_profile_id"];
          },
          {
            foreignKeyName: "gradebook_column_students_student_id_fkey1";
            columns: ["student_id"];
            isOneToOne: false;
            referencedRelation: "assignments_for_student_dashboard";
            referencedColumns: ["student_profile_id"];
          },
          {
            foreignKeyName: "gradebook_column_students_student_id_fkey1";
            columns: ["student_id"];
            isOneToOne: false;
            referencedRelation: "assignments_with_effective_due_dates";
            referencedColumns: ["student_profile_id"];
          },
          {
            foreignKeyName: "gradebook_column_students_student_id_fkey1";
            columns: ["student_id"];
            isOneToOne: false;
            referencedRelation: "submissions_agg";
            referencedColumns: ["profile_id"];
          },
          {
            foreignKeyName: "gradebook_column_students_student_id_fkey1";
            columns: ["student_id"];
            isOneToOne: false;
            referencedRelation: "user_roles";
            referencedColumns: ["private_profile_id"];
          }
        ];
      };
      gradebook_columns: {
        Row: {
          class_id: number;
          created_at: string;
          dependencies: Json | null;
          description: string | null;
          external_data: Json | null;
          gradebook_id: number;
          id: number;
          max_score: number | null;
          name: string;
          released: boolean;
          render_expression: string | null;
          score_expression: string | null;
          show_calculated_ranges: boolean;
          show_max_score: boolean;
          slug: string;
          sort_order: number | null;
        };
        Insert: {
          class_id: number;
          created_at?: string;
          dependencies?: Json | null;
          description?: string | null;
          external_data?: Json | null;
          gradebook_id: number;
          id?: number;
          max_score?: number | null;
          name: string;
          released?: boolean;
          render_expression?: string | null;
          score_expression?: string | null;
          show_calculated_ranges?: boolean;
          show_max_score?: boolean;
          slug: string;
          sort_order?: number | null;
        };
        Update: {
          class_id?: number;
          created_at?: string;
          dependencies?: Json | null;
          description?: string | null;
          external_data?: Json | null;
          gradebook_id?: number;
          id?: number;
          max_score?: number | null;
          name?: string;
          released?: boolean;
          render_expression?: string | null;
          score_expression?: string | null;
          show_calculated_ranges?: boolean;
          show_max_score?: boolean;
          slug?: string;
          sort_order?: number | null;
        };
        Relationships: [
          {
            foreignKeyName: "gradebook_columns_class_id_fkey";
            columns: ["class_id"];
            isOneToOne: false;
            referencedRelation: "classes";
            referencedColumns: ["id"];
          },
          {
            foreignKeyName: "gradebook_columns_gradebook_id_fkey";
            columns: ["gradebook_id"];
            isOneToOne: false;
            referencedRelation: "gradebooks";
            referencedColumns: ["id"];
          }
        ];
      };
      gradebooks: {
        Row: {
          class_id: number;
          created_at: string;
          description: string | null;
          expression_prefix: string | null;
          final_grade_column: number | null;
          id: number;
          name: string;
        };
        Insert: {
          class_id: number;
          created_at?: string;
          description?: string | null;
          expression_prefix?: string | null;
          final_grade_column?: number | null;
          id?: number;
          name: string;
        };
        Update: {
          class_id?: number;
          created_at?: string;
          description?: string | null;
          expression_prefix?: string | null;
          final_grade_column?: number | null;
          id?: number;
          name?: string;
        };
        Relationships: [
          {
            foreignKeyName: "gradebooks_class_id_fkey";
            columns: ["class_id"];
            isOneToOne: false;
            referencedRelation: "classes";
            referencedColumns: ["id"];
          },
          {
            foreignKeyName: "gradebooks_final_grade_column_fkey";
            columns: ["final_grade_column"];
            isOneToOne: false;
            referencedRelation: "gradebook_columns";
            referencedColumns: ["id"];
          }
        ];
      };
      grader_keys: {
        Row: {
          class_id: number;
          created_at: string;
          id: number;
          key: string;
          note: string | null;
        };
        Insert: {
          class_id: number;
          created_at?: string;
          id?: number;
          key?: string;
          note?: string | null;
        };
        Update: {
          class_id?: number;
          created_at?: string;
          id?: number;
          key?: string;
          note?: string | null;
        };
        Relationships: [
          {
            foreignKeyName: "grader_keys_class_id_fkey";
            columns: ["class_id"];
            isOneToOne: false;
            referencedRelation: "classes";
            referencedColumns: ["id"];
          }
        ];
      };
      grader_result_output: {
        Row: {
          assignment_group_id: number | null;
          class_id: number;
          created_at: string;
          format: string;
          grader_result_id: number;
          id: number;
          output: string;
          student_id: string | null;
          visibility: Database["public"]["Enums"]["feedback_visibility"];
        };
        Insert: {
          assignment_group_id?: number | null;
          class_id: number;
          created_at?: string;
          format: string;
          grader_result_id: number;
          id?: number;
          output: string;
          student_id?: string | null;
          visibility: Database["public"]["Enums"]["feedback_visibility"];
        };
        Update: {
          assignment_group_id?: number | null;
          class_id?: number;
          created_at?: string;
          format?: string;
          grader_result_id?: number;
          id?: number;
          output?: string;
          student_id?: string | null;
          visibility?: Database["public"]["Enums"]["feedback_visibility"];
        };
        Relationships: [
          {
            foreignKeyName: "grader_result_output_assignment_group_id_fkey";
            columns: ["assignment_group_id"];
            isOneToOne: false;
            referencedRelation: "assignment_groups";
            referencedColumns: ["id"];
          },
          {
            foreignKeyName: "grader_result_output_class_id_fkey";
            columns: ["class_id"];
            isOneToOne: false;
            referencedRelation: "classes";
            referencedColumns: ["id"];
          },
          {
            foreignKeyName: "grader_result_output_grader_result_id_fkey";
            columns: ["grader_result_id"];
            isOneToOne: false;
            referencedRelation: "assignments_for_student_dashboard";
            referencedColumns: ["grader_result_id"];
          },
          {
            foreignKeyName: "grader_result_output_grader_result_id_fkey";
            columns: ["grader_result_id"];
            isOneToOne: false;
            referencedRelation: "grader_results";
            referencedColumns: ["id"];
          },
          {
            foreignKeyName: "grader_result_output_student_id_fkey";
            columns: ["student_id"];
            isOneToOne: false;
            referencedRelation: "profiles";
            referencedColumns: ["id"];
          },
          {
            foreignKeyName: "grader_result_output_student_id_fkey";
            columns: ["student_id"];
            isOneToOne: false;
            referencedRelation: "submissions_with_grades_for_assignment";
            referencedColumns: ["student_private_profile_id"];
          }
        ];
      };
      grader_result_test_output: {
        Row: {
          class_id: number;
          created_at: string;
          extra_data: Json | null;
          grader_result_test_id: number;
          id: number;
          output: string;
          output_format: string;
        };
        Insert: {
          class_id: number;
          created_at?: string;
          extra_data?: Json | null;
          grader_result_test_id: number;
          id?: number;
          output: string;
          output_format: string;
        };
        Update: {
          class_id?: number;
          created_at?: string;
          extra_data?: Json | null;
          grader_result_test_id?: number;
          id?: number;
          output?: string;
          output_format?: string;
        };
        Relationships: [
          {
            foreignKeyName: "grader_result_test_output_class_id_fkey";
            columns: ["class_id"];
            isOneToOne: false;
            referencedRelation: "classes";
            referencedColumns: ["id"];
          },
          {
            foreignKeyName: "grader_result_test_output_grader_result_test_id_fkey";
            columns: ["grader_result_test_id"];
            isOneToOne: false;
            referencedRelation: "grader_result_tests";
            referencedColumns: ["id"];
          }
        ];
      };
      grader_result_tests: {
        Row: {
          assignment_group_id: number | null;
          class_id: number;
          created_at: string;
          extra_data: Json | null;
          grader_result_id: number;
          id: number;
          is_released: boolean;
          max_score: number | null;
          name: string;
          name_format: string;
          output: string | null;
          output_format: string | null;
          part: string | null;
          score: number | null;
          student_id: string | null;
          submission_id: number | null;
        };
        Insert: {
          assignment_group_id?: number | null;
          class_id: number;
          created_at?: string;
          extra_data?: Json | null;
          grader_result_id: number;
          id?: number;
          is_released?: boolean;
          max_score?: number | null;
          name: string;
          name_format?: string;
          output?: string | null;
          output_format?: string | null;
          part?: string | null;
          score?: number | null;
          student_id?: string | null;
          submission_id?: number | null;
        };
        Update: {
          assignment_group_id?: number | null;
          class_id?: number;
          created_at?: string;
          extra_data?: Json | null;
          grader_result_id?: number;
          id?: number;
          is_released?: boolean;
          max_score?: number | null;
          name?: string;
          name_format?: string;
          output?: string | null;
          output_format?: string | null;
          part?: string | null;
          score?: number | null;
          student_id?: string | null;
          submission_id?: number | null;
        };
        Relationships: [
          {
            foreignKeyName: "grader_result_tests_assignment_group_id_fkey";
            columns: ["assignment_group_id"];
            isOneToOne: false;
            referencedRelation: "assignment_groups";
            referencedColumns: ["id"];
          },
          {
            foreignKeyName: "grader_result_tests_grader_result_id_fkey";
            columns: ["grader_result_id"];
            isOneToOne: false;
            referencedRelation: "assignments_for_student_dashboard";
            referencedColumns: ["grader_result_id"];
          },
          {
            foreignKeyName: "grader_result_tests_grader_result_id_fkey";
            columns: ["grader_result_id"];
            isOneToOne: false;
            referencedRelation: "grader_results";
            referencedColumns: ["id"];
          },
          {
            foreignKeyName: "grader_result_tests_student_id_fkey";
            columns: ["student_id"];
            isOneToOne: false;
            referencedRelation: "profiles";
            referencedColumns: ["id"];
          },
          {
            foreignKeyName: "grader_result_tests_student_id_fkey";
            columns: ["student_id"];
            isOneToOne: false;
            referencedRelation: "submissions_with_grades_for_assignment";
            referencedColumns: ["student_private_profile_id"];
          },
          {
            foreignKeyName: "grader_result_tests_submission_id_fkey";
            columns: ["submission_id"];
            isOneToOne: false;
            referencedRelation: "assignments_for_student_dashboard";
            referencedColumns: ["submission_id"];
          },
          {
            foreignKeyName: "grader_result_tests_submission_id_fkey";
            columns: ["submission_id"];
            isOneToOne: false;
            referencedRelation: "submissions";
            referencedColumns: ["id"];
          },
          {
            foreignKeyName: "grader_result_tests_submission_id_fkey";
            columns: ["submission_id"];
            isOneToOne: false;
            referencedRelation: "submissions_agg";
            referencedColumns: ["id"];
          },
          {
            foreignKeyName: "grader_result_tests_submission_id_fkey";
            columns: ["submission_id"];
            isOneToOne: false;
            referencedRelation: "submissions_with_grades_for_assignment";
            referencedColumns: ["activesubmissionid"];
          },
          {
            foreignKeyName: "grader_result_tests_submission_id_fkey";
            columns: ["submission_id"];
            isOneToOne: false;
            referencedRelation: "submissions_with_grades_for_assignment_and_regression_test";
            referencedColumns: ["activesubmissionid"];
          },
          {
            foreignKeyName: "grader_test_results_class_id_fkey";
            columns: ["class_id"];
            isOneToOne: false;
            referencedRelation: "classes";
            referencedColumns: ["id"];
          }
        ];
      };
      grader_results: {
        Row: {
          assignment_group_id: number | null;
          autograder_regression_test: number | null;
          class_id: number;
          created_at: string;
          errors: Json | null;
          execution_time: number | null;
          grader_action_sha: string | null;
          grader_sha: string | null;
          id: number;
          lint_output: string;
          lint_output_format: string;
          lint_passed: boolean;
          max_score: number;
          profile_id: string | null;
          ret_code: number | null;
          score: number;
          submission_id: number | null;
        };
        Insert: {
          assignment_group_id?: number | null;
          autograder_regression_test?: number | null;
          class_id: number;
          created_at?: string;
          errors?: Json | null;
          execution_time?: number | null;
          grader_action_sha?: string | null;
          grader_sha?: string | null;
          id?: number;
          lint_output: string;
          lint_output_format: string;
          lint_passed: boolean;
          max_score?: number;
          profile_id?: string | null;
          ret_code?: number | null;
          score: number;
          submission_id?: number | null;
        };
        Update: {
          assignment_group_id?: number | null;
          autograder_regression_test?: number | null;
          class_id?: number;
          created_at?: string;
          errors?: Json | null;
          execution_time?: number | null;
          grader_action_sha?: string | null;
          grader_sha?: string | null;
          id?: number;
          lint_output?: string;
          lint_output_format?: string;
          lint_passed?: boolean;
          max_score?: number;
          profile_id?: string | null;
          ret_code?: number | null;
          score?: number;
          submission_id?: number | null;
        };
        Relationships: [
          {
            foreignKeyName: "grader_results_assignment_group_id_fkey";
            columns: ["assignment_group_id"];
            isOneToOne: false;
            referencedRelation: "assignment_groups";
            referencedColumns: ["id"];
          },
          {
            foreignKeyName: "grader_results_autograder_regression_test_fkey";
            columns: ["autograder_regression_test"];
            isOneToOne: false;
            referencedRelation: "autograder_regression_test";
            referencedColumns: ["id"];
          },
          {
            foreignKeyName: "grader_results_autograder_regression_test_fkey";
            columns: ["autograder_regression_test"];
            isOneToOne: false;
            referencedRelation: "autograder_regression_test_by_grader";
            referencedColumns: ["id"];
          },
          {
            foreignKeyName: "grader_results_class_id_fkey";
            columns: ["class_id"];
            isOneToOne: false;
            referencedRelation: "classes";
            referencedColumns: ["id"];
          },
          {
            foreignKeyName: "grader_results_submission_id_fkey";
            columns: ["submission_id"];
            isOneToOne: true;
            referencedRelation: "assignments_for_student_dashboard";
            referencedColumns: ["submission_id"];
          },
          {
            foreignKeyName: "grader_results_submission_id_fkey";
            columns: ["submission_id"];
            isOneToOne: true;
            referencedRelation: "submissions";
            referencedColumns: ["id"];
          },
          {
            foreignKeyName: "grader_results_submission_id_fkey";
            columns: ["submission_id"];
            isOneToOne: true;
            referencedRelation: "submissions_agg";
            referencedColumns: ["id"];
          },
          {
            foreignKeyName: "grader_results_submission_id_fkey";
            columns: ["submission_id"];
            isOneToOne: true;
            referencedRelation: "submissions_with_grades_for_assignment";
            referencedColumns: ["activesubmissionid"];
          },
          {
            foreignKeyName: "grader_results_submission_id_fkey";
            columns: ["submission_id"];
            isOneToOne: true;
            referencedRelation: "submissions_with_grades_for_assignment_and_regression_test";
            referencedColumns: ["activesubmissionid"];
          },
          {
            foreignKeyName: "grader_results_user_id_fkey";
            columns: ["profile_id"];
            isOneToOne: false;
            referencedRelation: "profiles";
            referencedColumns: ["id"];
          },
          {
            foreignKeyName: "grader_results_user_id_fkey";
            columns: ["profile_id"];
            isOneToOne: false;
            referencedRelation: "submissions_with_grades_for_assignment";
            referencedColumns: ["student_private_profile_id"];
          }
        ];
      };
      grading_conflicts: {
        Row: {
          class_id: number;
          created_at: string;
          created_by_profile_id: string;
          grader_profile_id: string;
          id: number;
          reason: string | null;
          student_profile_id: string;
        };
        Insert: {
          class_id: number;
          created_at?: string;
          created_by_profile_id: string;
          grader_profile_id: string;
          id?: number;
          reason?: string | null;
          student_profile_id: string;
        };
        Update: {
          class_id?: number;
          created_at?: string;
          created_by_profile_id?: string;
          grader_profile_id?: string;
          id?: number;
          reason?: string | null;
          student_profile_id?: string;
        };
        Relationships: [
          {
            foreignKeyName: "grading_conflicts_class_id_fkey";
            columns: ["class_id"];
            isOneToOne: false;
            referencedRelation: "classes";
            referencedColumns: ["id"];
          },
          {
            foreignKeyName: "grading_conflicts_created_by_profile_id_fkey";
            columns: ["created_by_profile_id"];
            isOneToOne: false;
            referencedRelation: "profiles";
            referencedColumns: ["id"];
          },
          {
            foreignKeyName: "grading_conflicts_created_by_profile_id_fkey";
            columns: ["created_by_profile_id"];
            isOneToOne: false;
            referencedRelation: "submissions_with_grades_for_assignment";
            referencedColumns: ["student_private_profile_id"];
          },
          {
            foreignKeyName: "grading_conflicts_grader_profile_id_fkey";
            columns: ["grader_profile_id"];
            isOneToOne: false;
            referencedRelation: "profiles";
            referencedColumns: ["id"];
          },
          {
            foreignKeyName: "grading_conflicts_grader_profile_id_fkey";
            columns: ["grader_profile_id"];
            isOneToOne: false;
            referencedRelation: "submissions_with_grades_for_assignment";
            referencedColumns: ["student_private_profile_id"];
          },
          {
            foreignKeyName: "grading_conflicts_student_profile_id_fkey";
            columns: ["student_profile_id"];
            isOneToOne: false;
            referencedRelation: "profiles";
            referencedColumns: ["id"];
          },
          {
            foreignKeyName: "grading_conflicts_student_profile_id_fkey";
            columns: ["student_profile_id"];
            isOneToOne: false;
            referencedRelation: "submissions_with_grades_for_assignment";
            referencedColumns: ["student_private_profile_id"];
          }
        ];
      };
      help_queue_assignments: {
        Row: {
          class_id: number;
          ended_at: string | null;
          help_queue_id: number;
          id: number;
          is_active: boolean;
          max_concurrent_students: number;
          started_at: string;
          ta_profile_id: string;
        };
        Insert: {
          class_id: number;
          ended_at?: string | null;
          help_queue_id: number;
          id?: number;
          is_active?: boolean;
          max_concurrent_students?: number;
          started_at?: string;
          ta_profile_id: string;
        };
        Update: {
          class_id?: number;
          ended_at?: string | null;
          help_queue_id?: number;
          id?: number;
          is_active?: boolean;
          max_concurrent_students?: number;
          started_at?: string;
          ta_profile_id?: string;
        };
        Relationships: [
          {
            foreignKeyName: "help_queue_assignments_class_id_fkey";
            columns: ["class_id"];
            isOneToOne: false;
            referencedRelation: "classes";
            referencedColumns: ["id"];
          },
          {
            foreignKeyName: "help_queue_assignments_help_queue_id_fkey";
            columns: ["help_queue_id"];
            isOneToOne: false;
            referencedRelation: "help_queues";
            referencedColumns: ["id"];
          },
          {
            foreignKeyName: "help_queue_assignments_ta_profile_id_fkey";
            columns: ["ta_profile_id"];
            isOneToOne: false;
            referencedRelation: "profiles";
            referencedColumns: ["id"];
          },
          {
            foreignKeyName: "help_queue_assignments_ta_profile_id_fkey";
            columns: ["ta_profile_id"];
            isOneToOne: false;
            referencedRelation: "submissions_with_grades_for_assignment";
            referencedColumns: ["student_private_profile_id"];
          }
        ];
      };
      help_queues: {
        Row: {
          available: boolean;
          class_id: number;
          closing_at: string | null;
          color: string | null;
          created_at: string;
          depth: number;
          description: string;
          id: number;
          is_active: boolean;
          max_concurrent_requests: number | null;
          name: string;
          queue_type: Database["public"]["Enums"]["help_queue_type"];
        };
        Insert: {
          available?: boolean;
          class_id: number;
          closing_at?: string | null;
          color?: string | null;
          created_at?: string;
          depth: number;
          description: string;
          id?: number;
          is_active?: boolean;
          max_concurrent_requests?: number | null;
          name: string;
          queue_type?: Database["public"]["Enums"]["help_queue_type"];
        };
        Update: {
          available?: boolean;
          class_id?: number;
          closing_at?: string | null;
          color?: string | null;
          created_at?: string;
          depth?: number;
          description?: string;
          id?: number;
          is_active?: boolean;
          max_concurrent_requests?: number | null;
          name?: string;
          queue_type?: Database["public"]["Enums"]["help_queue_type"];
        };
        Relationships: [
          {
            foreignKeyName: "help_queues_class_fkey";
            columns: ["class_id"];
            isOneToOne: false;
            referencedRelation: "classes";
            referencedColumns: ["id"];
          }
        ];
      };
      help_request_feedback: {
        Row: {
          class_id: number;
          comment: string | null;
          created_at: string;
          help_request_id: number;
          id: number;
          student_profile_id: string;
          thumbs_up: boolean;
        };
        Insert: {
          class_id: number;
          comment?: string | null;
          created_at?: string;
          help_request_id: number;
          id?: number;
          student_profile_id: string;
          thumbs_up: boolean;
        };
        Update: {
          class_id?: number;
          comment?: string | null;
          created_at?: string;
          help_request_id?: number;
          id?: number;
          student_profile_id?: string;
          thumbs_up?: boolean;
        };
        Relationships: [
          {
            foreignKeyName: "help_request_feedback_class_id_fkey";
            columns: ["class_id"];
            isOneToOne: false;
            referencedRelation: "classes";
            referencedColumns: ["id"];
          },
          {
            foreignKeyName: "help_request_feedback_help_request_id_fkey";
            columns: ["help_request_id"];
            isOneToOne: false;
            referencedRelation: "help_requests";
            referencedColumns: ["id"];
          },
          {
            foreignKeyName: "help_request_feedback_student_profile_id_fkey";
            columns: ["student_profile_id"];
            isOneToOne: false;
            referencedRelation: "profiles";
            referencedColumns: ["id"];
          },
          {
            foreignKeyName: "help_request_feedback_student_profile_id_fkey";
            columns: ["student_profile_id"];
            isOneToOne: false;
            referencedRelation: "submissions_with_grades_for_assignment";
            referencedColumns: ["student_private_profile_id"];
          }
        ];
      };
      help_request_file_references: {
        Row: {
          assignment_id: number;
          class_id: number;
          created_at: string;
          help_request_id: number;
          id: number;
          line_number: number | null;
          submission_file_id: number | null;
          submission_id: number | null;
        };
        Insert: {
          assignment_id: number;
          class_id: number;
          created_at?: string;
          help_request_id: number;
          id?: number;
          line_number?: number | null;
          submission_file_id?: number | null;
          submission_id?: number | null;
        };
        Update: {
          assignment_id?: number;
          class_id?: number;
          created_at?: string;
          help_request_id?: number;
          id?: number;
          line_number?: number | null;
          submission_file_id?: number | null;
          submission_id?: number | null;
        };
        Relationships: [
          {
            foreignKeyName: "help_request_file_references_assignment_id_fkey";
            columns: ["assignment_id"];
            isOneToOne: false;
            referencedRelation: "assignment_overview";
            referencedColumns: ["id"];
          },
          {
            foreignKeyName: "help_request_file_references_assignment_id_fkey";
            columns: ["assignment_id"];
            isOneToOne: false;
            referencedRelation: "assignments";
            referencedColumns: ["id"];
          },
          {
            foreignKeyName: "help_request_file_references_assignment_id_fkey";
            columns: ["assignment_id"];
            isOneToOne: false;
            referencedRelation: "assignments_for_student_dashboard";
            referencedColumns: ["id"];
          },
          {
            foreignKeyName: "help_request_file_references_assignment_id_fkey";
            columns: ["assignment_id"];
            isOneToOne: false;
            referencedRelation: "assignments_with_effective_due_dates";
            referencedColumns: ["id"];
          },
          {
            foreignKeyName: "help_request_file_references_assignment_id_fkey";
            columns: ["assignment_id"];
            isOneToOne: false;
            referencedRelation: "submissions_with_grades_for_assignment_and_regression_test";
            referencedColumns: ["assignment_id"];
          },
          {
            foreignKeyName: "help_request_file_references_class_id_fkey";
            columns: ["class_id"];
            isOneToOne: false;
            referencedRelation: "classes";
            referencedColumns: ["id"];
          },
          {
            foreignKeyName: "help_request_file_references_help_request_id_fkey";
            columns: ["help_request_id"];
            isOneToOne: false;
            referencedRelation: "help_requests";
            referencedColumns: ["id"];
          },
          {
            foreignKeyName: "help_request_file_references_submission_file_id_fkey";
            columns: ["submission_file_id"];
            isOneToOne: false;
            referencedRelation: "submission_files";
            referencedColumns: ["id"];
          },
          {
            foreignKeyName: "help_request_file_references_submission_id_fkey";
            columns: ["submission_id"];
            isOneToOne: false;
            referencedRelation: "assignments_for_student_dashboard";
            referencedColumns: ["submission_id"];
          },
          {
            foreignKeyName: "help_request_file_references_submission_id_fkey";
            columns: ["submission_id"];
            isOneToOne: false;
            referencedRelation: "submissions";
            referencedColumns: ["id"];
          },
          {
            foreignKeyName: "help_request_file_references_submission_id_fkey";
            columns: ["submission_id"];
            isOneToOne: false;
            referencedRelation: "submissions_agg";
            referencedColumns: ["id"];
          },
          {
            foreignKeyName: "help_request_file_references_submission_id_fkey";
            columns: ["submission_id"];
            isOneToOne: false;
            referencedRelation: "submissions_with_grades_for_assignment";
            referencedColumns: ["activesubmissionid"];
          },
          {
            foreignKeyName: "help_request_file_references_submission_id_fkey";
            columns: ["submission_id"];
            isOneToOne: false;
            referencedRelation: "submissions_with_grades_for_assignment_and_regression_test";
            referencedColumns: ["activesubmissionid"];
          }
        ];
      };
      help_request_message_read_receipts: {
        Row: {
          class_id: number;
          created_at: string;
          help_request_id: number | null;
          id: number;
          message_id: number;
          viewer_id: string;
        };
        Insert: {
          class_id: number;
          created_at?: string;
          help_request_id?: number | null;
          id?: number;
          message_id: number;
          viewer_id: string;
        };
        Update: {
          class_id?: number;
          created_at?: string;
          help_request_id?: number | null;
          id?: number;
          message_id?: number;
          viewer_id?: string;
        };
        Relationships: [
          {
            foreignKeyName: "help_request_message_read_receipts_class_id_fkey";
            columns: ["class_id"];
            isOneToOne: false;
            referencedRelation: "classes";
            referencedColumns: ["id"];
          },
          {
            foreignKeyName: "help_request_message_read_receipts_help_request_id_fkey";
            columns: ["help_request_id"];
            isOneToOne: false;
            referencedRelation: "help_requests";
            referencedColumns: ["id"];
          },
          {
            foreignKeyName: "help_request_message_read_receipts_message_id_fkey";
            columns: ["message_id"];
            isOneToOne: false;
            referencedRelation: "help_request_messages";
            referencedColumns: ["id"];
          },
          {
            foreignKeyName: "help_request_message_read_receipts_viewer_id_fkey";
            columns: ["viewer_id"];
            isOneToOne: false;
            referencedRelation: "profiles";
            referencedColumns: ["id"];
          },
          {
            foreignKeyName: "help_request_message_read_receipts_viewer_id_fkey";
            columns: ["viewer_id"];
            isOneToOne: false;
            referencedRelation: "submissions_with_grades_for_assignment";
            referencedColumns: ["student_private_profile_id"];
          }
        ];
      };
      help_request_messages: {
        Row: {
          author: string;
          class_id: number;
          created_at: string;
          help_request_id: number;
          id: number;
          instructors_only: boolean;
          message: string;
          reply_to_message_id: number | null;
        };
        Insert: {
          author: string;
          class_id: number;
          created_at?: string;
          help_request_id: number;
          id?: number;
          instructors_only?: boolean;
          message: string;
          reply_to_message_id?: number | null;
        };
        Update: {
          author?: string;
          class_id?: number;
          created_at?: string;
          help_request_id?: number;
          id?: number;
          instructors_only?: boolean;
          message?: string;
          reply_to_message_id?: number | null;
        };
        Relationships: [
          {
            foreignKeyName: "help_request_messages_author_fkey1";
            columns: ["author"];
            isOneToOne: false;
            referencedRelation: "profiles";
            referencedColumns: ["id"];
          },
          {
            foreignKeyName: "help_request_messages_author_fkey1";
            columns: ["author"];
            isOneToOne: false;
            referencedRelation: "submissions_with_grades_for_assignment";
            referencedColumns: ["student_private_profile_id"];
          },
          {
            foreignKeyName: "help_request_messages_class_id_fkey";
            columns: ["class_id"];
            isOneToOne: false;
            referencedRelation: "classes";
            referencedColumns: ["id"];
          },
          {
            foreignKeyName: "help_request_messages_help_request_id_fkey";
            columns: ["help_request_id"];
            isOneToOne: false;
            referencedRelation: "help_requests";
            referencedColumns: ["id"];
          },
          {
            foreignKeyName: "help_request_messages_reply_to_message_id_fkey";
            columns: ["reply_to_message_id"];
            isOneToOne: false;
            referencedRelation: "help_request_messages";
            referencedColumns: ["id"];
          }
        ];
      };
      help_request_moderation: {
        Row: {
          action_type: Database["public"]["Enums"]["moderation_action_type"];
          class_id: number;
          created_at: string;
          duration_minutes: number | null;
          expires_at: string | null;
          help_request_id: number;
          id: number;
          is_permanent: boolean;
          message_id: number | null;
          moderator_profile_id: string;
          reason: string | null;
          student_profile_id: string;
        };
        Insert: {
          action_type: Database["public"]["Enums"]["moderation_action_type"];
          class_id: number;
          created_at?: string;
          duration_minutes?: number | null;
          expires_at?: string | null;
          help_request_id: number;
          id?: number;
          is_permanent?: boolean;
          message_id?: number | null;
          moderator_profile_id: string;
          reason?: string | null;
          student_profile_id: string;
        };
        Update: {
          action_type?: Database["public"]["Enums"]["moderation_action_type"];
          class_id?: number;
          created_at?: string;
          duration_minutes?: number | null;
          expires_at?: string | null;
          help_request_id?: number;
          id?: number;
          is_permanent?: boolean;
          message_id?: number | null;
          moderator_profile_id?: string;
          reason?: string | null;
          student_profile_id?: string;
        };
        Relationships: [
          {
            foreignKeyName: "help_request_moderation_class_id_fkey";
            columns: ["class_id"];
            isOneToOne: false;
            referencedRelation: "classes";
            referencedColumns: ["id"];
          },
          {
            foreignKeyName: "help_request_moderation_help_request_id_fkey";
            columns: ["help_request_id"];
            isOneToOne: false;
            referencedRelation: "help_requests";
            referencedColumns: ["id"];
          },
          {
            foreignKeyName: "help_request_moderation_message_id_fkey";
            columns: ["message_id"];
            isOneToOne: false;
            referencedRelation: "help_request_messages";
            referencedColumns: ["id"];
          },
          {
            foreignKeyName: "help_request_moderation_moderator_profile_id_fkey";
            columns: ["moderator_profile_id"];
            isOneToOne: false;
            referencedRelation: "profiles";
            referencedColumns: ["id"];
          },
          {
            foreignKeyName: "help_request_moderation_moderator_profile_id_fkey";
            columns: ["moderator_profile_id"];
            isOneToOne: false;
            referencedRelation: "submissions_with_grades_for_assignment";
            referencedColumns: ["student_private_profile_id"];
          },
          {
            foreignKeyName: "help_request_moderation_student_profile_id_fkey";
            columns: ["student_profile_id"];
            isOneToOne: false;
            referencedRelation: "profiles";
            referencedColumns: ["id"];
          },
          {
            foreignKeyName: "help_request_moderation_student_profile_id_fkey";
            columns: ["student_profile_id"];
            isOneToOne: false;
            referencedRelation: "submissions_with_grades_for_assignment";
            referencedColumns: ["student_private_profile_id"];
          }
        ];
      };
      help_request_students: {
        Row: {
          class_id: number;
          created_at: string;
          help_request_id: number;
          id: number;
          profile_id: string;
        };
        Insert: {
          class_id: number;
          created_at?: string;
          help_request_id: number;
          id?: number;
          profile_id: string;
        };
        Update: {
          class_id?: number;
          created_at?: string;
          help_request_id?: number;
          id?: number;
          profile_id?: string;
        };
        Relationships: [
          {
            foreignKeyName: "help_request_students_class_id_fkey";
            columns: ["class_id"];
            isOneToOne: false;
            referencedRelation: "classes";
            referencedColumns: ["id"];
          },
          {
            foreignKeyName: "help_request_students_help_request_id_fkey";
            columns: ["help_request_id"];
            isOneToOne: false;
            referencedRelation: "help_requests";
            referencedColumns: ["id"];
          },
          {
            foreignKeyName: "help_request_students_profile_id_fkey";
            columns: ["profile_id"];
            isOneToOne: false;
            referencedRelation: "profiles";
            referencedColumns: ["id"];
          },
          {
            foreignKeyName: "help_request_students_profile_id_fkey";
            columns: ["profile_id"];
            isOneToOne: false;
            referencedRelation: "submissions_with_grades_for_assignment";
            referencedColumns: ["student_private_profile_id"];
          }
        ];
      };
      help_request_templates: {
        Row: {
          category: string;
          class_id: number;
          created_at: string;
          created_by_id: string;
          description: string | null;
          id: number;
          is_active: boolean;
          name: string;
          template_content: string;
          usage_count: number;
        };
        Insert: {
          category: string;
          class_id: number;
          created_at?: string;
          created_by_id: string;
          description?: string | null;
          id?: number;
          is_active?: boolean;
          name: string;
          template_content: string;
          usage_count?: number;
        };
        Update: {
          category?: string;
          class_id?: number;
          created_at?: string;
          created_by_id?: string;
          description?: string | null;
          id?: number;
          is_active?: boolean;
          name?: string;
          template_content?: string;
          usage_count?: number;
        };
        Relationships: [
          {
            foreignKeyName: "help_request_templates_class_id_fkey";
            columns: ["class_id"];
            isOneToOne: false;
            referencedRelation: "classes";
            referencedColumns: ["id"];
          },
          {
            foreignKeyName: "help_request_templates_created_by_id_fkey";
            columns: ["created_by_id"];
            isOneToOne: false;
            referencedRelation: "users";
            referencedColumns: ["user_id"];
          }
        ];
      };
      help_request_watchers: {
        Row: {
          class_id: number;
          created_at: string;
          enabled: boolean;
          help_request_id: number;
          id: number;
          user_id: string;
        };
        Insert: {
          class_id: number;
          created_at?: string;
          enabled: boolean;
          help_request_id: number;
          id?: number;
          user_id: string;
        };
        Update: {
          class_id?: number;
          created_at?: string;
          enabled?: boolean;
          help_request_id?: number;
          id?: number;
          user_id?: string;
        };
        Relationships: [
          {
            foreignKeyName: "help_request_watchers_class_id_fkey";
            columns: ["class_id"];
            isOneToOne: false;
            referencedRelation: "classes";
            referencedColumns: ["id"];
          },
          {
            foreignKeyName: "help_request_watchers_help_request_id_fkey";
            columns: ["help_request_id"];
            isOneToOne: false;
            referencedRelation: "help_requests";
            referencedColumns: ["id"];
          },
          {
            foreignKeyName: "help_request_watchers_user_id_fkey";
            columns: ["user_id"];
            isOneToOne: false;
            referencedRelation: "users";
            referencedColumns: ["user_id"];
          }
        ];
      };
      help_requests: {
        Row: {
          assignee: string | null;
          class_id: number;
          created_at: string;
          created_by: string | null;
          followup_to: number | null;
          help_queue: number;
          id: number;
          is_private: boolean;
          is_video_live: boolean;
          location_type: Database["public"]["Enums"]["location_type"];
          referenced_submission_id: number | null;
          request: string;
          resolved_at: string | null;
          resolved_by: string | null;
          status: Database["public"]["Enums"]["help_request_status"];
          template_id: number | null;
        };
        Insert: {
          assignee?: string | null;
          class_id: number;
          created_at?: string;
          created_by?: string | null;
          followup_to?: number | null;
          help_queue: number;
          id?: number;
          is_private?: boolean;
          is_video_live?: boolean;
          location_type?: Database["public"]["Enums"]["location_type"];
          referenced_submission_id?: number | null;
          request: string;
          resolved_at?: string | null;
          resolved_by?: string | null;
          status?: Database["public"]["Enums"]["help_request_status"];
          template_id?: number | null;
        };
        Update: {
          assignee?: string | null;
          class_id?: number;
          created_at?: string;
          created_by?: string | null;
          followup_to?: number | null;
          help_queue?: number;
          id?: number;
          is_private?: boolean;
          is_video_live?: boolean;
          location_type?: Database["public"]["Enums"]["location_type"];
          referenced_submission_id?: number | null;
          request?: string;
          resolved_at?: string | null;
          resolved_by?: string | null;
          status?: Database["public"]["Enums"]["help_request_status"];
          template_id?: number | null;
        };
        Relationships: [
          {
            foreignKeyName: "help_requests_assignee_fkey";
            columns: ["assignee"];
            isOneToOne: false;
            referencedRelation: "profiles";
            referencedColumns: ["id"];
          },
          {
            foreignKeyName: "help_requests_assignee_fkey";
            columns: ["assignee"];
            isOneToOne: false;
            referencedRelation: "submissions_with_grades_for_assignment";
            referencedColumns: ["student_private_profile_id"];
          },
          {
            foreignKeyName: "help_requests_class_id_fkey";
            columns: ["class_id"];
            isOneToOne: false;
            referencedRelation: "classes";
            referencedColumns: ["id"];
          },
          {
            foreignKeyName: "help_requests_created_by_fkey";
            columns: ["created_by"];
            isOneToOne: false;
            referencedRelation: "profiles";
            referencedColumns: ["id"];
          },
          {
            foreignKeyName: "help_requests_created_by_fkey";
            columns: ["created_by"];
            isOneToOne: false;
            referencedRelation: "submissions_with_grades_for_assignment";
            referencedColumns: ["student_private_profile_id"];
          },
          {
            foreignKeyName: "help_requests_help_queue_fkey";
            columns: ["help_queue"];
            isOneToOne: false;
            referencedRelation: "help_queues";
            referencedColumns: ["id"];
          },
          {
            foreignKeyName: "help_requests_referenced_submission_id_fkey";
            columns: ["referenced_submission_id"];
            isOneToOne: false;
            referencedRelation: "assignments_for_student_dashboard";
            referencedColumns: ["submission_id"];
          },
          {
            foreignKeyName: "help_requests_referenced_submission_id_fkey";
            columns: ["referenced_submission_id"];
            isOneToOne: false;
            referencedRelation: "submissions";
            referencedColumns: ["id"];
          },
          {
            foreignKeyName: "help_requests_referenced_submission_id_fkey";
            columns: ["referenced_submission_id"];
            isOneToOne: false;
            referencedRelation: "submissions_agg";
            referencedColumns: ["id"];
          },
          {
            foreignKeyName: "help_requests_referenced_submission_id_fkey";
            columns: ["referenced_submission_id"];
            isOneToOne: false;
            referencedRelation: "submissions_with_grades_for_assignment";
            referencedColumns: ["activesubmissionid"];
          },
          {
            foreignKeyName: "help_requests_referenced_submission_id_fkey";
            columns: ["referenced_submission_id"];
            isOneToOne: false;
            referencedRelation: "submissions_with_grades_for_assignment_and_regression_test";
            referencedColumns: ["activesubmissionid"];
          },
          {
            foreignKeyName: "help_requests_resolved_by_fkey";
            columns: ["resolved_by"];
            isOneToOne: false;
            referencedRelation: "profiles";
            referencedColumns: ["id"];
          },
          {
            foreignKeyName: "help_requests_resolved_by_fkey";
            columns: ["resolved_by"];
            isOneToOne: false;
            referencedRelation: "submissions_with_grades_for_assignment";
            referencedColumns: ["student_private_profile_id"];
          },
          {
            foreignKeyName: "help_requests_template_id_fkey";
            columns: ["template_id"];
            isOneToOne: false;
            referencedRelation: "help_request_templates";
            referencedColumns: ["id"];
          }
        ];
      };
      lab_section_meetings: {
        Row: {
          cancelled: boolean;
          class_id: number;
          created_at: string;
          id: number;
          lab_section_id: number;
          meeting_date: string;
          notes: string | null;
        };
        Insert: {
          cancelled?: boolean;
          class_id: number;
          created_at?: string;
          id?: number;
          lab_section_id: number;
          meeting_date: string;
          notes?: string | null;
        };
        Update: {
          cancelled?: boolean;
          class_id?: number;
          created_at?: string;
          id?: number;
          lab_section_id?: number;
          meeting_date?: string;
          notes?: string | null;
        };
        Relationships: [
          {
            foreignKeyName: "lab_section_meetings_class_id_fkey";
            columns: ["class_id"];
            isOneToOne: false;
            referencedRelation: "classes";
            referencedColumns: ["id"];
          },
          {
            foreignKeyName: "lab_section_meetings_lab_section_id_fkey";
            columns: ["lab_section_id"];
            isOneToOne: false;
            referencedRelation: "lab_sections";
            referencedColumns: ["id"];
          }
        ];
      };
      lab_sections: {
        Row: {
          class_id: number;
          created_at: string;
          day_of_week: Database["public"]["Enums"]["day_of_week"];
          description: string | null;
          end_time: string | null;
          id: number;
          lab_leader_id: string;
          name: string;
          start_time: string;
        };
        Insert: {
          class_id: number;
          created_at?: string;
          day_of_week: Database["public"]["Enums"]["day_of_week"];
          description?: string | null;
          end_time?: string | null;
          id?: number;
          lab_leader_id: string;
          name: string;
          start_time: string;
        };
        Update: {
          class_id?: number;
          created_at?: string;
          day_of_week?: Database["public"]["Enums"]["day_of_week"];
          description?: string | null;
          end_time?: string | null;
          id?: number;
          lab_leader_id?: string;
          name?: string;
          start_time?: string;
        };
        Relationships: [
          {
            foreignKeyName: "lab_sections_class_id_fkey";
            columns: ["class_id"];
            isOneToOne: false;
            referencedRelation: "classes";
            referencedColumns: ["id"];
          },
          {
            foreignKeyName: "lab_sections_lab_leader_id_fkey";
            columns: ["lab_leader_id"];
            isOneToOne: false;
            referencedRelation: "profiles";
            referencedColumns: ["id"];
          },
          {
            foreignKeyName: "lab_sections_lab_leader_id_fkey";
            columns: ["lab_leader_id"];
            isOneToOne: false;
            referencedRelation: "submissions_with_grades_for_assignment";
            referencedColumns: ["student_private_profile_id"];
          }
        ];
      };
      name_generation_words: {
        Row: {
          id: number;
          is_adjective: boolean;
          is_noun: boolean;
          word: string;
        };
        Insert: {
          id?: number;
          is_adjective: boolean;
          is_noun: boolean;
          word: string;
        };
        Update: {
          id?: number;
          is_adjective?: boolean;
          is_noun?: boolean;
          word?: string;
        };
        Relationships: [];
      };
      notification_preferences: {
        Row: {
          class_id: number;
          created_at: string;
          email_digest_frequency: Database["public"]["Enums"]["email_digest_frequency"];
          help_request_message_notifications: Database["public"]["Enums"]["notification_type"];
          help_request_notifications: Database["public"]["Enums"]["notification_type"];
          id: number;
          updated_at: string | null;
          user_id: string;
        };
        Insert: {
          class_id: number;
          created_at?: string;
          email_digest_frequency?: Database["public"]["Enums"]["email_digest_frequency"];
          help_request_message_notifications?: Database["public"]["Enums"]["notification_type"];
          help_request_notifications?: Database["public"]["Enums"]["notification_type"];
          id?: number;
          updated_at?: string | null;
          user_id: string;
        };
        Update: {
          class_id?: number;
          created_at?: string;
          email_digest_frequency?: Database["public"]["Enums"]["email_digest_frequency"];
          help_request_message_notifications?: Database["public"]["Enums"]["notification_type"];
          help_request_notifications?: Database["public"]["Enums"]["notification_type"];
          id?: number;
          updated_at?: string | null;
          user_id?: string;
        };
        Relationships: [
          {
            foreignKeyName: "notification_preferences_class_id_fkey";
            columns: ["class_id"];
            isOneToOne: false;
            referencedRelation: "classes";
            referencedColumns: ["id"];
          },
          {
            foreignKeyName: "notification_preferences_user_id_fkey";
            columns: ["user_id"];
            isOneToOne: false;
            referencedRelation: "users";
            referencedColumns: ["user_id"];
          }
        ];
      };
      notifications: {
        Row: {
          body: Json;
          class_id: number;
          created_at: string;
          id: number;
          style: string | null;
          subject: Json;
          user_id: string;
          viewed_at: string | null;
        };
        Insert: {
          body: Json;
          class_id: number;
          created_at?: string;
          id?: number;
          style?: string | null;
          subject: Json;
          user_id: string;
          viewed_at?: string | null;
        };
        Update: {
          body?: Json;
          class_id?: number;
          created_at?: string;
          id?: number;
          style?: string | null;
          subject?: Json;
          user_id?: string;
          viewed_at?: string | null;
        };
        Relationships: [
          {
            foreignKeyName: "notifications_class_id_fkey";
            columns: ["class_id"];
            isOneToOne: false;
            referencedRelation: "classes";
            referencedColumns: ["id"];
          },
          {
            foreignKeyName: "notifications_user_id_fkey";
            columns: ["user_id"];
            isOneToOne: false;
            referencedRelation: "users";
            referencedColumns: ["user_id"];
          }
        ];
      };
      permissions: {
        Row: {
          created_at: string;
          id: number;
          permission: string | null;
          user_id: string | null;
        };
        Insert: {
          created_at?: string;
          id?: number;
          permission?: string | null;
          user_id?: string | null;
        };
        Update: {
          created_at?: string;
          id?: number;
          permission?: string | null;
          user_id?: string | null;
        };
        Relationships: [];
      };
      poll_question_answers: {
        Row: {
          class_id: number;
          created_at: string;
          description: string | null;
          id: number;
          ordinal: number;
          poll: number;
          poll_question: number;
          title: string;
        };
        Insert: {
          class_id: number;
          created_at?: string;
          description?: string | null;
          id?: number;
          ordinal?: number;
          poll: number;
          poll_question: number;
          title: string;
        };
        Update: {
          class_id?: number;
          created_at?: string;
          description?: string | null;
          id?: number;
          ordinal?: number;
          poll?: number;
          poll_question?: number;
          title?: string;
        };
        Relationships: [
          {
            foreignKeyName: "poll_question_answers_class_id_fkey";
            columns: ["class_id"];
            isOneToOne: false;
            referencedRelation: "classes";
            referencedColumns: ["id"];
          },
          {
            foreignKeyName: "poll_question_answers_poll_fkey";
            columns: ["poll"];
            isOneToOne: false;
            referencedRelation: "polls";
            referencedColumns: ["id"];
          },
          {
            foreignKeyName: "poll_question_answers_poll_question_fkey";
            columns: ["poll_question"];
            isOneToOne: false;
            referencedRelation: "poll_questions";
            referencedColumns: ["id"];
          }
        ];
      };
      poll_question_results: {
        Row: {
          count: number;
          created_at: string;
          id: number;
          poll: number;
          poll_question: number;
          poll_question_answer: number;
        };
        Insert: {
          count?: number;
          created_at?: string;
          id?: number;
          poll: number;
          poll_question: number;
          poll_question_answer: number;
        };
        Update: {
          count?: number;
          created_at?: string;
          id?: number;
          poll?: number;
          poll_question?: number;
          poll_question_answer?: number;
        };
        Relationships: [
          {
            foreignKeyName: "poll_question_results_poll_fkey";
            columns: ["poll"];
            isOneToOne: false;
            referencedRelation: "polls";
            referencedColumns: ["id"];
          },
          {
            foreignKeyName: "poll_question_results_poll_question_answer_fkey";
            columns: ["poll_question_answer"];
            isOneToOne: false;
            referencedRelation: "poll_question_answers";
            referencedColumns: ["id"];
          },
          {
            foreignKeyName: "poll_question_results_poll_question_fkey";
            columns: ["poll_question"];
            isOneToOne: false;
            referencedRelation: "poll_questions";
            referencedColumns: ["id"];
          }
        ];
      };
      poll_questions: {
        Row: {
          class_id: number;
          created_at: string;
          description: string | null;
          id: number;
          poll: number;
          question_type: string;
          title: string;
        };
        Insert: {
          class_id: number;
          created_at?: string;
          description?: string | null;
          id?: number;
          poll: number;
          question_type?: string;
          title: string;
        };
        Update: {
          class_id?: number;
          created_at?: string;
          description?: string | null;
          id?: number;
          poll?: number;
          question_type?: string;
          title?: string;
        };
        Relationships: [
          {
            foreignKeyName: "poll_questions_class_id_fkey";
            columns: ["class_id"];
            isOneToOne: false;
            referencedRelation: "classes";
            referencedColumns: ["id"];
          },
          {
            foreignKeyName: "poll_questions_poll_fkey";
            columns: ["poll"];
            isOneToOne: false;
            referencedRelation: "polls";
            referencedColumns: ["id"];
          }
        ];
      };
      poll_response_answers: {
        Row: {
          created_at: string;
          id: number;
          poll: number;
          poll_question: number;
          poll_question_answer: number;
          poll_response: number;
          profile_id: string;
        };
        Insert: {
          created_at?: string;
          id?: number;
          poll: number;
          poll_question: number;
          poll_question_answer: number;
          poll_response: number;
          profile_id?: string;
        };
        Update: {
          created_at?: string;
          id?: number;
          poll?: number;
          poll_question?: number;
          poll_question_answer?: number;
          poll_response?: number;
          profile_id?: string;
        };
        Relationships: [
          {
            foreignKeyName: "poll_response_answers_poll_fkey";
            columns: ["poll"];
            isOneToOne: false;
            referencedRelation: "polls";
            referencedColumns: ["id"];
          },
          {
            foreignKeyName: "poll_response_answers_poll_question_answer_fkey";
            columns: ["poll_question_answer"];
            isOneToOne: false;
            referencedRelation: "poll_question_answers";
            referencedColumns: ["id"];
          },
          {
            foreignKeyName: "poll_response_answers_poll_question_fkey";
            columns: ["poll_question"];
            isOneToOne: false;
            referencedRelation: "poll_questions";
            referencedColumns: ["id"];
          },
          {
            foreignKeyName: "poll_response_answers_poll_response_fkey";
            columns: ["poll_response"];
            isOneToOne: false;
            referencedRelation: "poll_responses";
            referencedColumns: ["id"];
          },
          {
            foreignKeyName: "poll_response_answers_profile_id_fkey";
            columns: ["profile_id"];
            isOneToOne: false;
            referencedRelation: "profiles";
            referencedColumns: ["id"];
          },
          {
            foreignKeyName: "poll_response_answers_profile_id_fkey";
            columns: ["profile_id"];
            isOneToOne: false;
            referencedRelation: "submissions_with_grades_for_assignment";
            referencedColumns: ["student_private_profile_id"];
          }
        ];
      };
      poll_responses: {
        Row: {
          class_id: number;
          created_at: string;
          ended_at: string | null;
          id: number;
          poll: number;
          profile_id: string;
        };
        Insert: {
          class_id: number;
          created_at?: string;
          ended_at?: string | null;
          id?: number;
          poll: number;
          profile_id: string;
        };
        Update: {
          class_id?: number;
          created_at?: string;
          ended_at?: string | null;
          id?: number;
          poll?: number;
          profile_id?: string;
        };
        Relationships: [
          {
            foreignKeyName: "poll_responses_class_id_fkey";
            columns: ["class_id"];
            isOneToOne: false;
            referencedRelation: "classes";
            referencedColumns: ["id"];
          },
          {
            foreignKeyName: "poll_responses_poll_fkey";
            columns: ["poll"];
            isOneToOne: false;
            referencedRelation: "polls";
            referencedColumns: ["id"];
          },
          {
            foreignKeyName: "poll_responses_profile_id_fkey";
            columns: ["profile_id"];
            isOneToOne: false;
            referencedRelation: "profiles";
            referencedColumns: ["id"];
          },
          {
            foreignKeyName: "poll_responses_profile_id_fkey";
            columns: ["profile_id"];
            isOneToOne: false;
            referencedRelation: "submissions_with_grades_for_assignment";
            referencedColumns: ["student_private_profile_id"];
          }
        ];
      };
      polls: {
        Row: {
          class_id: number;
          created_at: string;
          description: string | null;
          due_date: string | null;
          flair: Json | null;
          id: number;
          name: string;
          released_at: string | null;
        };
        Insert: {
          class_id: number;
          created_at?: string;
          description?: string | null;
          due_date?: string | null;
          flair?: Json | null;
          id?: number;
          name: string;
          released_at?: string | null;
        };
        Update: {
          class_id?: number;
          created_at?: string;
          description?: string | null;
          due_date?: string | null;
          flair?: Json | null;
          id?: number;
          name?: string;
          released_at?: string | null;
        };
        Relationships: [
          {
            foreignKeyName: "polls_class_id_fkey";
            columns: ["class_id"];
            isOneToOne: false;
            referencedRelation: "classes";
            referencedColumns: ["id"];
          }
        ];
      };
      profiles: {
        Row: {
          avatar_url: string | null;
          class_id: number;
          created_at: string;
          flair: string | null;
          flair_color: string | null;
          id: string;
          is_private_profile: boolean;
          name: string | null;
          short_name: string | null;
          sis_user_id: string | null;
          sortable_name: string | null;
          time_zone: string | null;
        };
        Insert: {
          avatar_url?: string | null;
          class_id: number;
          created_at?: string;
          flair?: string | null;
          flair_color?: string | null;
          id?: string;
          is_private_profile: boolean;
          name?: string | null;
          short_name?: string | null;
          sis_user_id?: string | null;
          sortable_name?: string | null;
          time_zone?: string | null;
        };
        Update: {
          avatar_url?: string | null;
          class_id?: number;
          created_at?: string;
          flair?: string | null;
          flair_color?: string | null;
          id?: string;
          is_private_profile?: boolean;
          name?: string | null;
          short_name?: string | null;
          sis_user_id?: string | null;
          sortable_name?: string | null;
          time_zone?: string | null;
        };
        Relationships: [];
      };
      repositories: {
        Row: {
          assignment_group_id: number | null;
          assignment_id: number;
          class_id: number;
          created_at: string;
          id: number;
          profile_id: string | null;
          repository: string;
          synced_handout_sha: string | null;
          synced_repo_sha: string | null;
        };
        Insert: {
          assignment_group_id?: number | null;
          assignment_id: number;
          class_id: number;
          created_at?: string;
          id?: number;
          profile_id?: string | null;
          repository: string;
          synced_handout_sha?: string | null;
          synced_repo_sha?: string | null;
        };
        Update: {
          assignment_group_id?: number | null;
          assignment_id?: number;
          class_id?: number;
          created_at?: string;
          id?: number;
          profile_id?: string | null;
          repository?: string;
          synced_handout_sha?: string | null;
          synced_repo_sha?: string | null;
        };
        Relationships: [
          {
            foreignKeyName: "repositories_assignment_group_id_fkey";
            columns: ["assignment_group_id"];
            isOneToOne: false;
            referencedRelation: "assignment_groups";
            referencedColumns: ["id"];
          },
          {
            foreignKeyName: "repositories_assignment_id_fkey";
            columns: ["assignment_id"];
            isOneToOne: false;
            referencedRelation: "assignment_overview";
            referencedColumns: ["id"];
          },
          {
            foreignKeyName: "repositories_assignment_id_fkey";
            columns: ["assignment_id"];
            isOneToOne: false;
            referencedRelation: "assignments";
            referencedColumns: ["id"];
          },
          {
            foreignKeyName: "repositories_assignment_id_fkey";
            columns: ["assignment_id"];
            isOneToOne: false;
            referencedRelation: "assignments_for_student_dashboard";
            referencedColumns: ["id"];
          },
          {
            foreignKeyName: "repositories_assignment_id_fkey";
            columns: ["assignment_id"];
            isOneToOne: false;
            referencedRelation: "assignments_with_effective_due_dates";
            referencedColumns: ["id"];
          },
          {
            foreignKeyName: "repositories_assignment_id_fkey";
            columns: ["assignment_id"];
            isOneToOne: false;
            referencedRelation: "submissions_with_grades_for_assignment_and_regression_test";
            referencedColumns: ["assignment_id"];
          },
          {
            foreignKeyName: "repositories_class_id_fkey";
            columns: ["class_id"];
            isOneToOne: false;
            referencedRelation: "classes";
            referencedColumns: ["id"];
          },
          {
            foreignKeyName: "repositories_profile_id_fkey";
            columns: ["profile_id"];
            isOneToOne: false;
            referencedRelation: "assignments_for_student_dashboard";
            referencedColumns: ["student_profile_id"];
          },
          {
            foreignKeyName: "repositories_profile_id_fkey";
            columns: ["profile_id"];
            isOneToOne: false;
            referencedRelation: "assignments_with_effective_due_dates";
            referencedColumns: ["student_profile_id"];
          },
          {
            foreignKeyName: "repositories_profile_id_fkey";
            columns: ["profile_id"];
            isOneToOne: false;
            referencedRelation: "submissions_agg";
            referencedColumns: ["profile_id"];
          },
          {
            foreignKeyName: "repositories_profile_id_fkey";
            columns: ["profile_id"];
            isOneToOne: false;
            referencedRelation: "user_roles";
            referencedColumns: ["private_profile_id"];
          },
          {
            foreignKeyName: "repositories_user_id_fkey1";
            columns: ["profile_id"];
            isOneToOne: false;
            referencedRelation: "profiles";
            referencedColumns: ["id"];
          },
          {
            foreignKeyName: "repositories_user_id_fkey1";
            columns: ["profile_id"];
            isOneToOne: false;
            referencedRelation: "submissions_with_grades_for_assignment";
            referencedColumns: ["student_private_profile_id"];
          }
        ];
      };
      repository_check_runs: {
        Row: {
          assignment_group_id: number | null;
          check_run_id: number;
          class_id: number;
          commit_message: string;
          created_at: string;
          id: number;
          profile_id: string | null;
          repository_id: number;
          sha: string;
          status: Json;
          triggered_by: string | null;
        };
        Insert: {
          assignment_group_id?: number | null;
          check_run_id: number;
          class_id: number;
          commit_message: string;
          created_at?: string;
          id?: number;
          profile_id?: string | null;
          repository_id: number;
          sha: string;
          status: Json;
          triggered_by?: string | null;
        };
        Update: {
          assignment_group_id?: number | null;
          check_run_id?: number;
          class_id?: number;
          commit_message?: string;
          created_at?: string;
          id?: number;
          profile_id?: string | null;
          repository_id?: number;
          sha?: string;
          status?: Json;
          triggered_by?: string | null;
        };
        Relationships: [
          {
            foreignKeyName: "repository_check_run_class_id_fkey";
            columns: ["class_id"];
            isOneToOne: false;
            referencedRelation: "classes";
            referencedColumns: ["id"];
          },
          {
            foreignKeyName: "repository_check_run_repository_id_fkey";
            columns: ["repository_id"];
            isOneToOne: false;
            referencedRelation: "repositories";
            referencedColumns: ["id"];
          },
          {
            foreignKeyName: "repository_check_runs_assignment_group_id_fkey";
            columns: ["assignment_group_id"];
            isOneToOne: false;
            referencedRelation: "assignment_groups";
            referencedColumns: ["id"];
          },
          {
            foreignKeyName: "repository_check_runs_profile_id_fkey";
            columns: ["profile_id"];
            isOneToOne: false;
            referencedRelation: "profiles";
            referencedColumns: ["id"];
          },
          {
            foreignKeyName: "repository_check_runs_profile_id_fkey";
            columns: ["profile_id"];
            isOneToOne: false;
            referencedRelation: "submissions_with_grades_for_assignment";
            referencedColumns: ["student_private_profile_id"];
          },
          {
            foreignKeyName: "repository_check_runs_triggered_by_fkey";
            columns: ["triggered_by"];
            isOneToOne: false;
            referencedRelation: "profiles";
            referencedColumns: ["id"];
          },
          {
            foreignKeyName: "repository_check_runs_triggered_by_fkey";
            columns: ["triggered_by"];
            isOneToOne: false;
            referencedRelation: "submissions_with_grades_for_assignment";
            referencedColumns: ["student_private_profile_id"];
          },
          {
            foreignKeyName: "repository_check_runs_triggered_by_fkey1";
            columns: ["triggered_by"];
            isOneToOne: false;
            referencedRelation: "assignments_for_student_dashboard";
            referencedColumns: ["student_profile_id"];
          },
          {
            foreignKeyName: "repository_check_runs_triggered_by_fkey1";
            columns: ["triggered_by"];
            isOneToOne: false;
            referencedRelation: "assignments_with_effective_due_dates";
            referencedColumns: ["student_profile_id"];
          },
          {
            foreignKeyName: "repository_check_runs_triggered_by_fkey1";
            columns: ["triggered_by"];
            isOneToOne: false;
            referencedRelation: "submissions_agg";
            referencedColumns: ["profile_id"];
          },
          {
            foreignKeyName: "repository_check_runs_triggered_by_fkey1";
            columns: ["triggered_by"];
            isOneToOne: false;
            referencedRelation: "user_roles";
            referencedColumns: ["private_profile_id"];
          }
        ];
      };
      review_assignment_rubric_parts: {
        Row: {
          class_id: number;
          created_at: string;
          id: number;
          review_assignment_id: number;
          rubric_part_id: number;
        };
        Insert: {
          class_id: number;
          created_at?: string;
          id?: number;
          review_assignment_id: number;
          rubric_part_id: number;
        };
        Update: {
          class_id?: number;
          created_at?: string;
          id?: number;
          review_assignment_id?: number;
          rubric_part_id?: number;
        };
        Relationships: [
          {
            foreignKeyName: "review_assignment_rubric_parts_class_id_fkey";
            columns: ["class_id"];
            isOneToOne: false;
            referencedRelation: "classes";
            referencedColumns: ["id"];
          },
          {
            foreignKeyName: "review_assignment_rubric_parts_review_assignment_id_fkey";
            columns: ["review_assignment_id"];
            isOneToOne: false;
            referencedRelation: "assignments_for_student_dashboard";
            referencedColumns: ["review_assignment_id"];
          },
          {
            foreignKeyName: "review_assignment_rubric_parts_review_assignment_id_fkey";
            columns: ["review_assignment_id"];
            isOneToOne: false;
            referencedRelation: "review_assignments";
            referencedColumns: ["id"];
          },
          {
            foreignKeyName: "review_assignment_rubric_parts_rubric_part_id_fkey";
            columns: ["rubric_part_id"];
            isOneToOne: false;
            referencedRelation: "rubric_parts";
            referencedColumns: ["id"];
          }
        ];
      };
      review_assignments: {
        Row: {
          assignee_profile_id: string;
          assignment_id: number;
          class_id: number;
          completed_at: string | null;
          completed_by: string | null;
          created_at: string;
          due_date: string;
          id: number;
          max_allowable_late_tokens: number;
          release_date: string | null;
          rubric_id: number;
          submission_id: number;
          submission_review_id: number;
        };
        Insert: {
          assignee_profile_id: string;
          assignment_id: number;
          class_id: number;
          completed_at?: string | null;
          completed_by?: string | null;
          created_at?: string;
          due_date: string;
          id?: number;
          max_allowable_late_tokens?: number;
          release_date?: string | null;
          rubric_id: number;
          submission_id: number;
          submission_review_id: number;
        };
        Update: {
          assignee_profile_id?: string;
          assignment_id?: number;
          class_id?: number;
          completed_at?: string | null;
          completed_by?: string | null;
          created_at?: string;
          due_date?: string;
          id?: number;
          max_allowable_late_tokens?: number;
          release_date?: string | null;
          rubric_id?: number;
          submission_id?: number;
          submission_review_id?: number;
        };
        Relationships: [
          {
            foreignKeyName: "review_assignments_assignee_profile_id_fkey";
            columns: ["assignee_profile_id"];
            isOneToOne: false;
            referencedRelation: "profiles";
            referencedColumns: ["id"];
          },
          {
            foreignKeyName: "review_assignments_assignee_profile_id_fkey";
            columns: ["assignee_profile_id"];
            isOneToOne: false;
            referencedRelation: "submissions_with_grades_for_assignment";
            referencedColumns: ["student_private_profile_id"];
          },
          {
            foreignKeyName: "review_assignments_assignment_id_fkey";
            columns: ["assignment_id"];
            isOneToOne: false;
            referencedRelation: "assignment_overview";
            referencedColumns: ["id"];
          },
          {
            foreignKeyName: "review_assignments_assignment_id_fkey";
            columns: ["assignment_id"];
            isOneToOne: false;
            referencedRelation: "assignments";
            referencedColumns: ["id"];
          },
          {
            foreignKeyName: "review_assignments_assignment_id_fkey";
            columns: ["assignment_id"];
            isOneToOne: false;
            referencedRelation: "assignments_for_student_dashboard";
            referencedColumns: ["id"];
          },
          {
            foreignKeyName: "review_assignments_assignment_id_fkey";
            columns: ["assignment_id"];
            isOneToOne: false;
            referencedRelation: "assignments_with_effective_due_dates";
            referencedColumns: ["id"];
          },
          {
            foreignKeyName: "review_assignments_assignment_id_fkey";
            columns: ["assignment_id"];
            isOneToOne: false;
            referencedRelation: "submissions_with_grades_for_assignment_and_regression_test";
            referencedColumns: ["assignment_id"];
          },
          {
            foreignKeyName: "review_assignments_class_id_fkey";
            columns: ["class_id"];
            isOneToOne: false;
            referencedRelation: "classes";
            referencedColumns: ["id"];
          },
          {
            foreignKeyName: "review_assignments_completed_by_fkey";
            columns: ["completed_by"];
            isOneToOne: false;
            referencedRelation: "profiles";
            referencedColumns: ["id"];
          },
          {
            foreignKeyName: "review_assignments_completed_by_fkey";
            columns: ["completed_by"];
            isOneToOne: false;
            referencedRelation: "submissions_with_grades_for_assignment";
            referencedColumns: ["student_private_profile_id"];
          },
          {
            foreignKeyName: "review_assignments_rubric_id_fkey";
            columns: ["rubric_id"];
            isOneToOne: false;
            referencedRelation: "rubrics";
            referencedColumns: ["id"];
          },
          {
            foreignKeyName: "review_assignments_submission_id_fkey";
            columns: ["submission_id"];
            isOneToOne: false;
            referencedRelation: "assignments_for_student_dashboard";
            referencedColumns: ["submission_id"];
          },
          {
            foreignKeyName: "review_assignments_submission_id_fkey";
            columns: ["submission_id"];
            isOneToOne: false;
            referencedRelation: "submissions";
            referencedColumns: ["id"];
          },
          {
            foreignKeyName: "review_assignments_submission_id_fkey";
            columns: ["submission_id"];
            isOneToOne: false;
            referencedRelation: "submissions_agg";
            referencedColumns: ["id"];
          },
          {
            foreignKeyName: "review_assignments_submission_id_fkey";
            columns: ["submission_id"];
            isOneToOne: false;
            referencedRelation: "submissions_with_grades_for_assignment";
            referencedColumns: ["activesubmissionid"];
          },
          {
            foreignKeyName: "review_assignments_submission_id_fkey";
            columns: ["submission_id"];
            isOneToOne: false;
            referencedRelation: "submissions_with_grades_for_assignment_and_regression_test";
            referencedColumns: ["activesubmissionid"];
          },
          {
            foreignKeyName: "review_assignments_submission_review_id_fkey";
            columns: ["submission_review_id"];
            isOneToOne: false;
            referencedRelation: "assignments_for_student_dashboard";
            referencedColumns: ["submission_review_id"];
          },
          {
            foreignKeyName: "review_assignments_submission_review_id_fkey";
            columns: ["submission_review_id"];
            isOneToOne: false;
            referencedRelation: "submission_reviews";
            referencedColumns: ["id"];
          }
        ];
      };
      rubric_check_references: {
        Row: {
          class_id: number;
          created_at: string;
          id: number;
          referenced_rubric_check_id: number;
          referencing_rubric_check_id: number;
        };
        Insert: {
          class_id: number;
          created_at?: string;
          id?: number;
          referenced_rubric_check_id: number;
          referencing_rubric_check_id: number;
        };
        Update: {
          class_id?: number;
          created_at?: string;
          id?: number;
          referenced_rubric_check_id?: number;
          referencing_rubric_check_id?: number;
        };
        Relationships: [
          {
            foreignKeyName: "rubric_check_references_class_id_fkey";
            columns: ["class_id"];
            isOneToOne: false;
            referencedRelation: "classes";
            referencedColumns: ["id"];
          },
          {
            foreignKeyName: "rubric_check_references_referenced_rubric_check_id_fkey";
            columns: ["referenced_rubric_check_id"];
            isOneToOne: false;
            referencedRelation: "rubric_checks";
            referencedColumns: ["id"];
          },
          {
            foreignKeyName: "rubric_check_references_referencing_rubric_check_id_fkey";
            columns: ["referencing_rubric_check_id"];
            isOneToOne: false;
            referencedRelation: "rubric_checks";
            referencedColumns: ["id"];
          }
        ];
      };
      rubric_checks: {
        Row: {
          annotation_target: string | null;
          artifact: string | null;
          class_id: number;
          created_at: string;
          data: Json | null;
          description: string | null;
          file: string | null;
          group: string | null;
          id: number;
          is_annotation: boolean;
          is_comment_required: boolean;
          is_required: boolean;
          max_annotations: number | null;
          name: string;
          ordinal: number;
          points: number;
          rubric_criteria_id: number;
          student_visibility: Database["public"]["Enums"]["rubric_check_student_visibility"];
        };
        Insert: {
          annotation_target?: string | null;
          artifact?: string | null;
          class_id: number;
          created_at?: string;
          data?: Json | null;
          description?: string | null;
          file?: string | null;
          group?: string | null;
          id?: number;
          is_annotation: boolean;
          is_comment_required?: boolean;
          is_required?: boolean;
          max_annotations?: number | null;
          name: string;
          ordinal: number;
          points: number;
          rubric_criteria_id: number;
          student_visibility?: Database["public"]["Enums"]["rubric_check_student_visibility"];
        };
        Update: {
          annotation_target?: string | null;
          artifact?: string | null;
          class_id?: number;
          created_at?: string;
          data?: Json | null;
          description?: string | null;
          file?: string | null;
          group?: string | null;
          id?: number;
          is_annotation?: boolean;
          is_comment_required?: boolean;
          is_required?: boolean;
          max_annotations?: number | null;
          name?: string;
          ordinal?: number;
          points?: number;
          rubric_criteria_id?: number;
          student_visibility?: Database["public"]["Enums"]["rubric_check_student_visibility"];
        };
        Relationships: [
          {
            foreignKeyName: "rubric_checks_class_id_fkey";
            columns: ["class_id"];
            isOneToOne: false;
            referencedRelation: "classes";
            referencedColumns: ["id"];
          },
          {
            foreignKeyName: "rubric_checks_rubric_criteria_id_fkey";
            columns: ["rubric_criteria_id"];
            isOneToOne: false;
            referencedRelation: "rubric_criteria";
            referencedColumns: ["id"];
          }
        ];
      };
      rubric_criteria: {
        Row: {
          class_id: number;
          created_at: string;
          data: Json | null;
          description: string | null;
          id: number;
          is_additive: boolean;
          max_checks_per_submission: number | null;
          min_checks_per_submission: number | null;
          name: string;
          ordinal: number;
          rubric_id: number;
          rubric_part_id: number;
          total_points: number;
        };
        Insert: {
          class_id: number;
          created_at?: string;
          data?: Json | null;
          description?: string | null;
          id?: number;
          is_additive: boolean;
          max_checks_per_submission?: number | null;
          min_checks_per_submission?: number | null;
          name: string;
          ordinal?: number;
          rubric_id: number;
          rubric_part_id: number;
          total_points: number;
        };
        Update: {
          class_id?: number;
          created_at?: string;
          data?: Json | null;
          description?: string | null;
          id?: number;
          is_additive?: boolean;
          max_checks_per_submission?: number | null;
          min_checks_per_submission?: number | null;
          name?: string;
          ordinal?: number;
          rubric_id?: number;
          rubric_part_id?: number;
          total_points?: number;
        };
        Relationships: [
          {
            foreignKeyName: "rubric_criteria_class_id_fkey";
            columns: ["class_id"];
            isOneToOne: false;
            referencedRelation: "classes";
            referencedColumns: ["id"];
          },
          {
            foreignKeyName: "rubric_criteria_rubric_id_fkey";
            columns: ["rubric_id"];
            isOneToOne: false;
            referencedRelation: "rubrics";
            referencedColumns: ["id"];
          },
          {
            foreignKeyName: "rubric_criteria_rubric_part_id_fkey";
            columns: ["rubric_part_id"];
            isOneToOne: false;
            referencedRelation: "rubric_parts";
            referencedColumns: ["id"];
          }
        ];
      };
      rubric_parts: {
        Row: {
          class_id: number;
          created_at: string;
          data: Json | null;
          description: string | null;
          id: number;
          name: string;
          ordinal: number;
          rubric_id: number;
        };
        Insert: {
          class_id: number;
          created_at?: string;
          data?: Json | null;
          description?: string | null;
          id?: number;
          name: string;
          ordinal: number;
          rubric_id: number;
        };
        Update: {
          class_id?: number;
          created_at?: string;
          data?: Json | null;
          description?: string | null;
          id?: number;
          name?: string;
          ordinal?: number;
          rubric_id?: number;
        };
        Relationships: [
          {
            foreignKeyName: "rubric_parts_class_id_fkey";
            columns: ["class_id"];
            isOneToOne: false;
            referencedRelation: "classes";
            referencedColumns: ["id"];
          },
          {
            foreignKeyName: "rubric_parts_rubric_id_fkey";
            columns: ["rubric_id"];
            isOneToOne: false;
            referencedRelation: "rubrics";
            referencedColumns: ["id"];
          }
        ];
      };
      rubrics: {
        Row: {
          assignment_id: number;
          class_id: number;
          created_at: string;
          description: string | null;
          id: number;
          is_private: boolean;
          name: string;
          review_round: Database["public"]["Enums"]["review_round"] | null;
        };
        Insert: {
          assignment_id: number;
          class_id: number;
          created_at?: string;
          description?: string | null;
          id?: number;
          is_private?: boolean;
          name: string;
          review_round?: Database["public"]["Enums"]["review_round"] | null;
        };
        Update: {
          assignment_id?: number;
          class_id?: number;
          created_at?: string;
          description?: string | null;
          id?: number;
          is_private?: boolean;
          name?: string;
          review_round?: Database["public"]["Enums"]["review_round"] | null;
        };
        Relationships: [
          {
            foreignKeyName: "assignment_rubric_class_id_fkey";
            columns: ["class_id"];
            isOneToOne: false;
            referencedRelation: "classes";
            referencedColumns: ["id"];
          },
          {
            foreignKeyName: "rubrics_assignment_id_fkey";
            columns: ["assignment_id"];
            isOneToOne: false;
            referencedRelation: "assignment_overview";
            referencedColumns: ["id"];
          },
          {
            foreignKeyName: "rubrics_assignment_id_fkey";
            columns: ["assignment_id"];
            isOneToOne: false;
            referencedRelation: "assignments";
            referencedColumns: ["id"];
          },
          {
            foreignKeyName: "rubrics_assignment_id_fkey";
            columns: ["assignment_id"];
            isOneToOne: false;
            referencedRelation: "assignments_for_student_dashboard";
            referencedColumns: ["id"];
          },
          {
            foreignKeyName: "rubrics_assignment_id_fkey";
            columns: ["assignment_id"];
            isOneToOne: false;
            referencedRelation: "assignments_with_effective_due_dates";
            referencedColumns: ["id"];
          },
          {
            foreignKeyName: "rubrics_assignment_id_fkey";
            columns: ["assignment_id"];
            isOneToOne: false;
            referencedRelation: "submissions_with_grades_for_assignment_and_regression_test";
            referencedColumns: ["assignment_id"];
          }
        ];
      };
      student_flashcard_deck_progress: {
        Row: {
          card_id: number;
          class_id: number;
          created_at: string;
          first_answered_correctly_at: string | null;
          is_mastered: boolean;
          last_answered_correctly_at: string | null;
          student_id: string;
          updated_at: string | null;
        };
        Insert: {
          card_id: number;
          class_id: number;
          created_at?: string;
          first_answered_correctly_at?: string | null;
          is_mastered?: boolean;
          last_answered_correctly_at?: string | null;
          student_id: string;
          updated_at?: string | null;
        };
        Update: {
          card_id?: number;
          class_id?: number;
          created_at?: string;
          first_answered_correctly_at?: string | null;
          is_mastered?: boolean;
          last_answered_correctly_at?: string | null;
          student_id?: string;
          updated_at?: string | null;
        };
        Relationships: [
          {
            foreignKeyName: "student_flashcard_deck_progress_card_id_fkey";
            columns: ["card_id"];
            isOneToOne: false;
            referencedRelation: "flashcards";
            referencedColumns: ["id"];
          },
          {
            foreignKeyName: "student_flashcard_deck_progress_class_id_fkey";
            columns: ["class_id"];
            isOneToOne: false;
            referencedRelation: "classes";
            referencedColumns: ["id"];
          },
          {
            foreignKeyName: "student_flashcard_deck_progress_student_id_fkey";
            columns: ["student_id"];
            isOneToOne: false;
            referencedRelation: "users";
            referencedColumns: ["user_id"];
          }
        ];
      };
      student_help_activity: {
        Row: {
          activity_description: string | null;
          activity_type: Database["public"]["Enums"]["student_help_activity_type"];
          class_id: number;
          created_at: string;
          help_request_id: number;
          id: number;
          student_profile_id: string;
        };
        Insert: {
          activity_description?: string | null;
          activity_type: Database["public"]["Enums"]["student_help_activity_type"];
          class_id: number;
          created_at?: string;
          help_request_id: number;
          id?: number;
          student_profile_id: string;
        };
        Update: {
          activity_description?: string | null;
          activity_type?: Database["public"]["Enums"]["student_help_activity_type"];
          class_id?: number;
          created_at?: string;
          help_request_id?: number;
          id?: number;
          student_profile_id?: string;
        };
        Relationships: [
          {
            foreignKeyName: "student_help_activity_class_id_fkey";
            columns: ["class_id"];
            isOneToOne: false;
            referencedRelation: "classes";
            referencedColumns: ["id"];
          },
          {
            foreignKeyName: "student_help_activity_help_request_id_fkey";
            columns: ["help_request_id"];
            isOneToOne: false;
            referencedRelation: "help_requests";
            referencedColumns: ["id"];
          },
          {
            foreignKeyName: "student_help_activity_student_profile_id_fkey";
            columns: ["student_profile_id"];
            isOneToOne: false;
            referencedRelation: "profiles";
            referencedColumns: ["id"];
          },
          {
            foreignKeyName: "student_help_activity_student_profile_id_fkey";
            columns: ["student_profile_id"];
            isOneToOne: false;
            referencedRelation: "submissions_with_grades_for_assignment";
            referencedColumns: ["student_private_profile_id"];
          }
        ];
      };
      student_karma_notes: {
        Row: {
          class_id: number;
          created_at: string;
          created_by_id: string;
          id: number;
          internal_notes: string | null;
          karma_score: number;
          last_activity_at: string | null;
          student_profile_id: string;
          updated_at: string;
        };
        Insert: {
          class_id: number;
          created_at?: string;
          created_by_id: string;
          id?: number;
          internal_notes?: string | null;
          karma_score?: number;
          last_activity_at?: string | null;
          student_profile_id: string;
          updated_at?: string;
        };
        Update: {
          class_id?: number;
          created_at?: string;
          created_by_id?: string;
          id?: number;
          internal_notes?: string | null;
          karma_score?: number;
          last_activity_at?: string | null;
          student_profile_id?: string;
          updated_at?: string;
        };
        Relationships: [
          {
            foreignKeyName: "student_karma_notes_class_id_fkey";
            columns: ["class_id"];
            isOneToOne: false;
            referencedRelation: "classes";
            referencedColumns: ["id"];
          },
          {
            foreignKeyName: "student_karma_notes_created_by_id_fkey";
            columns: ["created_by_id"];
            isOneToOne: false;
            referencedRelation: "users";
            referencedColumns: ["user_id"];
          },
          {
            foreignKeyName: "student_karma_notes_student_profile_id_fkey";
            columns: ["student_profile_id"];
            isOneToOne: false;
            referencedRelation: "profiles";
            referencedColumns: ["id"];
          },
          {
            foreignKeyName: "student_karma_notes_student_profile_id_fkey";
            columns: ["student_profile_id"];
            isOneToOne: false;
            referencedRelation: "submissions_with_grades_for_assignment";
            referencedColumns: ["student_private_profile_id"];
          }
        ];
      };
      submission_artifact_comments: {
        Row: {
          author: string;
          class_id: number;
          comment: string;
          created_at: string;
          deleted_at: string | null;
          edited_at: string | null;
          edited_by: string | null;
          eventually_visible: boolean;
          id: number;
          points: number | null;
          regrade_request_id: number | null;
          released: boolean;
          rubric_check_id: number | null;
          submission_artifact_id: number;
          submission_id: number;
          submission_review_id: number | null;
        };
        Insert: {
          author: string;
          class_id: number;
          comment: string;
          created_at?: string;
          deleted_at?: string | null;
          edited_at?: string | null;
          edited_by?: string | null;
          eventually_visible?: boolean;
          id?: number;
          points?: number | null;
          regrade_request_id?: number | null;
          released?: boolean;
          rubric_check_id?: number | null;
          submission_artifact_id: number;
          submission_id: number;
          submission_review_id?: number | null;
        };
        Update: {
          author?: string;
          class_id?: number;
          comment?: string;
          created_at?: string;
          deleted_at?: string | null;
          edited_at?: string | null;
          edited_by?: string | null;
          eventually_visible?: boolean;
          id?: number;
          points?: number | null;
          regrade_request_id?: number | null;
          released?: boolean;
          rubric_check_id?: number | null;
          submission_artifact_id?: number;
          submission_id?: number;
          submission_review_id?: number | null;
        };
        Relationships: [
          {
            foreignKeyName: "submission_artifact_comments_author_fkey";
            columns: ["author"];
            isOneToOne: false;
            referencedRelation: "profiles";
            referencedColumns: ["id"];
          },
          {
            foreignKeyName: "submission_artifact_comments_author_fkey";
            columns: ["author"];
            isOneToOne: false;
            referencedRelation: "submissions_with_grades_for_assignment";
            referencedColumns: ["student_private_profile_id"];
          },
          {
            foreignKeyName: "submission_artifact_comments_author_fkey1";
            columns: ["author"];
            isOneToOne: false;
            referencedRelation: "profiles";
            referencedColumns: ["id"];
          },
          {
            foreignKeyName: "submission_artifact_comments_author_fkey1";
            columns: ["author"];
            isOneToOne: false;
            referencedRelation: "submissions_with_grades_for_assignment";
            referencedColumns: ["student_private_profile_id"];
          },
          {
            foreignKeyName: "submission_artifact_comments_class_id_fkey";
            columns: ["class_id"];
            isOneToOne: false;
            referencedRelation: "classes";
            referencedColumns: ["id"];
          },
          {
            foreignKeyName: "submission_artifact_comments_class_id_fkey1";
            columns: ["class_id"];
            isOneToOne: false;
            referencedRelation: "classes";
            referencedColumns: ["id"];
          },
          {
            foreignKeyName: "submission_artifact_comments_regrade_request_id_fkey";
            columns: ["regrade_request_id"];
            isOneToOne: false;
            referencedRelation: "submission_regrade_requests";
            referencedColumns: ["id"];
          },
          {
            foreignKeyName: "submission_artifact_comments_rubric_check_id_fkey";
            columns: ["rubric_check_id"];
            isOneToOne: false;
            referencedRelation: "rubric_checks";
            referencedColumns: ["id"];
          },
          {
            foreignKeyName: "submission_artifact_comments_rubric_check_id_fkey1";
            columns: ["rubric_check_id"];
            isOneToOne: false;
            referencedRelation: "rubric_checks";
            referencedColumns: ["id"];
          },
          {
            foreignKeyName: "submission_artifact_comments_submission_artifact_id_fkey";
            columns: ["submission_artifact_id"];
            isOneToOne: false;
            referencedRelation: "submission_artifacts";
            referencedColumns: ["id"];
          },
          {
            foreignKeyName: "submission_artifact_comments_submission_id_fkey";
            columns: ["submission_id"];
            isOneToOne: false;
            referencedRelation: "assignments_for_student_dashboard";
            referencedColumns: ["submission_id"];
          },
          {
            foreignKeyName: "submission_artifact_comments_submission_id_fkey";
            columns: ["submission_id"];
            isOneToOne: false;
            referencedRelation: "submissions";
            referencedColumns: ["id"];
          },
          {
            foreignKeyName: "submission_artifact_comments_submission_id_fkey";
            columns: ["submission_id"];
            isOneToOne: false;
            referencedRelation: "submissions_agg";
            referencedColumns: ["id"];
          },
          {
            foreignKeyName: "submission_artifact_comments_submission_id_fkey";
            columns: ["submission_id"];
            isOneToOne: false;
            referencedRelation: "submissions_with_grades_for_assignment";
            referencedColumns: ["activesubmissionid"];
          },
          {
            foreignKeyName: "submission_artifact_comments_submission_id_fkey";
            columns: ["submission_id"];
            isOneToOne: false;
            referencedRelation: "submissions_with_grades_for_assignment_and_regression_test";
            referencedColumns: ["activesubmissionid"];
          },
          {
            foreignKeyName: "submission_artifact_comments_submission_id_fkey1";
            columns: ["submission_id"];
            isOneToOne: false;
            referencedRelation: "assignments_for_student_dashboard";
            referencedColumns: ["submission_id"];
          },
          {
            foreignKeyName: "submission_artifact_comments_submission_id_fkey1";
            columns: ["submission_id"];
            isOneToOne: false;
            referencedRelation: "submissions";
            referencedColumns: ["id"];
          },
          {
            foreignKeyName: "submission_artifact_comments_submission_id_fkey1";
            columns: ["submission_id"];
            isOneToOne: false;
            referencedRelation: "submissions_agg";
            referencedColumns: ["id"];
          },
          {
            foreignKeyName: "submission_artifact_comments_submission_id_fkey1";
            columns: ["submission_id"];
            isOneToOne: false;
            referencedRelation: "submissions_with_grades_for_assignment";
            referencedColumns: ["activesubmissionid"];
          },
          {
            foreignKeyName: "submission_artifact_comments_submission_id_fkey1";
            columns: ["submission_id"];
            isOneToOne: false;
            referencedRelation: "submissions_with_grades_for_assignment_and_regression_test";
            referencedColumns: ["activesubmissionid"];
          },
          {
            foreignKeyName: "submission_artifact_comments_submission_review_id_fkey";
            columns: ["submission_review_id"];
            isOneToOne: false;
            referencedRelation: "assignments_for_student_dashboard";
            referencedColumns: ["submission_review_id"];
          },
          {
            foreignKeyName: "submission_artifact_comments_submission_review_id_fkey";
            columns: ["submission_review_id"];
            isOneToOne: false;
            referencedRelation: "submission_reviews";
            referencedColumns: ["id"];
          },
          {
            foreignKeyName: "submission_artifact_comments_submission_review_id_fkey1";
            columns: ["submission_review_id"];
            isOneToOne: false;
            referencedRelation: "assignments_for_student_dashboard";
            referencedColumns: ["submission_review_id"];
          },
          {
            foreignKeyName: "submission_artifact_comments_submission_review_id_fkey1";
            columns: ["submission_review_id"];
            isOneToOne: false;
            referencedRelation: "submission_reviews";
            referencedColumns: ["id"];
          }
        ];
      };
      submission_artifacts: {
        Row: {
          assignment_group_id: number | null;
          autograder_regression_test_id: number | null;
          class_id: number;
          created_at: string;
          data: Json | null;
          id: number;
          name: string;
          profile_id: string | null;
          submission_file_id: number | null;
          submission_id: number;
        };
        Insert: {
          assignment_group_id?: number | null;
          autograder_regression_test_id?: number | null;
          class_id: number;
          created_at?: string;
          data?: Json | null;
          id?: number;
          name: string;
          profile_id?: string | null;
          submission_file_id?: number | null;
          submission_id: number;
        };
        Update: {
          assignment_group_id?: number | null;
          autograder_regression_test_id?: number | null;
          class_id?: number;
          created_at?: string;
          data?: Json | null;
          id?: number;
          name?: string;
          profile_id?: string | null;
          submission_file_id?: number | null;
          submission_id?: number;
        };
        Relationships: [
          {
            foreignKeyName: "submission_artifacts_assignment_group_id_fkey";
            columns: ["assignment_group_id"];
            isOneToOne: false;
            referencedRelation: "assignment_groups";
            referencedColumns: ["id"];
          },
          {
            foreignKeyName: "submission_artifacts_autograder_regression_test_id_fkey";
            columns: ["autograder_regression_test_id"];
            isOneToOne: false;
            referencedRelation: "autograder_regression_test";
            referencedColumns: ["id"];
          },
          {
            foreignKeyName: "submission_artifacts_autograder_regression_test_id_fkey";
            columns: ["autograder_regression_test_id"];
            isOneToOne: false;
            referencedRelation: "autograder_regression_test_by_grader";
            referencedColumns: ["id"];
          },
          {
            foreignKeyName: "submission_artifacts_class_id_fkey";
            columns: ["class_id"];
            isOneToOne: false;
            referencedRelation: "classes";
            referencedColumns: ["id"];
          },
          {
            foreignKeyName: "submission_artifacts_profile_id_fkey";
            columns: ["profile_id"];
            isOneToOne: false;
            referencedRelation: "profiles";
            referencedColumns: ["id"];
          },
          {
            foreignKeyName: "submission_artifacts_profile_id_fkey";
            columns: ["profile_id"];
            isOneToOne: false;
            referencedRelation: "submissions_with_grades_for_assignment";
            referencedColumns: ["student_private_profile_id"];
          },
          {
            foreignKeyName: "submission_artifacts_submission_file_id_fkey";
            columns: ["submission_file_id"];
            isOneToOne: false;
            referencedRelation: "submission_files";
            referencedColumns: ["id"];
          },
          {
            foreignKeyName: "submission_artifacts_submission_id_fkey";
            columns: ["submission_id"];
            isOneToOne: false;
            referencedRelation: "assignments_for_student_dashboard";
            referencedColumns: ["submission_id"];
          },
          {
            foreignKeyName: "submission_artifacts_submission_id_fkey";
            columns: ["submission_id"];
            isOneToOne: false;
            referencedRelation: "submissions";
            referencedColumns: ["id"];
          },
          {
            foreignKeyName: "submission_artifacts_submission_id_fkey";
            columns: ["submission_id"];
            isOneToOne: false;
            referencedRelation: "submissions_agg";
            referencedColumns: ["id"];
          },
          {
            foreignKeyName: "submission_artifacts_submission_id_fkey";
            columns: ["submission_id"];
            isOneToOne: false;
            referencedRelation: "submissions_with_grades_for_assignment";
            referencedColumns: ["activesubmissionid"];
          },
          {
            foreignKeyName: "submission_artifacts_submission_id_fkey";
            columns: ["submission_id"];
            isOneToOne: false;
            referencedRelation: "submissions_with_grades_for_assignment_and_regression_test";
            referencedColumns: ["activesubmissionid"];
          }
        ];
      };
      submission_comments: {
        Row: {
          author: string;
          class_id: number;
          comment: string;
          created_at: string;
          deleted_at: string | null;
          edited_at: string | null;
          edited_by: string | null;
          eventually_visible: boolean;
          id: number;
          points: number | null;
          regrade_request_id: number | null;
          released: boolean;
          rubric_check_id: number | null;
          submission_id: number;
          submission_review_id: number | null;
        };
        Insert: {
          author: string;
          class_id: number;
          comment: string;
          created_at?: string;
          deleted_at?: string | null;
          edited_at?: string | null;
          edited_by?: string | null;
          eventually_visible?: boolean;
          id?: number;
          points?: number | null;
          regrade_request_id?: number | null;
          released?: boolean;
          rubric_check_id?: number | null;
          submission_id: number;
          submission_review_id?: number | null;
        };
        Update: {
          author?: string;
          class_id?: number;
          comment?: string;
          created_at?: string;
          deleted_at?: string | null;
          edited_at?: string | null;
          edited_by?: string | null;
          eventually_visible?: boolean;
          id?: number;
          points?: number | null;
          regrade_request_id?: number | null;
          released?: boolean;
          rubric_check_id?: number | null;
          submission_id?: number;
          submission_review_id?: number | null;
        };
        Relationships: [
          {
            foreignKeyName: "submission_comments_author_fkey";
            columns: ["author"];
            isOneToOne: false;
            referencedRelation: "profiles";
            referencedColumns: ["id"];
          },
          {
            foreignKeyName: "submission_comments_author_fkey";
            columns: ["author"];
            isOneToOne: false;
            referencedRelation: "submissions_with_grades_for_assignment";
            referencedColumns: ["student_private_profile_id"];
          },
          {
            foreignKeyName: "submission_comments_class_id_fkey";
            columns: ["class_id"];
            isOneToOne: false;
            referencedRelation: "classes";
            referencedColumns: ["id"];
          },
          {
            foreignKeyName: "submission_comments_regrade_request_id_fkey";
            columns: ["regrade_request_id"];
            isOneToOne: false;
            referencedRelation: "submission_regrade_requests";
            referencedColumns: ["id"];
          },
          {
            foreignKeyName: "submission_comments_rubric_check_id_fkey";
            columns: ["rubric_check_id"];
            isOneToOne: false;
            referencedRelation: "rubric_checks";
            referencedColumns: ["id"];
          },
          {
            foreignKeyName: "submission_comments_submission_review_id_fkey";
            columns: ["submission_review_id"];
            isOneToOne: false;
            referencedRelation: "assignments_for_student_dashboard";
            referencedColumns: ["submission_review_id"];
          },
          {
            foreignKeyName: "submission_comments_submission_review_id_fkey";
            columns: ["submission_review_id"];
            isOneToOne: false;
            referencedRelation: "submission_reviews";
            referencedColumns: ["id"];
          },
          {
            foreignKeyName: "submission_comments_submissions_id_fkey";
            columns: ["submission_id"];
            isOneToOne: false;
            referencedRelation: "assignments_for_student_dashboard";
            referencedColumns: ["submission_id"];
          },
          {
            foreignKeyName: "submission_comments_submissions_id_fkey";
            columns: ["submission_id"];
            isOneToOne: false;
            referencedRelation: "submissions";
            referencedColumns: ["id"];
          },
          {
            foreignKeyName: "submission_comments_submissions_id_fkey";
            columns: ["submission_id"];
            isOneToOne: false;
            referencedRelation: "submissions_agg";
            referencedColumns: ["id"];
          },
          {
            foreignKeyName: "submission_comments_submissions_id_fkey";
            columns: ["submission_id"];
            isOneToOne: false;
            referencedRelation: "submissions_with_grades_for_assignment";
            referencedColumns: ["activesubmissionid"];
          },
          {
            foreignKeyName: "submission_comments_submissions_id_fkey";
            columns: ["submission_id"];
            isOneToOne: false;
            referencedRelation: "submissions_with_grades_for_assignment_and_regression_test";
            referencedColumns: ["activesubmissionid"];
          }
        ];
      };
      submission_file_comments: {
        Row: {
          author: string;
          class_id: number;
          comment: string;
          created_at: string;
          deleted_at: string | null;
          edited_at: string | null;
          edited_by: string | null;
          eventually_visible: boolean;
          id: number;
          line: number;
          points: number | null;
          regrade_request_id: number | null;
          released: boolean;
          rubric_check_id: number | null;
          submission_file_id: number;
          submission_id: number;
          submission_review_id: number | null;
        };
        Insert: {
          author: string;
          class_id: number;
          comment: string;
          created_at?: string;
          deleted_at?: string | null;
          edited_at?: string | null;
          edited_by?: string | null;
          eventually_visible?: boolean;
          id?: number;
          line: number;
          points?: number | null;
          regrade_request_id?: number | null;
          released?: boolean;
          rubric_check_id?: number | null;
          submission_file_id: number;
          submission_id: number;
          submission_review_id?: number | null;
        };
        Update: {
          author?: string;
          class_id?: number;
          comment?: string;
          created_at?: string;
          deleted_at?: string | null;
          edited_at?: string | null;
          edited_by?: string | null;
          eventually_visible?: boolean;
          id?: number;
          line?: number;
          points?: number | null;
          regrade_request_id?: number | null;
          released?: boolean;
          rubric_check_id?: number | null;
          submission_file_id?: number;
          submission_id?: number;
          submission_review_id?: number | null;
        };
        Relationships: [
          {
            foreignKeyName: "submission_file_comments_class_id_fkey";
            columns: ["class_id"];
            isOneToOne: false;
            referencedRelation: "classes";
            referencedColumns: ["id"];
          },
          {
            foreignKeyName: "submission_file_comments_regrade_request_id_fkey";
            columns: ["regrade_request_id"];
            isOneToOne: false;
            referencedRelation: "submission_regrade_requests";
            referencedColumns: ["id"];
          },
          {
            foreignKeyName: "submission_file_comments_rubric_check_id_fkey";
            columns: ["rubric_check_id"];
            isOneToOne: false;
            referencedRelation: "rubric_checks";
            referencedColumns: ["id"];
          },
          {
            foreignKeyName: "submission_file_comments_submission_review_id_fkey";
            columns: ["submission_review_id"];
            isOneToOne: false;
            referencedRelation: "assignments_for_student_dashboard";
            referencedColumns: ["submission_review_id"];
          },
          {
            foreignKeyName: "submission_file_comments_submission_review_id_fkey";
            columns: ["submission_review_id"];
            isOneToOne: false;
            referencedRelation: "submission_reviews";
            referencedColumns: ["id"];
          },
          {
            foreignKeyName: "submission_file_lcomments_author_fkey";
            columns: ["author"];
            isOneToOne: false;
            referencedRelation: "profiles";
            referencedColumns: ["id"];
          },
          {
            foreignKeyName: "submission_file_lcomments_author_fkey";
            columns: ["author"];
            isOneToOne: false;
            referencedRelation: "submissions_with_grades_for_assignment";
            referencedColumns: ["student_private_profile_id"];
          },
          {
            foreignKeyName: "submission_file_lcomments_submission_files_id_fkey";
            columns: ["submission_file_id"];
            isOneToOne: false;
            referencedRelation: "submission_files";
            referencedColumns: ["id"];
          },
          {
            foreignKeyName: "submission_file_lcomments_submissions_id_fkey";
            columns: ["submission_id"];
            isOneToOne: false;
            referencedRelation: "assignments_for_student_dashboard";
            referencedColumns: ["submission_id"];
          },
          {
            foreignKeyName: "submission_file_lcomments_submissions_id_fkey";
            columns: ["submission_id"];
            isOneToOne: false;
            referencedRelation: "submissions";
            referencedColumns: ["id"];
          },
          {
            foreignKeyName: "submission_file_lcomments_submissions_id_fkey";
            columns: ["submission_id"];
            isOneToOne: false;
            referencedRelation: "submissions_agg";
            referencedColumns: ["id"];
          },
          {
            foreignKeyName: "submission_file_lcomments_submissions_id_fkey";
            columns: ["submission_id"];
            isOneToOne: false;
            referencedRelation: "submissions_with_grades_for_assignment";
            referencedColumns: ["activesubmissionid"];
          },
          {
            foreignKeyName: "submission_file_lcomments_submissions_id_fkey";
            columns: ["submission_id"];
            isOneToOne: false;
            referencedRelation: "submissions_with_grades_for_assignment_and_regression_test";
            referencedColumns: ["activesubmissionid"];
          }
        ];
      };
      submission_files: {
        Row: {
          assignment_group_id: number | null;
          class_id: number;
          contents: string;
          created_at: string;
          id: number;
          name: string;
          profile_id: string | null;
          submission_id: number;
        };
        Insert: {
          assignment_group_id?: number | null;
          class_id: number;
          contents: string;
          created_at?: string;
          id?: number;
          name: string;
          profile_id?: string | null;
          submission_id: number;
        };
        Update: {
          assignment_group_id?: number | null;
          class_id?: number;
          contents?: string;
          created_at?: string;
          id?: number;
          name?: string;
          profile_id?: string | null;
          submission_id?: number;
        };
        Relationships: [
          {
            foreignKeyName: "submission_files_assignment_group_id_fkey";
            columns: ["assignment_group_id"];
            isOneToOne: false;
            referencedRelation: "assignment_groups";
            referencedColumns: ["id"];
          },
          {
            foreignKeyName: "submission_files_class_id_fkey";
            columns: ["class_id"];
            isOneToOne: false;
            referencedRelation: "classes";
            referencedColumns: ["id"];
          },
          {
            foreignKeyName: "submission_files_profile_id_fkey";
            columns: ["profile_id"];
            isOneToOne: false;
            referencedRelation: "assignments_for_student_dashboard";
            referencedColumns: ["student_profile_id"];
          },
          {
            foreignKeyName: "submission_files_profile_id_fkey";
            columns: ["profile_id"];
            isOneToOne: false;
            referencedRelation: "assignments_with_effective_due_dates";
            referencedColumns: ["student_profile_id"];
          },
          {
            foreignKeyName: "submission_files_profile_id_fkey";
            columns: ["profile_id"];
            isOneToOne: false;
            referencedRelation: "submissions_agg";
            referencedColumns: ["profile_id"];
          },
          {
            foreignKeyName: "submission_files_profile_id_fkey";
            columns: ["profile_id"];
            isOneToOne: false;
            referencedRelation: "user_roles";
            referencedColumns: ["private_profile_id"];
          },
          {
            foreignKeyName: "submission_files_submissions_id_fkey";
            columns: ["submission_id"];
            isOneToOne: false;
            referencedRelation: "assignments_for_student_dashboard";
            referencedColumns: ["submission_id"];
          },
          {
            foreignKeyName: "submission_files_submissions_id_fkey";
            columns: ["submission_id"];
            isOneToOne: false;
            referencedRelation: "submissions";
            referencedColumns: ["id"];
          },
          {
            foreignKeyName: "submission_files_submissions_id_fkey";
            columns: ["submission_id"];
            isOneToOne: false;
            referencedRelation: "submissions_agg";
            referencedColumns: ["id"];
          },
          {
            foreignKeyName: "submission_files_submissions_id_fkey";
            columns: ["submission_id"];
            isOneToOne: false;
            referencedRelation: "submissions_with_grades_for_assignment";
            referencedColumns: ["activesubmissionid"];
          },
          {
            foreignKeyName: "submission_files_submissions_id_fkey";
            columns: ["submission_id"];
            isOneToOne: false;
            referencedRelation: "submissions_with_grades_for_assignment_and_regression_test";
            referencedColumns: ["activesubmissionid"];
          },
          {
            foreignKeyName: "submission_files_user_id_fkey";
            columns: ["profile_id"];
            isOneToOne: false;
            referencedRelation: "profiles";
            referencedColumns: ["id"];
          },
          {
            foreignKeyName: "submission_files_user_id_fkey";
            columns: ["profile_id"];
            isOneToOne: false;
            referencedRelation: "submissions_with_grades_for_assignment";
            referencedColumns: ["student_private_profile_id"];
          }
        ];
      };
      submission_ordinal_counters: {
        Row: {
          assignment_group_id: number;
          assignment_id: number;
          next_ordinal: number;
          profile_id: string;
          updated_at: string;
        };
        Insert: {
          assignment_group_id?: number;
          assignment_id: number;
          next_ordinal?: number;
          profile_id?: string;
          updated_at?: string;
        };
        Update: {
          assignment_group_id?: number;
          assignment_id?: number;
          next_ordinal?: number;
          profile_id?: string;
          updated_at?: string;
        };
        Relationships: [
          {
            foreignKeyName: "submission_ordinal_counters_assignment_id_fkey";
            columns: ["assignment_id"];
            isOneToOne: false;
            referencedRelation: "assignment_overview";
            referencedColumns: ["id"];
          },
          {
            foreignKeyName: "submission_ordinal_counters_assignment_id_fkey";
            columns: ["assignment_id"];
            isOneToOne: false;
            referencedRelation: "assignments";
            referencedColumns: ["id"];
          },
          {
            foreignKeyName: "submission_ordinal_counters_assignment_id_fkey";
            columns: ["assignment_id"];
            isOneToOne: false;
            referencedRelation: "assignments_for_student_dashboard";
            referencedColumns: ["id"];
          },
          {
            foreignKeyName: "submission_ordinal_counters_assignment_id_fkey";
            columns: ["assignment_id"];
            isOneToOne: false;
            referencedRelation: "assignments_with_effective_due_dates";
            referencedColumns: ["id"];
          },
          {
            foreignKeyName: "submission_ordinal_counters_assignment_id_fkey";
            columns: ["assignment_id"];
            isOneToOne: false;
            referencedRelation: "submissions_with_grades_for_assignment_and_regression_test";
            referencedColumns: ["assignment_id"];
          }
        ];
      };
      submission_regrade_request_comments: {
        Row: {
          assignment_id: number;
          author: string;
          class_id: number;
          comment: string;
          created_at: string;
          id: number;
          submission_id: number;
          submission_regrade_request_id: number;
        };
        Insert: {
          assignment_id: number;
          author: string;
          class_id: number;
          comment: string;
          created_at?: string;
          id?: number;
          submission_id: number;
          submission_regrade_request_id: number;
        };
        Update: {
          assignment_id?: number;
          author?: string;
          class_id?: number;
          comment?: string;
          created_at?: string;
          id?: number;
          submission_id?: number;
          submission_regrade_request_id?: number;
        };
        Relationships: [
          {
            foreignKeyName: "submission_regrade_request_comments_assignment_id_fkey";
            columns: ["assignment_id"];
            isOneToOne: false;
            referencedRelation: "assignment_overview";
            referencedColumns: ["id"];
          },
          {
            foreignKeyName: "submission_regrade_request_comments_assignment_id_fkey";
            columns: ["assignment_id"];
            isOneToOne: false;
            referencedRelation: "assignments";
            referencedColumns: ["id"];
          },
          {
            foreignKeyName: "submission_regrade_request_comments_assignment_id_fkey";
            columns: ["assignment_id"];
            isOneToOne: false;
            referencedRelation: "assignments_for_student_dashboard";
            referencedColumns: ["id"];
          },
          {
            foreignKeyName: "submission_regrade_request_comments_assignment_id_fkey";
            columns: ["assignment_id"];
            isOneToOne: false;
            referencedRelation: "assignments_with_effective_due_dates";
            referencedColumns: ["id"];
          },
          {
            foreignKeyName: "submission_regrade_request_comments_assignment_id_fkey";
            columns: ["assignment_id"];
            isOneToOne: false;
            referencedRelation: "submissions_with_grades_for_assignment_and_regression_test";
            referencedColumns: ["assignment_id"];
          },
          {
            foreignKeyName: "submission_regrade_request_comments_author_fkey";
            columns: ["author"];
            isOneToOne: false;
            referencedRelation: "profiles";
            referencedColumns: ["id"];
          },
          {
            foreignKeyName: "submission_regrade_request_comments_author_fkey";
            columns: ["author"];
            isOneToOne: false;
            referencedRelation: "submissions_with_grades_for_assignment";
            referencedColumns: ["student_private_profile_id"];
          },
          {
            foreignKeyName: "submission_regrade_request_comments_class_id_fkey";
            columns: ["class_id"];
            isOneToOne: false;
            referencedRelation: "classes";
            referencedColumns: ["id"];
          },
          {
            foreignKeyName: "submission_regrade_request_comments_submission_id_fkey";
            columns: ["submission_id"];
            isOneToOne: false;
            referencedRelation: "assignments_for_student_dashboard";
            referencedColumns: ["submission_id"];
          },
          {
            foreignKeyName: "submission_regrade_request_comments_submission_id_fkey";
            columns: ["submission_id"];
            isOneToOne: false;
            referencedRelation: "submissions";
            referencedColumns: ["id"];
          },
          {
            foreignKeyName: "submission_regrade_request_comments_submission_id_fkey";
            columns: ["submission_id"];
            isOneToOne: false;
            referencedRelation: "submissions_agg";
            referencedColumns: ["id"];
          },
          {
            foreignKeyName: "submission_regrade_request_comments_submission_id_fkey";
            columns: ["submission_id"];
            isOneToOne: false;
            referencedRelation: "submissions_with_grades_for_assignment";
            referencedColumns: ["activesubmissionid"];
          },
          {
            foreignKeyName: "submission_regrade_request_comments_submission_id_fkey";
            columns: ["submission_id"];
            isOneToOne: false;
            referencedRelation: "submissions_with_grades_for_assignment_and_regression_test";
            referencedColumns: ["activesubmissionid"];
          },
          {
            foreignKeyName: "submission_regrade_request_comments_submission_regrade_request_";
            columns: ["submission_regrade_request_id"];
            isOneToOne: false;
            referencedRelation: "submission_regrade_requests";
            referencedColumns: ["id"];
          }
        ];
      };
      submission_regrade_requests: {
        Row: {
          assignee: string;
          assignment_id: number;
          class_id: number;
          closed_at: string | null;
          closed_by: string | null;
          closed_points: number | null;
          created_at: string;
          created_by: string;
          escalated_at: string | null;
          escalated_by: string | null;
          id: number;
          initial_points: number | null;
          last_commented_at: string | null;
          last_commented_by: string | null;
          last_updated_at: string;
          opened_at: string | null;
          resolved_at: string | null;
          resolved_by: string | null;
          resolved_points: number | null;
          status: Database["public"]["Enums"]["regrade_status"];
          submission_artifact_comment_id: number | null;
          submission_comment_id: number | null;
          submission_file_comment_id: number | null;
          submission_id: number;
        };
        Insert: {
          assignee: string;
          assignment_id: number;
          class_id: number;
          closed_at?: string | null;
          closed_by?: string | null;
          closed_points?: number | null;
          created_at?: string;
          created_by: string;
          escalated_at?: string | null;
          escalated_by?: string | null;
          id?: number;
          initial_points?: number | null;
          last_commented_at?: string | null;
          last_commented_by?: string | null;
          last_updated_at?: string;
          opened_at?: string | null;
          resolved_at?: string | null;
          resolved_by?: string | null;
          resolved_points?: number | null;
          status: Database["public"]["Enums"]["regrade_status"];
          submission_artifact_comment_id?: number | null;
          submission_comment_id?: number | null;
          submission_file_comment_id?: number | null;
          submission_id: number;
        };
        Update: {
          assignee?: string;
          assignment_id?: number;
          class_id?: number;
          closed_at?: string | null;
          closed_by?: string | null;
          closed_points?: number | null;
          created_at?: string;
          created_by?: string;
          escalated_at?: string | null;
          escalated_by?: string | null;
          id?: number;
          initial_points?: number | null;
          last_commented_at?: string | null;
          last_commented_by?: string | null;
          last_updated_at?: string;
          opened_at?: string | null;
          resolved_at?: string | null;
          resolved_by?: string | null;
          resolved_points?: number | null;
          status?: Database["public"]["Enums"]["regrade_status"];
          submission_artifact_comment_id?: number | null;
          submission_comment_id?: number | null;
          submission_file_comment_id?: number | null;
          submission_id?: number;
        };
        Relationships: [
          {
            foreignKeyName: "submission_regrade_requests_assignee_fkey";
            columns: ["assignee"];
            isOneToOne: false;
            referencedRelation: "profiles";
            referencedColumns: ["id"];
          },
          {
            foreignKeyName: "submission_regrade_requests_assignee_fkey";
            columns: ["assignee"];
            isOneToOne: false;
            referencedRelation: "submissions_with_grades_for_assignment";
            referencedColumns: ["student_private_profile_id"];
          },
          {
            foreignKeyName: "submission_regrade_requests_assignment_id_fkey";
            columns: ["assignment_id"];
            isOneToOne: false;
            referencedRelation: "assignment_overview";
            referencedColumns: ["id"];
          },
          {
            foreignKeyName: "submission_regrade_requests_assignment_id_fkey";
            columns: ["assignment_id"];
            isOneToOne: false;
            referencedRelation: "assignments";
            referencedColumns: ["id"];
          },
          {
            foreignKeyName: "submission_regrade_requests_assignment_id_fkey";
            columns: ["assignment_id"];
            isOneToOne: false;
            referencedRelation: "assignments_for_student_dashboard";
            referencedColumns: ["id"];
          },
          {
            foreignKeyName: "submission_regrade_requests_assignment_id_fkey";
            columns: ["assignment_id"];
            isOneToOne: false;
            referencedRelation: "assignments_with_effective_due_dates";
            referencedColumns: ["id"];
          },
          {
            foreignKeyName: "submission_regrade_requests_assignment_id_fkey";
            columns: ["assignment_id"];
            isOneToOne: false;
            referencedRelation: "submissions_with_grades_for_assignment_and_regression_test";
            referencedColumns: ["assignment_id"];
          },
          {
            foreignKeyName: "submission_regrade_requests_class_id_fkey";
            columns: ["class_id"];
            isOneToOne: false;
            referencedRelation: "classes";
            referencedColumns: ["id"];
          },
          {
            foreignKeyName: "submission_regrade_requests_closed_by_fkey";
            columns: ["closed_by"];
            isOneToOne: false;
            referencedRelation: "profiles";
            referencedColumns: ["id"];
          },
          {
            foreignKeyName: "submission_regrade_requests_closed_by_fkey";
            columns: ["closed_by"];
            isOneToOne: false;
            referencedRelation: "submissions_with_grades_for_assignment";
            referencedColumns: ["student_private_profile_id"];
          },
          {
            foreignKeyName: "submission_regrade_requests_last_commented_by_fkey";
            columns: ["last_commented_by"];
            isOneToOne: false;
            referencedRelation: "profiles";
            referencedColumns: ["id"];
          },
          {
            foreignKeyName: "submission_regrade_requests_last_commented_by_fkey";
            columns: ["last_commented_by"];
            isOneToOne: false;
            referencedRelation: "submissions_with_grades_for_assignment";
            referencedColumns: ["student_private_profile_id"];
          },
          {
            foreignKeyName: "submission_regrade_requests_submission_artifact_comment_id_fkey";
            columns: ["submission_artifact_comment_id"];
            isOneToOne: false;
            referencedRelation: "submission_artifact_comments";
            referencedColumns: ["id"];
          },
          {
            foreignKeyName: "submission_regrade_requests_submission_comment_id_fkey";
            columns: ["submission_comment_id"];
            isOneToOne: false;
            referencedRelation: "submission_comments";
            referencedColumns: ["id"];
          },
          {
            foreignKeyName: "submission_regrade_requests_submission_file_comment_id_fkey";
            columns: ["submission_file_comment_id"];
            isOneToOne: false;
            referencedRelation: "submission_file_comments";
            referencedColumns: ["id"];
          },
          {
            foreignKeyName: "submission_regrade_requests_submission_id_fkey";
            columns: ["submission_id"];
            isOneToOne: false;
            referencedRelation: "assignments_for_student_dashboard";
            referencedColumns: ["submission_id"];
          },
          {
            foreignKeyName: "submission_regrade_requests_submission_id_fkey";
            columns: ["submission_id"];
            isOneToOne: false;
            referencedRelation: "submissions";
            referencedColumns: ["id"];
          },
          {
            foreignKeyName: "submission_regrade_requests_submission_id_fkey";
            columns: ["submission_id"];
            isOneToOne: false;
            referencedRelation: "submissions_agg";
            referencedColumns: ["id"];
          },
          {
            foreignKeyName: "submission_regrade_requests_submission_id_fkey";
            columns: ["submission_id"];
            isOneToOne: false;
            referencedRelation: "submissions_with_grades_for_assignment";
            referencedColumns: ["activesubmissionid"];
          },
          {
            foreignKeyName: "submission_regrade_requests_submission_id_fkey";
            columns: ["submission_id"];
            isOneToOne: false;
            referencedRelation: "submissions_with_grades_for_assignment_and_regression_test";
            referencedColumns: ["activesubmissionid"];
          },
          {
            foreignKeyName: "submission_regrade_requests_submitted_by_fkey";
            columns: ["created_by"];
            isOneToOne: false;
            referencedRelation: "profiles";
            referencedColumns: ["id"];
          },
          {
            foreignKeyName: "submission_regrade_requests_submitted_by_fkey";
            columns: ["created_by"];
            isOneToOne: false;
            referencedRelation: "submissions_with_grades_for_assignment";
            referencedColumns: ["student_private_profile_id"];
          }
        ];
      };
      submission_reviews: {
        Row: {
          checked_at: string | null;
          checked_by: string | null;
          class_id: number;
          completed_at: string | null;
          completed_by: string | null;
          created_at: string;
          grader: string | null;
          id: number;
          meta_grader: string | null;
          name: string;
          released: boolean;
          rubric_id: number;
          submission_id: number;
          total_autograde_score: number;
          total_score: number;
          tweak: number;
        };
        Insert: {
          checked_at?: string | null;
          checked_by?: string | null;
          class_id: number;
          completed_at?: string | null;
          completed_by?: string | null;
          created_at?: string;
          grader?: string | null;
          id?: number;
          meta_grader?: string | null;
          name: string;
          released?: boolean;
          rubric_id: number;
          submission_id: number;
          total_autograde_score?: number;
          total_score: number;
          tweak: number;
        };
        Update: {
          checked_at?: string | null;
          checked_by?: string | null;
          class_id?: number;
          completed_at?: string | null;
          completed_by?: string | null;
          created_at?: string;
          grader?: string | null;
          id?: number;
          meta_grader?: string | null;
          name?: string;
          released?: boolean;
          rubric_id?: number;
          submission_id?: number;
          total_autograde_score?: number;
          total_score?: number;
          tweak?: number;
        };
        Relationships: [
          {
            foreignKeyName: "submission_reviews_class_id_fkey";
            columns: ["class_id"];
            isOneToOne: false;
            referencedRelation: "classes";
            referencedColumns: ["id"];
          },
          {
            foreignKeyName: "submission_reviews_completed_by_fkey";
            columns: ["completed_by"];
            isOneToOne: false;
            referencedRelation: "profiles";
            referencedColumns: ["id"];
          },
          {
            foreignKeyName: "submission_reviews_completed_by_fkey";
            columns: ["completed_by"];
            isOneToOne: false;
            referencedRelation: "submissions_with_grades_for_assignment";
            referencedColumns: ["student_private_profile_id"];
          },
          {
            foreignKeyName: "submission_reviews_grader_fkey";
            columns: ["grader"];
            isOneToOne: false;
            referencedRelation: "profiles";
            referencedColumns: ["id"];
          },
          {
            foreignKeyName: "submission_reviews_grader_fkey";
            columns: ["grader"];
            isOneToOne: false;
            referencedRelation: "submissions_with_grades_for_assignment";
            referencedColumns: ["student_private_profile_id"];
          },
          {
            foreignKeyName: "submission_reviews_meta_grader_fkey";
            columns: ["meta_grader"];
            isOneToOne: false;
            referencedRelation: "profiles";
            referencedColumns: ["id"];
          },
          {
            foreignKeyName: "submission_reviews_meta_grader_fkey";
            columns: ["meta_grader"];
            isOneToOne: false;
            referencedRelation: "submissions_with_grades_for_assignment";
            referencedColumns: ["student_private_profile_id"];
          },
          {
            foreignKeyName: "submission_reviews_rubric_id_fkey";
            columns: ["rubric_id"];
            isOneToOne: false;
            referencedRelation: "rubrics";
            referencedColumns: ["id"];
          },
          {
            foreignKeyName: "submission_reviews_submission_id_fkey";
            columns: ["submission_id"];
            isOneToOne: false;
            referencedRelation: "assignments_for_student_dashboard";
            referencedColumns: ["submission_id"];
          },
          {
            foreignKeyName: "submission_reviews_submission_id_fkey";
            columns: ["submission_id"];
            isOneToOne: false;
            referencedRelation: "submissions";
            referencedColumns: ["id"];
          },
          {
            foreignKeyName: "submission_reviews_submission_id_fkey";
            columns: ["submission_id"];
            isOneToOne: false;
            referencedRelation: "submissions_agg";
            referencedColumns: ["id"];
          },
          {
            foreignKeyName: "submission_reviews_submission_id_fkey";
            columns: ["submission_id"];
            isOneToOne: false;
            referencedRelation: "submissions_with_grades_for_assignment";
            referencedColumns: ["activesubmissionid"];
          },
          {
            foreignKeyName: "submission_reviews_submission_id_fkey";
            columns: ["submission_id"];
            isOneToOne: false;
            referencedRelation: "submissions_with_grades_for_assignment_and_regression_test";
            referencedColumns: ["activesubmissionid"];
          }
        ];
      };
      submissions: {
        Row: {
          assignment_group_id: number | null;
          assignment_id: number;
          class_id: number;
          created_at: string;
          grading_review_id: number | null;
          id: number;
          is_active: boolean;
          is_not_graded: boolean;
          ordinal: number;
          profile_id: string | null;
          released: string | null;
          repository: string;
          repository_check_run_id: number | null;
          repository_id: number | null;
          run_attempt: number;
          run_number: number;
          sha: string;
        };
        Insert: {
          assignment_group_id?: number | null;
          assignment_id: number;
          class_id: number;
          created_at?: string;
          grading_review_id?: number | null;
          id?: number;
          is_active?: boolean;
          is_not_graded?: boolean;
          ordinal?: number;
          profile_id?: string | null;
          released?: string | null;
          repository: string;
          repository_check_run_id?: number | null;
          repository_id?: number | null;
          run_attempt: number;
          run_number: number;
          sha: string;
        };
        Update: {
          assignment_group_id?: number | null;
          assignment_id?: number;
          class_id?: number;
          created_at?: string;
          grading_review_id?: number | null;
          id?: number;
          is_active?: boolean;
          is_not_graded?: boolean;
          ordinal?: number;
          profile_id?: string | null;
          released?: string | null;
          repository?: string;
          repository_check_run_id?: number | null;
          repository_id?: number | null;
          run_attempt?: number;
          run_number?: number;
          sha?: string;
        };
        Relationships: [
          {
            foreignKeyName: "submissio_assignment_id_fkey";
            columns: ["assignment_id"];
            isOneToOne: false;
            referencedRelation: "assignment_overview";
            referencedColumns: ["id"];
          },
          {
            foreignKeyName: "submissio_assignment_id_fkey";
            columns: ["assignment_id"];
            isOneToOne: false;
            referencedRelation: "assignments";
            referencedColumns: ["id"];
          },
          {
            foreignKeyName: "submissio_assignment_id_fkey";
            columns: ["assignment_id"];
            isOneToOne: false;
            referencedRelation: "assignments_for_student_dashboard";
            referencedColumns: ["id"];
          },
          {
            foreignKeyName: "submissio_assignment_id_fkey";
            columns: ["assignment_id"];
            isOneToOne: false;
            referencedRelation: "assignments_with_effective_due_dates";
            referencedColumns: ["id"];
          },
          {
            foreignKeyName: "submissio_assignment_id_fkey";
            columns: ["assignment_id"];
            isOneToOne: false;
            referencedRelation: "submissions_with_grades_for_assignment_and_regression_test";
            referencedColumns: ["assignment_id"];
          },
          {
            foreignKeyName: "submissio_user_id_fkey1";
            columns: ["profile_id"];
            isOneToOne: false;
            referencedRelation: "profiles";
            referencedColumns: ["id"];
          },
          {
            foreignKeyName: "submissio_user_id_fkey1";
            columns: ["profile_id"];
            isOneToOne: false;
            referencedRelation: "submissions_with_grades_for_assignment";
            referencedColumns: ["student_private_profile_id"];
          },
          {
            foreignKeyName: "submissions_assignment_group_id_fkey";
            columns: ["assignment_group_id"];
            isOneToOne: false;
            referencedRelation: "assignment_groups";
            referencedColumns: ["id"];
          },
          {
            foreignKeyName: "submissions_class_id_fkey";
            columns: ["class_id"];
            isOneToOne: false;
            referencedRelation: "classes";
            referencedColumns: ["id"];
          },
          {
            foreignKeyName: "submissions_grading_review_id_fkey";
            columns: ["grading_review_id"];
            isOneToOne: false;
            referencedRelation: "assignments_for_student_dashboard";
            referencedColumns: ["submission_review_id"];
          },
          {
            foreignKeyName: "submissions_grading_review_id_fkey";
            columns: ["grading_review_id"];
            isOneToOne: false;
            referencedRelation: "submission_reviews";
            referencedColumns: ["id"];
          },
          {
            foreignKeyName: "submissions_profile_id_fkey";
            columns: ["profile_id"];
            isOneToOne: false;
            referencedRelation: "assignments_for_student_dashboard";
            referencedColumns: ["student_profile_id"];
          },
          {
            foreignKeyName: "submissions_profile_id_fkey";
            columns: ["profile_id"];
            isOneToOne: false;
            referencedRelation: "assignments_with_effective_due_dates";
            referencedColumns: ["student_profile_id"];
          },
          {
            foreignKeyName: "submissions_profile_id_fkey";
            columns: ["profile_id"];
            isOneToOne: false;
            referencedRelation: "submissions_agg";
            referencedColumns: ["profile_id"];
          },
          {
            foreignKeyName: "submissions_profile_id_fkey";
            columns: ["profile_id"];
            isOneToOne: false;
            referencedRelation: "user_roles";
            referencedColumns: ["private_profile_id"];
          },
          {
            foreignKeyName: "submissions_repository_check_run_id_fkey";
            columns: ["repository_check_run_id"];
            isOneToOne: false;
            referencedRelation: "repository_check_runs";
            referencedColumns: ["id"];
          },
          {
            foreignKeyName: "submissions_repository_id_fkey";
            columns: ["repository_id"];
            isOneToOne: false;
            referencedRelation: "repositories";
            referencedColumns: ["id"];
          }
        ];
      };
      tags: {
        Row: {
          class_id: number;
          color: string;
          created_at: string;
          creator_id: string;
          id: string;
          name: string;
          profile_id: string;
          visible: boolean;
        };
        Insert: {
          class_id: number;
          color: string;
          created_at?: string;
          creator_id?: string;
          id?: string;
          name: string;
          profile_id: string;
          visible: boolean;
        };
        Update: {
          class_id?: number;
          color?: string;
          created_at?: string;
          creator_id?: string;
          id?: string;
          name?: string;
          profile_id?: string;
          visible?: boolean;
        };
        Relationships: [
          {
            foreignKeyName: "tags_class_id_fkey";
            columns: ["class_id"];
            isOneToOne: false;
            referencedRelation: "classes";
            referencedColumns: ["id"];
          },
          {
            foreignKeyName: "tags_creator_fkey";
            columns: ["creator_id"];
            isOneToOne: false;
            referencedRelation: "users";
            referencedColumns: ["user_id"];
          },
          {
            foreignKeyName: "tags_profile_id_fkey";
            columns: ["profile_id"];
            isOneToOne: false;
            referencedRelation: "profiles";
            referencedColumns: ["id"];
          },
          {
            foreignKeyName: "tags_profile_id_fkey";
            columns: ["profile_id"];
            isOneToOne: false;
            referencedRelation: "submissions_with_grades_for_assignment";
            referencedColumns: ["student_private_profile_id"];
          }
        ];
      };
      user_roles: {
        Row: {
          canvas_id: number | null;
          class_id: number;
          class_section_id: number | null;
          github_org_confirmed: boolean | null;
          id: number;
          invitation_date: string | null;
          lab_section_id: number | null;
          private_profile_id: string;
          public_profile_id: string;
          role: Database["public"]["Enums"]["app_role"];
          user_id: string;
        };
        Insert: {
          canvas_id?: number | null;
          class_id: number;
          class_section_id?: number | null;
          github_org_confirmed?: boolean | null;
          id?: number;
          invitation_date?: string | null;
          lab_section_id?: number | null;
          private_profile_id: string;
          public_profile_id: string;
          role: Database["public"]["Enums"]["app_role"];
          user_id: string;
        };
        Update: {
          canvas_id?: number | null;
          class_id?: number;
          class_section_id?: number | null;
          github_org_confirmed?: boolean | null;
          id?: number;
          invitation_date?: string | null;
          lab_section_id?: number | null;
          private_profile_id?: string;
          public_profile_id?: string;
          role?: Database["public"]["Enums"]["app_role"];
          user_id?: string;
        };
        Relationships: [
          {
            foreignKeyName: "user_roles_class_id_fkey";
            columns: ["class_id"];
            isOneToOne: false;
            referencedRelation: "classes";
            referencedColumns: ["id"];
          },
          {
            foreignKeyName: "user_roles_class_section_id_fkey";
            columns: ["class_section_id"];
            isOneToOne: false;
            referencedRelation: "class_sections";
            referencedColumns: ["id"];
          },
          {
            foreignKeyName: "user_roles_lab_section_id_fkey";
            columns: ["lab_section_id"];
            isOneToOne: false;
            referencedRelation: "lab_sections";
            referencedColumns: ["id"];
          },
          {
            foreignKeyName: "user_roles_private_profile_id_fkey";
            columns: ["private_profile_id"];
            isOneToOne: true;
            referencedRelation: "profiles";
            referencedColumns: ["id"];
          },
          {
            foreignKeyName: "user_roles_private_profile_id_fkey";
            columns: ["private_profile_id"];
            isOneToOne: true;
            referencedRelation: "submissions_with_grades_for_assignment";
            referencedColumns: ["student_private_profile_id"];
          },
          {
            foreignKeyName: "user_roles_public_profile_id_fkey";
            columns: ["public_profile_id"];
            isOneToOne: true;
            referencedRelation: "profiles";
            referencedColumns: ["id"];
          },
          {
            foreignKeyName: "user_roles_public_profile_id_fkey";
            columns: ["public_profile_id"];
            isOneToOne: true;
            referencedRelation: "submissions_with_grades_for_assignment";
            referencedColumns: ["student_private_profile_id"];
          },
          {
            foreignKeyName: "user_roles_user_id_fkey1";
            columns: ["user_id"];
            isOneToOne: false;
            referencedRelation: "users";
            referencedColumns: ["user_id"];
          }
        ];
      };
      users: {
        Row: {
          avatar_url: string | null;
          created_at: string;
          email: string | null;
          github_username: string | null;
          name: string | null;
          user_id: string;
        };
        Insert: {
          avatar_url?: string | null;
          created_at?: string;
          email?: string | null;
          github_username?: string | null;
          name?: string | null;
          user_id?: string;
        };
        Update: {
          avatar_url?: string | null;
          created_at?: string;
          email?: string | null;
          github_username?: string | null;
          name?: string | null;
          user_id?: string;
        };
        Relationships: [];
      };
      video_meeting_sessions: {
        Row: {
          chime_meeting_id: string | null;
          class_id: number;
          created_at: string;
          ended: string | null;
          help_request_id: number;
          id: number;
          started: string | null;
        };
        Insert: {
          chime_meeting_id?: string | null;
          class_id: number;
          created_at?: string;
          ended?: string | null;
          help_request_id: number;
          id?: number;
          started?: string | null;
        };
        Update: {
          chime_meeting_id?: string | null;
          class_id?: number;
          created_at?: string;
          ended?: string | null;
          help_request_id?: number;
          id?: number;
          started?: string | null;
        };
        Relationships: [
          {
            foreignKeyName: "video_meeting_sessions_class_id_fkey";
            columns: ["class_id"];
            isOneToOne: false;
            referencedRelation: "classes";
            referencedColumns: ["id"];
          },
          {
            foreignKeyName: "video_meeting_sessions_help_request_id_fkey";
            columns: ["help_request_id"];
            isOneToOne: false;
            referencedRelation: "help_requests";
            referencedColumns: ["id"];
          }
        ];
      };
      webhook_process_status: {
        Row: {
          completed: boolean;
          created_at: string;
          id: number;
          webhook_id: string;
        };
        Insert: {
          completed: boolean;
          created_at?: string;
          id?: number;
          webhook_id: string;
        };
        Update: {
          completed?: boolean;
          created_at?: string;
          id?: number;
          webhook_id?: string;
        };
        Relationships: [];
      };
      workflow_events: {
        Row: {
          actor_login: string | null;
          class_id: number | null;
          conclusion: string | null;
          created_at: string | null;
          event_type: string;
          github_repository_id: number | null;
          head_branch: string | null;
          head_sha: string | null;
          id: number;
          payload: Json | null;
          pull_requests: Json | null;
          repository_id: number | null;
          repository_name: string;
          run_attempt: number | null;
          run_number: number | null;
          run_started_at: string | null;
          run_updated_at: string | null;
          started_at: string | null;
          status: string | null;
          triggering_actor_login: string | null;
          updated_at: string | null;
          workflow_name: string | null;
          workflow_path: string | null;
          workflow_run_id: number;
        };
        Insert: {
          actor_login?: string | null;
          class_id?: number | null;
          conclusion?: string | null;
          created_at?: string | null;
          event_type: string;
          github_repository_id?: number | null;
          head_branch?: string | null;
          head_sha?: string | null;
          id?: number;
          payload?: Json | null;
          pull_requests?: Json | null;
          repository_id?: number | null;
          repository_name: string;
          run_attempt?: number | null;
          run_number?: number | null;
          run_started_at?: string | null;
          run_updated_at?: string | null;
          started_at?: string | null;
          status?: string | null;
          triggering_actor_login?: string | null;
          updated_at?: string | null;
          workflow_name?: string | null;
          workflow_path?: string | null;
          workflow_run_id: number;
        };
        Update: {
          actor_login?: string | null;
          class_id?: number | null;
          conclusion?: string | null;
          created_at?: string | null;
          event_type?: string;
          github_repository_id?: number | null;
          head_branch?: string | null;
          head_sha?: string | null;
          id?: number;
          payload?: Json | null;
          pull_requests?: Json | null;
          repository_id?: number | null;
          repository_name?: string;
          run_attempt?: number | null;
          run_number?: number | null;
          run_started_at?: string | null;
          run_updated_at?: string | null;
          started_at?: string | null;
          status?: string | null;
          triggering_actor_login?: string | null;
          updated_at?: string | null;
          workflow_name?: string | null;
          workflow_path?: string | null;
          workflow_run_id?: number;
        };
        Relationships: [
          {
            foreignKeyName: "workflow_events_class_id_fkey";
            columns: ["class_id"];
            isOneToOne: false;
            referencedRelation: "classes";
            referencedColumns: ["id"];
          },
          {
            foreignKeyName: "workflow_events_repository_id_fkey";
            columns: ["repository_id"];
            isOneToOne: false;
            referencedRelation: "repositories";
            referencedColumns: ["id"];
          }
        ];
      };
      workflow_run_error: {
        Row: {
          autograder_regression_test_id: number | null;
          class_id: number;
          created_at: string;
          data: Json | null;
          id: string;
          is_private: boolean;
          name: string;
          repository_id: number;
          run_attempt: number | null;
          run_number: number | null;
          submission_id: number | null;
        };
        Insert: {
          autograder_regression_test_id?: number | null;
          class_id: number;
          created_at?: string;
          data?: Json | null;
          id?: string;
          is_private?: boolean;
          name: string;
          repository_id: number;
          run_attempt?: number | null;
          run_number?: number | null;
          submission_id?: number | null;
        };
        Update: {
          autograder_regression_test_id?: number | null;
          class_id?: number;
          created_at?: string;
          data?: Json | null;
          id?: string;
          is_private?: boolean;
          name?: string;
          repository_id?: number;
          run_attempt?: number | null;
          run_number?: number | null;
          submission_id?: number | null;
        };
        Relationships: [
          {
            foreignKeyName: "workflow_run_error_autograder_regression_test_id_fkey";
            columns: ["autograder_regression_test_id"];
            isOneToOne: false;
            referencedRelation: "autograder_regression_test";
            referencedColumns: ["id"];
          },
          {
            foreignKeyName: "workflow_run_error_autograder_regression_test_id_fkey";
            columns: ["autograder_regression_test_id"];
            isOneToOne: false;
            referencedRelation: "autograder_regression_test_by_grader";
            referencedColumns: ["id"];
          },
          {
            foreignKeyName: "workflow_run_error_class_id_fkey";
            columns: ["class_id"];
            isOneToOne: false;
            referencedRelation: "classes";
            referencedColumns: ["id"];
          },
          {
            foreignKeyName: "workflow_run_error_repository_id_fkey";
            columns: ["repository_id"];
            isOneToOne: false;
            referencedRelation: "repositories";
            referencedColumns: ["id"];
          },
          {
            foreignKeyName: "workflow_run_error_submission_id_fkey";
            columns: ["submission_id"];
            isOneToOne: false;
            referencedRelation: "assignments_for_student_dashboard";
            referencedColumns: ["submission_id"];
          },
          {
            foreignKeyName: "workflow_run_error_submission_id_fkey";
            columns: ["submission_id"];
            isOneToOne: false;
            referencedRelation: "submissions";
            referencedColumns: ["id"];
          },
          {
            foreignKeyName: "workflow_run_error_submission_id_fkey";
            columns: ["submission_id"];
            isOneToOne: false;
            referencedRelation: "submissions_agg";
            referencedColumns: ["id"];
          },
          {
            foreignKeyName: "workflow_run_error_submission_id_fkey";
            columns: ["submission_id"];
            isOneToOne: false;
            referencedRelation: "submissions_with_grades_for_assignment";
            referencedColumns: ["activesubmissionid"];
          },
          {
            foreignKeyName: "workflow_run_error_submission_id_fkey";
            columns: ["submission_id"];
            isOneToOne: false;
            referencedRelation: "submissions_with_grades_for_assignment_and_regression_test";
            referencedColumns: ["activesubmissionid"];
          }
        ];
      };
    };
    Views: {
      active_submissions_for_class: {
        Row: {
          assignment_id: number | null;
          class_id: number | null;
          groupname: string | null;
          student_private_profile_id: string | null;
          submission_id: number | null;
        };
        Relationships: [];
      };
      assignment_overview: {
        Row: {
          active_submissions_count: number | null;
          class_id: number | null;
          due_date: string | null;
          id: number | null;
          open_regrade_requests_count: number | null;
          release_date: string | null;
          title: string | null;
        };
        Insert: {
          active_submissions_count?: never;
          class_id?: number | null;
          due_date?: string | null;
          id?: number | null;
          open_regrade_requests_count?: never;
          release_date?: string | null;
          title?: string | null;
        };
        Update: {
          active_submissions_count?: never;
          class_id?: number | null;
          due_date?: string | null;
          id?: number | null;
          open_regrade_requests_count?: never;
          release_date?: string | null;
          title?: string | null;
        };
        Relationships: [
          {
            foreignKeyName: "assignments_class_id_fkey";
            columns: ["class_id"];
            isOneToOne: false;
            referencedRelation: "classes";
            referencedColumns: ["id"];
          }
        ];
      };
      assignments_for_student_dashboard: {
        Row: {
          allow_not_graded_submissions: boolean | null;
          allow_student_formed_groups: boolean | null;
          archived_at: string | null;
          assignment_self_review_setting_id: number | null;
          autograder_points: number | null;
          class_id: number | null;
          created_at: string | null;
          description: string | null;
          due_date: string | null;
          due_date_exception_id: number | null;
          exception_created_at: string | null;
          exception_creator_id: string | null;
          exception_hours: number | null;
          exception_minutes: number | null;
          exception_note: string | null;
          exception_tokens_consumed: number | null;
          gradebook_column_id: number | null;
          grader_result_id: number | null;
          grader_result_max_score: number | null;
          grader_result_score: number | null;
          grading_rubric_id: number | null;
          group_config: Database["public"]["Enums"]["assignment_group_mode"] | null;
          group_formation_deadline: string | null;
          has_autograder: boolean | null;
          has_handgrader: boolean | null;
          id: number | null;
          latest_template_sha: string | null;
          max_group_size: number | null;
          max_late_tokens: number | null;
          meta_grading_rubric_id: number | null;
          min_group_size: number | null;
          minutes_due_after_lab: number | null;
          release_date: string | null;
          repository: string | null;
          repository_id: number | null;
          review_assignment_id: number | null;
          review_submission_id: number | null;
          self_review_deadline_offset: number | null;
          self_review_enabled: boolean | null;
          self_review_rubric_id: number | null;
          self_review_setting_id: number | null;
          slug: string | null;
          student_profile_id: string | null;
          student_repo_prefix: string | null;
          student_user_id: string | null;
          submission_created_at: string | null;
          submission_id: number | null;
          submission_is_active: boolean | null;
          submission_ordinal: number | null;
          submission_review_completed_at: string | null;
          submission_review_id: number | null;
          template_repo: string | null;
          title: string | null;
          total_points: number | null;
        };
        Relationships: [
          {
            foreignKeyName: "assignment_late_exception_instructor_id_fkey";
            columns: ["exception_creator_id"];
            isOneToOne: false;
            referencedRelation: "profiles";
            referencedColumns: ["id"];
          },
          {
            foreignKeyName: "assignment_late_exception_instructor_id_fkey";
            columns: ["exception_creator_id"];
            isOneToOne: false;
            referencedRelation: "submissions_with_grades_for_assignment";
            referencedColumns: ["student_private_profile_id"];
          },
          {
            foreignKeyName: "assignments_class_id_fkey";
            columns: ["class_id"];
            isOneToOne: false;
            referencedRelation: "classes";
            referencedColumns: ["id"];
          },
          {
            foreignKeyName: "assignments_meta_grading_rubric_id_fkey";
            columns: ["meta_grading_rubric_id"];
            isOneToOne: false;
            referencedRelation: "rubrics";
            referencedColumns: ["id"];
          },
          {
            foreignKeyName: "assignments_rubric_id_fkey";
            columns: ["grading_rubric_id"];
            isOneToOne: false;
            referencedRelation: "rubrics";
            referencedColumns: ["id"];
          },
          {
            foreignKeyName: "assignments_self_review_rubric_id_fkey";
            columns: ["self_review_rubric_id"];
            isOneToOne: false;
            referencedRelation: "rubrics";
            referencedColumns: ["id"];
          },
          {
            foreignKeyName: "assignments_self_review_setting_fkey";
            columns: ["self_review_setting_id"];
            isOneToOne: false;
            referencedRelation: "assignment_self_review_settings";
            referencedColumns: ["id"];
          },
          {
            foreignKeyName: "assignments_self_review_setting_fkey";
            columns: ["self_review_setting_id"];
            isOneToOne: false;
            referencedRelation: "assignments_for_student_dashboard";
            referencedColumns: ["assignment_self_review_setting_id"];
          },
          {
            foreignKeyName: "review_assignments_submission_id_fkey";
            columns: ["review_submission_id"];
            isOneToOne: false;
            referencedRelation: "assignments_for_student_dashboard";
            referencedColumns: ["submission_id"];
          },
          {
            foreignKeyName: "review_assignments_submission_id_fkey";
            columns: ["review_submission_id"];
            isOneToOne: false;
            referencedRelation: "submissions";
            referencedColumns: ["id"];
          },
          {
            foreignKeyName: "review_assignments_submission_id_fkey";
            columns: ["review_submission_id"];
            isOneToOne: false;
            referencedRelation: "submissions_agg";
            referencedColumns: ["id"];
          },
          {
            foreignKeyName: "review_assignments_submission_id_fkey";
            columns: ["review_submission_id"];
            isOneToOne: false;
            referencedRelation: "submissions_with_grades_for_assignment";
            referencedColumns: ["activesubmissionid"];
          },
          {
            foreignKeyName: "review_assignments_submission_id_fkey";
            columns: ["review_submission_id"];
            isOneToOne: false;
            referencedRelation: "submissions_with_grades_for_assignment_and_regression_test";
            referencedColumns: ["activesubmissionid"];
          },
          {
            foreignKeyName: "user_roles_private_profile_id_fkey";
            columns: ["student_profile_id"];
            isOneToOne: true;
            referencedRelation: "profiles";
            referencedColumns: ["id"];
          },
          {
            foreignKeyName: "user_roles_private_profile_id_fkey";
            columns: ["student_profile_id"];
            isOneToOne: true;
            referencedRelation: "submissions_with_grades_for_assignment";
            referencedColumns: ["student_private_profile_id"];
          },
          {
            foreignKeyName: "user_roles_user_id_fkey1";
            columns: ["student_user_id"];
            isOneToOne: false;
            referencedRelation: "users";
            referencedColumns: ["user_id"];
          }
        ];
      };
      assignments_with_effective_due_dates: {
        Row: {
          allow_student_formed_groups: boolean | null;
          archived_at: string | null;
          autograder_points: number | null;
          class_id: number | null;
          created_at: string | null;
          description: string | null;
          due_date: string | null;
          gradebook_column_id: number | null;
          grading_rubric_id: number | null;
          group_config: Database["public"]["Enums"]["assignment_group_mode"] | null;
          group_formation_deadline: string | null;
          has_autograder: boolean | null;
          has_handgrader: boolean | null;
          id: number | null;
          latest_template_sha: string | null;
          max_group_size: number | null;
          max_late_tokens: number | null;
          meta_grading_rubric_id: number | null;
          min_group_size: number | null;
          minutes_due_after_lab: number | null;
          release_date: string | null;
          self_review_rubric_id: number | null;
          self_review_setting_id: number | null;
          slug: string | null;
          student_profile_id: string | null;
          student_repo_prefix: string | null;
          template_repo: string | null;
          title: string | null;
          total_points: number | null;
        };
        Relationships: [
          {
            foreignKeyName: "assignments_class_id_fkey";
            columns: ["class_id"];
            isOneToOne: false;
            referencedRelation: "classes";
            referencedColumns: ["id"];
          },
          {
            foreignKeyName: "assignments_meta_grading_rubric_id_fkey";
            columns: ["meta_grading_rubric_id"];
            isOneToOne: false;
            referencedRelation: "rubrics";
            referencedColumns: ["id"];
          },
          {
            foreignKeyName: "assignments_rubric_id_fkey";
            columns: ["grading_rubric_id"];
            isOneToOne: false;
            referencedRelation: "rubrics";
            referencedColumns: ["id"];
          },
          {
            foreignKeyName: "assignments_self_review_rubric_id_fkey";
            columns: ["self_review_rubric_id"];
            isOneToOne: false;
            referencedRelation: "rubrics";
            referencedColumns: ["id"];
          },
          {
            foreignKeyName: "assignments_self_review_setting_fkey";
            columns: ["self_review_setting_id"];
            isOneToOne: false;
            referencedRelation: "assignment_self_review_settings";
            referencedColumns: ["id"];
          },
          {
            foreignKeyName: "assignments_self_review_setting_fkey";
            columns: ["self_review_setting_id"];
            isOneToOne: false;
            referencedRelation: "assignments_for_student_dashboard";
            referencedColumns: ["assignment_self_review_setting_id"];
          },
          {
            foreignKeyName: "user_roles_private_profile_id_fkey";
            columns: ["student_profile_id"];
            isOneToOne: true;
            referencedRelation: "profiles";
            referencedColumns: ["id"];
          },
          {
            foreignKeyName: "user_roles_private_profile_id_fkey";
            columns: ["student_profile_id"];
            isOneToOne: true;
            referencedRelation: "submissions_with_grades_for_assignment";
            referencedColumns: ["student_private_profile_id"];
          }
        ];
      };
      autograder_regression_test_by_grader: {
        Row: {
          class_id: number | null;
          grader_repo: string | null;
          id: number | null;
          name: string | null;
          repository: string | null;
          score: number | null;
          sha: string | null;
        };
        Relationships: [
          {
            foreignKeyName: "grader_results_class_id_fkey";
            columns: ["class_id"];
            isOneToOne: false;
            referencedRelation: "classes";
            referencedColumns: ["id"];
          }
        ];
      };
      flashcard_card_analytics: {
        Row: {
          answer_viewed_count: number | null;
          avg_answer_time_ms: number | null;
          avg_got_it_time_ms: number | null;
          avg_keep_trying_time_ms: number | null;
          card_id: number | null;
          class_id: number | null;
          deck_id: number | null;
          got_it_count: number | null;
          keep_trying_count: number | null;
          prompt_views: number | null;
          returned_to_deck: number | null;
        };
        Relationships: [
          {
            foreignKeyName: "flashcard_interaction_logs_card_id_fkey";
            columns: ["card_id"];
            isOneToOne: false;
            referencedRelation: "flashcards";
            referencedColumns: ["id"];
          },
          {
            foreignKeyName: "flashcard_interaction_logs_class_id_fkey";
            columns: ["class_id"];
            isOneToOne: false;
            referencedRelation: "classes";
            referencedColumns: ["id"];
          },
          {
            foreignKeyName: "flashcard_interaction_logs_deck_id_fkey";
            columns: ["deck_id"];
            isOneToOne: false;
            referencedRelation: "flashcard_deck_analytics";
            referencedColumns: ["deck_id"];
          },
          {
            foreignKeyName: "flashcard_interaction_logs_deck_id_fkey";
            columns: ["deck_id"];
            isOneToOne: false;
            referencedRelation: "flashcard_decks";
            referencedColumns: ["id"];
          }
        ];
      };
      flashcard_deck_analytics: {
        Row: {
          class_id: number | null;
          deck_id: number | null;
          deck_name: string | null;
          resets: number | null;
          views: number | null;
        };
        Relationships: [
          {
            foreignKeyName: "flashcard_decks_class_id_fkey";
            columns: ["class_id"];
            isOneToOne: false;
            referencedRelation: "classes";
            referencedColumns: ["id"];
          }
        ];
      };
      flashcard_student_card_analytics: {
        Row: {
          answer_views: number | null;
          avg_answer_time_ms: number | null;
          avg_got_it_time_ms: number | null;
          avg_keep_trying_time_ms: number | null;
          card_id: number | null;
          class_id: number | null;
          deck_id: number | null;
          got_it_count: number | null;
          keep_trying_count: number | null;
          prompt_views: number | null;
          returned_to_deck: number | null;
          student_name: string | null;
          student_profile_id: string | null;
        };
        Relationships: [
          {
            foreignKeyName: "flashcard_interaction_logs_card_id_fkey";
            columns: ["card_id"];
            isOneToOne: false;
            referencedRelation: "flashcards";
            referencedColumns: ["id"];
          },
          {
            foreignKeyName: "flashcard_interaction_logs_class_id_fkey";
            columns: ["class_id"];
            isOneToOne: false;
            referencedRelation: "classes";
            referencedColumns: ["id"];
          },
          {
            foreignKeyName: "flashcard_interaction_logs_deck_id_fkey";
            columns: ["deck_id"];
            isOneToOne: false;
            referencedRelation: "flashcard_deck_analytics";
            referencedColumns: ["deck_id"];
          },
          {
            foreignKeyName: "flashcard_interaction_logs_deck_id_fkey";
            columns: ["deck_id"];
            isOneToOne: false;
            referencedRelation: "flashcard_decks";
            referencedColumns: ["id"];
          },
          {
            foreignKeyName: "flashcard_interaction_logs_student_id_fkey";
            columns: ["student_profile_id"];
            isOneToOne: false;
            referencedRelation: "users";
            referencedColumns: ["user_id"];
          }
        ];
      };
      flashcard_student_deck_analytics: {
        Row: {
          answer_views: number | null;
          class_id: number | null;
          deck_id: number | null;
          mastered_count: number | null;
          name: string | null;
          not_mastered_count: number | null;
          prompt_views: number | null;
          returned_to_deck: number | null;
          student_profile_id: string | null;
        };
        Relationships: [];
      };
      review_assignments_summary_by_assignee: {
        Row: {
          assignee_profile_id: string | null;
          assignment_id: number | null;
          assignment_title: string | null;
          class_id: number | null;
          completed_reviews: number | null;
          earliest_release_date: string | null;
          incomplete_reviews: number | null;
          soonest_due_date: string | null;
          total_reviews: number | null;
        };
        Relationships: [
          {
            foreignKeyName: "review_assignments_assignee_profile_id_fkey";
            columns: ["assignee_profile_id"];
            isOneToOne: false;
            referencedRelation: "profiles";
            referencedColumns: ["id"];
          },
          {
            foreignKeyName: "review_assignments_assignee_profile_id_fkey";
            columns: ["assignee_profile_id"];
            isOneToOne: false;
            referencedRelation: "submissions_with_grades_for_assignment";
            referencedColumns: ["student_private_profile_id"];
          },
          {
            foreignKeyName: "review_assignments_assignment_id_fkey";
            columns: ["assignment_id"];
            isOneToOne: false;
            referencedRelation: "assignment_overview";
            referencedColumns: ["id"];
          },
          {
            foreignKeyName: "review_assignments_assignment_id_fkey";
            columns: ["assignment_id"];
            isOneToOne: false;
            referencedRelation: "assignments";
            referencedColumns: ["id"];
          },
          {
            foreignKeyName: "review_assignments_assignment_id_fkey";
            columns: ["assignment_id"];
            isOneToOne: false;
            referencedRelation: "assignments_for_student_dashboard";
            referencedColumns: ["id"];
          },
          {
            foreignKeyName: "review_assignments_assignment_id_fkey";
            columns: ["assignment_id"];
            isOneToOne: false;
            referencedRelation: "assignments_with_effective_due_dates";
            referencedColumns: ["id"];
          },
          {
            foreignKeyName: "review_assignments_assignment_id_fkey";
            columns: ["assignment_id"];
            isOneToOne: false;
            referencedRelation: "submissions_with_grades_for_assignment_and_regression_test";
            referencedColumns: ["assignment_id"];
          },
          {
            foreignKeyName: "review_assignments_class_id_fkey";
            columns: ["class_id"];
            isOneToOne: false;
            referencedRelation: "classes";
            referencedColumns: ["id"];
          }
        ];
      };
      submissions_agg: {
        Row: {
          assignment_id: number | null;
          avatar_url: string | null;
          created_at: string | null;
          execution_time: number | null;
          groupname: string | null;
          id: number | null;
          latestsubmissionid: number | null;
          name: string | null;
          profile_id: string | null;
          released: string | null;
          repository: string | null;
          ret_code: number | null;
          run_attempt: number | null;
          run_number: number | null;
          score: number | null;
          sha: string | null;
          sortable_name: string | null;
          submissioncount: number | null;
          user_id: string | null;
        };
        Relationships: [
          {
            foreignKeyName: "submissio_assignment_id_fkey";
            columns: ["assignment_id"];
            isOneToOne: false;
            referencedRelation: "assignment_overview";
            referencedColumns: ["id"];
          },
          {
            foreignKeyName: "submissio_assignment_id_fkey";
            columns: ["assignment_id"];
            isOneToOne: false;
            referencedRelation: "assignments";
            referencedColumns: ["id"];
          },
          {
            foreignKeyName: "submissio_assignment_id_fkey";
            columns: ["assignment_id"];
            isOneToOne: false;
            referencedRelation: "assignments_for_student_dashboard";
            referencedColumns: ["id"];
          },
          {
            foreignKeyName: "submissio_assignment_id_fkey";
            columns: ["assignment_id"];
            isOneToOne: false;
            referencedRelation: "assignments_with_effective_due_dates";
            referencedColumns: ["id"];
          },
          {
            foreignKeyName: "submissio_assignment_id_fkey";
            columns: ["assignment_id"];
            isOneToOne: false;
            referencedRelation: "submissions_with_grades_for_assignment_and_regression_test";
            referencedColumns: ["assignment_id"];
          },
          {
            foreignKeyName: "submissio_user_id_fkey1";
            columns: ["user_id"];
            isOneToOne: false;
            referencedRelation: "profiles";
            referencedColumns: ["id"];
          },
          {
            foreignKeyName: "submissio_user_id_fkey1";
            columns: ["user_id"];
            isOneToOne: false;
            referencedRelation: "submissions_with_grades_for_assignment";
            referencedColumns: ["student_private_profile_id"];
          },
          {
            foreignKeyName: "submissions_profile_id_fkey";
            columns: ["user_id"];
            isOneToOne: false;
            referencedRelation: "assignments_for_student_dashboard";
            referencedColumns: ["student_profile_id"];
          },
          {
            foreignKeyName: "submissions_profile_id_fkey";
            columns: ["user_id"];
            isOneToOne: false;
            referencedRelation: "assignments_with_effective_due_dates";
            referencedColumns: ["student_profile_id"];
          },
          {
            foreignKeyName: "submissions_profile_id_fkey";
            columns: ["user_id"];
            isOneToOne: false;
            referencedRelation: "submissions_agg";
            referencedColumns: ["profile_id"];
          },
          {
            foreignKeyName: "submissions_profile_id_fkey";
            columns: ["user_id"];
            isOneToOne: false;
            referencedRelation: "user_roles";
            referencedColumns: ["private_profile_id"];
          },
          {
            foreignKeyName: "user_roles_private_profile_id_fkey";
            columns: ["profile_id"];
            isOneToOne: true;
            referencedRelation: "profiles";
            referencedColumns: ["id"];
          },
          {
            foreignKeyName: "user_roles_private_profile_id_fkey";
            columns: ["profile_id"];
            isOneToOne: true;
            referencedRelation: "submissions_with_grades_for_assignment";
            referencedColumns: ["student_private_profile_id"];
          }
        ];
      };
      submissions_with_grades_for_assignment: {
        Row: {
          activesubmissionid: number | null;
          assignedgradername: string | null;
          assignedmetagradername: string | null;
          assignment_id: number | null;
          assignment_slug: string | null;
          autograder_score: number | null;
          checked_at: string | null;
          checked_by: string | null;
          checkername: string | null;
          class_id: number | null;
          completed_at: string | null;
          completed_by: string | null;
          created_at: string | null;
          due_date: string | null;
          grader: string | null;
          grader_action_sha: string | null;
          grader_sha: string | null;
          gradername: string | null;
          groupname: string | null;
          hours: number | null;
          id: number | null;
          late_due_date: string | null;
          meta_grader: string | null;
          name: string | null;
          released: string | null;
          repository: string | null;
          sha: string | null;
          sortable_name: string | null;
          student_private_profile_id: string | null;
          tokens_consumed: number | null;
          total_score: number | null;
          tweak: number | null;
        };
        Relationships: [
          {
            foreignKeyName: "submission_reviews_completed_by_fkey";
            columns: ["completed_by"];
            isOneToOne: false;
            referencedRelation: "profiles";
            referencedColumns: ["id"];
          },
          {
            foreignKeyName: "submission_reviews_completed_by_fkey";
            columns: ["completed_by"];
            isOneToOne: false;
            referencedRelation: "submissions_with_grades_for_assignment";
            referencedColumns: ["student_private_profile_id"];
          },
          {
            foreignKeyName: "submission_reviews_grader_fkey";
            columns: ["grader"];
            isOneToOne: false;
            referencedRelation: "profiles";
            referencedColumns: ["id"];
          },
          {
            foreignKeyName: "submission_reviews_grader_fkey";
            columns: ["grader"];
            isOneToOne: false;
            referencedRelation: "submissions_with_grades_for_assignment";
            referencedColumns: ["student_private_profile_id"];
          },
          {
            foreignKeyName: "submission_reviews_meta_grader_fkey";
            columns: ["meta_grader"];
            isOneToOne: false;
            referencedRelation: "profiles";
            referencedColumns: ["id"];
          },
          {
            foreignKeyName: "submission_reviews_meta_grader_fkey";
            columns: ["meta_grader"];
            isOneToOne: false;
            referencedRelation: "submissions_with_grades_for_assignment";
            referencedColumns: ["student_private_profile_id"];
          }
        ];
      };
      submissions_with_grades_for_assignment_and_regression_test: {
        Row: {
          activesubmissionid: number | null;
          assignment_id: number | null;
          autograder_score: number | null;
          class_id: number | null;
          created_at: string | null;
          effective_due_date: string | null;
          grader_action_sha: string | null;
          grader_sha: string | null;
          groupname: string | null;
          id: number | null;
          late_due_date: string | null;
          name: string | null;
          released: string | null;
          repository: string | null;
          rt_autograder_score: number | null;
          rt_grader_action_sha: string | null;
          rt_grader_sha: string | null;
          sha: string | null;
          sortable_name: string | null;
        };
        Relationships: [
          {
            foreignKeyName: "user_roles_class_id_fkey";
            columns: ["class_id"];
            isOneToOne: false;
            referencedRelation: "classes";
            referencedColumns: ["id"];
          }
        ];
      };
      workflow_events_summary: {
        Row: {
          actor_login: string | null;
          assignment_id: number | null;
          class_id: number | null;
          completed_at: string | null;
          head_branch: string | null;
          head_sha: string | null;
          in_progress_at: string | null;
          profile_id: string | null;
          queue_time_seconds: number | null;
          requested_at: string | null;
          run_attempt: number | null;
          run_number: number | null;
          run_time_seconds: number | null;
          triggering_actor_login: string | null;
          workflow_name: string | null;
          workflow_path: string | null;
          workflow_run_id: number | null;
        };
        Relationships: [
          {
            foreignKeyName: "repositories_assignment_id_fkey";
            columns: ["assignment_id"];
            isOneToOne: false;
            referencedRelation: "assignment_overview";
            referencedColumns: ["id"];
          },
          {
            foreignKeyName: "repositories_assignment_id_fkey";
            columns: ["assignment_id"];
            isOneToOne: false;
            referencedRelation: "assignments";
            referencedColumns: ["id"];
          },
          {
            foreignKeyName: "repositories_assignment_id_fkey";
            columns: ["assignment_id"];
            isOneToOne: false;
            referencedRelation: "assignments_for_student_dashboard";
            referencedColumns: ["id"];
          },
          {
            foreignKeyName: "repositories_assignment_id_fkey";
            columns: ["assignment_id"];
            isOneToOne: false;
            referencedRelation: "assignments_with_effective_due_dates";
            referencedColumns: ["id"];
          },
          {
            foreignKeyName: "repositories_assignment_id_fkey";
            columns: ["assignment_id"];
            isOneToOne: false;
            referencedRelation: "submissions_with_grades_for_assignment_and_regression_test";
            referencedColumns: ["assignment_id"];
          },
          {
            foreignKeyName: "repositories_profile_id_fkey";
            columns: ["profile_id"];
            isOneToOne: false;
            referencedRelation: "assignments_for_student_dashboard";
            referencedColumns: ["student_profile_id"];
          },
          {
            foreignKeyName: "repositories_profile_id_fkey";
            columns: ["profile_id"];
            isOneToOne: false;
            referencedRelation: "assignments_with_effective_due_dates";
            referencedColumns: ["student_profile_id"];
          },
          {
            foreignKeyName: "repositories_profile_id_fkey";
            columns: ["profile_id"];
            isOneToOne: false;
            referencedRelation: "submissions_agg";
            referencedColumns: ["profile_id"];
          },
          {
            foreignKeyName: "repositories_profile_id_fkey";
            columns: ["profile_id"];
            isOneToOne: false;
            referencedRelation: "user_roles";
            referencedColumns: ["private_profile_id"];
          },
          {
            foreignKeyName: "repositories_user_id_fkey1";
            columns: ["profile_id"];
            isOneToOne: false;
            referencedRelation: "profiles";
            referencedColumns: ["id"];
          },
          {
            foreignKeyName: "repositories_user_id_fkey1";
            columns: ["profile_id"];
            isOneToOne: false;
            referencedRelation: "submissions_with_grades_for_assignment";
            referencedColumns: ["student_private_profile_id"];
          },
          {
            foreignKeyName: "workflow_events_class_id_fkey";
            columns: ["class_id"];
            isOneToOne: false;
            referencedRelation: "classes";
            referencedColumns: ["id"];
          }
        ];
      };
    };
    Functions: {
      authorize_for_private_discussion_thread: {
        Args: { root: number };
        Returns: boolean;
      };
      authorize_for_submission: {
        Args: { requested_submission_id: number };
        Returns: boolean;
      };
      authorize_for_submission_regrade_comment: {
        Args: { submission_regrade_request_id: number };
        Returns: boolean;
      };
      authorize_for_submission_review: {
        Args: { submission_review_id: number };
        Returns: boolean;
      };
      authorize_for_submission_review_writable: {
        Args: { submission_review_id: number };
        Returns: boolean;
      };
      authorize_for_submission_reviewable: {
        Args: {
          requested_submission_id: number;
          requested_submission_review_id: number;
        };
        Returns: boolean;
      };
      authorize_to_create_own_due_date_extension: {
        Args: {
          _student_id: string;
          _assignment_group_id: number;
          _assignment_id: number;
          _class_id: number;
          _creator_id: string;
          _hours_to_extend: number;
          _tokens_consumed: number;
        };
        Returns: boolean;
      };
      authorizeforassignmentgroup: {
        Args: { _assignment_group_id: number };
        Returns: boolean;
      };
      authorizeforclass: {
        Args: { class__id: number };
        Returns: boolean;
      };
      authorizeforclassgrader: {
        Args: { class__id: number };
        Returns: boolean;
      };
      authorizeforclassinstructor: {
        Args: { class__id: number };
        Returns: boolean;
      };
      authorizeforinstructorofstudent: {
        Args: { _user_id: string };
        Returns: boolean;
      };
      authorizeforinstructororgraderofstudent: {
        Args: { _user_id: string };
        Returns: boolean;
      };
      authorizeforpoll: {
        Args: { poll__id: number } | { poll__id: number; class__id: number };
        Returns: boolean;
      };
      authorizeforprofile: {
        Args: { profile_id: string };
        Returns: boolean;
      };
      calculate_effective_due_date: {
        Args: { assignment_id_param: number; student_profile_id_param: string };
        Returns: string;
      };
      calculate_final_due_date: {
        Args: {
          assignment_id_param: number;
          student_profile_id_param: string;
          assignment_group_id_param?: number;
        };
        Returns: string;
      };
      call_edge_function_internal: {
        Args: {
          url_path: string;
          method: string;
          headers?: Json;
          params?: Json;
          timeout_ms?: number;
          old_record?: Json;
          new_record?: Json;
          op?: string;
          table_name?: string;
          schema_name?: string;
        };
        Returns: undefined;
      };
      can_access_help_request: {
        Args: { help_request_id: number };
        Returns: boolean;
      };
      check_assignment_deadlines_passed: {
        Args: Record<PropertyKey, never>;
        Returns: undefined;
      };
      check_assignment_release_dates: {
        Args: Record<PropertyKey, never>;
        Returns: undefined;
      };
      check_gradebook_realtime_authorization: {
        Args: { topic_text: string };
        Returns: boolean;
      };
      check_unified_realtime_authorization: {
        Args: { topic_text: string };
        Returns: boolean;
      };
      create_all_repos_for_assignment: {
        Args: { course_id: number; assignment_id: number } | { course_id: number; assignment_id: number };
        Returns: undefined;
      };
      create_help_request_message_notification: {
        Args: {
          p_class_id: number;
          p_help_request_id: number;
          p_help_queue_id: number;
          p_help_queue_name: string;
          p_message_id: number;
          p_author_profile_id: string;
          p_author_name: string;
          p_message_preview: string;
          p_help_request_creator_profile_id: string;
          p_help_request_creator_name: string;
          p_is_private?: boolean;
        };
        Returns: undefined;
      };
      create_help_request_notification: {
        Args: {
          p_class_id: number;
          p_notification_type: string;
          p_help_request_id: number;
          p_help_queue_id: number;
          p_help_queue_name: string;
          p_creator_profile_id: string;
          p_creator_name: string;
          p_assignee_profile_id?: string;
          p_assignee_name?: string;
          p_status?: Database["public"]["Enums"]["help_request_status"];
          p_request_preview?: string;
          p_is_private?: boolean;
          p_action?: string;
        };
        Returns: undefined;
      };
      create_regrade_request: {
        Args: {
          private_profile_id: string;
          submission_file_comment_id?: number;
          submission_comment_id?: number;
          submission_artifact_comment_id?: number;
        };
        Returns: number;
      };
      create_repos_for_student: {
        Args: { user_id: string; class_id?: number };
        Returns: undefined;
      };
      custom_access_token_hook: {
        Args: { event: Json };
        Returns: Json;
      };
      delete_assignment_with_all_data: {
        Args: { p_assignment_id: number; p_class_id: number };
        Returns: Json;
      };
      finalize_submission_early: {
        Args: { this_assignment_id: number; this_profile_id: string };
        Returns: Json;
      };
      generate_anon_name: {
        Args: Record<PropertyKey, never>;
        Returns: string;
      };
      get_gradebook_records_for_all_students: {
        Args: { class_id: number };
        Returns: Json;
      };
      get_gradebook_records_for_all_students_array: {
        Args: { class_id: number };
        Returns: Json;
      };
      get_user_id_by_email: {
        Args: { email: string };
        Returns: {
          id: string;
        }[];
      };
      gradebook_auto_layout: {
        Args: { p_gradebook_id: number };
        Returns: undefined;
      };
      gradebook_column_move_left: {
        Args: { p_column_id: number };
        Returns: {
          class_id: number;
          created_at: string;
          dependencies: Json | null;
          description: string | null;
          external_data: Json | null;
          gradebook_id: number;
          id: number;
          max_score: number | null;
          name: string;
          released: boolean;
          render_expression: string | null;
          score_expression: string | null;
          show_calculated_ranges: boolean;
          show_max_score: boolean;
          slug: string;
          sort_order: number | null;
        };
      };
      gradebook_column_move_right: {
        Args: { p_column_id: number };
        Returns: {
          class_id: number;
          created_at: string;
          dependencies: Json | null;
          description: string | null;
          external_data: Json | null;
          gradebook_id: number;
          id: number;
          max_score: number | null;
          name: string;
          released: boolean;
          render_expression: string | null;
          score_expression: string | null;
          show_calculated_ranges: boolean;
          show_max_score: boolean;
          slug: string;
          sort_order: number | null;
        };
      };
      help_request_is_private: {
        Args: { p_help_request_id: number };
        Returns: boolean;
      };
      help_request_notification: {
        Args: {
          p_help_request_id: number;
          p_action: string;
          p_class_id: number;
          p_help_queue_id: number;
          p_help_queue_name: string;
          p_creator_profile_id: string;
          p_creator_name: string;
          p_assignee_profile_id: string;
          p_assignee_name: string;
          p_status: string;
          p_request_preview: string;
          p_is_private: boolean;
        };
        Returns: undefined;
      };
      intval: {
        Args: { "": string };
        Returns: number;
      };
      invoke_email_batch_processor_background_task: {
        Args: Record<PropertyKey, never>;
        Returns: undefined;
      };
      invoke_gradebook_recalculation_background_task: {
        Args: Record<PropertyKey, never>;
        Returns: undefined;
      };
      is_allowed_grader_key: {
        Args: { graderkey: string; class: number };
        Returns: boolean;
      };
      is_in_class: {
        Args: { userid: string; classid: number };
        Returns: boolean;
      };
      is_instructor_for_class: {
        Args: { _person_id: string; _class_id: number } | { _person_id: string; classid: number };
        Returns: boolean;
      };
      is_instructor_for_student: {
        Args: { _person_id: string; _student_id: string };
        Returns: boolean;
      };
      log_flashcard_interaction: {
        Args: {
          p_action: string;
          p_class_id: number;
          p_deck_id: number;
          p_student_id: string;
          p_duration_on_card_ms: number;
          p_card_id?: number;
        };
        Returns: undefined;
      };
      recalculate_discussion_thread_children_counts: {
        Args: { target_class_id?: number };
        Returns: number;
      };
<<<<<<< HEAD
=======
      recalculate_gradebook_columns_in_range: {
        Args: { start_id: number; end_id: number };
        Returns: undefined;
      };
>>>>>>> 7bad6d8e
      release_all_grading_reviews_for_assignment: {
        Args: { assignment_id: number };
        Returns: number;
      };
      reset_all_flashcard_progress: {
        Args: { p_class_id: number; p_student_id: string; p_card_ids: number[] };
        Returns: undefined;
      };
      send_gradebook_recalculation_messages: {
        Args: { messages: Json[] };
        Returns: undefined;
      };
      submission_set_active: {
        Args: { _submission_id: number };
        Returns: boolean;
      };
      sync_lab_section_meetings: {
        Args: { lab_section_id_param: number };
        Returns: undefined;
      };
      sync_staff_github_team: {
        Args: { class_id: number };
        Returns: undefined;
      };
      sync_student_github_team: {
        Args: { class_id: number };
        Returns: undefined;
      };
      test_discussion_thread_insert_performance: {
        Args: {
          test_class_id: number;
          test_topic_id: number;
          test_author_id: string;
          num_inserts?: number;
        };
        Returns: {
          operation: string;
          duration_ms: number;
          inserts_per_second: number;
        }[];
      };
      unrelease_all_grading_reviews_for_assignment: {
        Args: { assignment_id: number };
        Returns: number;
      };
      update_card_progress: {
        Args: {
          p_class_id: number;
          p_student_id: string;
          p_card_id: number;
          p_is_mastered: boolean;
        };
        Returns: undefined;
      };
      update_regrade_request_status: {
        Args: {
          regrade_request_id: number;
          new_status: Database["public"]["Enums"]["regrade_status"];
          profile_id: string;
          resolved_points?: number;
          closed_points?: number;
        };
        Returns: boolean;
      };
      user_is_in_help_request: {
        Args: { p_help_request_id: number; p_user_id?: string };
        Returns: boolean;
      };
    };
    Enums: {
      allowed_modes: "private" | "public" | "question" | "note";
      app_role: "admin" | "instructor" | "grader" | "student";
      assignment_group_join_status: "pending" | "approved" | "rejected" | "withdrawn";
      assignment_group_mode: "individual" | "groups" | "both";
      day_of_week: "sunday" | "monday" | "tuesday" | "wednesday" | "thursday" | "friday" | "saturday";
      email_digest_frequency: "daily" | "weekly" | "disabled";
      feedback_visibility: "visible" | "hidden" | "after_due_date" | "after_published";
      flashcard_actions:
        | "deck_viewed"
        | "card_prompt_viewed"
        | "card_answer_viewed"
        | "card_marked_got_it"
        | "card_marked_keep_trying"
        | "card_returned_to_deck"
        | "deck_progress_reset_all"
        | "deck_progress_reset_card";
      help_queue_type: "text" | "video" | "in_person";
      help_request_status: "open" | "in_progress" | "resolved" | "closed";
      location_type: "remote" | "in_person" | "hybrid";
      moderation_action_type: "warning" | "temporary_ban" | "permanent_ban";
      notification_type: "immediate" | "digest" | "disabled";
      regrade_status: "draft" | "opened" | "resolved" | "escalated" | "closed";
      review_round: "self-review" | "grading-review" | "meta-grading-review" | "code-walk";
      rubric_check_student_visibility: "always" | "if_released" | "if_applied" | "never";
      student_help_activity_type:
        | "request_created"
        | "request_updated"
        | "message_sent"
        | "request_resolved"
        | "video_joined"
        | "video_left";
    };
    CompositeTypes: {
      [_ in never]: never;
    };
  };
};

type DefaultSchema = Database[Extract<keyof Database, "public">];

export type Tables<
  DefaultSchemaTableNameOrOptions extends
    | keyof (DefaultSchema["Tables"] & DefaultSchema["Views"])
    | { schema: keyof Database },
  TableName extends DefaultSchemaTableNameOrOptions extends {
    schema: keyof Database;
  }
    ? keyof (Database[DefaultSchemaTableNameOrOptions["schema"]]["Tables"] &
        Database[DefaultSchemaTableNameOrOptions["schema"]]["Views"])
    : never = never
> = DefaultSchemaTableNameOrOptions extends { schema: keyof Database }
  ? (Database[DefaultSchemaTableNameOrOptions["schema"]]["Tables"] &
      Database[DefaultSchemaTableNameOrOptions["schema"]]["Views"])[TableName] extends {
      Row: infer R;
    }
    ? R
    : never
  : DefaultSchemaTableNameOrOptions extends keyof (DefaultSchema["Tables"] & DefaultSchema["Views"])
    ? (DefaultSchema["Tables"] & DefaultSchema["Views"])[DefaultSchemaTableNameOrOptions] extends {
        Row: infer R;
      }
      ? R
      : never
    : never;

export type TablesInsert<
  DefaultSchemaTableNameOrOptions extends keyof DefaultSchema["Tables"] | { schema: keyof Database },
  TableName extends DefaultSchemaTableNameOrOptions extends {
    schema: keyof Database;
  }
    ? keyof Database[DefaultSchemaTableNameOrOptions["schema"]]["Tables"]
    : never = never
> = DefaultSchemaTableNameOrOptions extends { schema: keyof Database }
  ? Database[DefaultSchemaTableNameOrOptions["schema"]]["Tables"][TableName] extends {
      Insert: infer I;
    }
    ? I
    : never
  : DefaultSchemaTableNameOrOptions extends keyof DefaultSchema["Tables"]
    ? DefaultSchema["Tables"][DefaultSchemaTableNameOrOptions] extends {
        Insert: infer I;
      }
      ? I
      : never
    : never;

export type TablesUpdate<
  DefaultSchemaTableNameOrOptions extends keyof DefaultSchema["Tables"] | { schema: keyof Database },
  TableName extends DefaultSchemaTableNameOrOptions extends {
    schema: keyof Database;
  }
    ? keyof Database[DefaultSchemaTableNameOrOptions["schema"]]["Tables"]
    : never = never
> = DefaultSchemaTableNameOrOptions extends { schema: keyof Database }
  ? Database[DefaultSchemaTableNameOrOptions["schema"]]["Tables"][TableName] extends {
      Update: infer U;
    }
    ? U
    : never
  : DefaultSchemaTableNameOrOptions extends keyof DefaultSchema["Tables"]
    ? DefaultSchema["Tables"][DefaultSchemaTableNameOrOptions] extends {
        Update: infer U;
      }
      ? U
      : never
    : never;

export type Enums<
  DefaultSchemaEnumNameOrOptions extends keyof DefaultSchema["Enums"] | { schema: keyof Database },
  EnumName extends DefaultSchemaEnumNameOrOptions extends {
    schema: keyof Database;
  }
    ? keyof Database[DefaultSchemaEnumNameOrOptions["schema"]]["Enums"]
    : never = never
> = DefaultSchemaEnumNameOrOptions extends { schema: keyof Database }
  ? Database[DefaultSchemaEnumNameOrOptions["schema"]]["Enums"][EnumName]
  : DefaultSchemaEnumNameOrOptions extends keyof DefaultSchema["Enums"]
    ? DefaultSchema["Enums"][DefaultSchemaEnumNameOrOptions]
    : never;

export type CompositeTypes<
  PublicCompositeTypeNameOrOptions extends keyof DefaultSchema["CompositeTypes"] | { schema: keyof Database },
  CompositeTypeName extends PublicCompositeTypeNameOrOptions extends {
    schema: keyof Database;
  }
    ? keyof Database[PublicCompositeTypeNameOrOptions["schema"]]["CompositeTypes"]
    : never = never
> = PublicCompositeTypeNameOrOptions extends { schema: keyof Database }
  ? Database[PublicCompositeTypeNameOrOptions["schema"]]["CompositeTypes"][CompositeTypeName]
  : PublicCompositeTypeNameOrOptions extends keyof DefaultSchema["CompositeTypes"]
    ? DefaultSchema["CompositeTypes"][PublicCompositeTypeNameOrOptions]
    : never;

export const Constants = {
  pgmq_public: {
    Enums: {}
  },
  public: {
    Enums: {
      allowed_modes: ["private", "public", "question", "note"],
      app_role: ["admin", "instructor", "grader", "student"],
      assignment_group_join_status: ["pending", "approved", "rejected", "withdrawn"],
      assignment_group_mode: ["individual", "groups", "both"],
      day_of_week: ["sunday", "monday", "tuesday", "wednesday", "thursday", "friday", "saturday"],
      email_digest_frequency: ["daily", "weekly", "disabled"],
      feedback_visibility: ["visible", "hidden", "after_due_date", "after_published"],
      flashcard_actions: [
        "deck_viewed",
        "card_prompt_viewed",
        "card_answer_viewed",
        "card_marked_got_it",
        "card_marked_keep_trying",
        "card_returned_to_deck",
        "deck_progress_reset_all",
        "deck_progress_reset_card"
      ],
      help_queue_type: ["text", "video", "in_person"],
      help_request_status: ["open", "in_progress", "resolved", "closed"],
      location_type: ["remote", "in_person", "hybrid"],
      moderation_action_type: ["warning", "temporary_ban", "permanent_ban"],
      notification_type: ["immediate", "digest", "disabled"],
      regrade_status: ["draft", "opened", "resolved", "escalated", "closed"],
      review_round: ["self-review", "grading-review", "meta-grading-review", "code-walk"],
      rubric_check_student_visibility: ["always", "if_released", "if_applied", "never"],
      student_help_activity_type: [
        "request_created",
        "request_updated",
        "message_sent",
        "request_resolved",
        "video_joined",
        "video_left"
      ]
    }
  }
} as const;<|MERGE_RESOLUTION|>--- conflicted
+++ resolved
@@ -8095,13 +8095,10 @@
         Args: { target_class_id?: number };
         Returns: number;
       };
-<<<<<<< HEAD
-=======
       recalculate_gradebook_columns_in_range: {
         Args: { start_id: number; end_id: number };
         Returns: undefined;
       };
->>>>>>> 7bad6d8e
       release_all_grading_reviews_for_assignment: {
         Args: { assignment_id: number };
         Returns: number;
