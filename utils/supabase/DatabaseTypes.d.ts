import { Database } from "./SupabaseTypes";
import { UnstableGetResult as GetResult } from "@supabase/postgrest-js";
export type Assignment = Database["public"]["Tables"]["assignments"]["Row"];

export type AggregatedSubmissions = Database["public"]["Views"]["submissions_agg"]["Row"];
export type ActiveSubmissionsWithGradesForAssignment =
  Database["public"]["Views"]["submissions_with_grades_for_assignment"]["Row"] & {
    id: number;
  };
export type AuditEvent = Database["public"]["Tables"]["audit"]["Row"];
export type Course = Database["public"]["Tables"]["classes"]["Row"];
export type CourseWithFeatures = Omit<Course, "features"> & {
  features: { name: string; enabled: boolean }[];
};
export type AssignmentGroup = Database["public"]["Tables"]["assignment_groups"]["Row"];
export type AssignmentGroupMember = Database["public"]["Tables"]["assignment_groups_members"]["Row"];
export type AssignmentGroupMembersWithGroup = GetResult<
  Database["public"],
  Database["public"]["Tables"]["assignment_groups_members"]["Row"],
  "assignment_groups_members",
  Database["public"]["Tables"]["assignment_groups_members"]["Relationships"],
  "*, assignment_groups(*)"
>;
export type AssignmentGroupJoinRequest = Database["public"]["Tables"]["assignment_groups_join_requests"]["Row"];
export type AssignmentGroupInvitation = Database["public"]["Tables"]["assignment_group_invitations"]["Row"];
export type AssignmentGroupMembersWithGroupMembersInvitationsAndJoinRequests = GetResult<
  Database["public"],
  Database["public"]["Tables"]["assignment_groups_members"]["Row"],
  "assignment_groups_members",
  Database["public"]["Tables"]["assignment_groups_members"]["Relationships"],
  "*, assignment_groups(*, assignment_groups_members(*), assignment_group_invitations(*), assignment_group_join_request(*))"
>;
export type AssignmentGroupWithMembersInvitationsAndJoinRequests = GetResult<
  Database["public"],
  Database["public"]["Tables"]["assignment_groups"]["Row"],
  "assignment_groups",
  Database["public"]["Tables"]["assignment_groups"]["Relationships"],
  "*, assignment_groups_members(*), assignment_group_invitations(*), assignment_group_join_request(*)"
>;
export type Notification = GetResult<
  Database["public"],
  Database["public"]["Tables"]["notifications"]["Row"],
  "notifications",
  Database["public"]["Tables"]["notifications"]["Relationships"],
  "*"
>;
export type Submission = GetResult<
  Database["public"],
  Database["public"]["Tables"]["submissions"]["Row"],
  "submissions",
  Database["public"]["Tables"]["submissions"]["Relationships"],
  "*"
>;
export type SubmissionWithFiles = GetResult<
  Database["public"],
  Database["public"]["Tables"]["submissions"]["Row"],
  "submissions",
  Database["public"]["Tables"]["submissions"]["Relationships"],
  "*, submission_files(*), assignment_groups(*, assignment_groups_members(*, profiles!profile_id(*)))"
>;
export type SubmissionFileComment = GetResult<
  Database["public"],
  Database["public"]["Tables"]["submission_file_comments"]["Row"],
  "submission_file_comments",
  Database["public"]["Tables"]["submission_file_comments"]["Relationships"],
  "*"
>;
export type UserRole = GetResult<
  Database["public"],
  Database["public"]["Tables"]["user_roles"]["Row"],
  "user_roles",
  Database["public"]["Tables"]["user_roles"]["Relationships"],
  "*"
>;

export type UserRoleWithPrivateProfileAndUser = GetResult<
  Database["public"],
  Database["public"]["Tables"]["user_roles"]["Row"],
  "user_roles",
  Database["public"]["Tables"]["user_roles"]["Relationships"],
  "*, profiles!private_profile_id(*), users(*)"
>;
export type UserRoleWithCourse = GetResult<
  Database["public"],
  Database["public"]["Tables"]["user_roles"]["Row"],
  "user_roles",
  Database["public"]["Tables"]["user_roles"]["Relationships"],
  "*, classes(*)"
>;

export type Repo = Database["public"]["Tables"]["repositories"]["Row"];

export type SubmissionFile = Database["public"]["Tables"]["submission_files"]["Row"];

export type AssignmentWithRepositoryAndSubmissionsAndGraderResults = GetResult<
  Database["public"],
  Database["public"]["Tables"]["assignments"]["Row"],
  "assignments",
  Database["public"]["Tables"]["assignments"]["Relationships"],
  "*, submissions(*, grader_results(*)), repositories(*)"
>;
export type SubmissionFileWithComments = GetResult<
  Database["public"],
  Database["public"]["Tables"]["submission_files"]["Row"],
  "submission_files",
  Database["public"]["Tables"]["submission_files"]["Relationships"],
  "*, submission_file_comments(*, profiles(*))"
>;
export type SubmissionComments = GetResult<
  Database["public"],
  Database["public"]["Tables"]["submission_comments"]["Row"],
  "submission_comments",
  Database["public"]["Tables"]["submission_comments"]["Relationships"],
  "*"
>;
export type SubmissionWithFilesAndComments = GetResult<
  Database["public"],
  Database["public"]["Tables"]["submissions"]["Row"],
  "submissions",
  Database["public"]["Tables"]["submissions"]["Relationships"],
  "*, assignments(*), submission_files(*, submission_file_comments(*, profiles(*))), assignment_groups(*, assignment_groups_members(*, profiles!profile_id(*)))"
>;
export type SubmissionArtifact = Omit<
  GetResult<
    Database["public"],
    Database["public"]["Tables"]["submission_artifacts"]["Row"],
    "submission_artifacts",
    Database["public"]["Tables"]["submission_artifacts"]["Relationships"],
    "*"
  >,
  "data"
> & {
  data: SubmissionArtifactDataType;
};
export type SubmissionArtifactDataType = {
  format: string;
  display: string;
};
export type SubmissionArtifactComment = GetResult<
  Database["public"],
  Database["public"]["Tables"]["submission_artifact_comments"]["Row"],
  "submission_artifact_comments",
  Database["public"]["Tables"]["submission_artifact_comments"]["Relationships"],
  "*"
>;
export type SubmissionReview = GetResult<
  Database["public"],
  Database["public"]["Tables"]["submission_reviews"]["Row"],
  "submission_reviews",
  Database["public"]["Tables"]["submission_reviews"]["Relationships"],
  "*"
>;
export type SubmissionReviewWithRubric = GetResult<
  Database["public"],
  Database["public"]["Tables"]["submission_reviews"]["Row"],
  "submission_reviews",
  Database["public"]["Tables"]["submission_reviews"]["Relationships"],
  "*, rubrics(*, rubric_criteria(*, rubric_checks(*)))"
>;
export type SubmissionWithFilesGraderResultsOutputTestsAndRubric = GetResult<
  Database["public"],
  Database["public"]["Tables"]["submissions"]["Row"],
  "submissions",
  Database["public"]["Tables"]["submissions"]["Relationships"],
  "*, assignment_groups(*, assignment_groups_members(*, profiles!profile_id(*))), assignments(*, rubrics(*,rubric_criteria(*,rubric_checks(*)))), grader_results(*, grader_result_tests(*), grader_result_output(*)), submission_files(*), submission_artifacts(*)"
>;
export type SubmissionWithGraderResultsAndReview = GetResult<
  Database["public"],
  Database["public"]["Tables"]["submissions"]["Row"],
  "submissions",
  Database["public"]["Tables"]["submissions"]["Relationships"],
  "*, assignments(*), grader_results(*, grader_result_tests(*), grader_result_output(*)), submission_reviews(*)"
>;
export type SubmissionWithGraderResults = GetResult<
  Database["public"],
  Database["public"]["Tables"]["submissions"]["Row"],
  "submissions",
  Database["public"]["Tables"]["submissions"]["Relationships"],
  "*, assignments(*), grader_results(*, grader_result_tests(*), grader_result_output(*))"
>;
export type GraderResultTest = GetResult<
  Database["public"],
  Database["public"]["Tables"]["grader_result_tests"]["Row"],
  "grader_result_tests",
  Database["public"]["Tables"]["grader_result_tests"]["Relationships"],
  "*"
>;
export type GraderResultOutput = GetResult<
  Database["public"],
  Database["public"]["Tables"]["grader_result_output"]["Row"],
  "grader_result_output",
  Database["public"]["Tables"]["grader_result_output"]["Relationships"],
  "*"
>;

export type DiscussionThreadWithAuthorAndTopic = GetResult<
  Database["public"],
  Database["public"]["Tables"]["discussion_threads"]["Row"],
  "discussion_threads",
  Database["public"]["Tables"]["discussion_threads"]["Relationships"],
  "*, public_profiles(*), discussion_topics(*)"
>;

export type DiscussionThread = GetResult<
  Database["public"],
  Database["public"]["Tables"]["discussion_threads"]["Row"],
  "discussion_threads",
  Database["public"]["Tables"]["discussion_threads"]["Relationships"],
  "*"
>;
export type DiscussionThreadWatcher = GetResult<
  Database["public"],
  Database["public"]["Tables"]["discussion_thread_watchers"]["Row"],
  "discussion_thread_watchers",
  Database["public"]["Tables"]["discussion_thread_watchers"]["Relationships"],
  "*"
>;
export type DiscussionThreadReadStatus = GetResult<
  Database["public"],
  Database["public"]["Tables"]["discussion_thread_read_status"]["Row"],
  "discussion_thread_read_status",
  Database["public"]["Tables"]["discussion_thread_read_status"]["Relationships"],
  "*"
>;

export type ThreadWithChildren = DiscussionThread & {
  children: ThreadWithChildren[];
};

export type RubricWithCriteriaAndChecks = GetResult<
  Database["public"],
  Database["public"]["Tables"]["rubrics"]["Row"],
  "rubrics",
  Database["public"]["Tables"]["rubrics"]["Relationships"],
  "*, rubric_criteria(*, rubric_checks(*))"
>;
export type RubricCriteriaWithRubricChecks = GetResult<
  Database["public"],
  Database["public"]["Tables"]["rubric_criteria"]["Row"],
  "rubric_criteria",
  Database["public"]["Tables"]["rubric_criteria"]["Relationships"],
  "*, rubric_checks(*)"
>;
export type RubricCriteria = GetResult<
  Database["public"],
  Database["public"]["Tables"]["rubric_criteria"]["Row"],
  "rubric_criteria",
  Database["public"]["Tables"]["rubric_criteria"]["Relationships"],
  "*"
>;
export type RubricChecks = GetResult<
  Database["public"],
  Database["public"]["Tables"]["rubric_checks"]["Row"],
  "rubric_checks",
  Database["public"]["Tables"]["rubric_checks"]["Relationships"],
  "*"
>;
export type Rubric = GetResult<
  Database["public"],
  Database["public"]["Tables"]["rubrics"]["Row"],
  "rubrics",
  Database["public"]["Tables"]["rubrics"]["Relationships"],
  "*"
>;

export type DiscussionTopic = GetResult<
  Database["public"],
  Database["public"]["Tables"]["discussion_topics"]["Row"],
  "discussion_topics",
  Database["public"]["Tables"]["discussion_topics"]["Relationships"],
  "*"
>;

export type HelpQueue = GetResult<
  Database["public"],
  Database["public"]["Tables"]["help_queues"]["Row"],
  "help_queues",
  Database["public"]["Tables"]["help_queues"]["Relationships"],
  "*"
>;

export type HelpRequest = GetResult<
  Database["public"],
  Database["public"]["Tables"]["help_requests"]["Row"],
  "help_requests",
  Database["public"]["Tables"]["help_requests"]["Relationships"],
  "*"
>;

export type UserProfile = GetResult<
  Database["public"],
  Database["public"]["Tables"]["profiles"]["Row"],
  "profiles",
  Database["public"]["Tables"]["profiles"]["Relationships"],
  "*"
>;

export type UserProfileWithUser = GetResult<
  Database["public"],
  Database["public"]["Tables"]["profiles"]["Row"],
  "profiles",
  Database["public"]["Tables"]["profiles"]["Relationships"],
  "*, users(*)"
>;
export type HelpRequestMessage = GetResult<
  Database["public"],
  Database["public"]["Tables"]["help_request_messages"]["Row"],
  "help_request_messages",
  Database["public"]["Tables"]["help_request_messages"]["Relationships"],
  "*"
>;

export type DiscussionThreadLike = GetResult<
  Database["public"],
  Database["public"]["Tables"]["discussion_thread_likes"]["Row"],
  "discussion_thread_likes",
  Database["public"]["Tables"]["discussion_thread_likes"]["Relationships"],
  "*"
>;

export type AutograderWithAssignment = GetResult<
  Database["public"],
  Database["public"]["Tables"]["autograder"]["Row"],
  "autograder",
  Database["public"]["Tables"]["autograder"]["Relationships"],
  "*, assignments(*)"
>;

export type Autograder = GetResult<
  Database["public"],
  Database["public"]["Tables"]["autograder"]["Row"],
  "autograder",
  Database["public"]["Tables"]["autograder"]["Relationships"],
  "*"
>;

export type AutograderRegressionTest = GetResult<
  Database["public"],
  Database["public"]["Tables"]["autograder_regression_tests"]["Row"],
  "autograder_regression_tests",
  Database["public"]["Tables"]["autograder_regression_tests"]["Relationships"],
  "*"
>;

export type Repository = GetResult<
  Database["public"],
  Database["public"]["Tables"]["repositories"]["Row"],
  "repositories",
  Database["public"]["Tables"]["repositories"]["Relationships"],
  "*"
>;

export type RepositoryWithSubmissionsAndGraderResults = GetResult<
  Database["public"],
  Database["public"]["Tables"]["repositories"]["Row"],
  "repositories",
  Database["public"]["Tables"]["repositories"]["Relationships"],
  "*, submissions(*, grader_results(*))"
>;

export type PollQuestionWithAnswers = GetResult<
  Database["public"],
  Database["public"]["Tables"]["poll_questions"]["Row"],
  "poll_questions",
  Database["public"]["Tables"]["poll_questions"]["Relationships"],
  "*, poll_question_answers(*)"
>;

export type PollQuestionAnswer = GetResult<
  Database["public"],
  Database["public"]["Tables"]["poll_question_answers"]["Row"],
  "poll_question_answers",
  Database["public"]["Tables"]["poll_question_answers"]["Relationships"],
  "*"
>;

export type PollQuestionResult = GetResult<
  Database["public"],
  Database["public"]["Tables"]["poll_question_results"]["Row"],
  "poll_question_results",
  Database["public"]["Tables"]["poll_question_results"]["Relationships"],
  "*"
>;

export type PollResponseAnswer = GetResult<
  Database["public"],
  Database["public"]["Tables"]["poll_response_answers"]["Row"],
  "poll_response_answers",
  Database["public"]["Tables"]["poll_response_answers"]["Relationships"],
  "*"
>;

export type LegacyRubricWithCriteriaAndChecks = GetResult<
  Database["public"],
  Database["public"]["Tables"]["rubrics"]["Row"],
  "rubrics",
  Database["public"]["Tables"]["rubrics"]["Relationships"],
  "*, rubric_criteria(*, rubric_checks(*))"
>;
export type HydratedRubric = Rubric & {
  rubric_parts: HydratedRubricPart[];
};
export type RubricPart = Database["public"]["Tables"]["rubric_parts"]["Row"];
export type RubricCriteria = Database["public"]["Tables"]["rubric_criteria"]["Row"];
export type RubricCheck = Database["public"]["Tables"]["rubric_checks"]["Row"];

export type HydratedRubricPart = Omit<Database["public"]["Tables"]["rubric_parts"]["Row"], "data"> & {
  rubric_criteria: HydratedRubricCriteria[];
  data?: RubricPartsDataType;
};
export type HydratedRubricCriteria = Omit<Database["public"]["Tables"]["rubric_criteria"]["Row"], "data"> & {
  rubric_checks: HydratedRubricCheck[];
  data?: RubricCriteriaDataType;
};
export type RubricCriteriaDataType = {};
export type HydratedRubricCheck = Omit<Database["public"]["Tables"]["rubric_checks"]["Row"], "data"> & {
  data?: RubricChecksDataType;
};
export type RubricChecksDataType = {
  options: {
    label: string;
    description?: string;
    points: number;
  }[];
};
export type HydratedRubricParts = Database["public"]["Tables"]["rubric_parts"]["Row"] & {
  rubric_criteria: HydratedRubricCriteria[];
  data: RubricPartsDataType;
};
export type RubricPartsDataType = {};

export type YmlRubricType = Omit<HydratedRubric, "id" | "description" | "rubric_parts" | "class_id" | "created_at"> & {
<<<<<<< HEAD
    parts: YmlRubricPartType[];
    description?: string;
}
export type YmlRubricPartType = Omit<HydratedRubricPart, "id" | "rubric_criteria" | "description" | "ordinal" | "class_id" | "created_at" | "rubric_id"> & {
    criteria: YmlRubricCriteriaType[];
    id?: number;
    description?: string;
}
export type YmlRubricCriteriaType = Omit<HydratedRubricCriteria, "id" | "class_id" | "rubric_checks" | "ordinal" | 'created_at' | "rubric_id" | "rubric_part_id" | "description" | "is_additive" | "max_checks_per_submission" | "min_checks_per_submission" | "total_points"> & {
    checks: YmlRubricChecksType[];
    id?: number;
    description?: string;
    is_additive?: boolean;
    max_checks_per_submission?: number;
    min_checks_per_submission?: number;
    total_points?: number;
}
export type YmlRubricChecksType = Omit<HydratedRubricCheck, "id" | "class_id" | "ordinal" | 'created_at' | "group" | "rubric_criteria_id" | "rubric_parts" | "description" | "file" | "max_annotations" | "artifact" | "annotation_target"> & {
    id?: number;
    description?: string;
    file?: string;
    artifact?: string;
    max_annotations?: number;
    annotation_target?: 'file' | 'artifact';
}
=======
  parts: YmlRubricPartType[];
  description?: string;
};
export type YmlRubricPartType = Omit<
  HydratedRubricPart,
  "id" | "rubric_criteria" | "description" | "ordinal" | "class_id" | "created_at" | "rubric_id"
> & {
  criteria: YmlRubricCriteriaType[];
  id?: number;
  description?: string;
};
export type YmlRubricCriteriaType = Omit<
  HydratedRubricCriteria,
  | "id"
  | "class_id"
  | "rubric_checks"
  | "ordinal"
  | "created_at"
  | "rubric_id"
  | "rubric_part_id"
  | "description"
  | "is_additive"
  | "max_checks_per_submission"
  | "min_checks_per_submission"
  | "total_points"
> & {
  checks: YmlRubricChecksType[];
  id?: number;
  description?: string;
  is_additive?: boolean;
  max_checks_per_submission?: number;
  min_checks_per_submission?: number;
  total_points?: number;
};
export type YmlRubricChecksType = Omit<
  HydratedRubricCheck,
  | "id"
  | "class_id"
  | "ordinal"
  | "created_at"
  | "group"
  | "rubric_criteria_id"
  | "rubric_parts"
  | "description"
  | "file"
  | "max_annotations"
  | "artifact"
> & {
  id?: number;
  description?: string;
  file?: string;
  artifact?: string;
  max_annotations?: number;
};
>>>>>>> e8dd10ba

export type AssignmentDueDateException = GetResult<
  Database["public"],
  Database["public"]["Tables"]["assignment_due_date_exceptions"]["Row"],
  "assignment_due_date_exceptions",
  Database["public"]["Tables"]["assignment_due_date_exceptions"]["Relationships"],
  "*"
>;

export type ClassSection = GetResult<
  Database["public"],
  Database["public"]["Tables"]["class_sections"]["Row"],
  "class_sections",
  Database["public"]["Tables"]["class_sections"]["Relationships"],
  "*"
>;<|MERGE_RESOLUTION|>--- conflicted
+++ resolved
@@ -430,33 +430,6 @@
 export type RubricPartsDataType = {};
 
 export type YmlRubricType = Omit<HydratedRubric, "id" | "description" | "rubric_parts" | "class_id" | "created_at"> & {
-<<<<<<< HEAD
-    parts: YmlRubricPartType[];
-    description?: string;
-}
-export type YmlRubricPartType = Omit<HydratedRubricPart, "id" | "rubric_criteria" | "description" | "ordinal" | "class_id" | "created_at" | "rubric_id"> & {
-    criteria: YmlRubricCriteriaType[];
-    id?: number;
-    description?: string;
-}
-export type YmlRubricCriteriaType = Omit<HydratedRubricCriteria, "id" | "class_id" | "rubric_checks" | "ordinal" | 'created_at' | "rubric_id" | "rubric_part_id" | "description" | "is_additive" | "max_checks_per_submission" | "min_checks_per_submission" | "total_points"> & {
-    checks: YmlRubricChecksType[];
-    id?: number;
-    description?: string;
-    is_additive?: boolean;
-    max_checks_per_submission?: number;
-    min_checks_per_submission?: number;
-    total_points?: number;
-}
-export type YmlRubricChecksType = Omit<HydratedRubricCheck, "id" | "class_id" | "ordinal" | 'created_at' | "group" | "rubric_criteria_id" | "rubric_parts" | "description" | "file" | "max_annotations" | "artifact" | "annotation_target"> & {
-    id?: number;
-    description?: string;
-    file?: string;
-    artifact?: string;
-    max_annotations?: number;
-    annotation_target?: 'file' | 'artifact';
-}
-=======
   parts: YmlRubricPartType[];
   description?: string;
 };
@@ -504,14 +477,15 @@
   | "file"
   | "max_annotations"
   | "artifact"
+  | "annotation_target"
 > & {
   id?: number;
   description?: string;
   file?: string;
   artifact?: string;
   max_annotations?: number;
-};
->>>>>>> e8dd10ba
+  annotation_target?: "file" | "artifact";
+};
 
 export type AssignmentDueDateException = GetResult<
   Database["public"],
