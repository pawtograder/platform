--- conflicted
+++ resolved
@@ -532,18 +532,18 @@
   "*"
 >;
 
-<<<<<<< HEAD
+export type Tag = GetResult<
+  Database["public"],
+  Database["public"]["Tables"]["tags"]["Row"],
+  "tags",
+  Database["public"]["Tables"]["tags"]["Relationships"],
+  "*"
+>;
+
 export type RubricCheckReference = GetResult<
   Database["public"],
   Database["public"]["Tables"]["rubric_check_references"]["Row"],
   "rubric_check_references",
   Database["public"]["Tables"]["rubric_check_references"]["Relationships"],
-=======
-export type Tag = GetResult<
-  Database["public"],
-  Database["public"]["Tables"]["tags"]["Row"],
-  "tags",
-  Database["public"]["Tables"]["tags"]["Relationships"],
->>>>>>> 9c3f3710
   "*"
 >;