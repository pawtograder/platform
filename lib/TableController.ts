--- conflicted
+++ resolved
@@ -1,15 +1,9 @@
 import type { Database } from "@/supabase/functions/_shared/SupabaseTypes";
 import { SupabaseClient } from "@supabase/supabase-js";
-<<<<<<< HEAD
-import { type UnstableGetResult as GetResult, PostgrestFilterBuilder } from "@supabase/postgrest-js";
-import { ClassRealTimeController, type ConnectionStatus } from "./ClassRealTimeController";
-import { toaster } from "@/components/ui/toaster";
-=======
 import { UnstableGetResult as GetResult, PostgrestFilterBuilder } from "@supabase/postgrest-js";
 import { ClassRealTimeController, ConnectionStatus } from "./ClassRealTimeController";
 import { OfficeHoursRealTimeController } from "./OfficeHoursRealTimeController";
 import { OfficeHoursBroadcastMessage } from "@/utils/supabase/DatabaseTypes";
->>>>>>> 3e93b1f6
 
 type DatabaseTableTypes = Database["public"]["Tables"];
 type TablesThatHaveAnIDField = {
@@ -300,9 +294,6 @@
     if (message.data) {
       // Handle full data broadcasts
       const data = message.data as Record<string, unknown>;
-<<<<<<< HEAD
-      if (!this._rows.find((r) => (r as ResultOne & { id: IDType }).id === data["id"])) {
-=======
 
       // Check for exact ID match first
       const existingRowById = this._rows.find((r) => (r as ResultOne & { id: IDType }).id === data.id);
@@ -342,7 +333,6 @@
           false
         );
       } else {
->>>>>>> 3e93b1f6
         this._addRow({
           ...data,
           __db_pending: false
@@ -629,17 +619,11 @@
       ...newRow,
       __db_pending: is_pending
     };
-<<<<<<< HEAD
-    const listeners = this._itemDataListeners.get(id as IDType);
-    if (listeners) {
-      listeners.forEach((listener) => listener(this._rows[index]));
-=======
 
     const itemListeners = this._itemDataListeners.get(id as IDType);
 
     if (itemListeners) {
       itemListeners.forEach((listener) => listener(this._rows[index]));
->>>>>>> 3e93b1f6
     }
 
     // Create new array reference to ensure React detects the change
@@ -647,14 +631,9 @@
     this._listDataListeners.forEach((listener) => listener(newRowsArray, { entered: [], left: [] }));
 
     if (typeof newRow === "object" && "deleted_at" in newRow) {
-<<<<<<< HEAD
-      if (newRow.deleted_at && (!("deleted_at" in oldRow!) || oldRow!.deleted_at === null)) {
-        this._listDataListeners.forEach((listener) => listener(this._rows, { entered: [], left: [] }));
-=======
       if (newRow.deleted_at && (!("deleted_at" in oldRow) || oldRow.deleted_at === null)) {
         const newRowsArrayDeleted = [...this._rows];
         this._listDataListeners.forEach((listener) => listener(newRowsArrayDeleted, { entered: [], left: [] }));
->>>>>>> 3e93b1f6
       }
     }
   }
