--- conflicted
+++ resolved
@@ -153,11 +153,10 @@
   help_request_students: ["help_request"],
   student_help_activity: ["help_request"],
 
-<<<<<<< HEAD
   // Discord integration tables (staff-only, broadcast on staff channel)
   discord_channels: ["staff"],
-  discord_messages: ["staff"]
-=======
+  discord_messages: ["staff"],
+
   // Live polls related tables
   live_polls: ["staff", "students"], // Poll status broadcasts to all
   live_poll_responses: ["staff"], // Response data only to staff
@@ -166,7 +165,6 @@
   surveys: ["staff"], // Survey metadata (staff-only management)
   survey_responses: ["staff"], // Response data only to staff
   survey_assignments: ["staff"] // Assignment data only to staff
->>>>>>> d73ef7ec
 };
 
 /**
