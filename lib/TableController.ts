import { Database } from "@/supabase/functions/_shared/SupabaseTypes";
import { SupabaseClient } from "@supabase/supabase-js";
import { UnstableGetResult as GetResult, PostgrestFilterBuilder } from "@supabase/postgrest-js";
import { ClassRealTimeController, ConnectionStatus } from "./ClassRealTimeController";

type DatabaseTableTypes = Database["public"]["Tables"];
type TablesThatHaveAnIDField = {
  [K in keyof DatabaseTableTypes]: DatabaseTableTypes[K]["Row"] extends { id: number | string } ? K : never;
}[keyof DatabaseTableTypes];

type ExtractIdType<T extends TablesThatHaveAnIDField> = DatabaseTableTypes[T]["Row"]["id"];

export type PossiblyTentativeResult<T> = T & {
  __db_pending?: boolean;
};

type BroadcastMessage = {
  type: "table_change" | "channel_created" | "system";
  operation?: "INSERT" | "UPDATE" | "DELETE";
  table?: TablesThatHaveAnIDField;
  row_id?: number | string;
  data?: Record<string, unknown>;
  submission_id?: number;
  class_id: number;
  target_audience?: "user" | "staff";
  timestamp: string;
};
export default class TableController<
  RelationName extends TablesThatHaveAnIDField,
  Query extends string = "*",
  IDType = ExtractIdType<RelationName>,
  ResultOne = GetResult<
    Database["public"],
    Database["public"]["Tables"][RelationName]["Row"],
    RelationName,
    Database["public"]["Tables"][RelationName]["Relationships"],
    Query
  >
> {
  private _rows: PossiblyTentativeResult<ResultOne>[] = [];
  private _client: SupabaseClient;
  private _query: PostgrestFilterBuilder<
    Database["public"],
    Database["public"]["Tables"][RelationName]["Row"],
    ResultOne[],
    RelationName,
    Database["public"]["Tables"][RelationName]["Relationships"]
  >;
  private _ready: boolean = false;
  private _readyPromise: Promise<void>;
  private _table: RelationName;
  private _temporaryIdCounter: number = -1;
  private _classRealTimeController: ClassRealTimeController | null = null;
  private _realtimeUnsubscribe: (() => void) | null = null;
  private _statusUnsubscribe: (() => void) | null = null;
  private _submissionId: number | null = null;
  private _lastConnectionStatus: ConnectionStatus["overall"] = "connecting";

  private _listDataListeners: ((
    data: ResultOne[],
    { entered, left }: { entered: ResultOne[]; left: ResultOne[] }
  ) => void)[] = [];
  private _itemDataListeners: Map<IDType, ((data: PossiblyTentativeResult<ResultOne> | undefined) => void)[]> =
    new Map();

  get ready() {
    return this._ready;
  }
  get readyPromise() {
    return this._readyPromise;
  }

  async _fetchRow(id: IDType): Promise<ResultOne | undefined> {
    const { data, error } = await this._client.from(this._table).select("*").eq("id", id).single();
    if (error) {
      throw error;
    }
    return data;
  }

  /**
   * Fetch initial data with pagination
   */
  private async _fetchInitialData(): Promise<ResultOne[]> {
    const rows: ResultOne[] = [];
    let page = 0;
    const pageSize = 1000;
    let nRows: number | undefined;

    // Load initial data, do all of the pages.
    while (page * pageSize < (nRows ?? 1000)) {
      const { data, error } = await this._query.range(page * pageSize, (page + 1) * pageSize);
      if (error) {
        throw error;
      }
      if (!data) {
        break;
      }
      rows.push(...data);
      if (data.length < pageSize) {
        break;
      }
      page++;
    }

    return rows;
  }

  /**
   * Refetch all data and notify subscribers of changes
   */
  private async _refetchAllData(): Promise<void> {
    try {
      console.log(`Refetching data for table ${this._table} after reconnection`);

      const oldRows = [...this._rows];
      const newData = await this._fetchInitialData();

      // Convert new data to our internal format
      const newRows = newData.map((row) => ({
        ...row,
        __db_pending: false
      })) as PossiblyTentativeResult<ResultOne>[];

      // Update internal state
      this._rows = newRows;

      // Calculate changes for list listeners
      const oldIds = new Set(oldRows.map((r) => (r as ResultOne & { id: IDType }).id));
      const newIds = new Set(newRows.map((r) => (r as ResultOne & { id: IDType }).id));

      const entered = newRows.filter((r) => !oldIds.has((r as ResultOne & { id: IDType }).id)) as ResultOne[];
      const left = oldRows.filter((r) => !newIds.has((r as ResultOne & { id: IDType }).id)) as ResultOne[];

      // Notify list listeners
      this._listDataListeners.forEach((listener) => listener(this._rows, { entered, left }));

      // Notify item listeners for all items
      for (const row of newRows) {
        const id = (row as ResultOne & { id: IDType }).id;
        const listeners = this._itemDataListeners.get(id);
        if (listeners) {
          listeners.forEach((listener) => listener(row));
        }
      }

      // Notify item listeners for removed items
      for (const row of left) {
        const id = (row as ResultOne & { id: IDType }).id;
        const listeners = this._itemDataListeners.get(id);
        if (listeners) {
          listeners.forEach((listener) => listener(undefined));
        }
      }

      console.log(
        `Refetched ${newRows.length} rows for table ${this._table}. Changes: +${entered.length}, -${left.length}`
      );
    } catch (error) {
      console.error(`Failed to refetch data for table ${this._table}:`, error);
    }
  }

  /**
   * Handle connection status changes
   */
  private _handleConnectionStatusChange(status: ConnectionStatus): void {
    const wasDisconnected =
      this._lastConnectionStatus === "disconnected" ||
      this._lastConnectionStatus === "partial" ||
      this._lastConnectionStatus === "connecting";
    const isNowConnected = status.overall === "connected";

    if (wasDisconnected && isNowConnected && this._ready) {
      // We've reconnected after being disconnected, refetch all data
      console.log(`Refetching data for table ${this._table} after reconnection`);
      this._refetchAllData();
    }

    this._lastConnectionStatus = status.overall;
  }

  constructor({
    query,
    client,
    table,
    classRealTimeController,
    submissionId
  }: {
    query: PostgrestFilterBuilder<
      Database["public"],
      Database["public"]["Tables"][RelationName]["Row"],
      ResultOne[],
      RelationName,
      Database["public"]["Tables"][RelationName]["Relationships"]
    >;
    client: SupabaseClient<Database>;
    table: RelationName;
    classRealTimeController?: ClassRealTimeController;
    submissionId?: number;
  }) {
    this._rows = [];
    this._client = client;
    this._query = query;
    this._table = table;
    this._classRealTimeController = classRealTimeController || null;
    this._submissionId = submissionId || null;

    this._readyPromise = new Promise(async (resolve, reject) => {
      try {
<<<<<<< HEAD
        let page = 0;
        const pageSize = 1000;

=======
>>>>>>> 18380a44
        // Set up realtime subscription if controller is provided
        if (this._classRealTimeController) {
          const messageHandler = (message: BroadcastMessage) => {
            // Filter by table name
            if (message.table !== table) {
              return;
            }
            // Handle different message types
            switch (message.operation) {
              case "INSERT":
                this._handleInsert(message);
                break;
              case "UPDATE":
                this._handleUpdate(message);
                break;
              case "DELETE":
                this._handleDelete(message);
                break;
            }
          };

          // Subscribe to messages for this table, optionally filtered by submission
          if (this._submissionId) {
            this._realtimeUnsubscribe = this._classRealTimeController.subscribeToTableForSubmission(
              table,
              this._submissionId,
              messageHandler
            );
          } else {
            this._realtimeUnsubscribe = this._classRealTimeController.subscribeToTable(table, messageHandler);
          }

          // Subscribe to connection status changes for reconnection handling
          this._statusUnsubscribe = this._classRealTimeController.subscribeToStatus((status) => {
            this._handleConnectionStatusChange(status);
          });

          // Get initial connection status
          this._lastConnectionStatus = this._classRealTimeController.getConnectionStatus().overall;
        }
<<<<<<< HEAD
        //Load initial data, do all of the pages.
        while (true) {
          const { data, error } = await this._query.range(page * pageSize, (page + 1) * pageSize);
          if (error) {
            reject(error);
          }
          if (!data) {
            break;
          }
          this._rows = [
            ...this._rows,
            ...data.map((row) => ({
              ...row,
              __db_pending: false
            }))
          ];
          if (data.length < pageSize) {
            break;
          }
          page++;
        }
=======

        // Fetch initial data using the helper function
        const initialData = await this._fetchInitialData();
        this._rows = initialData.map((row) => ({
          ...row,
          __db_pending: false
        })) as PossiblyTentativeResult<ResultOne>[];

>>>>>>> 18380a44
        this._ready = true;
        //Emit a change event
        this._listDataListeners.forEach((listener) => listener(this._rows, { entered: this._rows, left: [] }));
        resolve();
      } catch (error) {
        reject(error);
      }
    });
  }

  close() {
    if (this._realtimeUnsubscribe) {
      this._realtimeUnsubscribe();
    }
    if (this._statusUnsubscribe) {
      console.log("Unsubscribing from connection status changes");
      this._statusUnsubscribe();
    }
  }

  private _handleInsert(message: BroadcastMessage) {
    if (message.data) {
      // Handle full data broadcasts
      const data = message.data as Record<string, unknown>;
      if (!this._rows.find((r) => (r as ResultOne & { id: IDType }).id === data.id)) {
        this._addRow({
          ...data,
          __db_pending: false
        } as PossiblyTentativeResult<ResultOne>);
      }
    } else if (message.row_id) {
      // Handle ID-only broadcasts - fetch the data
      if (!this._rows.find((r) => (r as ResultOne & { id: IDType }).id === message.row_id)) {
        this._fetchRow(message.row_id as IDType).then((row) => {
          if (!row) {
            return;
          }
          // One last check to see if we already have it
          if (this._rows.find((r) => (r as ResultOne & { id: IDType }).id === message.row_id)) {
            return;
          }
          this._addRow({
            ...row,
            __db_pending: false
          });
        });
      }
    }
  }

  private _handleUpdate(message: BroadcastMessage) {
    if (message.data) {
      // Handle full data broadcasts
      const data = message.data as Record<string, unknown>;
      const existingRow = this._rows.find((r) => (r as ResultOne & { id: IDType }).id === data.id);
      if (existingRow) {
        this._updateRow(data.id as IDType, { ...data, id: data.id } as ResultOne & { id: IDType }, false);
      } else {
        this._addRow({
          ...data,
          __db_pending: false
        } as PossiblyTentativeResult<ResultOne>);
      }
    } else if (message.row_id) {
      // Handle ID-only broadcasts - fetch the data
      this._fetchRow(message.row_id as IDType).then((row) => {
        if (!row) {
          return;
        }
        const existingRow = this._rows.find((r) => (r as ResultOne & { id: IDType }).id === message.row_id);
        if (existingRow) {
          this._updateRow(message.row_id as IDType, row as ResultOne & { id: IDType }, false);
        } else {
          this._addRow({
            ...row,
            __db_pending: false
          });
        }
      });
    }
  }

  private _handleDelete(message: BroadcastMessage) {
    if (message.data) {
      const data = message.data as Record<string, unknown>;
      this._removeRow(data.id as IDType);
    } else if (message.row_id) {
      this._removeRow(message.row_id as IDType);
    }
  }

  private _nonExistantKeys: Set<IDType> = new Set();
  private _maybeRefetchKey(id: IDType) {
    if (this._nonExistantKeys.has(id)) {
      return;
    }
    this._nonExistantKeys.add(id);
    this._fetchRow(id)
      .then((row) => {
        if (row) {
          this._addRow({
            ...row,
            __db_pending: false
          });
          this._nonExistantKeys.delete(id);
        }
      })
      .catch(() => {
        // console.error("Error fetching row, will not try again", error);
      });
  }
  getById(id: IDType, listener?: (data: PossiblyTentativeResult<ResultOne> | undefined) => void) {
    const data = this._rows.find(
      (row) => (row as ResultOne & { id: ExtractIdType<RelationName> }).id === id
    ) as PossiblyTentativeResult<ResultOne>;
    if (!data) {
      this._maybeRefetchKey(id);
    }
    if (!listener) {
      return {
        data,
        unsubscribe: () => {}
      };
    }
    this._itemDataListeners.set(id, [...(this._itemDataListeners.get(id) || []), listener]);
    return {
      data,
      unsubscribe: () => {
        const listeners = this._itemDataListeners.get(id);
        if (listeners) {
          this._itemDataListeners.set(
            id,
            listeners.filter((l) => l !== listener)
          );
        }
      }
    };
  }

  list(listener?: (data: ResultOne[], { entered, left }: { entered: ResultOne[]; left: ResultOne[] }) => void) {
    if (!listener) {
      return {
        data: this._rows,
        unsubscribe: () => {}
      };
    }
    this._listDataListeners.push(listener);
    return {
      data: this._rows,
      unsubscribe: () => {
        this._listDataListeners = this._listDataListeners.filter((l) => l !== listener);
      }
    };
  }

  async invalidate(id: IDType) {
    const { data, error } = await this._client.from(this._table).select("*").eq("id", id).single();
    if (error) {
      throw error;
    }
    if (!data) {
      return;
    }
    const existingRow = this._rows.find((r) => (r as ResultOne & { id: IDType }).id === id);
    if (existingRow) {
      this._updateRow(id as IDType, data as ResultOne & { id: IDType }, false);
    } else {
      this._addRow({
        ...data,
        __db_pending: false
      });
    }
  }

  private _addRow(row: PossiblyTentativeResult<ResultOne>) {
    this._rows = [...this._rows, row];

    this._listDataListeners.forEach((listener) => listener(this._rows, { entered: [row], left: [] }));
    if ("id" in row) {
      //Should always be true, fix up types later...
      const listeners = this._itemDataListeners.get(row.id as IDType);
      if (listeners) {
        listeners.forEach((listener) => listener(row));
      }
    }
  }

  private _updateRow(id: IDType, newRow: ResultOne & { id: IDType }, is_pending: boolean = false) {
    const index = this._rows.findIndex((r) => (r as ResultOne & { id: IDType }).id === id);
    if (index === -1) {
      throw new Error("Row not found");
    }
    const oldRow = this._rows[index];
    this._rows[index] = {
      ...this._rows[index],
      ...newRow,
      __db_pending: is_pending
    };
    const listeners = this._itemDataListeners.get(id as IDType);
    if (this._table === "gradebook_column_students") {
      console.log("update", id, newRow, oldRow, listeners);
    }
    if (listeners) {
      listeners.forEach((listener) => listener(this._rows[index]));
    }
    if (typeof newRow === "object" && "deleted_at" in newRow) {
      if (newRow.deleted_at && (!("deleted_at" in oldRow) || oldRow.deleted_at === null)) {
        this._listDataListeners.forEach((listener) => listener(this._rows, { entered: [], left: [] }));
      }
    }
  }

  private _removeRow(id: IDType) {
    const rowToRemove = this._rows.find((r) => (r as ResultOne & { id: IDType }).id === id);
    if (!rowToRemove) {
      return;
    }
    this._rows = this._rows.filter((r) => (r as ResultOne & { id: IDType }).id !== id);
    this._listDataListeners.forEach((listener) =>
      listener(this._rows, { entered: [], left: [rowToRemove as ResultOne] })
    );
    const listeners = this._itemDataListeners.get(id);
    if (listeners) {
      listeners.forEach((listener) => listener(undefined));
    }
  }

  async create(
    row: Omit<ResultOne, "id" | "created_at" | "updated_at" | "deleted_at" | "edited_at" | "edited_by">
  ): Promise<ResultOne> {
    const newRow = {
      ...(row as ResultOne),
      created_at: new Date(),
      id: this._temporaryIdCounter--
    };
    const tentativeRow = {
      ...newRow,
      __db_pending: true
    };
    this._addRow(tentativeRow);
    const { data, error } = await this._client.from(this._table).insert(row).select("*").single();
    if (error) {
      this._rows = this._rows.filter((r) => r !== tentativeRow);
      this._removeRow(newRow.id as IDType);
      throw error;
    }
    tentativeRow.id = data.id;
    this._updateRow(data.id, data, false);
    return data;
  }

  async delete(id: ExtractIdType<RelationName>): Promise<void> {
    const existingRow = this._rows.find((r) => (r as ResultOne & { id: ExtractIdType<RelationName> }).id === id);
    if (!existingRow) {
      throw new Error("Row not found");
    }
    if (existingRow.__db_pending) {
      throw new Error("Row is pending");
    }
    this._removeRow(id as IDType);
    const { error } = await this._client
      .from(this._table)
      .update({ deleted_at: new Date().toISOString() })
      .eq("id", id);
    if (error) {
      this._addRow({ ...existingRow, __db_pending: false } as PossiblyTentativeResult<ResultOne>);
      throw error;
    }
    return;
  }
  async update(id: IDType, row: Partial<ResultOne>): Promise<ResultOne> {
    const oldRow = this._rows.find((r) => (r as ResultOne & { id: IDType }).id === id);
    if (!oldRow) {
      throw new Error("Row not found");
    }
    if (this._table === "gradebook_column_students") {
      console.log("update", id, row, oldRow);
    }
    this._updateRow(id, { ...oldRow, ...row, id, __db_pending: true }, true);
    const { data, error } = await this._client.from(this._table).update(row).eq("id", id).select("*").single();
    if (error) {
      this._updateRow(id, oldRow as ResultOne & { id: IDType }, false);
      throw error;
    }
    this._updateRow(id, data, false);
    return data;
  }

  get rows() {
    return this._rows;
  }

  get rowCount() {
    return this._rows.length;
  }
}<|MERGE_RESOLUTION|>--- conflicted
+++ resolved
@@ -208,12 +208,6 @@
 
     this._readyPromise = new Promise(async (resolve, reject) => {
       try {
-<<<<<<< HEAD
-        let page = 0;
-        const pageSize = 1000;
-
-=======
->>>>>>> 18380a44
         // Set up realtime subscription if controller is provided
         if (this._classRealTimeController) {
           const messageHandler = (message: BroadcastMessage) => {
@@ -254,29 +248,6 @@
           // Get initial connection status
           this._lastConnectionStatus = this._classRealTimeController.getConnectionStatus().overall;
         }
-<<<<<<< HEAD
-        //Load initial data, do all of the pages.
-        while (true) {
-          const { data, error } = await this._query.range(page * pageSize, (page + 1) * pageSize);
-          if (error) {
-            reject(error);
-          }
-          if (!data) {
-            break;
-          }
-          this._rows = [
-            ...this._rows,
-            ...data.map((row) => ({
-              ...row,
-              __db_pending: false
-            }))
-          ];
-          if (data.length < pageSize) {
-            break;
-          }
-          page++;
-        }
-=======
 
         // Fetch initial data using the helper function
         const initialData = await this._fetchInitialData();
@@ -285,7 +256,6 @@
           __db_pending: false
         })) as PossiblyTentativeResult<ResultOne>[];
 
->>>>>>> 18380a44
         this._ready = true;
         //Emit a change event
         this._listDataListeners.forEach((listener) => listener(this._rows, { entered: this._rows, left: [] }));
