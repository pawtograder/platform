import { Database } from "@/supabase/functions/_shared/SupabaseTypes";
import { SupabaseClient } from "@supabase/supabase-js";
import { UnstableGetResult as GetResult, PostgrestFilterBuilder } from "@supabase/postgrest-js";
import { ClassRealTimeController, ConnectionStatus } from "./ClassRealTimeController";
import { OfficeHoursRealTimeController } from "./OfficeHoursRealTimeController";
import { OfficeHoursBroadcastMessage } from "@/utils/supabase/DatabaseTypes";

type DatabaseTableTypes = Database["public"]["Tables"];
type TablesThatHaveAnIDField = {
  [K in keyof DatabaseTableTypes]: DatabaseTableTypes[K]["Row"] extends { id: number | string } ? K : never;
}[keyof DatabaseTableTypes];

type ExtractIdType<T extends TablesThatHaveAnIDField> = DatabaseTableTypes[T]["Row"]["id"];

export type PossiblyTentativeResult<T> = T & {
  __db_pending?: boolean;
};

//TODO: One day we can make this a union type of all the possible tables (without optional fields, type property will refine the type)
export type BroadcastMessage =
  | {
      type: "table_change" | "channel_created" | "system";
      operation?: "INSERT" | "UPDATE" | "DELETE";
      table?: TablesThatHaveAnIDField;
      row_id?: number | string;
      data?: Record<string, unknown>;
      submission_id?: number;
      help_request_id?: number;
      help_queue_id?: number;
      class_id: number;
      student_profile_id?: number;
      target_audience?: "user" | "staff";
      timestamp: string;
    }
  | OfficeHoursBroadcastMessage;
export default class TableController<
  RelationName extends TablesThatHaveAnIDField,
  Query extends string = "*",
  IDType = ExtractIdType<RelationName>,
  ResultOne = GetResult<
    Database["public"],
    Database["public"]["Tables"][RelationName]["Row"],
    RelationName,
    Database["public"]["Tables"][RelationName]["Relationships"],
    Query
  >
> {
  private _rows: PossiblyTentativeResult<ResultOne>[] = [];
  private _client: SupabaseClient;
  private _query: PostgrestFilterBuilder<
    Database["public"],
    Database["public"]["Tables"][RelationName]["Row"],
    ResultOne[],
    RelationName,
    Database["public"]["Tables"][RelationName]["Relationships"]
  >;
  private _ready: boolean = false;
  private _readyPromise: Promise<void>;
  private _table: RelationName;
  private _temporaryIdCounter: number = -1;
  private _classRealTimeController: ClassRealTimeController | null = null;
  private _officeHoursRealTimeController: OfficeHoursRealTimeController | null = null;
  private _realtimeUnsubscribe: (() => void) | null = null;
  private _statusUnsubscribe: (() => void) | null = null;
  private _submissionId: number | null = null;
  private _lastConnectionStatus: ConnectionStatus["overall"] = "connecting";
<<<<<<< HEAD
  /**
   * Optional select clause to use when fetching a single row (e.g., after realtime events).
   * This enables preserving joined columns for controllers initialized with joined selects.
   */
  private _selectForSingleRow: Query | undefined;
=======
  private _isRefetching: boolean = false;
  private _refetchListeners: ((isRefetching: boolean) => void)[] = [];
>>>>>>> 544db21a

  private _listDataListeners: ((
    data: ResultOne[],
    { entered, left }: { entered: ResultOne[]; left: ResultOne[] }
  ) => void)[] = [];
  private _itemDataListeners: Map<IDType, ((data: PossiblyTentativeResult<ResultOne> | undefined) => void)[]> =
    new Map();

  get ready() {
    return this._ready;
  }
  get readyPromise() {
    return this._readyPromise;
  }
  get isRefetching() {
    return this._isRefetching;
  }

  /**
   * Subscribe to refetch status changes
   * @param listener Callback that receives the current refetch status
   * @returns Unsubscribe function
   */
  subscribeToRefetchStatus(listener: (isRefetching: boolean) => void) {
    this._refetchListeners.push(listener);
    // Immediately call with current status
    listener(this._isRefetching);
    return () => {
      this._refetchListeners = this._refetchListeners.filter((l) => l !== listener);
    };
  }

  async _fetchRow(id: IDType): Promise<ResultOne | undefined> {
    const selectClause = (this._selectForSingleRow as string | undefined) ?? "*";
    const { data, error } = await this._client.from(this._table).select(selectClause).eq("id", id).single();
    if (error) {
      throw error;
    }
    return data as unknown as ResultOne | undefined;
  }

  /**
   * Fetch initial data with pagination
   */
  private async _fetchInitialData(): Promise<ResultOne[]> {
    const rows: ResultOne[] = [];
    let page = 0;
    const pageSize = 1000;
    let nRows: number | undefined;

    // Load initial data, do all of the pages.
    // If nRows is specified, only fetch up to nRows, otherwise fetch all pages until no more data
    while (true) {
      // If nRows is specified, only fetch up to nRows
      const rangeStart = page * pageSize;
      let rangeEnd = (page + 1) * pageSize - 1;
      if (typeof nRows === "number") {
        if (rangeStart >= nRows) break;
        rangeEnd = Math.min(rangeEnd, nRows - 1);
      }
      const { data, error } = await this._query.range(rangeStart, rangeEnd);
      if (error) {
        throw error;
      }
      if (!data || data.length === 0) {
        break;
      }
      rows.push(...data);
      if (data.length < pageSize) {
        break;
      }
      page++;
    }

    return rows;
  }

  /**
   * Refetch all data and notify subscribers of changes
   */
  private async _refetchAllData(): Promise<void> {
    // Set refetch state to true and notify listeners
    this._isRefetching = true;
    this._refetchListeners.forEach((listener) => listener(true));

    try {
      const oldRows = [...this._rows];
      const newData = await this._fetchInitialData();

      // Convert new data to our internal format
      const newRows = newData.map((row) => ({
        ...row,
        __db_pending: false
      })) as PossiblyTentativeResult<ResultOne>[];

      // Update internal state
      this._rows = newRows;

      // Calculate changes for list listeners
      const oldIds = new Set(oldRows.map((r) => (r as ResultOne & { id: IDType }).id));
      const newIds = new Set(newRows.map((r) => (r as ResultOne & { id: IDType }).id));

      const entered = newRows.filter((r) => !oldIds.has((r as ResultOne & { id: IDType }).id)) as ResultOne[];
      const left = oldRows.filter((r) => !newIds.has((r as ResultOne & { id: IDType }).id)) as ResultOne[];

      // Notify list listeners
      this._listDataListeners.forEach((listener) => listener(this._rows, { entered, left }));

      // Notify item listeners for all items
      for (const row of newRows) {
        const id = (row as ResultOne & { id: IDType }).id;
        const listeners = this._itemDataListeners.get(id);
        if (listeners) {
          listeners.forEach((listener) => listener(row));
        }
      }

      // Notify item listeners for removed items
      for (const row of left) {
        const id = (row as ResultOne & { id: IDType }).id;
        const listeners = this._itemDataListeners.get(id);
        if (listeners) {
          listeners.forEach((listener) => listener(undefined));
        }
      }
    } catch (error) {
      console.error(`Failed to refetch data for table ${this._table}:`, error);
    } finally {
      // Set refetch state to false and notify listeners
      this._isRefetching = false;
      this._refetchListeners.forEach((listener) => listener(false));
    }
  }

  /**
   * Handle connection status changes
   */
  private _handleConnectionStatusChange(status: ConnectionStatus): void {
    const wasDisconnected =
      this._lastConnectionStatus === "disconnected" ||
      this._lastConnectionStatus === "partial" ||
      this._lastConnectionStatus === "connecting";
    const isNowConnected = status.overall === "connected";

    if (wasDisconnected && isNowConnected && this._ready) {
      // We've reconnected after being disconnected, refetch all data
      this._refetchAllData();
    }

    this._lastConnectionStatus = status.overall;
  }

  constructor({
    query,
    client,
    table,
    classRealTimeController,
    selectForSingleRow,
    submissionId,
    officeHoursRealTimeController
  }: {
    query: PostgrestFilterBuilder<
      Database["public"],
      Database["public"]["Tables"][RelationName]["Row"],
      ResultOne[],
      RelationName,
      Database["public"]["Tables"][RelationName]["Relationships"]
    >;
    client: SupabaseClient<Database>;
    table: RelationName;
    classRealTimeController?: ClassRealTimeController;
    officeHoursRealTimeController?: OfficeHoursRealTimeController;
    /** Select clause to use for single-row refetches (preserves joins) */
    selectForSingleRow?: Query;
    submissionId?: number;
  }) {
    this._rows = [];
    this._client = client;
    this._query = query;
    this._table = table;
    this._classRealTimeController = classRealTimeController || null;
    this._officeHoursRealTimeController = officeHoursRealTimeController || null;
    this._submissionId = submissionId || null;
    this._selectForSingleRow = selectForSingleRow;

    this._readyPromise = new Promise(async (resolve, reject) => {
      try {
        const messageHandler = (message: BroadcastMessage) => {
          // Filter by table name
          if (message.table !== table) {
            return;
          }
          // Handle different message types
          switch (message.operation) {
            case "INSERT":
              this._handleInsert(message);
              break;
            case "UPDATE":
              this._handleUpdate(message);
              break;
            case "DELETE":
              this._handleDelete(message);
              break;
          }
        };
        // Set up realtime subscription if controller is provided
        if (this._classRealTimeController) {
          // Subscribe to messages for this table, optionally filtered by submission
          if (this._submissionId) {
            this._realtimeUnsubscribe = this._classRealTimeController.subscribeToTableForSubmission(
              table,
              this._submissionId,
              messageHandler
            );
          } else {
            this._realtimeUnsubscribe = this._classRealTimeController.subscribeToTable(table, messageHandler);
          }

          // Subscribe to connection status changes for reconnection handling
          this._statusUnsubscribe = this._classRealTimeController.subscribeToStatus((status) => {
            this._handleConnectionStatusChange(status);
          });

          // Get initial connection status
          this._lastConnectionStatus = this._classRealTimeController.getConnectionStatus().overall;
        }
        if (this._officeHoursRealTimeController) {
          this._realtimeUnsubscribe = this._officeHoursRealTimeController.subscribeToTable(table, messageHandler);
        }
        const initialData = await this._fetchInitialData();
        this._rows = initialData.map((row) => ({
          ...row,
          __db_pending: false
        }));
        this._ready = true;
        //Emit a change event
        this._listDataListeners.forEach((listener) => listener(this._rows, { entered: this._rows, left: [] }));
        this._itemDataListeners.forEach((listeners, id) => {
          const row = this._rows.find((r) => (r as ResultOne & { id: IDType }).id === id);
          if (row) {
            listeners.forEach((listener) => listener(row));
          } else {
            listeners.forEach((listener) => listener(undefined));
          }
        });
        resolve();
      } catch (error) {
        reject(error);
      }
    });
  }

  close() {
    if (this._realtimeUnsubscribe) {
      this._realtimeUnsubscribe();
    }
    if (this._statusUnsubscribe) {
      this._statusUnsubscribe();
    }
    // Clear all listeners
    this._refetchListeners = [];
    this._listDataListeners = [];
    this._itemDataListeners.clear();
  }

  private _handleInsert(message: BroadcastMessage) {
    if (message.data) {
      // Handle full data broadcasts
      const data = message.data as Record<string, unknown>;

      // Check for exact ID match first
      const existingRowById = this._rows.find((r) => (r as ResultOne & { id: IDType }).id === data.id);
      if (existingRowById) {
        // If we have a custom select for single row (joins), refresh the full row to keep joins in sync
        if (this._selectForSingleRow && (this._selectForSingleRow as string) !== "*") {
          this._fetchRow(data.id as IDType).then((fullRow) => {
            if (fullRow) {
              this._updateRow(data.id as IDType, fullRow as ResultOne & { id: IDType }, false);
            }
          });
        }
        return;
      }

      // Check for pending tentative rows that might represent the same data
      // This prevents duplication when optimistic updates are followed by real-time broadcasts
      const pendingRow = this._rows.find((r) => {
        const row = r as PossiblyTentativeResult<ResultOne>;
        return row.__db_pending && this._isPotentialMatch(row, data);
      });

      if (pendingRow) {
        // Update the pending row with the real data instead of adding a duplicate
        const pendingRowWithId = pendingRow as ResultOne & { id: IDType };
        pendingRowWithId.id = data.id as IDType;

<<<<<<< HEAD
        // Debug logging for development
        if (process.env.NODE_ENV === "development") {
          console.log(`[TableController] Matched pending row for ${this._table}:`, {
            oldId,
            newId: data.id,
            pendingData: pendingRow,
            incomingData: data
          });
        }
        // If we have a custom select (joins), refetch to get full joined row; otherwise use the payload
        if (this._selectForSingleRow && (this._selectForSingleRow as string) !== "*") {
          this._fetchRow(data.id as IDType).then((fullRow) => {
            if (fullRow) {
              this._updateRow(data.id as IDType, fullRow as ResultOne & { id: IDType }, false);
            } else {
              this._updateRow(
                data.id as IDType,
                {
                  ...(data as ResultOne),
                  id: data.id
                } as ResultOne & { id: IDType },
                false
              );
            }
          });
        } else {
          this._updateRow(
            data.id as IDType,
            {
              ...data,
              id: data.id
            } as ResultOne & { id: IDType },
            false
          );
        }
=======
        this._updateRow(
          data.id as IDType,
          {
            ...data,
            id: data.id
          } as ResultOne & { id: IDType },
          false
        );
>>>>>>> 544db21a
      } else {
        // Re-check to avoid duplicates if another concurrent event already added this row
        const isDuplicate = this._rows.find((r) => (r as ResultOne & { id: IDType }).id === (data.id as IDType));
        // If we have a custom select (joins), refetch to get full joined row; otherwise use the payload
        if (this._selectForSingleRow && (this._selectForSingleRow as string) !== "*") {
          this._fetchRow(data.id as IDType).then((fullRow) => {
            // Re-check to avoid duplicates if another concurrent event already added this row
            if (isDuplicate) {
              return;
            }
            if (fullRow) {
              this._addRow({
                ...(fullRow as ResultOne),
                __db_pending: false
              } as PossiblyTentativeResult<ResultOne>);
            } else {
              this._addRow({
                ...(data as ResultOne),
                __db_pending: false
              } as PossiblyTentativeResult<ResultOne>);
            }
          });
        } else {
          // Re-check to avoid duplicates if another concurrent event already added this row
          if (isDuplicate) {
            return;
          }
          this._addRow({
            ...data,
            __db_pending: false
          } as PossiblyTentativeResult<ResultOne>);
        }
      }
    } else if (message.row_id) {
      // Handle ID-only broadcasts - fetch the data
      if (!this._rows.find((r) => (r as ResultOne & { id: IDType }).id === message.row_id)) {
        this._fetchRow(message.row_id as IDType).then((row) => {
          if (!row) {
            return;
          }
          // One last check to see if we already have it
          if (this._rows.find((r) => (r as ResultOne & { id: IDType }).id === message.row_id)) {
            return;
          }

          // Check for pending tentative rows that might represent the same data
          const pendingRow = this._rows.find((r) => {
            const rowData = r as PossiblyTentativeResult<ResultOne>;
            return rowData.__db_pending && this._isPotentialMatch(rowData, row);
          });

          if (pendingRow) {
            // Update the pending row with the real data instead of adding a duplicate
            const pendingRowWithId = pendingRow as ResultOne & { id: IDType };
            pendingRowWithId.id = message.row_id as IDType;

            this._updateRow(message.row_id as IDType, row as ResultOne & { id: IDType }, false);
          } else {
            // Re-check before add in case another event already inserted it
            if (!this._rows.find((r) => (r as ResultOne & { id: IDType }).id === (message.row_id as IDType))) {
              this._addRow({
                ...row,
                __db_pending: false
              });
            }
          }
        });
      }
    }
  }

  /**
   * Check if a pending tentative row potentially represents the same data as an incoming broadcast.
   * This helps prevent duplicates when optimistic updates are followed by real-time broadcasts.
   */
  private _isPotentialMatch(
    pendingRow: PossiblyTentativeResult<ResultOne>,
    incomingData: Record<string, unknown>
  ): boolean {
    // System fields that should be ignored in comparison
    const systemFields = new Set([
      "id",
      "created_at",
      "updated_at",
      "deleted_at",
      "edited_at",
      "edited_by",
      "__db_pending"
    ]);

    const pendingRowData = pendingRow as Record<string, unknown>;

    // First, check if this row has a negative (temporary) ID, which indicates it's likely an optimistic update
    const pendingId = pendingRowData.id;
    if (typeof pendingId === "number" && pendingId > 0) {
      // If pending row has a positive ID, it's already been updated, so don't match
      return false;
    }

    // Count how many non-system fields match between pending and incoming data
    let matchingFields = 0;
    let totalComparableFields = 0;

    for (const [key, value] of Object.entries(incomingData)) {
      if (systemFields.has(key)) {
        continue;
      }

      totalComparableFields++;

      // Handle null/undefined equivalence
      const pendingValue = pendingRowData[key];
      const incomingValue = value;

      // Consider null and undefined as equivalent
      if ((pendingValue == null && incomingValue == null) || pendingValue === incomingValue) {
        matchingFields++;
      }
      // Handle timestamp comparisons more loosely (within 500 milliseconds)
      else if (key.includes("_at") || key.includes("timestamp")) {
        if (this._isTimestampMatch(pendingValue, incomingValue)) {
          matchingFields++;
        }
      }
    }

    // Consider it a match if at least 90% of fields match and we have at least 3 comparable fields
    // This handles cases where there might be minor differences in computed fields
    const matchRatio = totalComparableFields > 0 ? matchingFields / totalComparableFields : 0;
    return totalComparableFields >= 3 && matchRatio >= 0.9;
  }

  /**
   * Helper to check if two timestamp values are close enough to be considered the same
   */
  private _isTimestampMatch(value1: unknown, value2: unknown): boolean {
    try {
      if (typeof value1 === "string" && typeof value2 === "string") {
        const date1 = new Date(value1);
        const date2 = new Date(value2);
        if (isNaN(date1.getTime()) || isNaN(date2.getTime())) {
          return false;
        }
        // Consider timestamps within 500 milliseconds as matching (handles slight timing differences)
        return Math.abs(date1.getTime() - date2.getTime()) <= 500;
      }
      return false;
    } catch {
      return false;
    }
  }

  private _handleUpdate(message: BroadcastMessage) {
    if (message.data) {
      // Handle full data broadcasts
      const data = message.data as Record<string, unknown>;
      const existingRow = this._rows.find((r) => (r as ResultOne & { id: IDType }).id === data.id);
      const applyUpdate = (rowLike: Record<string, unknown>) => {
        if (existingRow) {
          this._updateRow(
            data.id as IDType,
            { ...(rowLike as ResultOne), id: data.id } as ResultOne & { id: IDType },
            false
          );
        } else {
          this._addRow({
            ...(rowLike as ResultOne),
            __db_pending: false
          } as PossiblyTentativeResult<ResultOne>);
        }
      };

      if (this._selectForSingleRow && (this._selectForSingleRow as string) !== "*") {
        this._fetchRow(data.id as IDType).then((fullRow) => {
          if (fullRow) {
            applyUpdate(fullRow as unknown as Record<string, unknown>);
          } else {
            applyUpdate(data);
          }
        });
      } else {
        applyUpdate(data);
      }
    } else if (message.row_id) {
      // Handle ID-only broadcasts - fetch the data
      this._fetchRow(message.row_id as IDType).then((row) => {
        if (!row) {
          return;
        }
        const existingRow = this._rows.find((r) => (r as ResultOne & { id: IDType }).id === message.row_id);
        if (existingRow) {
          this._updateRow(message.row_id as IDType, row as ResultOne & { id: IDType }, false);
        } else {
          this._addRow({
            ...row,
            __db_pending: false
          });
        }
      });
    }
  }

  private _handleDelete(message: BroadcastMessage) {
    if (message.data) {
      const data = message.data as Record<string, unknown>;
      this._removeRow(data.id as IDType);
    } else if (message.row_id) {
      this._removeRow(message.row_id as IDType);
    }
  }

  private _nonExistantKeys: Set<IDType> = new Set();
  private _maybeRefetchKey(id: IDType) {
    if (!this._ready) {
      return;
    }
    if (this._nonExistantKeys.has(id)) {
      return;
    }
    this._nonExistantKeys.add(id);
    this._fetchRow(id)
      .then((row) => {
        if (row) {
          this._addRow({
            ...row,
            __db_pending: false
          });
          this._nonExistantKeys.delete(id);
        }
      })
      .catch(() => {
        // console.error("Error fetching row, will not try again", error);
      });
  }
  getById(id: IDType, listener?: (data: PossiblyTentativeResult<ResultOne> | undefined) => void) {
    if (id === 0) {
      throw new Error("0 is not a valid ID, ever.");
    }
    const data = this._rows.find(
      (row) => (row as ResultOne & { id: ExtractIdType<RelationName> }).id === id
    ) as PossiblyTentativeResult<ResultOne>;
    if (!data) {
      this._maybeRefetchKey(id);
    }
    if (!listener) {
      return {
        data,
        unsubscribe: () => {}
      };
    }
    this._itemDataListeners.set(id, [...(this._itemDataListeners.get(id) || []), listener]);
    return {
      data,
      unsubscribe: () => {
        const listeners = this._itemDataListeners.get(id);
        if (listeners) {
          this._itemDataListeners.set(
            id,
            listeners.filter((l) => l !== listener)
          );
        }
      }
    };
  }

  list(listener?: (data: ResultOne[], { entered, left }: { entered: ResultOne[]; left: ResultOne[] }) => void) {
    if (!listener) {
      return {
        data: this._rows,
        unsubscribe: () => {}
      };
    }
    this._listDataListeners.push(listener);
    return {
      data: this._rows,
      unsubscribe: () => {
        this._listDataListeners = this._listDataListeners.filter((l) => l !== listener);
      }
    };
  }

  async invalidate(id: IDType) {
    const selectClause = (this._selectForSingleRow as string | undefined) ?? "*";
    const { data, error } = await this._client.from(this._table).select(selectClause).eq("id", id).single();
    if (error) {
      throw error;
    }
    if (!data) {
      return;
    }
    const typedData = data as unknown as ResultOne;
    const existingRow = this._rows.find((r) => (r as ResultOne & { id: IDType }).id === id);
    if (existingRow) {
      this._updateRow(id as IDType, typedData as ResultOne & { id: IDType }, false);
    } else {
      this._addRow({
        ...(typedData as ResultOne),
        __db_pending: false
      } as PossiblyTentativeResult<ResultOne>);
    }
  }

  private _addRow(row: PossiblyTentativeResult<ResultOne>) {
    // Enforce uniqueness by ID. If a row with the same ID already exists, treat this as an update.
    if ("id" in row) {
      const id = (row as { id: IDType }).id;
      const existingIndex = this._rows.findIndex((r) => (r as ResultOne & { id: IDType }).id === id);
      if (existingIndex !== -1) {
        this._updateRow(
          id,
          row as unknown as ResultOne & { id: IDType },
          !!(row as { __db_pending?: boolean }).__db_pending
        );
        return;
      }
    }

    this._rows = [...this._rows, row];

    this._listDataListeners.forEach((listener) => listener(this._rows, { entered: [row], left: [] }));
    if ("id" in row) {
      //Should always be true, fix up types later...
      const listeners = this._itemDataListeners.get(row.id as IDType);
      if (listeners) {
        listeners.forEach((listener) => listener(row));
      }
    }
  }

  private _updateRow(id: IDType, newRow: ResultOne & { id: IDType }, is_pending: boolean = false) {
    const index = this._rows.findIndex((r) => (r as ResultOne & { id: IDType }).id === id);
    if (index === -1) {
      throw new Error("Row not found");
    }
    const oldRow = this._rows[index];
    this._rows[index] = {
      ...this._rows[index],
      ...newRow,
      __db_pending: is_pending
    };

    const itemListeners = this._itemDataListeners.get(id as IDType);

    if (itemListeners) {
      itemListeners.forEach((listener) => listener(this._rows[index]));
    }

    // Create new array reference to ensure React detects the change
    const newRowsArray = [...this._rows];
    this._listDataListeners.forEach((listener) => listener(newRowsArray, { entered: [], left: [] }));

    if (typeof newRow === "object" && "deleted_at" in newRow) {
      if (newRow.deleted_at && (!("deleted_at" in oldRow) || oldRow.deleted_at === null)) {
        const newRowsArrayDeleted = [...this._rows];
        this._listDataListeners.forEach((listener) => listener(newRowsArrayDeleted, { entered: [], left: [] }));
      }
    }
  }

  private _removeRow(id: IDType) {
    const rowToRemove = this._rows.find((r) => (r as ResultOne & { id: IDType }).id === id);
    if (!rowToRemove) {
      return;
    }
    this._rows = this._rows.filter((r) => (r as ResultOne & { id: IDType }).id !== id);
    this._listDataListeners.forEach((listener) =>
      listener(this._rows, { entered: [], left: [rowToRemove as ResultOne] })
    );
    const listeners = this._itemDataListeners.get(id);
    if (listeners) {
      listeners.forEach((listener) => listener(undefined));
    }
  }

  async create(
    row: Omit<ResultOne, "id" | "created_at" | "updated_at" | "deleted_at" | "edited_at" | "edited_by">
  ): Promise<ResultOne> {
    const newRow = {
      ...(row as ResultOne),
      created_at: new Date(),
      id: this._temporaryIdCounter--
    };
    const tentativeRow = {
      ...newRow,
      __db_pending: true
    };
    this._addRow(tentativeRow);
    const { data, error } = await this._client.from(this._table).insert(row).select("*").single();
    if (error) {
      this._rows = this._rows.filter((r) => r !== tentativeRow);
      this._removeRow(newRow.id as IDType);
      throw error;
    }

    // Check if the real-time broadcast has already updated this row
    const currentRow = this._rows.find((r) => (r as ResultOne & { id: IDType }).id === data.id);
    if (currentRow && !(currentRow as PossiblyTentativeResult<ResultOne>).__db_pending) {
      // Row was already updated by real-time broadcast, just return the data
      return data;
    }

    // If the row hasn't been updated by real-time broadcast yet, update it manually
    // This handles cases where real-time might be slow or disabled
    const tentativeRowStillExists = this._rows.find((r) => r === tentativeRow);
    if (tentativeRowStillExists) {
      tentativeRow.id = data.id;
      this._updateRow(data.id, data, false);
    }

    return data;
  }

  async delete(id: ExtractIdType<RelationName>): Promise<void> {
    const existingRow = this._rows.find((r) => (r as ResultOne & { id: ExtractIdType<RelationName> }).id === id);
    if (!existingRow) {
      throw new Error("Row not found");
    }
    if (existingRow.__db_pending) {
      throw new Error("Row is pending");
    }
    this._removeRow(id as IDType);
    const { error } = await this._client
      .from(this._table)
      .update({ deleted_at: new Date().toISOString() })
      .eq("id", id);
    if (error) {
      this._addRow({ ...existingRow, __db_pending: false } as PossiblyTentativeResult<ResultOne>);
      throw error;
    }
    return;
  }
  async update(id: IDType, row: Partial<ResultOne>): Promise<ResultOne> {
    const oldRow = this._rows.find((r) => (r as ResultOne & { id: IDType }).id === id);
    if (!oldRow) {
      throw new Error("Row not found");
    }
    this._updateRow(id, { ...oldRow, ...row, id, __db_pending: true }, true);
    const { data, error } = await this._client.from(this._table).update(row).eq("id", id).select("*").single();
    if (error) {
      this._updateRow(id, oldRow as ResultOne & { id: IDType }, false);
      throw error;
    }
    this._updateRow(id, data, false);
    return data;
  }

  get rows() {
    return this._rows;
  }

  get rowCount() {
    return this._rows.length;
  }
}<|MERGE_RESOLUTION|>--- conflicted
+++ resolved
@@ -64,16 +64,13 @@
   private _statusUnsubscribe: (() => void) | null = null;
   private _submissionId: number | null = null;
   private _lastConnectionStatus: ConnectionStatus["overall"] = "connecting";
-<<<<<<< HEAD
   /**
    * Optional select clause to use when fetching a single row (e.g., after realtime events).
    * This enables preserving joined columns for controllers initialized with joined selects.
    */
   private _selectForSingleRow: Query | undefined;
-=======
   private _isRefetching: boolean = false;
   private _refetchListeners: ((isRefetching: boolean) => void)[] = [];
->>>>>>> 544db21a
 
   private _listDataListeners: ((
     data: ResultOne[],
@@ -370,7 +367,6 @@
         const pendingRowWithId = pendingRow as ResultOne & { id: IDType };
         pendingRowWithId.id = data.id as IDType;
 
-<<<<<<< HEAD
         // Debug logging for development
         if (process.env.NODE_ENV === "development") {
           console.log(`[TableController] Matched pending row for ${this._table}:`, {
@@ -406,16 +402,6 @@
             false
           );
         }
-=======
-        this._updateRow(
-          data.id as IDType,
-          {
-            ...data,
-            id: data.id
-          } as ResultOne & { id: IDType },
-          false
-        );
->>>>>>> 544db21a
       } else {
         // Re-check to avoid duplicates if another concurrent event already added this row
         const isDuplicate = this._rows.find((r) => (r as ResultOne & { id: IDType }).id === (data.id as IDType));
