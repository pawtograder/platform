--- conflicted
+++ resolved
@@ -463,7 +463,7 @@
     if (this._debounceTimeout) {
       clearTimeout(this._debounceTimeout);
     }
-    
+
     this._debounceTimeout = setTimeout(async () => {
       await this._processBatchedOperations();
     }, this._debounceInterval);
@@ -501,7 +501,10 @@
     let currentBatch: { type: "INSERT" | "UPDATE" | "DELETE"; messages: BroadcastMessage[] } | null = null;
 
     for (const operation of operations) {
-      if (!operation.operation || (operation.operation !== "INSERT" && operation.operation !== "UPDATE" && operation.operation !== "DELETE")) {
+      if (
+        !operation.operation ||
+        (operation.operation !== "INSERT" && operation.operation !== "UPDATE" && operation.operation !== "DELETE")
+      ) {
         continue;
       }
 
@@ -556,12 +559,9 @@
     // Process IDs in batches of 100
     for (let i = 0; i < ids.length; i += batchSize) {
       const batch = ids.slice(i, i + batchSize);
-      
+
       try {
-        const { data, error } = await this._client
-          .from(this._table)
-          .select(selectClause)
-          .in("id", batch);
+        const { data, error } = await this._client.from(this._table).select(selectClause).in("id", batch);
 
         if (error) {
           Sentry.captureException(error);
@@ -671,11 +671,6 @@
       }
     } catch (error) {
       Sentry.captureException(error);
-<<<<<<< HEAD
-=======
-      console.error(`Failed to refetch data for table ${this._table}:`);
-      console.error(error);
->>>>>>> 502d2bfc
     } finally {
       // Set refetch state to false and notify listeners
       this._isRefetching = false;
@@ -716,11 +711,11 @@
     }
 
     const refetchedRows = await this._refetchRowsByIds(ids);
-    
+
     // Update existing rows and add new ones
     for (const [id, row] of refetchedRows) {
       const existingRow = this._rows.find((r) => (r as ResultOne & { id: IDType }).id === id);
-      
+
       if (existingRow) {
         this._updateRow(id, row as ResultOne & { id: IDType }, false);
       } else {
@@ -895,10 +890,10 @@
 
   private async _handleInsertBatch(messages: BroadcastMessage[]): Promise<void> {
     if (this._closed) return;
-    
+
     const messagesWithData: BroadcastMessage[] = [];
     const idsToRefetch: IDType[] = [];
-    
+
     // Separate messages with data from those requiring refetch
     for (const message of messages) {
       if (message.data) {
@@ -907,12 +902,12 @@
         idsToRefetch.push(message.row_id as IDType);
       }
     }
-    
+
     // Process messages with full data synchronously first
     for (const message of messagesWithData) {
       this._handleInsert(message);
     }
-    
+
     // Batch refetch for messages without data and await completion
     if (idsToRefetch.length > 0) {
       try {
@@ -924,7 +919,9 @@
               // Check for pending tentative rows that might represent the same data
               const pendingRow = this._rows.find((r) => {
                 const rowData = r as PossiblyTentativeResult<ResultOne>;
-                return rowData.__db_pending && this._isPotentialMatch(rowData, row as unknown as Record<string, unknown>);
+                return (
+                  rowData.__db_pending && this._isPotentialMatch(rowData, row as unknown as Record<string, unknown>)
+                );
               });
 
               if (pendingRow) {
@@ -949,10 +946,10 @@
 
   private async _handleUpdateBatch(messages: BroadcastMessage[]): Promise<void> {
     if (this._closed) return;
-    
+
     const messagesWithData: BroadcastMessage[] = [];
     const idsToRefetch: IDType[] = [];
-    
+
     // Separate messages with data from those requiring refetch
     for (const message of messages) {
       if (message.data) {
@@ -961,12 +958,12 @@
         idsToRefetch.push(message.row_id as IDType);
       }
     }
-    
+
     // Process messages with full data synchronously first
     for (const message of messagesWithData) {
       this._handleUpdate(message);
     }
-    
+
     // Batch refetch for messages without data and await completion
     if (idsToRefetch.length > 0) {
       try {
@@ -995,9 +992,9 @@
 
   private async _handleDeleteBatch(messages: BroadcastMessage[]): Promise<void> {
     if (this._closed) return;
-    
+
     const idsToDelete = new Set<IDType>();
-    
+
     // Collect all IDs to delete
     for (const message of messages) {
       if (message.data) {
@@ -1007,7 +1004,7 @@
         idsToDelete.add(message.row_id as IDType);
       }
     }
-    
+
     // Remove all rows in batch (synchronous operation, no async needed)
     for (const id of idsToDelete) {
       this._removeRow(id);
