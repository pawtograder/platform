--- conflicted
+++ resolved
@@ -68,11 +68,7 @@
 
   // Effect to subscribe to the list and detect matching items
   useEffect(() => {
-<<<<<<< HEAD
-    const updateData = (data: ResultType[]) => {
-=======
     const handleDataUpdate = (data: ResultType[]) => {
->>>>>>> cacc5430
       // Find all rows that match the predicate
       const matchingRows = data.filter((row) => predicate(row as PossiblyTentativeResult<ResultType>));
       const newMatchingIds = new Set(matchingRows.map((row) => (row as { id: ExtractIdType<T> }).id));
@@ -100,16 +96,11 @@
         return newValues;
       });
     };
-<<<<<<< HEAD
-    const { unsubscribe, data } = controller.list(updateData);
-    updateData(data);
-=======
 
     const { unsubscribe, data } = controller.list(handleDataUpdate);
 
     // Handle initial data
     handleDataUpdate(data);
->>>>>>> cacc5430
 
     return unsubscribe;
   }, [controller, predicate]);
