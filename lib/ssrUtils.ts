--- conflicted
+++ resolved
@@ -52,12 +52,9 @@
   discussionTopics?: DiscussionTopic[];
   repositories?: Database["public"]["Tables"]["repositories"]["Row"][];
   gradebookColumns?: Database["public"]["Tables"]["gradebook_columns"]["Row"][];
-<<<<<<< HEAD
   discordChannels?: Database["public"]["Tables"]["discord_channels"]["Row"][];
   discordMessages?: Database["public"]["Tables"]["discord_messages"]["Row"][];
-=======
   surveys?: Database["public"]["Tables"]["surveys"]["Row"][];
->>>>>>> d73ef7ec
 };
 
 /**
@@ -217,7 +214,6 @@
     tags: [`gradebook_columns:${course_id}:${isStaff ? "staff" : "student"}`],
     revalidate: 30 // fast expiration for data that is updated frequently, TODO make this get auto-invalidated
   });
-<<<<<<< HEAD
   const discordChannelsClient = await createClientWithCaching({
     tags: [`discord_channels:${course_id}:${isStaff ? "staff" : "student"}`],
     revalidate: 60 // discord channels don't change often
@@ -225,11 +221,10 @@
   const discordMessagesClient = await createClientWithCaching({
     tags: [`discord_messages:${course_id}:${isStaff ? "staff" : "student"}`],
     revalidate: 30 // discord messages are created dynamically but don't change after
-=======
+  });
   const surveysClient = await createClientWithCaching({
     tags: [`surveys:${course_id}:${isStaff ? "staff" : "student"}`],
     revalidate: 30 // fast expiration for data that is updated frequently, TODO make this get auto-invalidated
->>>>>>> d73ef7ec
   });
 
   // Fetch all data in parallel for maximum performance
@@ -248,12 +243,9 @@
     discussionTopics,
     repositories,
     gradebookColumns,
-<<<<<<< HEAD
     discordChannels,
-    discordMessages
-=======
+    discordMessages,
     surveys
->>>>>>> d73ef7ec
   ] = await Promise.all([
     // Profiles
     fetchAllPages<UserProfile>(client.from("profiles").select("*").eq("class_id", course_id)),
@@ -330,7 +322,6 @@
       gradebookColumnsClient.from("gradebook_columns").select("*").eq("class_id", course_id)
     ),
 
-<<<<<<< HEAD
     // Discord channels (staff only - RLS enforces this)
     isStaff
       ? fetchAllPages<Database["public"]["Tables"]["discord_channels"]["Row"]>(
@@ -342,12 +333,13 @@
     isStaff
       ? fetchAllPages<Database["public"]["Tables"]["discord_messages"]["Row"]>(
           discordMessagesClient.from("discord_messages").select("*").eq("class_id", course_id)
-=======
+        )
+      : Promise.resolve(undefined),
+
     // Surveys (staff-only for management)
     isStaff
       ? fetchAllPages<Database["public"]["Tables"]["surveys"]["Row"]>(
           surveysClient.from("surveys").select("*").eq("class_id", course_id).is("deleted_at", null)
->>>>>>> d73ef7ec
         )
       : Promise.resolve(undefined)
   ]);
@@ -367,12 +359,9 @@
     discussionTopics,
     repositories,
     gradebookColumns,
-<<<<<<< HEAD
     discordChannels,
-    discordMessages
-=======
+    discordMessages,
     surveys
->>>>>>> d73ef7ec
   };
 }
 
