--- conflicted
+++ resolved
@@ -123,12 +123,6 @@
   }
 
   private async _initializeChannels() {
-<<<<<<< HEAD
-    const accessToken = await this._client.auth.getSession();
-    await this._client.realtime.setAuth(accessToken.data.session?.access_token);
-    // Initialize staff channel if user is staff
-=======
->>>>>>> 631a7ca9
     if (this._closed) {
       return;
     }
@@ -137,17 +131,6 @@
 
     // Initialize staff channel if user is staff
     if (this._isStaff) {
-<<<<<<< HEAD
-      this._staffChannel = this._client.channel(`class:${this._classId}:staff`, {
-        config: { private: true }
-      });
-
-      this._staffChannel.on("broadcast", { event: "broadcast" }, (message) => {
-        this._handleBroadcastMessage(message["payload"] as BroadcastMessage);
-      });
-
-      this._staffChannel.subscribe(() => {
-=======
       await this._subscribeToStaffChannel();
     }
 
@@ -168,7 +151,6 @@
     switch (status) {
       case REALTIME_SUBSCRIBE_STATES.SUBSCRIBED: {
         console.debug(`Successfully subscribed to '${channelName}'`);
->>>>>>> 631a7ca9
         this._notifyStatusChange();
         break;
       }
@@ -201,17 +183,6 @@
     const handler = () => this._handleVisibilityChange();
     document.addEventListener("visibilitychange", handler);
 
-<<<<<<< HEAD
-    this._userChannel.on("broadcast", { event: "broadcast" }, (message) => {
-      this._handleBroadcastMessage(message["payload"] as BroadcastMessage);
-    });
-
-    this._userChannel.subscribe(() => {
-      this._notifyStatusChange();
-    });
-  }
-
-=======
     this._visibilityChangeListener = () => {
       document.removeEventListener("visibilitychange", handler);
     };
@@ -309,7 +280,6 @@
     return channel.topic;
   }
 
->>>>>>> 631a7ca9
   private _handleBroadcastMessage(message: BroadcastMessage) {
     // Skip system messages like channel_created
     if (message.type !== "table_change") {
@@ -415,54 +385,17 @@
   private _ensureSubmissionChannels(submissionId: number) {
     // Create graders channel if user is staff
     if (this._isStaff) {
-<<<<<<< HEAD
-      const gradersChannelName = `submission:${submissionId}:graders`;
-      channels.graders = this._client.channel(gradersChannelName, {
-        config: { private: true }
-      });
-
-      channels.graders.on("broadcast", { event: "broadcast" }, (message) => {
-        this._handleBroadcastMessage(message["payload"] as BroadcastMessage);
-      });
-
-      channels.graders.subscribe(() => {
-        this._notifyStatusChange();
-      });
-    }
-
-    // Create user channel for this submission
-    const userChannelName = `submission:${submissionId}:profile_id:${this._profileId}`;
-    channels.user = this._client.channel(userChannelName, {
-      config: { private: true }
-    });
-
-    channels.user.on("broadcast", { event: "broadcast" }, (message) => {
-      this._handleBroadcastMessage(message["payload"] as BroadcastMessage);
-    });
-
-    channels.user.subscribe(() => {
-      this._notifyStatusChange();
-    });
-
-    this._submissionChannels.set(submissionId, channels);
-=======
       this._subscribeToSubmissionGradersChannel(submissionId);
     }
 
     // Create user channel for this submission
     this._subscribeToSubmissionUserChannel(submissionId);
->>>>>>> 631a7ca9
   }
 
   /**
    * Clean up channels and subscriptions
    */
-<<<<<<< HEAD
-  close() {
-    this._closed = true;
-=======
   async close() {
->>>>>>> 631a7ca9
     this._subscriptions.clear();
     this._statusChangeListeners = [];
 
