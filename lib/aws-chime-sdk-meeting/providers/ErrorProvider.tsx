--- conflicted
+++ resolved
@@ -1,13 +1,9 @@
 // Copyright 2020-2021 Amazon.com, Inc. or its affiliates. All Rights Reserved.
 // SPDX-License-Identifier: MIT-0
 
-<<<<<<< HEAD
-import React, { useState, type ReactNode } from "react";
-=======
 "use client";
 
 import React, { useState, ReactNode } from "react";
->>>>>>> 3e93b1f6
 
 type Props = { children: ReactNode };
 
