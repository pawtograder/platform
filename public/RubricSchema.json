{
<<<<<<< HEAD
    "$schema": "http://json-schema.org/draft-07/schema#",
    "additionalProperties": false,
    "definitions": {
        "YmlRubricChecksType": {
            "additionalProperties": false,
            "properties": {
                "annotation_target": {
                    "enum": [
                        "artifact",
                        "file"
                    ],
                    "type": "string"
                },
                "artifact": {
                    "type": "string"
                },
                "data": {
                    "additionalProperties": false,
                    "properties": {
                        "options": {
                            "items": {
                                "additionalProperties": false,
                                "properties": {
                                    "description": {
                                        "type": "string"
                                    },
                                    "label": {
                                        "type": "string"
                                    },
                                    "points": {
                                        "type": "number"
                                    }
                                },
                                "required": [
                                    "label",
                                    "points"
                                ],
                                "type": "object"
                            },
                            "type": "array"
                        }
                    },
                    "required": [
                        "options"
                    ],
                    "type": "object"
                },
                "description": {
                    "type": "string"
                },
                "file": {
                    "type": "string"
                },
                "id": {
                    "type": "number"
                },
                "is_annotation": {
                    "type": "boolean"
                },
                "is_comment_required": {
                    "type": "boolean"
                },
                "is_required": {
                    "type": "boolean"
                },
                "max_annotations": {
                    "type": "number"
                },
                "name": {
                    "type": "string"
                },
                "points": {
                    "type": "number"
                }
            },
            "required": [
                "is_annotation",
                "is_comment_required",
                "is_required",
                "name",
                "points"
            ],
            "type": "object"
        },
        "YmlRubricCriteriaType": {
            "additionalProperties": false,
            "properties": {
                "checks": {
                    "items": {
                        "$ref": "#/definitions/YmlRubricChecksType"
                    },
                    "type": "array"
                },
                "data": {
                    "properties": {},
                    "type": "object"
                },
                "description": {
                    "type": "string"
                },
                "id": {
                    "type": "number"
                },
                "is_additive": {
                    "type": "boolean"
                },
                "max_checks_per_submission": {
                    "type": "number"
                },
                "min_checks_per_submission": {
                    "type": "number"
                },
                "name": {
=======
  "$schema": "http://json-schema.org/draft-07/schema#",
  "additionalProperties": false,
  "definitions": {
    "YmlRubricChecksType": {
      "additionalProperties": false,
      "properties": {
        "artifact": {
          "type": "string"
        },
        "data": {
          "additionalProperties": false,
          "properties": {
            "options": {
              "items": {
                "additionalProperties": false,
                "properties": {
                  "description": {
>>>>>>> e8dd10ba
                    "type": "string"
                  },
                  "label": {
                    "type": "string"
                  },
                  "points": {
                    "type": "number"
                  }
                },
                "required": ["label", "points"],
                "type": "object"
              },
              "type": "array"
            }
          },
          "required": ["options"],
          "type": "object"
        },
        "description": {
          "type": "string"
        },
        "file": {
          "type": "string"
        },
        "id": {
          "type": "number"
        },
        "is_annotation": {
          "type": "boolean"
        },
        "is_comment_required": {
          "type": "boolean"
        },
        "is_required": {
          "type": "boolean"
        },
        "max_annotations": {
          "type": "number"
        },
        "name": {
          "type": "string"
        },
        "points": {
          "type": "number"
        }
      },
      "required": ["is_annotation", "is_comment_required", "is_required", "name", "points"],
      "type": "object"
    },
    "YmlRubricCriteriaType": {
      "additionalProperties": false,
      "properties": {
        "checks": {
          "items": {
            "$ref": "#/definitions/YmlRubricChecksType"
          },
          "type": "array"
        },
        "data": {
          "properties": {},
          "type": "object"
        },
        "description": {
          "type": "string"
        },
        "id": {
          "type": "number"
        },
        "is_additive": {
          "type": "boolean"
        },
        "max_checks_per_submission": {
          "type": "number"
        },
        "min_checks_per_submission": {
          "type": "number"
        },
        "name": {
          "type": "string"
        },
        "total_points": {
          "type": "number"
        }
      },
      "required": ["checks", "name"],
      "type": "object"
    },
    "YmlRubricPartType": {
      "additionalProperties": false,
      "properties": {
        "criteria": {
          "items": {
            "$ref": "#/definitions/YmlRubricCriteriaType"
          },
          "type": "array"
        },
        "data": {
          "properties": {},
          "type": "object"
        },
        "description": {
          "type": "string"
        },
        "id": {
          "type": "number"
        },
        "name": {
          "type": "string"
        }
      },
      "required": ["criteria", "name"],
      "type": "object"
    }
  },
  "properties": {
    "description": {
      "type": "string"
    },
    "name": {
      "type": "string"
    },
    "parts": {
      "items": {
        "$ref": "#/definitions/YmlRubricPartType"
      },
      "type": "array"
    }
  },
  "required": ["name", "parts"],
  "type": "object"
}<|MERGE_RESOLUTION|>--- conflicted
+++ resolved
@@ -1,125 +1,14 @@
 {
-<<<<<<< HEAD
-    "$schema": "http://json-schema.org/draft-07/schema#",
-    "additionalProperties": false,
-    "definitions": {
-        "YmlRubricChecksType": {
-            "additionalProperties": false,
-            "properties": {
-                "annotation_target": {
-                    "enum": [
-                        "artifact",
-                        "file"
-                    ],
-                    "type": "string"
-                },
-                "artifact": {
-                    "type": "string"
-                },
-                "data": {
-                    "additionalProperties": false,
-                    "properties": {
-                        "options": {
-                            "items": {
-                                "additionalProperties": false,
-                                "properties": {
-                                    "description": {
-                                        "type": "string"
-                                    },
-                                    "label": {
-                                        "type": "string"
-                                    },
-                                    "points": {
-                                        "type": "number"
-                                    }
-                                },
-                                "required": [
-                                    "label",
-                                    "points"
-                                ],
-                                "type": "object"
-                            },
-                            "type": "array"
-                        }
-                    },
-                    "required": [
-                        "options"
-                    ],
-                    "type": "object"
-                },
-                "description": {
-                    "type": "string"
-                },
-                "file": {
-                    "type": "string"
-                },
-                "id": {
-                    "type": "number"
-                },
-                "is_annotation": {
-                    "type": "boolean"
-                },
-                "is_comment_required": {
-                    "type": "boolean"
-                },
-                "is_required": {
-                    "type": "boolean"
-                },
-                "max_annotations": {
-                    "type": "number"
-                },
-                "name": {
-                    "type": "string"
-                },
-                "points": {
-                    "type": "number"
-                }
-            },
-            "required": [
-                "is_annotation",
-                "is_comment_required",
-                "is_required",
-                "name",
-                "points"
-            ],
-            "type": "object"
-        },
-        "YmlRubricCriteriaType": {
-            "additionalProperties": false,
-            "properties": {
-                "checks": {
-                    "items": {
-                        "$ref": "#/definitions/YmlRubricChecksType"
-                    },
-                    "type": "array"
-                },
-                "data": {
-                    "properties": {},
-                    "type": "object"
-                },
-                "description": {
-                    "type": "string"
-                },
-                "id": {
-                    "type": "number"
-                },
-                "is_additive": {
-                    "type": "boolean"
-                },
-                "max_checks_per_submission": {
-                    "type": "number"
-                },
-                "min_checks_per_submission": {
-                    "type": "number"
-                },
-                "name": {
-=======
   "$schema": "http://json-schema.org/draft-07/schema#",
   "additionalProperties": false,
   "definitions": {
     "YmlRubricChecksType": {
       "additionalProperties": false,
       "properties": {
+        "annotation_target": {
+          "enum": ["artifact", "file"],
+          "type": "string"
+        },
         "artifact": {
           "type": "string"
         },
@@ -131,7 +20,6 @@
                 "additionalProperties": false,
                 "properties": {
                   "description": {
->>>>>>> e8dd10ba
                     "type": "string"
                   },
                   "label": {
