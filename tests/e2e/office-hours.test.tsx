import { Assignment, Course } from "@/utils/supabase/DatabaseTypes";
import { expect, test } from "@playwright/test";
import { argosScreenshot } from "@argos-ci/playwright";
import { addDays } from "date-fns";
import dotenv from "dotenv";
import {
  createClass,
  createUserInClass,
  insertAssignment,
  insertOfficeHoursQueue,
  insertPreBakedSubmission,
  loginAsUser,
  TestingUser
} from "./TestingUtils";
dotenv.config({ path: ".env.local" });

let course: Course;
let student: TestingUser | undefined;
let student2: TestingUser | undefined;
let instructor: TestingUser | undefined;
// eslint-disable-next-line @typescript-eslint/no-unused-vars
let submission_id: number | undefined;
let assignment: Assignment | undefined;

test.beforeAll(async () => {
  course = await createClass();
  student = await createUserInClass({ role: "student", class_id: course.id });
  student2 = await createUserInClass({ role: "student", class_id: course.id });
  instructor = await createUserInClass({ role: "instructor", class_id: course.id });
  await insertOfficeHoursQueue({ class_id: course.id, name: "office-hours" });
  assignment = await insertAssignment({
    due_date: addDays(new Date(), 1).toUTCString(),
    class_id: course.id
  });

  const submission_res = await insertPreBakedSubmission({
    student_profile_id: student.private_profile_id,
    assignment_id: assignment!.id,
    class_id: course.id
  });
  submission_id = submission_res.submission_id;
});

const HELP_REQUEST_MESSAGE_1 = "My algorithm keeps timing out on large datasets - any optimization tips?";
const PRIVATE_HELP_REQUEST_MESSAGE_1 = "Specifically struggling with the nested loop in my sorting function 🤔";
const HELP_REQUEST_FOLLOW_UP_MESSAGE_1 = "Update: tried memoization but still getting stack overflow errors";
const PRIVATE_HELP_REQUEST_FOLLOW_UP_MESSAGE_1 = "Hmmm... Have you thought about using a different sorting algorithm?";
const HELP_REQUEST_RESPONSE_1 = "Great question! Let's debug this step by step together 🚀";
const HELP_REQUEST_OTHER_STUDENT_MESSAGE_1 = "Same boat here! Would love to learn from this discussion 📚";

test.describe("Office Hours", () => {
  test.describe.configure({ mode: "serial" });
  test("Student can request help", async ({ page }) => {
    await loginAsUser(page, student!, course);
    await page.getByRole("link").filter({ hasText: "Office Hours" }).click();
    await page.waitForURL("**/office-hours/**");

    //Make a private request first
    await page.getByRole("link", { name: "New Request" }).click();
    await expect(page.getByRole("form", { name: "New Help Request Form" })).toBeVisible();
    await page.getByRole("textbox").click();
    await page.getByRole("textbox").fill(PRIVATE_HELP_REQUEST_MESSAGE_1);
    await page.locator("label").filter({ hasText: "Private" }).locator("svg").click();
    await argosScreenshot(page, "Office Hours - Submit a Private Request");
    await page.getByRole("button", { name: "Submit Request" }).click();

    await expect(page.getByText("Your position in the queue")).toBeVisible();
    //Add a comment on it
    await page.getByRole("textbox", { name: "Type your message" }).click();
    await page
      .getByRole("textbox", { name: "Type your message" })
      .fill("Thanks in advance! I might try to open a more geeral request too.");
    await page.getByRole("button", { name: "Send" }).click();
    await argosScreenshot(page, "Office Hours - Private Request with Comment");

    //Make a public request
    await page.getByRole("link", { name: "New Request" }).click();
    await expect(page.getByRole("form", { name: "New Help Request Form" })).toBeVisible();
    await page.getByRole("textbox").click();
    await page.getByRole("textbox").fill(HELP_REQUEST_MESSAGE_1);
    await page.getByRole("button", { name: "Submit Request" }).click();

    await expect(page.getByText("Your position in the queue")).toBeVisible();

    //Add a comment on it
    await page.getByRole("textbox", { name: "Type your message" }).click();
    await page.getByRole("textbox", { name: "Type your message" }).fill(HELP_REQUEST_FOLLOW_UP_MESSAGE_1);
    await page.getByRole("button", { name: "Send" }).click();
  });
  test("Another student can view the public request and comment on it, but cant see the private", async ({ page }) => {
    await loginAsUser(page, student2!, course);
    await page.getByRole("link").filter({ hasText: "Office Hours" }).click();
    await page.waitForURL("**/office-hours/**");

    await page.getByRole("button", { name: "View Chat" }).click();
    await argosScreenshot(page, "Office Hours - View Queue with a public request");
    await expect(page.getByText(HELP_REQUEST_FOLLOW_UP_MESSAGE_1)).toBeVisible();
    await expect(page.getByText(PRIVATE_HELP_REQUEST_MESSAGE_1)).not.toBeVisible();

    await page.getByRole("textbox", { name: "Type your message" }).click();
    await page.getByRole("textbox", { name: "Type your message" }).fill(HELP_REQUEST_OTHER_STUDENT_MESSAGE_1);
    await page.getByRole("button", { name: "Send" }).click();
  });
  test("Instructor can view all, comment, and start a video call", async ({ page }) => {
    await loginAsUser(page, instructor!, course);
    await page.getByRole("link").filter({ hasText: "Office Hours" }).click();
    await page.waitForURL("**/manage/office-hours");

    await page.getByRole("link", { name: HELP_REQUEST_MESSAGE_1 }).click();
    await expect(page.locator("body")).toContainText(HELP_REQUEST_FOLLOW_UP_MESSAGE_1);
    await expect(page.locator("body")).toContainText(HELP_REQUEST_OTHER_STUDENT_MESSAGE_1);
    await argosScreenshot(page, "Office Hours - Instructor View Queue");

    await page.getByRole("textbox", { name: "Type your message" }).click();
    await page.getByRole("textbox", { name: "Type your message" }).fill(HELP_REQUEST_RESPONSE_1);
    await argosScreenshot(page, "Office Hours - Instructor View Request with Comments");
    await page.getByRole("button", { name: "Send" }).click();
    await page.getByRole("link", { name: PRIVATE_HELP_REQUEST_MESSAGE_1 }).click();
    await expect(page.locator("body")).toContainText(
      "Thanks in advance! I might try to open a more geeral request too."
    );
    await page.getByRole("textbox", { name: "Type your message" }).click();
    await page.getByRole("textbox", { name: "Type your message" }).fill(PRIVATE_HELP_REQUEST_FOLLOW_UP_MESSAGE_1);
    await page.getByRole("button", { name: "Send" }).click();

<<<<<<< HEAD
    // Test video call popup handling
    // Start waiting for popup before clicking, but no await here
    const popupPromise = page.waitForEvent("popup");

    // Click the button that triggers the popup
    await page.getByRole("button", { name: "Start Video Call" }).click();

    // Now await the popup
    const popup = await popupPromise;

    // Wait for the popup to load
    await popup.waitForLoadState();

    // Check that the details and controls are visible
    await expect(popup.getByText("Meeting Roster")).toBeVisible();
    await expect(popup.getByRole("button", { name: "Leave" }).first()).toBeVisible();
    await expect(popup.getByRole("button", { name: "Speaker" }).first()).toBeVisible();
    await expect(popup.getByRole("button", { name: "Content" }).first()).toBeVisible();
    await expect(popup.getByRole("button", { name: "Video" }).first()).toBeVisible();
    await expect(popup.getByRole("button", { name: "Mute" }).first()).toBeVisible();
    await expect(popup.getByText(instructor!.private_profile_name)).toBeVisible();
    await argosScreenshot(popup, "Office Hours - Instructor alone in a call");

    // Test controls
    await popup.getByRole("button", { name: "Mute" }).first().click();
    await expect(popup.getByRole("button", { name: "Unmute" }).first()).toBeVisible();
    await popup.getByRole("button", { name: "Unmute" }).first().click();
    await expect(popup.getByRole("button", { name: "Mute" }).first()).toBeVisible();
    await popup.getByRole("button", { name: "Content" }).first().click();
    await popup.getByRole("button", { name: "Leave" }).first().click();
    await expect(popup.getByRole("button", { name: "Cancel" })).toBeVisible();
    await expect(popup.getByRole("button", { name: "Leave Meeting" })).toBeVisible();
    await expect(popup.getByRole("button", { name: "End meeting for all" })).toBeVisible();

    // Test Leave Meeting button
    await popup.getByRole("button", { name: "Leave Meeting" }).click();

    // Verify the original page shows "Join Video Call" button after popup closes
    await expect(page.getByRole("button", { name: "Join Video Call" })).toBeVisible();
    await expect(page.getByRole("button", { name: "End Call" })).toBeVisible();

    const popupPromise2 = page.waitForEvent("popup");

    // Test Join Video Call button
    await page.getByRole("button", { name: "Join Video Call" }).click();

    const popup2 = await popupPromise2;
    await popup2.waitForLoadState();

    // The same stuff should be visible
    await expect(popup2.getByText("Meeting Roster")).toBeVisible();
    await expect(popup2.getByText(instructor!.private_profile_name)).toBeVisible();
    await expect(popup2.getByRole("button", { name: "Leave" }).first()).toBeVisible();
    await expect(popup2.getByRole("button", { name: "Speaker" }).first()).toBeVisible();
    await expect(popup2.getByRole("button", { name: "Content" }).first()).toBeVisible();
    await expect(popup2.getByRole("button", { name: "Video" }).first()).toBeVisible();
    await expect(popup2.getByRole("button", { name: "Mute" }).first()).toBeVisible();

    // Test End meeting for all button
    await popup2.getByRole("button", { name: "Leave" }).first().click();
    await popup2.getByRole("button", { name: "End meeting for all" }).click();
    await expect(page.getByRole("button", { name: "Join Video Call" })).not.toBeVisible();
    await expect(page.getByRole("button", { name: "End Call" })).not.toBeVisible();
    await expect(page.getByRole("button", { name: "Start Video Call" })).toBeVisible();

    // Test End Call button on the original page
    await page.getByRole("button", { name: "Start Video Call" }).click();
    await page.getByRole("button", { name: "End Call" }).click();
    await expect(page.getByRole("button", { name: "Join Video Call" })).not.toBeVisible();
    await expect(page.getByRole("button", { name: "End Call" })).not.toBeVisible();
    await expect(page.getByRole("button", { name: "Start Video Call" })).toBeVisible();
=======
    //TODO: Test joining a call not working with kubernetes setup
    // // Test video call popup handling
    // // Start waiting for popup before clicking, but no await here
    // const popupPromise = page.waitForEvent("popup");

    // // Click the button that triggers the popup
    // await page.getByRole("button", { name: "Start Video Call" }).click();

    // // Now await the popup
    // const popup = await popupPromise;

    // // Wait for the popup to load
    // await popup.waitForLoadState();

    // // Check that the details and controls are visible
    // await expect(popup.getByText("Meeting Roster")).toBeVisible();
    // await expect(popup.getByRole("button", { name: "Leave" }).first()).toBeVisible();
    // await expect(popup.getByRole("button", { name: "Speaker" }).first()).toBeVisible();
    // await expect(popup.getByRole("button", { name: "Content" }).first()).toBeVisible();
    // await expect(popup.getByRole("button", { name: "Video" }).first()).toBeVisible();
    // await expect(popup.getByRole("button", { name: "Mute" }).first()).toBeVisible();
    // await expect(popup.getByText(instructor!.private_profile_name)).toBeVisible();
    // await argosScreenshot(popup, "Office Hours - Instructor alone in a call");

    // // Test controls
    // await popup.getByRole("button", { name: "Mute" }).first().click();
    // await expect(popup.getByRole("button", { name: "Unmute" }).first()).toBeVisible();
    // await popup.getByRole("button", { name: "Unmute" }).first().click();
    // await expect(popup.getByRole("button", { name: "Mute" }).first()).toBeVisible();
    // await popup.getByRole("button", { name: "Content" }).first().click();
    // await popup.getByRole("button", { name: "Leave" }).first().click();
    // await expect(popup.getByRole("button", { name: "Cancel" })).toBeVisible();
    // await expect(popup.getByRole("button", { name: "Leave Meeting" })).toBeVisible();
    // await expect(popup.getByRole("button", { name: "End meeting for all" })).toBeVisible();

    // // Test Leave Meeting button
    // await popup.getByRole("button", { name: "Leave Meeting" }).click();

    // // Verify the original page shows "Join Video Call" button after popup closes
    // await expect(page.getByRole("button", { name: "Join Video Call" })).toBeVisible();
    // await expect(page.getByRole("button", { name: "End Call" })).toBeVisible();

    // const popupPromise2 = page.waitForEvent("popup");

    // // Test Join Video Call button
    // await page.getByRole("button", { name: "Join Video Call" }).click();

    // const popup2 = await popupPromise2;
    // await popup2.waitForLoadState();

    // // The same stuff should be visible
    // await expect(popup2.getByText("Meeting Roster")).toBeVisible();
    // await expect(popup2.getByText(instructor!.private_profile_name)).toBeVisible();
    // await expect(popup2.getByRole("button", { name: "Leave" }).first()).toBeVisible();
    // await expect(popup2.getByRole("button", { name: "Speaker" }).first()).toBeVisible();
    // await expect(popup2.getByRole("button", { name: "Content" }).first()).toBeVisible();
    // await expect(popup2.getByRole("button", { name: "Video" }).first()).toBeVisible();
    // await expect(popup2.getByRole("button", { name: "Mute" }).first()).toBeVisible();

    // // Test End meeting for all button
    // await popup2.getByRole("button", { name: "Leave" }).first().click();
    // await popup2.getByRole("button", { name: "End meeting for all" }).click();
    // await expect(page.getByRole("button", { name: "Join Video Call" })).not.toBeVisible();
    // await expect(page.getByRole("button", { name: "End Call" })).not.toBeVisible();
    // await expect(page.getByRole("button", { name: "Start Video Call" })).toBeVisible();

    // // Test End Call button on the original page
    // await page.getByRole("button", { name: "Start Video Call" }).click();
    // await page.getByRole("button", { name: "End Call" }).click();
    // await expect(page.getByRole("button", { name: "Join Video Call" })).not.toBeVisible();
    // await expect(page.getByRole("button", { name: "End Call" })).not.toBeVisible();
    // await expect(page.getByRole("button", { name: "Start Video Call" })).toBeVisible();
>>>>>>> 8046be7c
  });
});<|MERGE_RESOLUTION|>--- conflicted
+++ resolved
@@ -123,79 +123,6 @@
     await page.getByRole("textbox", { name: "Type your message" }).fill(PRIVATE_HELP_REQUEST_FOLLOW_UP_MESSAGE_1);
     await page.getByRole("button", { name: "Send" }).click();
 
-<<<<<<< HEAD
-    // Test video call popup handling
-    // Start waiting for popup before clicking, but no await here
-    const popupPromise = page.waitForEvent("popup");
-
-    // Click the button that triggers the popup
-    await page.getByRole("button", { name: "Start Video Call" }).click();
-
-    // Now await the popup
-    const popup = await popupPromise;
-
-    // Wait for the popup to load
-    await popup.waitForLoadState();
-
-    // Check that the details and controls are visible
-    await expect(popup.getByText("Meeting Roster")).toBeVisible();
-    await expect(popup.getByRole("button", { name: "Leave" }).first()).toBeVisible();
-    await expect(popup.getByRole("button", { name: "Speaker" }).first()).toBeVisible();
-    await expect(popup.getByRole("button", { name: "Content" }).first()).toBeVisible();
-    await expect(popup.getByRole("button", { name: "Video" }).first()).toBeVisible();
-    await expect(popup.getByRole("button", { name: "Mute" }).first()).toBeVisible();
-    await expect(popup.getByText(instructor!.private_profile_name)).toBeVisible();
-    await argosScreenshot(popup, "Office Hours - Instructor alone in a call");
-
-    // Test controls
-    await popup.getByRole("button", { name: "Mute" }).first().click();
-    await expect(popup.getByRole("button", { name: "Unmute" }).first()).toBeVisible();
-    await popup.getByRole("button", { name: "Unmute" }).first().click();
-    await expect(popup.getByRole("button", { name: "Mute" }).first()).toBeVisible();
-    await popup.getByRole("button", { name: "Content" }).first().click();
-    await popup.getByRole("button", { name: "Leave" }).first().click();
-    await expect(popup.getByRole("button", { name: "Cancel" })).toBeVisible();
-    await expect(popup.getByRole("button", { name: "Leave Meeting" })).toBeVisible();
-    await expect(popup.getByRole("button", { name: "End meeting for all" })).toBeVisible();
-
-    // Test Leave Meeting button
-    await popup.getByRole("button", { name: "Leave Meeting" }).click();
-
-    // Verify the original page shows "Join Video Call" button after popup closes
-    await expect(page.getByRole("button", { name: "Join Video Call" })).toBeVisible();
-    await expect(page.getByRole("button", { name: "End Call" })).toBeVisible();
-
-    const popupPromise2 = page.waitForEvent("popup");
-
-    // Test Join Video Call button
-    await page.getByRole("button", { name: "Join Video Call" }).click();
-
-    const popup2 = await popupPromise2;
-    await popup2.waitForLoadState();
-
-    // The same stuff should be visible
-    await expect(popup2.getByText("Meeting Roster")).toBeVisible();
-    await expect(popup2.getByText(instructor!.private_profile_name)).toBeVisible();
-    await expect(popup2.getByRole("button", { name: "Leave" }).first()).toBeVisible();
-    await expect(popup2.getByRole("button", { name: "Speaker" }).first()).toBeVisible();
-    await expect(popup2.getByRole("button", { name: "Content" }).first()).toBeVisible();
-    await expect(popup2.getByRole("button", { name: "Video" }).first()).toBeVisible();
-    await expect(popup2.getByRole("button", { name: "Mute" }).first()).toBeVisible();
-
-    // Test End meeting for all button
-    await popup2.getByRole("button", { name: "Leave" }).first().click();
-    await popup2.getByRole("button", { name: "End meeting for all" }).click();
-    await expect(page.getByRole("button", { name: "Join Video Call" })).not.toBeVisible();
-    await expect(page.getByRole("button", { name: "End Call" })).not.toBeVisible();
-    await expect(page.getByRole("button", { name: "Start Video Call" })).toBeVisible();
-
-    // Test End Call button on the original page
-    await page.getByRole("button", { name: "Start Video Call" }).click();
-    await page.getByRole("button", { name: "End Call" }).click();
-    await expect(page.getByRole("button", { name: "Join Video Call" })).not.toBeVisible();
-    await expect(page.getByRole("button", { name: "End Call" })).not.toBeVisible();
-    await expect(page.getByRole("button", { name: "Start Video Call" })).toBeVisible();
-=======
     //TODO: Test joining a call not working with kubernetes setup
     // // Test video call popup handling
     // // Start waiting for popup before clicking, but no await here
@@ -268,6 +195,5 @@
     // await expect(page.getByRole("button", { name: "Join Video Call" })).not.toBeVisible();
     // await expect(page.getByRole("button", { name: "End Call" })).not.toBeVisible();
     // await expect(page.getByRole("button", { name: "Start Video Call" })).toBeVisible();
->>>>>>> 8046be7c
   });
 });