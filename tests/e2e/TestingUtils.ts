--- conflicted
+++ resolved
@@ -870,14 +870,9 @@
   allow_not_graded_submissions?: boolean;
   class_id: number;
   rateLimitManager?: RateLimitManager;
-<<<<<<< HEAD
   name?: string;
-}): Promise<Assignment & { rubricChecks: RubricCheck[] }> {
+}): Promise<Assignment & { rubricParts: RubricPart[]; rubricChecks: RubricCheck[] }> {
   const title = name ?? `Assignment #${assignmentIdx.assignment}Test`;
-=======
-}): Promise<Assignment & { rubricParts: RubricPart[]; rubricChecks: RubricCheck[] }> {
-  const title = `Assignment #${assignmentIdx.assignment}Test`;
->>>>>>> 33181ecf
   assignmentIdx.assignment++;
   const { data: selfReviewSettingDataList, error: selfReviewSettingError } = await (
     rateLimitManager ?? DEFAULT_RATE_LIMIT_MANAGER
