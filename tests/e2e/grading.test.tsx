import { Assignment, Course } from "@/utils/supabase/DatabaseTypes";
import { expect, test, type Page } from "@playwright/test";
import { argosScreenshot } from "@argos-ci/playwright";
import { addDays } from "date-fns";
import dotenv from "dotenv";
import {
  createClass,
  createUserInClass,
  insertAssignment,
  insertPreBakedSubmission,
  loginAsUser,
  TestingUser
} from "./TestingUtils";

dotenv.config({ path: ".env.local" });
// Helper function to retry clicks that should make textboxes appear
async function clickWithTextboxRetry(
  page: Page,
  clickTarget: ReturnType<Page["getByLabel"]>,
  textboxSelector: ReturnType<Page["getByRole"]>,
  maxRetries = 3
) {
  for (let attempt = 1; attempt <= maxRetries; attempt++) {
    await clickTarget.click();

    try {
      // Wait for textbox to appear within 300ms
      await textboxSelector.waitFor({ state: "visible", timeout: 300 });
      return; // Success - textbox appeared
    } catch {
      if (attempt === maxRetries) {
        throw new Error(`Textbox did not appear after ${maxRetries} attempts`);
      }
      // Wait a bit before retrying
      await page.waitForTimeout(100);
    }
  }
}

let course: Course;
let student: TestingUser | undefined;
let instructor: TestingUser | undefined;
let submission_id: number | undefined;
let assignment: Assignment | undefined;
test.beforeAll(async () => {
  course = await createClass();
  student = await createUserInClass({ role: "student", class_id: course.id });
  instructor = await createUserInClass({ role: "instructor", class_id: course.id });
  assignment = await insertAssignment({
    due_date: addDays(new Date(), 1).toUTCString(),
    class_id: course.id
  });

  const submission_res = await insertPreBakedSubmission({
    student_profile_id: student.private_profile_id,
    assignment_id: assignment!.id,
    class_id: course.id
  });
  submission_id = submission_res.submission_id;
});

const SELF_REVIEW_COMMENT_1 = "I'm pretty sure this code works, but I'm not betting my grade on it";
const SELF_REVIEW_COMMENT_2 = "This method is so clean it could pass a white glove test";
const GRADING_REVIEW_COMMENT_1 = "Your code is clear and easy to follow—great job on making your logic understandable!";
const GRADING_REVIEW_COMMENT_2 =
  "This is the kind of code that makes grading enjoyable: well-structured and thoughtful work!";

const REGRADE_COMMENT = "I think that I deserve better than a 10/10!";
const REGRADE_RESOLUTION = "I do not think it is possible to get more than 10/10!";
const REGRADE_ESCALATION = "But I heard that Ben Bitdiddle got an 11/10!";
const REGRADE_FINAL_COMMENT = "Alright, 11/10 it is then!";

test.describe("An end-to-end grading workflow self-review to grading", () => {
  test.describe.configure({ mode: "serial" });
  test("Students can submit self-review early", async ({ page }) => {
    await loginAsUser(page, student!, course);
    //Wait for the realtime connection status to be connected
    await expect(
      page.getByRole("note", { name: "Realtime connection status: All realtime connections active" })
    ).toBeVisible({ timeout: 10000 });
    await page.getByRole("link").filter({ hasText: "Assignments" }).click();
    await expect(page.getByText("Upcoming Assignments")).toBeVisible();

    await page.getByRole("link", { name: assignment!.title }).click();

    await expect(page.getByText("Self Review Notice")).toBeVisible();
    await argosScreenshot(page, "Student can submit self-review early");
    await page.getByRole("button", { name: "Finalize Submission Early" }).click();
    await page.getByRole("button", { name: "Confirm action" }).click();
    await page.getByRole("button", { name: "Complete Self Review" }).click();
    await expect(page.getByText('When you are done, click "Complete Review Assignment".')).toBeVisible();
    await page.getByText("public int doMath(int a, int").click({
      button: "right"
    });

    await page.getByRole("option", { name: "Leave a comment" }).click();

    await page.getByRole("textbox", { name: "Add a comment about this line" }).click();
    await page.getByRole("textbox", { name: "Add a comment about this line" }).fill(SELF_REVIEW_COMMENT_1);
    await argosScreenshot(page, "Adding a comment on the self-review");
    await page.getByRole("button", { name: "Add Comment" }).click();
    await page.getByText("Annotate line 15 with a check:").waitFor({ state: "hidden" });

    await page.getByText('5 System.out.println("Hello,').click({
      button: "right"
    });
    await page.getByRole("option", { name: "Self Review Check 1 (+5)" }).click();
    await page.getByRole("textbox", { name: "Optionally add a comment, or" }).fill("comment");
    await argosScreenshot(page, "Adding a second self-review check");
    await page.getByRole("button", { name: "Add Check" }).click();
    // await clickAddCheckWithRetry(page);
    await page.getByText("Annotate line 5 with a check:").waitFor({ state: "hidden" });

    await clickWithTextboxRetry(
      page,
      page.getByLabel("Self Review Check 2 (+5)"),
      page.getByRole("textbox", { name: "Optional: comment on check Self Review Check 2" })
    );
    //Wait for the add check button to stabilize
    await page.getByRole("button", { name: "Add Check" }).waitFor({ state: "visible", timeout: 1000 });
    await page
      .getByRole("textbox", { name: "Optional: comment on check Self Review Check 2" })
      .fill(SELF_REVIEW_COMMENT_2);
    await argosScreenshot(page, "Adding a global self-review check with a comment");

    await page.getByRole("button", { name: "Add Check" }).click();
    //Wait for the textbox to disappear
    await page.getByRole("textbox", { name: "Optional: comment on check" }).waitFor({ state: "hidden" });

    await page.getByRole("button", { name: "Complete Review" }).click();
    await page.getByRole("button", { name: "Mark Review Assignment as Complete" }).click();
    await expect(page.getByText("Self-Review Rubric completed")).toBeVisible();
    await argosScreenshot(page, "Self-Review Rubric completed");
  });

  test("Instructors can view the student's self-review and create their own grading review", async ({ page }) => {
    await loginAsUser(page, instructor!, course);

    await expect(page.getByText("Upcoming Assignments")).toBeVisible();
    await page.goto(`/course/${course.id}/assignments/${assignment!.id}/submissions/${submission_id}`);
    await page.getByRole("button", { name: "Files" }).click();

    await expect(page.getByLabel("Rubric: Self-Review Rubric")).toContainText(
      `${student!.private_profile_name} applied today at`
    );
    //Make sure that we get a very nice screenshot with a fully-loaded page
    await expect(page.getByText("public static void main(")).toBeVisible();
    await expect(page.getByText("public int doMath(int a, int")).toBeVisible();
    await expect(page.getByText(SELF_REVIEW_COMMENT_1)).toBeVisible();
    await expect(page.getByText(SELF_REVIEW_COMMENT_2)).toBeVisible();
    await argosScreenshot(page, "Instructor can view the student's self-review");

    await page.getByText("public static void main(").click({
      button: "right"
    });
    await page.getByRole("option", { name: "Grading Review Check 1 (+10)" }).click();
    await page.getByRole("button", { name: "Add Check" }).waitFor({ state: "visible", timeout: 1000 });
    await page.getByRole("textbox", { name: "Optionally add a comment, or" }).fill(GRADING_REVIEW_COMMENT_1);
    await argosScreenshot(page, "Instructor adds a grading review check");
    await page.getByRole("button", { name: "Add Check" }).click();
    // await clickAddCheckWithRetry(page);
    await page.getByText("Annotate line 4 with a check:").waitFor({ state: "hidden" });

    await clickWithTextboxRetry(
      page,
      page.getByLabel("Grading Review Check 2 (+10)"),
      page.getByRole("textbox", { name: "Optional: comment on check Grading Review Check 2" })
    );
    await page.getByRole("button", { name: "Add Check" }).waitFor({ state: "visible", timeout: 1000 });
    await page
      .getByRole("textbox", { name: "Optional: comment on check Grading Review Check 2" })
      .fill(GRADING_REVIEW_COMMENT_2);
    await page.getByRole("button", { name: "Add Check" }).click();
    // await clickAddCheckWithRetry(page);

    //Wait for the textbox to disappear
    await page.getByRole("textbox", { name: "Optional: comment on check" }).waitFor({ state: "hidden" });

    await page.getByRole("button", { name: "Complete Review" }).click();
    await argosScreenshot(page, "Instructor completes the grading review");
    await page.getByRole("button", { name: "Mark as Complete" }).click();
    await expect(page.getByText("Completed by")).toBeVisible();

    // Release All Submission Reviews
    await page.goto(`/course/${course.id}/manage/assignments/${assignment!.id}`);

    await page.getByRole("button", { name: "Release All Submission Reviews", exact: true }).click();
<<<<<<< HEAD
=======
    await expect(page.getByRole("button", { name: "Release All Submission Reviews", exact: true })).toBeEnabled();
>>>>>>> 8046be7c
    await page.goto(`/course/${course.id}/assignments/${assignment!.id}/submissions/${submission_id}`);
    await expect(page.getByText("Released to studentYes")).toBeVisible();
  });
  test("Students can view their grading results and request a regrade", async ({ page }) => {
    await loginAsUser(page, student!, course);

    await expect(page.getByText("Upcoming Assignments")).toBeVisible();
    await page.getByRole("link").filter({ hasText: "Assignments" }).click();
    await page.waitForURL("**/assignments");
    await page.getByRole("link", { name: assignment!.title, exact: true }).click();
    await page.getByRole("link", { name: "1", exact: true }).click();

    await page.getByRole("button", { name: "Files" }).click();
    await page.getByText("public int doMath(int a, int").click();

    const rubricSidebar = page.locator(`#rubric-${assignment!.grading_rubric_id}`);
    await expect(rubricSidebar).toContainText("Grading Review Criteria 20/20");
    await expect(rubricSidebar).toContainText(GRADING_REVIEW_COMMENT_1);
    await expect(rubricSidebar).toContainText(GRADING_REVIEW_COMMENT_2);
    await argosScreenshot(page, "Student can view their grading results");

    await expect(rubricSidebar).toContainText(`${instructor!.private_profile_name} applied today`);
    // Find the region with aria-label 'Grading checks on line 4'
    const region = await page.getByRole("region", { name: "Grading checks on line 4" });
    await expect(region).toBeVisible();
    await region.getByRole("button", { name: "Request regrade for this check" }).click();
    await argosScreenshot(page, "Student can request a regrade");
    await page.getByRole("button", { name: "Draft Regrade Request" }).click();
    await page
      .getByRole("region", { name: "Grading checks on line 4" })
      .getByPlaceholder("Add a comment to open this")
      .click();
    await page
      .getByRole("region", { name: "Grading checks on line 4" })
      .getByPlaceholder("Add a comment to open this")
      .fill(REGRADE_COMMENT);
    await page
      .getByRole("region", { name: "Grading checks on line 4" })
      .getByLabel("Open Request", { exact: true })
      .click();
    await expect(region.getByText(REGRADE_COMMENT)).toBeVisible();
    await expect(region.getByText("Submitting your comment...")).not.toBeVisible();
    await argosScreenshot(page, "Student can add a comment to open the regrade request");
  });
  test("Instructors can view the student's regrade request and resolve it", async ({ page }) => {
    await loginAsUser(page, instructor!, course);

    await expect(page.getByText("Upcoming Assignments")).toBeVisible();
    await page.goto(`/course/${course.id}/assignments/${assignment!.id}/submissions/${submission_id}/files`);
    await page
      .getByRole("region", { name: "Grading checks on line 4" })
      .getByPlaceholder("Add a comment to continue the")
      .click();
    await argosScreenshot(page, "Instructors can view the regrade request");
    await page
      .getByRole("region", { name: "Grading checks on line 4" })
      .getByPlaceholder("Add a comment to continue the")
      .fill(REGRADE_RESOLUTION);
    await page
      .getByRole("region", { name: "Grading checks on line 4" })
      .getByLabel("Add Comment", { exact: true })
      .click();
    await expect(
<<<<<<< HEAD
      page
        .getByLabel("Grading checks on line 4")
        .getByRole("paragraph")
        .filter({ hasText: "I do not think it is possible" })
=======
      page.getByLabel("Grading checks on line 4").filter({ hasText: "I do not think it is possible" })
>>>>>>> 8046be7c
    ).toBeVisible();
    await expect(page.getByText("Submitting your comment...")).not.toBeVisible();
    await page.getByLabel("Grading checks on line 4").getByRole("button", { name: "Resolve Request" }).click();
    await argosScreenshot(page, "Instructors can resolve the regrade request");
    await page.getByRole("spinbutton").fill("40");
    await new Promise((resolve) => setTimeout(resolve, 2000));
    await expect(page.getByText("This is a significant change")).toBeVisible();
    await page.getByRole("button", { name: "Override Score and Resolve Request", exact: true }).click();
  });
  test("Students can view the instructor's regrade resolution and appeal it", async ({ page }) => {
    await loginAsUser(page, student!, course);

    await expect(page.getByText("Upcoming Assignments")).toBeVisible();
    await page.goto(`/course/${course.id}/assignments/${assignment!.id}/submissions/${submission_id}/files`);
    await page
      .getByRole("region", { name: "Grading checks on line 4" })
      .getByPlaceholder("Add a comment to continue the")
      .click();
    await page
      .getByRole("region", { name: "Grading checks on line 4" })
      .getByPlaceholder("Add a comment to continue the")
      .fill(REGRADE_ESCALATION);
    await page
      .getByRole("region", { name: "Grading checks on line 4" })
      .getByLabel("Add Comment", { exact: true })
      .click();
    await page.getByLabel("Grading checks on line 4").getByRole("button", { name: "Appeal to Instructor" }).click();
    await argosScreenshot(page, "Students can appeal their regrade request");
    await page.getByRole("button", { name: "Escalate Request" }).click();
  });
  test("Instructors can view the student's regrade appeal and resolve it", async ({ page }) => {
    const region = await page.getByRole("region", { name: "Grading checks on line 4" });
    await loginAsUser(page, instructor!, course);

    await expect(page.getByText("Upcoming Assignments")).toBeVisible();
    await page.goto(`/course/${course.id}/assignments/${assignment!.id}/submissions/${submission_id}/files`);
    await page
      .getByRole("region", { name: "Grading checks on line 4" })
      .getByPlaceholder("Add a comment to continue the")
      .click();
    await page
      .getByRole("region", { name: "Grading checks on line 4" })
      .getByPlaceholder("Add a comment to continue the")
      .fill(REGRADE_FINAL_COMMENT);
    await argosScreenshot(page, "Instructors can view the student's regrade appeal");
    await page
      .getByRole("region", { name: "Grading checks on line 4" })
      .getByLabel("Add Comment", { exact: true })
      .click();
<<<<<<< HEAD
    await expect(
      page.getByLabel("Grading checks on line 4").getByRole("paragraph").filter({ hasText: REGRADE_FINAL_COMMENT })
    ).toBeVisible();
=======
    await expect(page.getByLabel("Grading checks on line 4").filter({ hasText: REGRADE_FINAL_COMMENT })).toBeVisible();
>>>>>>> 8046be7c
    await expect(region.getByText("Submitting your comment...")).not.toBeVisible();
    await page.getByLabel("Grading checks on line 4").getByRole("button", { name: "Decide Appeal" }).click();
    await page.getByRole("spinbutton").fill("100");
    await expect(page.getByText("This is a significant change")).toBeVisible();
    await page.getByRole("dialog").getByRole("button", { name: "Decide Appeal and Close Request" }).click();
    await argosScreenshot(page, "Instructors can close the regrade request");
    await expect(page.getByLabel("Grading checks on line 4").getByRole("heading")).toContainText("Regrade Closed");
  });
});<|MERGE_RESOLUTION|>--- conflicted
+++ resolved
@@ -185,10 +185,7 @@
     await page.goto(`/course/${course.id}/manage/assignments/${assignment!.id}`);
 
     await page.getByRole("button", { name: "Release All Submission Reviews", exact: true }).click();
-<<<<<<< HEAD
-=======
     await expect(page.getByRole("button", { name: "Release All Submission Reviews", exact: true })).toBeEnabled();
->>>>>>> 8046be7c
     await page.goto(`/course/${course.id}/assignments/${assignment!.id}/submissions/${submission_id}`);
     await expect(page.getByText("Released to studentYes")).toBeVisible();
   });
@@ -252,14 +249,7 @@
       .getByLabel("Add Comment", { exact: true })
       .click();
     await expect(
-<<<<<<< HEAD
-      page
-        .getByLabel("Grading checks on line 4")
-        .getByRole("paragraph")
-        .filter({ hasText: "I do not think it is possible" })
-=======
       page.getByLabel("Grading checks on line 4").filter({ hasText: "I do not think it is possible" })
->>>>>>> 8046be7c
     ).toBeVisible();
     await expect(page.getByText("Submitting your comment...")).not.toBeVisible();
     await page.getByLabel("Grading checks on line 4").getByRole("button", { name: "Resolve Request" }).click();
@@ -309,13 +299,7 @@
       .getByRole("region", { name: "Grading checks on line 4" })
       .getByLabel("Add Comment", { exact: true })
       .click();
-<<<<<<< HEAD
-    await expect(
-      page.getByLabel("Grading checks on line 4").getByRole("paragraph").filter({ hasText: REGRADE_FINAL_COMMENT })
-    ).toBeVisible();
-=======
     await expect(page.getByLabel("Grading checks on line 4").filter({ hasText: REGRADE_FINAL_COMMENT })).toBeVisible();
->>>>>>> 8046be7c
     await expect(region.getByText("Submitting your comment...")).not.toBeVisible();
     await page.getByLabel("Grading checks on line 4").getByRole("button", { name: "Decide Appeal" }).click();
     await page.getByRole("spinbutton").fill("100");
