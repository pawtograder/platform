# For detailed configuration reference documentation, visit:
# https://supabase.com/docs/guides/local-development/cli/config
# A string used to distinguish different Supabase projects on the same host. Defaults to the
# working directory name when running `supabase init`.
project_id = "pawtograder-platform"

[api]
enabled = true
# Port to use for the API URL.
port = 54321
# Schemas to expose in your API. Tables, views and stored procedures in this schema will get API
# endpoints. `public` and `graphql_public` schemas are included by default.
schemas = ["public", "graphql_public", "pgmq_public"]
# Extra schemas to add to the search_path of every request.
extra_search_path = ["public", "extensions"]
# The maximum number of rows returns from a view, table, or stored procedure. Limits payload size
# for accidental or malicious requests.
max_rows = 1000

[api.tls]
# Enable HTTPS endpoints locally using a self-signed certificate.
enabled = false

[db]
# Port to use for the local database URL.
port = 54322
# Port used by db diff command to initialize the shadow database.
shadow_port = 54320
# The database major version to use. This has to be the same as your remote database's. Run `SHOW
# server_version;` on the remote database to check.
major_version = 15

[db.pooler]
enabled = false
# Port to use for the local connection pooler.
port = 54329
# Specifies when a server connection can be reused by other clients.
# Configure one of the supported pooler modes: `transaction`, `session`.
pool_mode = "transaction"
# How many server connections to allow per user/database pair.
default_pool_size = 20
# Maximum number of client connections allowed.
max_client_conn = 100

[db.seed]
# If enabled, seeds the database after migrations during a db reset.
enabled = true
# Specifies an ordered list of seed files to load during db reset.
# Supports glob patterns relative to supabase directory: "./seeds/*.sql"
sql_paths = ["./seed.sql"]

[realtime]
enabled = true
# Bind realtime via either IPv4 or IPv6. (default: IPv4)
# ip_version = "IPv6"
# The maximum length in bytes of HTTP request headers. (default: 4096)
# max_header_length = 4096

[studio]
enabled = true
# Port to use for Supabase Studio.
port = 54323
# External URL of the API server that frontend connects to.
api_url = "http://127.0.0.1"
# OpenAI API Key to use for Supabase AI in the Supabase Studio.
openai_api_key = "env(OPENAI_API_KEY)"

# Email testing server. Emails sent with the local dev setup are not actually sent - rather, they
# are monitored, and you can view the emails that would have been sent from the web interface.
[inbucket]
enabled = true
# Port to use for the email testing server web interface.
port = 54324
# Uncomment to expose additional ports for testing user applications that send emails.
 smtp_port = 54325
# pop3_port = 54326
 admin_email = "admin@email.com"
 sender_name = "Admin"

[storage]
enabled = true
# The maximum file size allowed (e.g. "5MB", "500KB").
file_size_limit = "50MiB"

# Image transformation API is available to Supabase Pro plan.
# [storage.image_transformation]
# enabled = true

[storage.buckets.graders]
public = false

[storage.buckets.uploads]
public = true

# Uncomment to configure local storage buckets
# [storage.buckets.images]
# public = false
# file_size_limit = "50MiB"
# allowed_mime_types = ["image/png", "image/jpeg"]
# objects_path = "./images"

[auth]
enabled = true
# The base URL of your website. Used as an allow-list for redirects and for constructing URLs used
# in emails.
site_url = "http://127.0.0.1:3000"
# A list of *exact* URLs that auth providers are permitted to redirect to post authentication.
additional_redirect_urls = ["http://127.0.0.1:3000"]
# How long tokens are valid for, in seconds. Defaults to 3600 (1 hour), maximum 604,800 (1 week).
jwt_expiry = 3600
# If disabled, the refresh token will never expire.
enable_refresh_token_rotation = true
# Allows refresh tokens to be reused after expiry, up to the specified interval in seconds.
# Requires enable_refresh_token_rotation = true.
refresh_token_reuse_interval = 10
# Allow/disallow new user signups to your project.
enable_signup = true
# Allow/disallow anonymous sign-ins to your project.
enable_anonymous_sign_ins = false
# Allow/disallow testing manual linking of accounts
enable_manual_linking = false
# Passwords shorter than this value will be rejected as weak. Minimum 6, recommended 8 or more.
minimum_password_length = 6
# Passwords that do not meet the following requirements will be rejected as weak. Supported values
# are: `letters_digits`, `lower_upper_letters_digits`, `lower_upper_letters_digits_symbols`
password_requirements = ""

[auth.email]
# Allow/disallow new user signups via email to your project.
enable_signup = true
# If enabled, a user will be required to confirm any email change on both the old, and new email
# addresses. If disabled, only the new email is required to confirm.
double_confirm_changes = true
# If enabled, users need to confirm their email address before signing in.
enable_confirmations = false
# If enabled, users will need to reauthenticate or have logged in recently to change their password.
secure_password_change = false
# Controls the minimum amount of time that must pass before sending another signup confirmation or password reset email.
max_frequency = "1s"
# Number of characters used in the email OTP.
otp_length = 6
# Number of seconds before the email OTP expires (defaults to 1 hour).
otp_expiry = 1800

# Use a production-ready SMTP server
# [auth.email.smtp]
# enabled = true
# host = "smtp.sendgrid.net"
# port = 587
# user = "apikey"
# pass = "env(SENDGRID_API_KEY)"
# admin_email = "admin@email.com"
# sender_name = "Admin"

# Uncomment to customize email template
# [auth.email.template.invite]
# subject = "You have been invited"
# content_path = "./supabase/templates/invite.html"

[auth.email.template.magic_link]
subject = "Sign in link for Pawtograder"
content_path = "./supabase/templates/magic_link.html"

[auth.sms]
# Allow/disallow new user signups via SMS to your project.
enable_signup = false
# If enabled, users need to confirm their phone number before signing in.
enable_confirmations = false
# Template for sending OTP to users
template = "Your code is {{ .Code }}"
# Controls the minimum amount of time that must pass before sending another sms otp.
max_frequency = "5s"

# Use pre-defined map of phone number to OTP for testing.
# [auth.sms.test_otp]
# 4152127777 = "123456"

# Configure logged in session timeouts.
# [auth.sessions]
# Force log out after the specified duration.
# timebox = "24h"
# Force log out if the user has been inactive longer than the specified duration.
# inactivity_timeout = "8h"

# This hook runs before a token is issued and allows you to add additional claims based on the authentication method used.
# [auth.hook.custom_access_token]
# enabled = true
# uri = "pg-functions://<database>/<schema>/<hook_name>"
[auth.hook.custom_access_token]
enabled = true
uri = "pg-functions://postgres/public/custom_access_token_hook"

# Configure one of the supported SMS providers: `twilio`, `twilio_verify`, `messagebird`, `textlocal`, `vonage`.
[auth.sms.twilio]
enabled = false
account_sid = ""
message_service_sid = ""
# DO NOT commit your Twilio auth token to git. Use environment variable substitution instead:
auth_token = "env(SUPABASE_AUTH_SMS_TWILIO_AUTH_TOKEN)"

# Multi-factor-authentication is available to Supabase Pro plan.
[auth.mfa]
# Control how many MFA factors can be enrolled at once per user.
max_enrolled_factors = 10

# Control MFA via App Authenticator (TOTP)
[auth.mfa.totp]
enroll_enabled = false
verify_enabled = false

# Configure MFA via Phone Messaging
[auth.mfa.phone]
enroll_enabled = false
verify_enabled = false
otp_length = 6
template = "Your code is {{ .Code }}"
max_frequency = "5s"

# Configure MFA via WebAuthn
# [auth.mfa.web_authn]
# enroll_enabled = true
# verify_enabled = true

# Use an external OAuth provider. The full list of providers are: `apple`, `azure`, `bitbucket`,
# `discord`, `facebook`, `github`, `gitlab`, `google`, `keycloak`, `linkedin_oidc`, `notion`, `twitch`,
# `twitter`, `slack`, `spotify`, `workos`, `zoom`.
[auth.external.apple]
enabled = false
client_id = ""
# DO NOT commit your OAuth provider secret to git. Use environment variable substitution instead:
secret = "env(SUPABASE_AUTH_EXTERNAL_APPLE_SECRET)"
# Overrides the default auth redirectUrl.
redirect_uri = ""
# Overrides the default auth provider URL. Used to support self-hosted gitlab, single-tenant Azure,
# or any other third-party OIDC providers.
url = ""
# If enabled, the nonce check will be skipped. Required for local sign in with Google auth.
skip_nonce_check = false

# Use Firebase Auth as a third-party provider alongside Supabase Auth.
[auth.third_party.firebase]
enabled = false
# project_id = "my-firebase-project"

# Use Auth0 as a third-party provider alongside Supabase Auth.
[auth.third_party.auth0]
enabled = false
# tenant = "my-auth0-tenant"
# tenant_region = "us"

# Use AWS Cognito (Amplify) as a third-party provider alongside Supabase Auth.
[auth.third_party.aws_cognito]
enabled = false
# user_pool_id = "my-user-pool-id"
# user_pool_region = "us-east-1"

[edge_runtime]
enabled = true
# Configure one of the supported request policies: `oneshot`, `per_worker`.
# Use `oneshot` for hot reload, or `per_worker` for load testing.
policy = "per_worker"
# Port to attach the Chrome inspector for debugging edge functions.
inspector_port = 8083

# Use these configurations to customize your Edge Function.
# [functions.MY_FUNCTION_NAME]
# enabled = true
# verify_jwt = true
# import_map = "./functions/MY_FUNCTION_NAME/deno.json"
# Uncomment to specify a custom file path to the entrypoint.
# Supported file extensions are: .ts, .js, .mjs, .jsx, .tsx
# entrypoint = "./functions/MY_FUNCTION_NAME/index.ts"
# Specifies static files to be bundled with the function. Supports glob patterns.
# For example, if you want to serve static HTML pages in your function:
# static_files = [ "./functions/MY_FUNCTION_NAME/*.html" ]

[analytics]
enabled = true
port = 54327
# Configure one of the supported backends: `postgres`, `bigquery`.
backend = "postgres"

# Experimental features may be deprecated any time
[experimental]
# Configures Postgres storage engine to use OrioleDB (S3)
orioledb_version = ""
# Configures S3 bucket URL, eg. <bucket_name>.s3-<region>.amazonaws.com
s3_host = "env(S3_HOST)"
# Configures S3 bucket region, eg. us-east-1
s3_region = "env(S3_REGION)"
# Configures AWS_ACCESS_KEY_ID for S3 bucket
s3_access_key = "env(S3_ACCESS_KEY)"
# Configures AWS_SECRET_ACCESS_KEY for S3 bucket
s3_secret_key = "env(S3_SECRET_KEY)"

[functions.github-repo-webhook]
enabled = true
verify_jwt = false
import_map = "./functions/github-repo-webhook/deno.json"
# Uncomment to specify a custom file path to the entrypoint.
# Supported file extensions are: .ts, .js, .mjs, .jsx, .tsx
entrypoint = "./functions/github-repo-webhook/index.ts"
# Specifies static files to be bundled with the function. Supports glob patterns.
# For example, if you want to serve static HTML pages in your function:
# static_files = [ "./functions/github-repo-webhook/*.html" ]

[functions.github-repo-configure-webhook]
enabled = true
verify_jwt = true
import_map = "./functions/github-repo-configure-webhook/deno.json"
# Uncomment to specify a custom file path to the entrypoint.
# Supported file extensions are: .ts, .js, .mjs, .jsx, .tsx
entrypoint = "./functions/github-repo-configure-webhook/index.ts"
# Specifies static files to be bundled with the function. Supports glob patterns.
# For example, if you want to serve static HTML pages in your function:
# static_files = [ "./functions/github-repo-configure-webhook/*.html" ]

[functions.autograder-create-repos-for-student]
enabled = true
verify_jwt = false
import_map = "./functions/autograder-create-repos-for-student/deno.json"
# Uncomment to specify a custom file path to the entrypoint.
# Supported file extensions are: .ts, .js, .mjs, .jsx, .tsx
entrypoint = "./functions/autograder-create-repos-for-student/index.ts"
# Specifies static files to be bundled with the function. Supports glob patterns.
# For example, if you want to serve static HTML pages in your function:
# static_files = [ "./functions/autograder-create-repos-for-student/*.html" ]

[functions.autograder-retrieve-autograder-regression-tests]
enabled = true
verify_jwt = false
import_map = "./functions/autograder-retrieve-autograder-regression-tests/deno.json"
# Uncomment to specify a custom file path to the entrypoint.
# Supported file extensions are: .ts, .js, .mjs, .jsx, .tsx
entrypoint = "./functions/autograder-retrieve-autograder-regression-tests/index.ts"
# Specifies static files to be bundled with the function. Supports glob patterns.
# For example, if you want to serve static HTML pages in your function:
# static_files = [ "./functions/autograder-retrieve-autograder-regression-tests/*.html" ]

[functions.autograder-create-regression-test-run]
enabled = true
verify_jwt = false
import_map = "./functions/autograder-create-regression-test-run/deno.json"
# Uncomment to specify a custom file path to the entrypoint.
# Supported file extensions are: .ts, .js, .mjs, .jsx, .tsx
entrypoint = "./functions/autograder-create-regression-test-run/index.ts"
# Specifies static files to be bundled with the function. Supports glob patterns.
# For example, if you want to serve static HTML pages in your function:
# static_files = [ "./functions/autograder-create-regression-test-run/*.html" ]

[functions.autograder-submit-feedback]
enabled = true
verify_jwt = false
import_map = "./functions/autograder-submit-feedback/deno.json"
# Uncomment to specify a custom file path to the entrypoint.
# Supported file extensions are: .ts, .js, .mjs, .jsx, .tsx
entrypoint = "./functions/autograder-submit-feedback/index.ts"
# Specifies static files to be bundled with the function. Supports glob patterns.
# For example, if you want to serve static HTML pages in your function:
# static_files = [ "./functions/autograder-submit-feedback/*.html" ]

[functions.autograder-create-submission]
enabled = true
verify_jwt = false
import_map = "./functions/autograder-create-submission/deno.json"
# Uncomment to specify a custom file path to the entrypoint.
# Supported file extensions are: .ts, .js, .mjs, .jsx, .tsx
entrypoint = "./functions/autograder-create-submission/index.ts"
# Specifies static files to be bundled with the function. Supports glob patterns.
# For example, if you want to serve static HTML pages in your function:
# static_files = [ "./functions/autograder-create-submission/*.html" ]

[functions.assignment-create-all-repos]
enabled = true
verify_jwt = false
import_map = "./functions/assignment-create-all-repos/deno.json"
# Uncomment to specify a custom file path to the entrypoint.
# Supported file extensions are: .ts, .js, .mjs, .jsx, .tsx
entrypoint = "./functions/assignment-create-all-repos/index.ts"
# Specifies static files to be bundled with the function. Supports glob patterns.
# For example, if you want to serve static HTML pages in your function:
# static_files = [ "./functions/assignment-create-all-repos/*.html" ]

[functions.enrollments-add]
enabled = true
verify_jwt = false
import_map = "./functions/enrollments-add/deno.json"
# Uncomment to specify a custom file path to the entrypoint.
# Supported file extensions are: .ts, .js, .mjs, .jsx, .tsx
entrypoint = "./functions/enrollments-add/index.ts"
# Specifies static files to be bundled with the function. Supports glob patterns.
# For example, if you want to serve static HTML pages in your function:
# static_files = [ "./functions/enrollments-add/*.html" ]

[functions.enrollments-sync-canvas]
enabled = true
verify_jwt = false
import_map = "./functions/enrollments-sync-canvas/deno.json"
# Uncomment to specify a custom file path to the entrypoint.
# Supported file extensions are: .ts, .js, .mjs, .jsx, .tsx
entrypoint = "./functions/enrollments-sync-canvas/index.ts"
# Specifies static files to be bundled with the function. Supports glob patterns.
# For example, if you want to serve static HTML pages in your function:
# static_files = [ "./functions/enrollments-sync-canvas/*.html" ]

[functions.repositories-list]
enabled = true
verify_jwt = false
import_map = "./functions/repositories-list/deno.json"
# Uncomment to specify a custom file path to the entrypoint.
# Supported file extensions are: .ts, .js, .mjs, .jsx, .tsx
entrypoint = "./functions/repositories-list/index.ts"
# Specifies static files to be bundled with the function. Supports glob patterns.
# For example, if you want to serve static HTML pages in your function:
# static_files = [ "./functions/repositories-list/*.html" ]

[functions.repository-get-file]
enabled = true
verify_jwt = false
import_map = "./functions/repository-get-file/deno.json"
# Uncomment to specify a custom file path to the entrypoint.
# Supported file extensions are: .ts, .js, .mjs, .jsx, .tsx
entrypoint = "./functions/repository-get-file/index.ts"
# Specifies static files to be bundled with the function. Supports glob patterns.
# For example, if you want to serve static HTML pages in your function:
# static_files = [ "./functions/repository-get-file/*.html" ]

[functions.live-meeting-end]
enabled = true
verify_jwt = false
import_map = "./functions/live-meeting-end/deno.json"
# Uncomment to specify a custom file path to the entrypoint.
# Supported file extensions are: .ts, .js, .mjs, .jsx, .tsx
entrypoint = "./functions/live-meeting-end/index.ts"
# Specifies static files to be bundled with the function. Supports glob patterns.
# For example, if you want to serve static HTML pages in your function:
# static_files = [ "./functions/live-meeting-end/*.html" ]

[functions.live-meeting-callback]
enabled = true
verify_jwt = false
import_map = "./functions/live-meeting-callback/deno.json"
# Uncomment to specify a custom file path to the entrypoint.
# Supported file extensions are: .ts, .js, .mjs, .jsx, .tsx
entrypoint = "./functions/live-meeting-callback/index.ts"
# Specifies static files to be bundled with the function. Supports glob patterns.
# For example, if you want to serve static HTML pages in your function:
# static_files = [ "./functions/live-meeting-callback/*.html" ]

[functions.live-meeting-for-help-request]
enabled = true
verify_jwt = false
import_map = "./functions/live-meeting-for-help-request/deno.json"
# Uncomment to specify a custom file path to the entrypoint.
# Supported file extensions are: .ts, .js, .mjs, .jsx, .tsx
entrypoint = "./functions/live-meeting-for-help-request/index.ts"
# Specifies static files to be bundled with the function. Supports glob patterns.
# For example, if you want to serve static HTML pages in your function:
# static_files = [ "./functions/live-meeting-for-help-request/*.html" ]

[functions.repository-list-files]
enabled = true
verify_jwt = false
import_map = "./functions/repository-list-files/deno.json"
# Uncomment to specify a custom file path to the entrypoint.
# Supported file extensions are: .ts, .js, .mjs, .jsx, .tsx
entrypoint = "./functions/repository-list-files/index.ts"
# Specifies static files to be bundled with the function. Supports glob patterns.
# For example, if you want to serve static HTML pages in your function:
# static_files = [ "./functions/repository-list-files/*.html" ]

[functions.assignment-group-create]
enabled = true
verify_jwt = false
import_map = "./functions/assignment-group-create/deno.json"
# Uncomment to specify a custom file path to the entrypoint.
# Supported file extensions are: .ts, .js, .mjs, .jsx, .tsx
entrypoint = "./functions/assignment-group-create/index.ts"
# Specifies static files to be bundled with the function. Supports glob patterns.
# For example, if you want to serve static HTML pages in your function:
# static_files = [ "./functions/assignment-group-create/*.html" ]

[functions.assignment-group-join]
enabled = true
verify_jwt = false
import_map = "./functions/assignment-group-join/deno.json"
# Uncomment to specify a custom file path to the entrypoint.
# Supported file extensions are: .ts, .js, .mjs, .jsx, .tsx
entrypoint = "./functions/assignment-group-join/index.ts"
# Specifies static files to be bundled with the function. Supports glob patterns.
# For example, if you want to serve static HTML pages in your function:
# static_files = [ "./functions/assignment-group-join/*.html" ]

[functions.assignment-group-approve-request]
enabled = true
verify_jwt = false
import_map = "./functions/assignment-group-approve-request/deno.json"
# Uncomment to specify a custom file path to the entrypoint.
# Supported file extensions are: .ts, .js, .mjs, .jsx, .tsx
entrypoint = "./functions/assignment-group-approve-request/index.ts"
# Specifies static files to be bundled with the function. Supports glob patterns.
# For example, if you want to serve static HTML pages in your function:
# static_files = [ "./functions/assignment-group-approve-request/*.html" ]

[functions.assignment-group-leave]
enabled = true
verify_jwt = false
import_map = "./functions/assignment-group-leave/deno.json"
# Uncomment to specify a custom file path to the entrypoint.
# Supported file extensions are: .ts, .js, .mjs, .jsx, .tsx
entrypoint = "./functions/assignment-group-leave/index.ts"
# Specifies static files to be bundled with the function. Supports glob patterns.
# For example, if you want to serve static HTML pages in your function:
# static_files = [ "./functions/assignment-group-leave/*.html" ]

[functions.autograder-sync-staff-team]
enabled = true
verify_jwt = false
import_map = "./functions/autograder-sync-staff-team/deno.json"
# Uncomment to specify a custom file path to the entrypoint.
# Supported file extensions are: .ts, .js, .mjs, .jsx, .tsx
entrypoint = "./functions/autograder-sync-staff-team/index.ts"
# Specifies static files to be bundled with the function. Supports glob patterns.
# For example, if you want to serve static HTML pages in your function:
# static_files = [ "./functions/autograder-sync-staff-team/*.html" ]

[functions.assignment-group-instructor-move-student]
enabled = true
verify_jwt = false
import_map = "./functions/assignment-group-instructor-move-student/deno.json"
# Uncomment to specify a custom file path to the entrypoint.
# Supported file extensions are: .ts, .js, .mjs, .jsx, .tsx
entrypoint = "./functions/assignment-group-instructor-move-student/index.ts"
# Specifies static files to be bundled with the function. Supports glob patterns.
# For example, if you want to serve static HTML pages in your function:
# static_files = [ "./functions/assignment-group-instructor-move-student/*.html" ]

[functions.assignment-group-copy-groups-from-assignment]
enabled = true
verify_jwt = false
import_map = "./functions/assignment-group-copy-groups-from-assignment/deno.json"
# Uncomment to specify a custom file path to the entrypoint.
# Supported file extensions are: .ts, .js, .mjs, .jsx, .tsx
entrypoint = "./functions/assignment-group-copy-groups-from-assignment/index.ts"
# Specifies static files to be bundled with the function. Supports glob patterns.
# For example, if you want to serve static HTML pages in your function:
# static_files = [ "./functions/assignment-group-copy-groups-from-assignment/*.html" ]

[functions.notification-queue-processor]
enabled = true
verify_jwt = false
import_map = "./functions/notification-queue-processor/deno.json"
# Uncomment to specify a custom file path to the entrypoint.
# Supported file extensions are: .ts, .js, .mjs, .jsx, .tsx
entrypoint = "./functions/notification-queue-processor/index.ts"
# Specifies static files to be bundled with the function. Supports glob patterns.
# For example, if you want to serve static HTML pages in your function:
# static_files = [ "./functions/notification-queue-processor/*.html" ]

[functions.repository-list-commits]
enabled = true
verify_jwt = false
import_map = "./functions/repository-list-commits/deno.json"
# Uncomment to specify a custom file path to the entrypoint.
# Supported file extensions are: .ts, .js, .mjs, .jsx, .tsx
entrypoint = "./functions/repository-list-commits/index.ts"
# Specifies static files to be bundled with the function. Supports glob patterns.
# For example, if you want to serve static HTML pages in your function:
# static_files = [ "./functions/repository-list-commits/*.html" ]

[functions.autograder-trigger-grading-workflow]
enabled = true
verify_jwt = false
import_map = "./functions/autograder-trigger-grading-workflow/deno.json"
# Uncomment to specify a custom file path to the entrypoint.
# Supported file extensions are: .ts, .js, .mjs, .jsx, .tsx
entrypoint = "./functions/autograder-trigger-grading-workflow/index.ts"
# Specifies static files to be bundled with the function. Supports glob patterns.
# For example, if you want to serve static HTML pages in your function:
# static_files = [ "./functions/autograder-trigger-grading-workflow/*.html" ]

[experimental.webhooks]
enabled = true

[functions.gradebook-column-recalculate]
enabled = true
verify_jwt = false
import_map = "./functions/gradebook-column-recalculate/deno.json"
# Uncomment to specify a custom file path to the entrypoint.
# Supported file extensions are: .ts, .js, .mjs, .jsx, .tsx
entrypoint = "./functions/gradebook-column-recalculate/index.ts"
# Specifies static files to be bundled with the function. Supports glob patterns.
# For example, if you want to serve static HTML pages in your function:
# static_files = [ "./functions/gradebook-column-recalculate/*.html" ]

[functions.submission-serve-artifact]
enabled = true
verify_jwt = false
import_map = "./functions/submission-serve-artifact/deno.json"
# Uncomment to specify a custom file path to the entrypoint.
# Supported file extensions are: .ts, .js, .mjs, .jsx, .tsx
entrypoint = "./functions/submission-serve-artifact/index.ts"
# Specifies static files to be bundled with the function. Supports glob patterns.
# For example, if you want to serve static HTML pages in your function:
# static_files = [ "./functions/submission-serve-artifact/*.html" ]

[functions.assignment-create-handout-repo]
enabled = true
verify_jwt = false
import_map = "./functions/assignment-create-handout-repo/deno.json"
# Uncomment to specify a custom file path to the entrypoint.
# Supported file extensions are: .ts, .js, .mjs, .jsx, .tsx
entrypoint = "./functions/assignment-create-handout-repo/index.ts"
# Specifies static files to be bundled with the function. Supports glob patterns.
# For example, if you want to serve static HTML pages in your function:
# static_files = [ "./functions/assignment-create-handout-repo/*.html" ]

[functions.assignment-create-solution-repo]
enabled = true
verify_jwt = false
import_map = "./functions/assignment-create-solution-repo/deno.json"
# Uncomment to specify a custom file path to the entrypoint.
# Supported file extensions are: .ts, .js, .mjs, .jsx, .tsx
entrypoint = "./functions/assignment-create-solution-repo/index.ts"
# Specifies static files to be bundled with the function. Supports glob patterns.
# For example, if you want to serve static HTML pages in your function:
# static_files = [ "./functions/assignment-create-solution-repo/*.html" ]

[functions.autograder-sync-student-team]
enabled = true
verify_jwt = false 
import_map = "./functions/autograder-sync-student-team/deno.json"
# Uncomment to specify a custom file path to the entrypoint.
# Supported file extensions are: .ts, .js, .mjs, .jsx, .tsx
entrypoint = "./functions/autograder-sync-student-team/index.ts"
# Specifies static files to be bundled with the function. Supports glob patterns.
# For example, if you want to serve static HTML pages in your function:
# static_files = [ "./functions/autograder-sync-student-team/*.html" ]

[functions.autograder-reinvite-to-class-org]
enabled = true
verify_jwt = false
import_map = "./functions/autograder-reinvite-to-class-org/deno.json"
# Uncomment to specify a custom file path to the entrypoint.
# Supported file extensions are: .ts, .js, .mjs, .jsx, .tsx
entrypoint = "./functions/autograder-reinvite-to-class-org/index.ts"
# Specifies static files to be bundled with the function. Supports glob patterns.
# For example, if you want to serve static HTML pages in your function:
# static_files = [ "./functions/autograder-reinvite-to-class-org/*.html" ]

[functions.assignment-delete]
enabled = true
verify_jwt = false
entrypoint = "./functions/assignment-delete/index.ts"

[functions.course-import-sis]
enabled = true
verify_jwt = false
entrypoint = "./functions/course-import-sis/index.ts"

[functions.invitation-create]
enabled = true
verify_jwt = false
entrypoint = "./functions/invitation-create/index.ts"

[functions.user-fetch-azure-profile]
enabled = true
verify_jwt = false
entrypoint = "./functions/user-fetch-azure-profile/index.ts"


[functions.metrics]
enabled = true
verify_jwt = false
import_map = "./functions/metrics/deno.json"
# Uncomment to specify a custom file path to the entrypoint.
# Supported file extensions are: .ts, .js, .mjs, .jsx, .tsx
entrypoint = "./functions/metrics/index.ts"
# Specifies static files to be bundled with the function. Supports glob patterns.
# For example, if you want to serve static HTML pages in your function:
# static_files = [ "./functions/metrics/*.html" ]

[functions.github-async-worker]
enabled = true
verify_jwt = false
import_map = "./functions/github-async-worker/deno.json"
entrypoint = "./functions/github-async-worker/index.ts"

[functions.gradebook-column-inserted]
enabled = true
verify_jwt = false
import_map = "./functions/gradebook-column-inserted/deno.json"
entrypoint = "./functions/gradebook-column-inserted/index.ts"

[functions.github-user-sync]
enabled = true
verify_jwt = false
import_map = "./functions/github-user-sync/deno.json"
entrypoint = "./functions/github-user-sync/index.ts"

[functions.survey-save-as-template]
enabled = true
verify_jwt = true
import_map = "./functions/survey-save-as-template/deno.json"
# Uncomment to specify a custom file path to the entrypoint.
# Supported file extensions are: .ts, .js, .mjs, .jsx, .tsx
entrypoint = "./functions/survey-save-as-template/index.ts"
# Specifies static files to be bundled with the function. Supports glob patterns.
# For example, if you want to serve static HTML pages in your function:
# static_files = [ "./functions/survey-save-as-template/*.html" ]

[functions.survey-publish-to-class]
enabled = true
verify_jwt = true
import_map = "./functions/survey-publish-to-class/deno.json"
# Uncomment to specify a custom file path to the entrypoint.
# Supported file extensions are: .ts, .js, .mjs, .jsx, .tsx
entrypoint = "./functions/survey-publish-to-class/index.ts"
# Specifies static files to be bundled with the function. Supports glob patterns.
# For example, if you want to serve static HTML pages in your function:
# static_files = [ "./functions/survey-publish-to-class/*.html" ]

[functions.survey-get-surveys]
enabled = true
verify_jwt = true
import_map = "./functions/survey-get-surveys/deno.json"
# Uncomment to specify a custom file path to the entrypoint.
# Supported file extensions are: .ts, .js, .mjs, .jsx, .tsx
entrypoint = "./functions/survey-get-surveys/index.ts"
# Specifies static files to be bundled with the function. Supports glob patterns.
# For example, if you want to serve static HTML pages in your function:
# static_files = [ "./functions/survey-get-surveys/*.html" ]

[functions.survey-submit-response]
enabled = true
verify_jwt = true
import_map = "./functions/survey-submit-response/deno.json"
# Uncomment to specify a custom file path to the entrypoint.
# Supported file extensions are: .ts, .js, .mjs, .jsx, .tsx
entrypoint = "./functions/survey-submit-response/index.ts"
# Specifies static files to be bundled with the function. Supports glob patterns.
# For example, if you want to serve static HTML pages in your function:
# static_files = [ "./functions/survey-submit-response/*.html" ]

<<<<<<< HEAD
=======
[functions.update_survey_database]
enabled = true
verify_jwt = true
import_map = "./functions/update_survey_database/deno.json"
# Uncomment to specify a custom file path to the entrypoint.
# Supported file extensions are: .ts, .js, .mjs, .jsx, .tsx
entrypoint = "./functions/update_survey_database/index.ts"
# Specifies static files to be bundled with the function. Supports glob patterns.
# For example, if you want to serve static HTML pages in your function:
# static_files = [ "./functions/update_survey_database/*.html" ]
>>>>>>> c17e5415
<|MERGE_RESOLUTION|>--- conflicted
+++ resolved
@@ -741,17 +741,3 @@
 # Specifies static files to be bundled with the function. Supports glob patterns.
 # For example, if you want to serve static HTML pages in your function:
 # static_files = [ "./functions/survey-submit-response/*.html" ]
-
-<<<<<<< HEAD
-=======
-[functions.update_survey_database]
-enabled = true
-verify_jwt = true
-import_map = "./functions/update_survey_database/deno.json"
-# Uncomment to specify a custom file path to the entrypoint.
-# Supported file extensions are: .ts, .js, .mjs, .jsx, .tsx
-entrypoint = "./functions/update_survey_database/index.ts"
-# Specifies static files to be bundled with the function. Supports glob patterns.
-# For example, if you want to serve static HTML pages in your function:
-# static_files = [ "./functions/update_survey_database/*.html" ]
->>>>>>> c17e5415
