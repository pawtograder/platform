--- conflicted
+++ resolved
@@ -698,40 +698,6 @@
 import_map = "./functions/github-user-sync/deno.json"
 entrypoint = "./functions/github-user-sync/index.ts"
 
-<<<<<<< HEAD
-# [functions.survey-save-as-template]
-# enabled = true
-# verify_jwt = true
-# import_map = "./functions/survey-save-as-template/deno.json"
-# # Uncomment to specify a custom file path to the entrypoint.
-# # Supported file extensions are: .ts, .js, .mjs, .jsx, .tsx
-# entrypoint = "./functions/survey-save-as-template/index.ts"
-# # Specifies static files to be bundled with the function. Supports glob patterns.
-# # For example, if you want to serve static HTML pages in your function:
-# # static_files = [ "./functions/survey-save-as-template/*.html" ]
-
-# [functions.survey-publish-to-class]
-# enabled = true
-# verify_jwt = true
-# import_map = "./functions/survey-publish-to-class/deno.json"
-# # Uncomment to specify a custom file path to the entrypoint.
-# # Supported file extensions are: .ts, .js, .mjs, .jsx, .tsx
-# entrypoint = "./functions/survey-publish-to-class/index.ts"
-# # Specifies static files to be bundled with the function. Supports glob patterns.
-# # For example, if you want to serve static HTML pages in your function:
-# # static_files = [ "./functions/survey-publish-to-class/*.html" ]
-
-# [functions.survey-get-surveys]
-# enabled = true
-# verify_jwt = true
-# import_map = "./functions/survey-get-surveys/deno.json"
-# # Uncomment to specify a custom file path to the entrypoint.
-# # Supported file extensions are: .ts, .js, .mjs, .jsx, .tsx
-# entrypoint = "./functions/survey-get-surveys/index.ts"
-# # Specifies static files to be bundled with the function. Supports glob patterns.
-# # For example, if you want to serve static HTML pages in your function:
-# # static_files = [ "./functions/survey-get-surveys/*.html" ]
-=======
 #[functions.survey-save-as-template]
 #enabled = true
 #verify_jwt = true
@@ -764,7 +730,6 @@
  #Specifies static files to be bundled with the function. Supports glob patterns.
  #For example, if you want to serve static HTML pages in your function:
  #static_files = [ "./functions/survey-get-surveys-student/*.html" ]
->>>>>>> 53dac859
 
 [functions.survey-submit-response]
 enabled = true
@@ -777,19 +742,6 @@
 # For example, if you want to serve static HTML pages in your function:
 # static_files = [ "./functions/survey-submit-response/*.html" ]
 
-<<<<<<< HEAD
-# [functions.update_survey_database]
-# enabled = true
-# verify_jwt = true
-# import_map = "./functions/update_survey_database/deno.json"
-# # Uncomment to specify a custom file path to the entrypoint.
-# # Supported file extensions are: .ts, .js, .mjs, .jsx, .tsx
-# entrypoint = "./functions/update_survey_database/index.ts"
-# # Specifies static files to be bundled with the function. Supports glob patterns.
-# # For example, if you want to serve static HTML pages in your function:
-# # static_files = [ "./functions/update_survey_database/*.html" ]
-=======
-
 [functions.survey-create-survey]
 enabled = true
 verify_jwt = true
@@ -810,6 +762,4 @@
 entrypoint = "./functions/survey-template/index.ts"
 # Specifies static files to be bundled with the function. Supports glob patterns.
 # For example, if you want to serve static HTML pages in your function:
-# static_files = [ "./functions/survey-template/*.html" ]
-
->>>>>>> 53dac859
+# static_files = [ "./functions/survey-template/*.html" ]