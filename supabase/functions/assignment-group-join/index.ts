--- conflicted
+++ resolved
@@ -10,17 +10,12 @@
   assertUserIsInCourse,
   wrapRequestHandler
 } from "../_shared/HandlerUtils.ts";
-<<<<<<< HEAD
-import type { Database } from "../_shared/SupabaseTypes.d.ts";
-async function handleAssignmentGroupJoin(req: Request): Promise<{ message: string; joined_group: boolean }> {
-=======
 import { Database } from "../_shared/SupabaseTypes.d.ts";
 import * as Sentry from "npm:@sentry/deno";
 async function handleAssignmentGroupJoin(
   req: Request,
   scope: Sentry.Scope
 ): Promise<{ message: string; joined_group: boolean }> {
->>>>>>> 81f950ae
   const { assignment_group_id } = (await req.json()) as AssignmentGroupJoinRequest;
   scope?.setTag("function", "assignment-group-join");
   scope?.setTag("assignment_group_id", assignment_group_id.toString());
