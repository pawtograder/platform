--- conflicted
+++ resolved
@@ -11,13 +11,8 @@
 import type { Database } from "./SupabaseTypes.d.ts";
 
 import { createHash } from "node:crypto";
-<<<<<<< HEAD
-import type { FileListing } from "./FunctionTypes.d.ts";
-import { UserVisibleError } from "./HandlerUtils.ts";
-=======
 import { FileListing } from "./FunctionTypes.d.ts";
 import { UserVisibleError, tagApiCall, tagDatabaseOperation } from "./HandlerUtils.ts";
->>>>>>> 81f950ae
 
 export type ListCommitsResponse = Endpoints["GET /repos/{owner}/{repo}/commits"]["response"];
 export type GitHubOIDCToken = {
