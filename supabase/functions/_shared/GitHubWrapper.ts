import { decode, verify } from "https://deno.land/x/djwt@v3.0.2/mod.ts";
import { createAppAuth } from "https://esm.sh/@octokit/auth-app?dts";
import { throttling } from "https://esm.sh/@octokit/plugin-throttling";
import { createClient } from "https://esm.sh/@supabase/supabase-js@2";
import { App, Endpoints, Octokit, RequestError } from "https://esm.sh/octokit?dts";
import Bottleneck from "https://esm.sh/bottleneck?target=deno";
import { Redis } from "https://esm.sh/ioredis?target=deno";

import { Buffer } from "node:buffer";
import { Database } from "./SupabaseTypes.d.ts";

import { createHash } from "node:crypto";
import { FileListing } from "./FunctionTypes.d.ts";
import { UserVisibleError } from "./HandlerUtils.ts";

export type ListCommitsResponse = Endpoints["GET /repos/{owner}/{repo}/commits"]["response"];
export type GitHubOIDCToken = {
  jti: string;
  sub: string;
  aud: string;
  ref: string;
  sha: string;
  repository: string;
  repository_owner: string;
  repository_owner_id: string;
  run_id: string;
  run_number: string;
  run_attempt: string;
  repository_visibility: string;
  repository_id: string;
  actor_id: string;
  actor: string;
  workflow: string;
  head_ref: string;
  base_ref: string;
  event_name: string;
  ref_protected: string;
  ref_type: string;
  workflow_ref: string;
  workflow_sha: string;
  job_workflow_ref: string;
  job_workflow_sha: string;
  runner_environment: string;
  enterprise_id: string;
  enterprise: string;
  iss: string;
  nbf: number;
  exp: number;
  iat: number;
};

const app = new App({
  authStrategy: createAppAuth,
  appId: Deno.env.get("GITHUB_APP_ID") || -1,
  privateKey: Deno.env.get("GITHUB_PRIVATE_KEY_STRING") || "",
  oauth: {
    clientId: Deno.env.get("GITHUB_OAUTH_CLIENT_ID") || "",
    clientSecret: Deno.env.get("GITHUB_OAUTH_CLIENT_SECRET") || ""
  },
  webhooks: {
    secret: Deno.env.get("GITHUB_WEBHOOK_SECRET") || "secret"
  }
});
const installations: {
  orgName: string;
  id: number;
  octokit: Octokit;
}[] = [];
const MyOctokit = Octokit.plugin(throttling);

export async function getOctoKit(repoOrOrgName: string) {
  const org = repoOrOrgName.includes("/") ? repoOrOrgName.split("/")[0] : repoOrOrgName;
  if (installations.length === 0) {
    let connection: Bottleneck.IORedisConnection | undefined;
    if (Deno.env.get("UPSTASH_REDIS_REST_URL") && Deno.env.get("UPSTASH_REDIS_REST_TOKEN")) {
      console.log("Using Upstash Redis for GitHub API rate limiting", Deno.env.get("UPSTASH_REDIS_REST_URL"));
      const host = Deno.env.get("UPSTASH_REDIS_REST_URL")?.replace("https://", "");
      const password = Deno.env.get("UPSTASH_REDIS_REST_TOKEN");
      connection = new Bottleneck({
        datastore: "ioredis",
        clearDatastore: false,
        clientOptions: {
          host,
          password,
          username: "default",
          tls: {},
          port: 6379
        },
        Redis
      });
      connection.on("error", (err) => console.error(err));
    }
    const _installations = await app.octokit.request("GET /app/installations");
    _installations.data.forEach((i) => {
      installations.push({
        orgName: i.account?.login || "",
        id: i.id,
        octokit: new MyOctokit({
          authStrategy: createAppAuth,
          auth: {
            appId: Deno.env.get("GITHUB_APP_ID") || -1,
            privateKey: Deno.env.get("GITHUB_PRIVATE_KEY_STRING") || "",
            installationId: i.id
          },
          throttle: {
            connection,
            id: "pawtograder-production",
            Bottleneck,
            onRateLimit: (_retryAfter, options, _octokit, _retryCount) => {
              console.warn(
                `Request quota exhausted for request ${options.method} ${options.url}, retrying in ${_retryAfter} seconds`
              );
              return true;
            },
            onSecondaryRateLimit: (_retryAfter, options, _octokit) => {
              console.warn(
                `SecondaryRateLimit detected for request ${options.method} ${options.url}, retrying in ${_retryAfter} seconds`
              );
              return true;
            }
          }
        })
      });
    });
  }
<<<<<<< HEAD
  if (!repoName || !repoName.includes("/")) {
    console.warn(`Invalid repo name: ${repoName}, must be org/repo`);
    return undefined;
  }
  const ret = installations.find((i) => i.orgName === repoName.split("/")[0])?.octokit;
  if (ret) {
    return ret;
  }
  return undefined;
=======
  const ret = installations.find((i) => i.orgName === org)?.octokit;
  if (ret) {
    return ret;
  }
  console.warn(`No octokit found for ${repoOrOrgName}, using default: ${installations[0].orgName}`);
  return installations[0].octokit;
>>>>>>> 18380a44
}
export async function resolveRef(action_repository: string, action_ref: string) {
  const octokit = await getOctoKit(action_repository);
  if (!octokit) {
    throw new Error(`Resolve ref failed: No octokit found for ${action_repository}`);
  }
  async function getRefOrUndefined(ref: string) {
    if (!octokit) {
      return undefined;
    }
    try {
      const heads = await octokit.request("GET /repos/{owner}/{repo}/git/ref/{ref}", {
        owner: action_repository.split("/")[0],
        repo: action_repository.split("/")[1],
        ref
      });
      return heads.data.object.sha;
    } catch (e) {
      console.error(e);
      return undefined;
    }
  }
  if (action_ref.startsWith("heads/") || action_ref.startsWith("tags/")) {
    return await getRefOrUndefined(action_ref);
  } else if (action_ref === "main") {
    return await getRefOrUndefined("heads/main");
  } else {
    const ret2 = await getRefOrUndefined(`tags/${action_ref}`);
    if (ret2) {
      return ret2;
    }
    const ret = await getRefOrUndefined(`heads/${action_ref}`);
    if (ret) {
      return ret;
    }
  }
  throw new UserVisibleError(`Ref not found: ${action_ref} in ${action_repository}`);
}
export async function getRepoTarballURL(repo: string, sha?: string) {
  const octokit = await getOctoKit(repo);
  if (!octokit) {
    throw new Error(`Get repo tarball URL failed: No octokit found for ${repo}`);
  }
  let resolved_sha: string;
  if (sha) {
    resolved_sha = sha;
  } else {
    const head = await octokit.request("GET /repos/{owner}/{repo}/git/ref/heads/main", {
      owner: repo.split("/")[0],
      repo: repo.split("/")[1]
    });
    resolved_sha = head.data.object.sha;
  }
  //Check if the grader exists in supabase storage
  const adminSupabase = createClient<Database>(
    Deno.env.get("SUPABASE_URL") || "",
    Deno.env.get("SUPABASE_SERVICE_ROLE_KEY") || ""
  );
  const { data, error: firstError } = await adminSupabase.storage
    .from("graders")
    .createSignedUrl(`${repo}/${resolved_sha}/archive.tgz`, 60);
  if (firstError) {
    //If the grader doesn't exist, create it
    const grader = await octokit.request("GET /repos/{owner}/{repo}/tarball/{ref}", {
      owner: repo.split("/")[0],
      repo: repo.split("/")[1],
      ref: resolved_sha
    });
    //Upload the grader to supabase storage
    //TODO do some garbage collection in this bucket, especially for regression tests
    const { error: saveGraderError } = await adminSupabase.storage
      .from("graders")
      .upload(`${repo}/${resolved_sha}/archive.tgz`, grader.data as ArrayBuffer);
    if (saveGraderError) {
      if (saveGraderError.message === "The resource already exists") {
        //This is fine, just continue
      } else {
        throw new Error(`Failed to save grader: ${saveGraderError.message}`);
      }
    }
    //Return the grader
    const { data: secondAttempt, error: secondError } = await adminSupabase.storage
      .from("graders")
      .createSignedUrl(`${repo}/${resolved_sha}/archive.tgz`, 60);
    if (secondError || !secondAttempt) {
      throw new Error(`Failed to retrieve grader: ${secondError.message}`);
    }
    return {
      download_link: secondAttempt.signedUrl,
      sha: resolved_sha
    };
  } else {
    return {
      download_link: data.signedUrl,
      sha: resolved_sha
    };
  }
}
export async function cloneRepository(repoName: string, ref: string) {
  const octokit = await getOctoKit(repoName);
  if (!octokit) {
    throw new Error(`Clone repository failed: No octokit found for ${repoName}`);
  }
  const tarball = await octokit.request("GET /repos/{owner}/{repo}/zipball/{ref}", {
    owner: repoName.split("/")[0],
    repo: repoName.split("/")[1],
    ref
  });
  //Extract the tarball
  if (tarball.data) {
    return Buffer.from(tarball.data as ArrayBuffer);
  } else {
    throw new Error("Failed to fetch tarball");
  }
}

export async function addPushWebhook(repoName: string, type: "grader_solution" | "template_repo") {
  const octokit = await getOctoKit(repoName);
  if (!octokit) {
    throw new Error(`Add push webhook failed: No octokit found for ${repoName}`);
  }
  let baseURL = Deno.env.get("SUPABASE_URL")!;
  if (baseURL.includes("kong")) {
    baseURL = "https://khoury-classroom-dev.ngrok.pizza";
  }
  const webhook = await octokit.request("POST /repos/{owner}/{repo}/hooks", {
    owner: repoName.split("/")[0],
    repo: repoName.split("/")[1],
    name: "web",
    config: {
      url: `${baseURL}/functions/v1/github-repo-webhook?type=${type}`,
      content_type: "json",
      secret: Deno.env.get("GITHUB_WEBHOOK_SECRET") || "secret"
    },
    events: ["push"]
  });
  console.log("webhook added", webhook.data);
}
export async function removePushWebhook(repoName: string, webhookId: number) {
  const octokit = await getOctoKit(repoName);
  if (!octokit) {
    throw new Error(`Remove push webhook failed: No octokit found for ${repoName}`);
  }
  const webhook = await octokit.request("DELETE /repos/{owner}/{repo}/hooks/{hook_id}", {
    owner: repoName.split("/")[0],
    repo: repoName.split("/")[1],
    hook_id: webhookId
  });
  console.log("webhook removed", webhook.data);
}

export async function updateAutograderWorkflowHash(repoName: string) {
  const file = (await getFileFromRepo(repoName, ".github/workflows/grade.yml")) as { content: string };
  const hash = createHash("sha256");
  if (!file.content) {
    throw new Error("File not found");
  }
  console.log("Updating autograder workflow hash for", repoName);
  hash.update(file.content);
  const hashStr = hash.digest("hex");
  const adminSupabase = createClient<Database>(
    Deno.env.get("SUPABASE_URL") || "",
    Deno.env.get("SUPABASE_SERVICE_ROLE_KEY") || ""
  );
  console.log("updating autograder workflow hash", hashStr, repoName);
  const { data: assignments } = await adminSupabase.from("assignments").select("id").eq("template_repo", repoName);
  if (!assignments) {
    throw new Error("Assignment not found");
  }
  const { data, error } = await adminSupabase
    .from("autograder")
    .update({
      workflow_sha: hashStr
    })
    .in(
      "id",
      assignments.map((a) => a.id)
    );
  if (error) {
    console.error(error);
    throw new Error("Failed to update autograder workflow hash");
  }
  return hash;
}
export async function getFileFromRepo(repoName: string, path: string) {
  console.log("getting file from repo", repoName, path);
  const octokit = await getOctoKit(repoName);
  if (!octokit) {
    throw new Error(`Get file from repo failed: No octokit found for ${repoName}`);
  }
  console.log("octokit acquired");
  const file = await octokit.request("GET /repos/{owner}/{repo}/contents/{path}", {
    owner: repoName.split("/")[0],
    repo: repoName.split("/")[1],
    path
  });
  if ("content" in file.data) {
    const base64Content = file.data.content;
    const content = Buffer.from(base64Content, "base64").toString("utf-8");
    return { content };
  } else {
    throw new Error("File is not a file");
  }
}

async function getJwks() {
  const jwks = await fetch("https://token.actions.githubusercontent.com/.well-known/jwks");
  const jwksData = await jwks.json();
  return jwksData;
}

export async function validateOIDCToken(token: string): Promise<GitHubOIDCToken> {
  const decoded = decode(token);
  const { kid } = decoded[0] as { kid: string };
  const jwks = await getJwks();
  const publicKey = jwks.keys.find((key: any) => key.kid === kid);
  if (!publicKey) {
    throw new Error("No public key found");
  }
  const key = await crypto.subtle.importKey(
    "jwk",
    publicKey,
    {
      name: "RSASSA-PKCS1-v1_5",
      hash: "SHA-256"
    },
    true,
    ["verify"]
  );
  const verified = await verify(token, key);
  return verified as GitHubOIDCToken;
}

export async function getRepos(org: string) {
  const octokit = await getOctoKit(org);
  if (!octokit) {
    throw new Error("No octokit found for organization " + org);
  }
  const repos = await octokit.paginate("GET /orgs/{org}/repos", {
    org,
    per_page: 100
  });
  return repos;
}

export async function createRepo(
  org: string,
  repoName: string,
  template_repo: string,
  { is_template_repo }: { is_template_repo?: boolean } = {}
): Promise<string> {
  console.log("Creating repo", org, repoName, template_repo);
  const octokit = await getOctoKit(org);
  if (!octokit) {
    throw new UserVisibleError("No GitHub installation found for organization " + org);
  }
  console.log(`Found octokit for ${org}`);
  const owner = template_repo.split("/")[0];
  const repo = template_repo.split("/")[1];

  try {
    await octokit.request("POST /repos/{template_owner}/{template_repo}/generate", {
      template_repo: repo,
      template_owner: owner,
      owner: org,
      name: repoName,
      private: true
    });
    //Disable squash merging, make template
    await octokit.request("PATCH /repos/{owner}/{repo}", {
      owner: org,
      repo: repoName,
      allow_squash_merge: false,
      is_template: is_template_repo ? true : false
    });
    //Get the head SHA
    const heads = await octokit.request("GET /repos/{owner}/{repo}/git/ref/heads/main", {
      owner: org,
      repo: repoName
    });
    console.log(`Created repo ${org}/${repoName} with head SHA ${heads.data.object.sha}`);
    console.log(`Heads: ${JSON.stringify(heads.data)}`);
    return heads.data.object.sha as string;
  } catch (e) {
    if (e instanceof RequestError) {
      if (e.message.includes("Name already exists on this account")) {
        // continue
      } else {
        throw e;
      }
    } else {
      throw e;
    }
  }
}
async function listFilesInRepoDirectory(
  octokit: Octokit,
  orgName: string,
  repoName: string,
  path: string
): Promise<FileListing[]> {
  const files = await octokit.request("GET /repos/{owner}/{repo}/contents/{path}", {
    owner: orgName,
    repo: repoName,
    path,
    mediaType: {
      format: "raw"
    },
    per_page: 100
  });
  if (Array.isArray(files.data)) {
    const ret = await Promise.all(
      files.data.map(async (file): Promise<FileListing[]> => {
        if (file.type === "dir") {
          return await listFilesInRepoDirectory(octokit, orgName, repoName, file.path);
        }
        if (file.type === "file") {
          return [
            {
              name: file.name,
              path: file.path,
              size: file.size,
              sha: file.sha
            }
          ];
        } else {
          return [];
        }
      })
    );
    return ret.flat();
  }
  throw new UserVisibleError(`Failed to list files in repo directory: not an array, in ${repoName} at ${path}`);
}
export async function listFilesInRepo(org: string, repo: string) {
  const octokit = await getOctoKit(org);
  if (!octokit) {
    throw new Error("No octokit found for organization " + org);
  }
  return await listFilesInRepoDirectory(octokit, org, repo, "");
}

export async function archiveRepoAndLock(org: string, repo: string) {
  if (repo.includes("/")) {
    const [owner, repoName] = repo.split("/");
    org = owner;
    repo = repoName;
  }
  const octokit = await getOctoKit(org);
  if (!octokit) {
    throw new Error("No octokit found for organization " + org);
  }
  console.log(`archiving repo ${org}/${repo}`);
  //Remove all direct access to the repo
  const collaborators = await octokit.request("GET /repos/{owner}/{repo}/collaborators", {
    owner: org,
    repo,
    per_page: 100
  });
  for (const collaborator of collaborators.data) {
    console.log("removing collaborator", collaborator.login);
    await octokit.request("DELETE /repos/{owner}/{repo}/collaborators/{username}", {
      owner: org,
      repo,
      username: collaborator.login
    });
  }

  const newName = `archived-${new Date().toISOString()}-${repo}`;
  console.log("renaming repo to", newName);
  //Rename the repo
  await octokit.request("PATCH /repos/{owner}/{repo}", {
    owner: org,
    repo,
    name: newName
  });
}
/**
 * Syncs the staff team for a course.
 *
 * @param org The organization name.
 * @param courseSlug The course slug.
 * @param githubUsernamesFetcher A function that fetches the list of GitHub usernames for the staff team.
 *     This function should be idempotent, and should not throw an error if the team already exists (or not).
 *     The intended members are fetched AFTER fetching the current members of the team to avoid race conditions.
 */
export async function syncStaffTeam(org: string, courseSlug: string, githubUsernamesFetcher: () => Promise<string[]>) {
  await syncTeam(`${courseSlug}-staff`, org, githubUsernamesFetcher);
}
/**
 * Syncs the student team for a course.
 *
 * @param org The organization name.
 * @param courseSlug The course slug.
 * @param githubUsernamesFetcher A function that fetches the list of GitHub usernames for the student team.
 *     This function should be idempotent, and should not throw an error if the team already exists (or not).
 *     The intended members are fetched AFTER fetching the current members of the team to avoid race conditions.
 */
export async function syncStudentTeam(
  org: string,
  courseSlug: string,
  githubUsernamesFetcher: () => Promise<string[]>
) {
  await syncTeam(`${courseSlug}-students`, org, githubUsernamesFetcher);
}
/**
 * Syncs a team for a course.
 *
 * This function is used to sync the members of a team for a course.
 * It is used to ensure that the team has the correct members, and to add and remove members as needed.
 *
 * @param team_slug The slug of the team to sync.
 * @param org The organization name.
 * @param githubUsernamesFetcher A function that fetches the list of GitHub usernames for the team.
 *     This function should be idempotent, and should not throw an error if the team already exists (or not).
 *     The intended members are fetched AFTER fetching the current members of the team to avoid race conditions.
 */
export async function syncTeam(team_slug: string, org: string, githubUsernamesFetcher: () => Promise<string[]>) {
  if (!org || !team_slug) {
    console.warn("Invalid org or team_slug", org, team_slug);
    return;
  }
  const octokit = await getOctoKit(org);
  if (!octokit) {
    console.warn("No octokit found for organization " + org);
    return;
  }
  let team_id: number;
  try {
    const team = await octokit.request("GET /orgs/{org}/teams/{team_slug}", {
      org,
      team_slug
    });
    team_id = team.data.id;
    console.log(`Found team ${team_slug} with id ${team_id}`);
  } catch (e) {
    if (e instanceof RequestError && e.message.includes("Not Found")) {
      // Team doesn't exist, create it
      const newTeam = await octokit.request("POST /orgs/{org}/teams", {
        org,
        name: team_slug
      });
      team_id = newTeam.data.id;
      console.log(`Created team ${team_slug} with id ${team_id}`);
    } else {
      throw e;
    }
  }
  let members: Endpoints["GET /orgs/{org}/teams/{team_slug}/members"]["response"]["data"][] = [];
  try {
    const data = await octokit.paginate("GET /orgs/{org}/teams/{team_slug}/members", {
      org,
      team_slug,
      per_page: 100
    });
    console.log(`Found ${data.length} members in team ${team_slug}`);
    console.log(JSON.stringify(data, null, 2));
    members = data;
  } catch (e) {
    if (e instanceof RequestError && e.message.includes("Not Found")) {
      console.log(`Team ${team_slug} not found`);
      console.log(e);
      //This seems to happen when there are no members in the team?
      members = [];
    } else {
      throw e;
    }
  }
  const githubUsernames = await githubUsernamesFetcher();
  const existingMembers = new Map(members.map((m) => [m.login, m]));
  const newMembers = githubUsernames.filter((u) => u && !existingMembers.has(u));
  const removeMembers = existingMembers.keys().filter((u) => u && !githubUsernames.includes(u));
  console.log(`Class team: ${team_slug} intended members: ${githubUsernames.join(", ")}`);
  console.log(`Existing members in team ${team_slug}: ${members.map((m) => m.login).join(", ")}`);
  for (const username of newMembers) {
    await octokit.request("PUT /orgs/{org}/teams/{team_slug}/memberships/{username}", {
      org,
      team_slug,
      username,
      role: "member"
    });
  }
  for (const username of removeMembers) {
    await octokit.request("DELETE /orgs/{org}/teams/{team_slug}/memberships/{username}", {
      org,
      team_slug,
      username
    });
  }
}
export async function reinviteToOrgTeam(org: string, team_slug: string, githubUsername: string) {
  const octokit = await getOctoKit(org);
  if (!octokit) {
    throw new Error("No octokit found for organization " + org);
  }
  const team = await octokit.request("GET /orgs/{org}/teams/{team_slug}", {
    org,
    team_slug
  });
  const user = await octokit.request("GET /users/{username}", {
    username: githubUsername
  });
  const userID = user.data.id;
  const teamID = team.data.id;
  console.log(`Team ${team_slug} has id ${teamID}`);

  // Check if user is already in the team
  try {
    console.log(`Checking if user ${githubUsername} is already in team ${team_slug}...`);
    const teamMembers = await octokit.paginate("GET /orgs/{org}/teams/{team_slug}/members", {
      org,
      team_slug,
      per_page: 100 // Optimize for large teams
    });
    console.log(`Found ${teamMembers.length} members in team ${team_slug}`);

    const isUserInTeam = teamMembers.some((member) => member.login === githubUsername);
    if (isUserInTeam) {
      console.log(`User ${githubUsername} is already in team ${team_slug}`);
      return false;
    }
    console.log(`User ${githubUsername} is not in team ${team_slug}, proceeding with invitation`);
  } catch (error) {
    console.log(`Error checking team membership: ${error}`);
    // Continue with invitation if we can't check membership
  }

  const resp = await octokit.request("POST /orgs/{org}/invitations", {
    org,
    role: "direct_member",
    invitee_id: userID,
    team_ids: [teamID]
  });
  console.log(`Invitation response: ${JSON.stringify(resp.data)}`);
  return true;
}
const staffTeamCache = new Map<string, string[]>();
const orgMembershipCache = new Map<string, string[]>();
export async function syncRepoPermissions(org: string, repo: string, courseSlug: string, githubUsernames: string[]) {
  console.log("syncing repo permissions", org, repo, courseSlug, githubUsernames);
  if (repo.includes("/")) {
    const [owner, repoName] = repo.split("/");
    org = owner;
    repo = repoName;
  }
  const octokit = await getOctoKit(org);
  if (!octokit) {
    throw new Error("No octokit found for organization " + org);
  }
  const team_slug = `${courseSlug}-staff`;
  if (!staffTeamCache.has(courseSlug)) {
    const team = await octokit.paginate("GET /orgs/{org}/teams/{team_slug}/members", {
      org,
      team_slug
    });
    const staffGithubUsernames = team.map((m) => m.login);
    staffTeamCache.set(courseSlug, staffGithubUsernames);
    console.log("staff team", staffGithubUsernames);
  }
  const staffTeamUsernames = staffTeamCache.get(courseSlug) || [];
  if (!orgMembershipCache.has(org)) {
    const orgMembers = await octokit.request("GET /orgs/{org}/members", {
      org,
      per_page: 100
    });
    orgMembershipCache.set(
      org,
      orgMembers.data.map((m) => m.login)
    );
  }

  const existingInvitations = await octokit.paginate("GET /repos/{owner}/{repo}/invitations", {
    owner: org,
    repo
  });

  //Find expired invitations and re-send
  const expiredInvitations = existingInvitations.filter((i) => i.expired);
  for (const invitation of expiredInvitations) {
    const invitee = invitation.invitee?.login;
    if (invitee) {
      console.log(`re-sending invitation for ${invitee}`);
      await octokit.request("DELETE /repos/{owner}/{repo}/invitations/{invitation_id}", {
        owner: org,
        repo,
        invitation_id: invitation.id
      });
      await octokit.request("PUT /repos/{owner}/{repo}/collaborators/{username}", {
        owner: org,
        repo,
        username: invitee,
        permission: "write"
      });
    }
  }

  const existingAccess = await octokit.paginate("GET /repos/{owner}/{repo}/collaborators", {
    owner: org,
    repo,
    per_page: 100
  });
  const existingUsernames = existingAccess
    .filter((c) => c.role_name === "admin" || c.role_name === "write" || c.role_name === "maintain")
    .map((c) => c.login);
  console.log(`${org}/${repo} existing collaborators: ${existingUsernames.join(", ")}`);
  //Check if staff team has access to the repo, if not, add it
  const teamsWithAccess = await octokit.paginate("GET /repos/{owner}/{repo}/teams", {
    owner: org,
    repo
  });
  if (!teamsWithAccess.length || !teamsWithAccess.some((t) => t.slug === team_slug)) {
    console.log(`${org}/${repo} does not have team ${team_slug}, adding it`);
    await octokit.request("PUT /orgs/{org}/teams/{team_slug}/repos/{owner}/{repo}", {
      org,
      team_slug,
      owner: org,
      repo,
      permission: "maintain"
    });
  }
  const newAccess = githubUsernames.filter(
    (u) => !existingUsernames.includes(u) && !existingInvitations.some((i) => i.invitee?.login === u)
  );
  const removeAccess = existingUsernames.filter((u) => !githubUsernames.includes(u) && !staffTeamUsernames.includes(u));
  for (const username of newAccess) {
    console.log(`adding collaborator ${username} to ${org}/${repo}`);
    const resp = await octokit.request("PUT /repos/{owner}/{repo}/collaborators/{username}", {
      owner: org,
      repo,
      username,
      permission: "write"
    });
    console.log(`response for adding collaborator ${username} to ${org}/${repo}: ${JSON.stringify(resp.data)}`);
  }
  for (const username of removeAccess) {
    console.log(`removing collaborator ${username} from ${org}/${repo}`);
    await octokit.request("DELETE /repos/{owner}/{repo}/collaborators/{username}", {
      owner: org,
      repo,
      username
    });
  }
  console.log(`${org}/${repo} updated`);
}

export async function listCommits(
  repo_full_name: string,
  page: number
): Promise<{
  commits: ListCommitsResponse["data"];
  has_more: boolean;
}> {
  const [org, repo] = repo_full_name.split("/");
  const octokit = await getOctoKit(org);
  if (!octokit) {
    throw new Error("No octokit found for organization " + org);
  }
  const commits = await octokit.request("GET /repos/{owner}/{repo}/commits", {
    owner: org,
    repo,
    per_page: 100,
    page
  });
  const page_links = commits.headers["link"];
  const next_page = page_links
    ?.split(",")
    .find((l) => l.includes("next"))
    ?.split(";")[0]
    .split("=")[1];
  return {
    commits: commits.data,
    has_more: next_page !== null
  };
}

export async function triggerWorkflow(repo_full_name: string, sha: string, workflow_name: string) {
  const [org, repo] = repo_full_name.split("/");
  const octokit = await getOctoKit(org);
  if (!octokit) {
    throw new Error("No octokit found for organization " + org);
  }
  const ref = `pawtograder-submit/${sha}`;
  //Create a tag for this sha to use to trigger the workflow
  try {
    // console.log("created ref", res.data);
    await octokit.request("POST /repos/{owner}/{repo}/git/tags", {
      owner: org,
      repo,
      tag: `pawtograder-submit/${sha}`,
      message: "pawtograder submission",
      object: sha,
      type: "commit",
      tagger: {
        name: "pawtograder",
        email: "khoury-pawtograder-app@ccs.neu.edu",
        date: new Date().toISOString()
      }
    });
    await octokit.request("POST /repos/{owner}/{repo}/git/refs", {
      owner: org,
      repo,
      ref: `refs/tags/${ref}`,
      sha
    });
  } catch (err) {
    //If the ref already exists, don't worry about it
    if (err instanceof RequestError && err.message.includes("Reference already exists")) {
      console.log("Reference already exists, skipping");
    } else {
      throw err;
    }
  }
  console.log(`triggering workflow ${workflow_name} on ${repo_full_name} at ${ref}`);
  await octokit.request("POST /repos/{owner}/{repo}/actions/workflows/{workflow_id}/dispatches", {
    owner: org,
    repo,
    workflow_id: workflow_name,
    ref
  });
  return "Workflow triggered";
}

export type CheckRunUpdateProps = Endpoints["PATCH /repos/{owner}/{repo}/check-runs/{check_run_id}"]["parameters"];
export async function updateCheckRun(props: CheckRunUpdateProps) {
  const octokit = await getOctoKit(props.owner);
  if (!octokit) {
    throw new Error("No octokit found for organization " + props.owner);
  }
  await octokit.request("PATCH /repos/{owner}/{repo}/check-runs/{check_run_id}", props);
}

export async function createCheckRun(repo_full_name: string, sha: string, details_url: string) {
  const [org, repo] = repo_full_name.split("/");
  const octokit = await getOctoKit(org);
  if (!octokit) {
    throw new Error("No octokit found for organization " + org);
  }

  const res = await octokit.request("POST /repos/{owner}/{repo}/check-runs", {
    owner: org,
    repo,
    name: "pawtograder",
    head_sha: sha,
    details_url,
    status: "queued",
    output: {
      title: "Submission Status",
      summary: "Submission not created",
      text: "Code was received by GitHub, but has not been automatically submitted to Pawtograder."
    },
    actions: [
      {
        label: "Submit",
        description: "Creates a submission for this commit",
        identifier: "submit"
      }
    ]
  });
  return res.data.id;
}<|MERGE_RESOLUTION|>--- conflicted
+++ resolved
@@ -123,24 +123,11 @@
       });
     });
   }
-<<<<<<< HEAD
-  if (!repoName || !repoName.includes("/")) {
-    console.warn(`Invalid repo name: ${repoName}, must be org/repo`);
-    return undefined;
-  }
-  const ret = installations.find((i) => i.orgName === repoName.split("/")[0])?.octokit;
-  if (ret) {
-    return ret;
-  }
-  return undefined;
-=======
   const ret = installations.find((i) => i.orgName === org)?.octokit;
   if (ret) {
     return ret;
   }
-  console.warn(`No octokit found for ${repoOrOrgName}, using default: ${installations[0].orgName}`);
-  return installations[0].octokit;
->>>>>>> 18380a44
+  return undefined;
 }
 export async function resolveRef(action_repository: string, action_ref: string) {
   const octokit = await getOctoKit(action_repository);
