export type Json = string | number | boolean | null | { [key: string]: Json | undefined } | Json[];

export type Database = {
  pgmq_public: {
    Tables: {
      [_ in never]: never;
    };
    Views: {
      [_ in never]: never;
    };
    Functions: {
      archive: {
        Args: { message_id: number; queue_name: string };
        Returns: boolean;
      };
      delete: {
        Args: { message_id: number; queue_name: string };
        Returns: boolean;
      };
      pop: {
        Args: { queue_name: string };
        Returns: unknown[];
      };
      read: {
        Args: { n: number; queue_name: string; sleep_seconds: number };
        Returns: unknown[];
      };
      send: {
        Args: { message: Json; queue_name: string; sleep_seconds?: number };
        Returns: number[];
      };
      send_batch: {
        Args: { messages: Json[]; queue_name: string; sleep_seconds?: number };
        Returns: number[];
      };
    };
    Enums: {
      [_ in never]: never;
    };
    CompositeTypes: {
      [_ in never]: never;
    };
  };
  public: {
    Tables: {
      api_gateway_calls: {
        Row: {
          class_id: number | null;
          created_at: string;
          debug_id: string | null;
          id: number;
          latency_ms: number | null;
          message_processed_at: string | null;
          method: Database["public"]["Enums"]["github_async_method"];
          status_code: number;
        };
        Insert: {
          class_id?: number | null;
          created_at?: string;
          debug_id?: string | null;
          id?: number;
          latency_ms?: number | null;
          message_processed_at?: string | null;
          method: Database["public"]["Enums"]["github_async_method"];
          status_code: number;
        };
        Update: {
          class_id?: number | null;
          created_at?: string;
          debug_id?: string | null;
          id?: number;
          latency_ms?: number | null;
          message_processed_at?: string | null;
          method?: Database["public"]["Enums"]["github_async_method"];
          status_code?: number;
        };
        Relationships: [
          {
            foreignKeyName: "api_gateway_calls_class_id_fkey";
            columns: ["class_id"];
            isOneToOne: false;
            referencedRelation: "classes";
            referencedColumns: ["id"];
          }
        ];
      };
      assignment_due_date_exceptions: {
        Row: {
          assignment_group_id: number | null;
          assignment_id: number;
          class_id: number | null;
          created_at: string;
          creator_id: string;
          hours: number;
          id: number;
          minutes: number;
          note: string | null;
          student_id: string | null;
          tokens_consumed: number;
          updated_at: string;
        };
        Insert: {
          assignment_group_id?: number | null;
          assignment_id: number;
          class_id?: number | null;
          created_at?: string;
          creator_id: string;
          hours: number;
          id?: number;
          minutes?: number;
          note?: string | null;
          student_id?: string | null;
          tokens_consumed?: number;
          updated_at?: string;
        };
        Update: {
          assignment_group_id?: number | null;
          assignment_id?: number;
          class_id?: number | null;
          created_at?: string;
          creator_id?: string;
          hours?: number;
          id?: number;
          minutes?: number;
          note?: string | null;
          student_id?: string | null;
          tokens_consumed?: number;
          updated_at?: string;
        };
        Relationships: [
          {
            foreignKeyName: "assignment_late_exception_assignment_group_id_fkey";
            columns: ["assignment_group_id"];
            isOneToOne: false;
            referencedRelation: "assignment_groups";
            referencedColumns: ["id"];
          },
          {
            foreignKeyName: "assignment_late_exception_assignment_id_fkey";
            columns: ["assignment_id"];
            isOneToOne: false;
            referencedRelation: "assignment_overview";
            referencedColumns: ["id"];
          },
          {
            foreignKeyName: "assignment_late_exception_assignment_id_fkey";
            columns: ["assignment_id"];
            isOneToOne: false;
            referencedRelation: "assignments";
            referencedColumns: ["id"];
          },
          {
            foreignKeyName: "assignment_late_exception_assignment_id_fkey";
            columns: ["assignment_id"];
            isOneToOne: false;
            referencedRelation: "assignments_for_student_dashboard";
            referencedColumns: ["id"];
          },
          {
            foreignKeyName: "assignment_late_exception_assignment_id_fkey";
            columns: ["assignment_id"];
            isOneToOne: false;
            referencedRelation: "assignments_with_effective_due_dates";
            referencedColumns: ["id"];
          },
          {
            foreignKeyName: "assignment_late_exception_assignment_id_fkey";
            columns: ["assignment_id"];
            isOneToOne: false;
            referencedRelation: "submissions_with_grades_for_assignment_and_regression_test";
            referencedColumns: ["assignment_id"];
          },
          {
            foreignKeyName: "assignment_late_exception_class_id_fkey";
            columns: ["class_id"];
            isOneToOne: false;
            referencedRelation: "classes";
            referencedColumns: ["id"];
          },
          {
            foreignKeyName: "assignment_late_exception_instructor_id_fkey";
            columns: ["creator_id"];
            isOneToOne: false;
            referencedRelation: "profiles";
            referencedColumns: ["id"];
          },
          {
            foreignKeyName: "assignment_late_exception_instructor_id_fkey";
            columns: ["creator_id"];
            isOneToOne: false;
            referencedRelation: "submissions_with_grades_for_assignment_nice";
            referencedColumns: ["student_private_profile_id"];
          },
          {
            foreignKeyName: "assignment_late_exception_student_id_fkey";
            columns: ["student_id"];
            isOneToOne: false;
            referencedRelation: "profiles";
            referencedColumns: ["id"];
          },
          {
            foreignKeyName: "assignment_late_exception_student_id_fkey";
            columns: ["student_id"];
            isOneToOne: false;
            referencedRelation: "submissions_with_grades_for_assignment_nice";
            referencedColumns: ["student_private_profile_id"];
          }
        ];
      };
      assignment_group_invitations: {
        Row: {
          assignment_group_id: number;
          class_id: number;
          created_at: string;
          id: number;
          invitee: string;
          inviter: string;
        };
        Insert: {
          assignment_group_id: number;
          class_id: number;
          created_at?: string;
          id?: number;
          invitee?: string;
          inviter?: string;
        };
        Update: {
          assignment_group_id?: number;
          class_id?: number;
          created_at?: string;
          id?: number;
          invitee?: string;
          inviter?: string;
        };
        Relationships: [
          {
            foreignKeyName: "assignment_group_invitation_assignment_group_id_fkey";
            columns: ["assignment_group_id"];
            isOneToOne: false;
            referencedRelation: "assignment_groups";
            referencedColumns: ["id"];
          },
          {
            foreignKeyName: "assignment_group_invitation_invitee_fkey";
            columns: ["invitee"];
            isOneToOne: false;
            referencedRelation: "profiles";
            referencedColumns: ["id"];
          },
          {
            foreignKeyName: "assignment_group_invitation_invitee_fkey";
            columns: ["invitee"];
            isOneToOne: false;
            referencedRelation: "submissions_with_grades_for_assignment_nice";
            referencedColumns: ["student_private_profile_id"];
          },
          {
            foreignKeyName: "assignment_group_invitation_inviter_fkey";
            columns: ["inviter"];
            isOneToOne: false;
            referencedRelation: "profiles";
            referencedColumns: ["id"];
          },
          {
            foreignKeyName: "assignment_group_invitation_inviter_fkey";
            columns: ["inviter"];
            isOneToOne: false;
            referencedRelation: "submissions_with_grades_for_assignment_nice";
            referencedColumns: ["student_private_profile_id"];
          },
          {
            foreignKeyName: "assignment_group_invitations_class_id_fkey";
            columns: ["class_id"];
            isOneToOne: false;
            referencedRelation: "classes";
            referencedColumns: ["id"];
          }
        ];
      };
      assignment_group_join_request: {
        Row: {
          assignment_group_id: number;
          assignment_id: number;
          class_id: number;
          created_at: string;
          decided_at: string | null;
          decision_maker: string | null;
          id: number;
          profile_id: string;
          status: Database["public"]["Enums"]["assignment_group_join_status"];
        };
        Insert: {
          assignment_group_id: number;
          assignment_id: number;
          class_id: number;
          created_at?: string;
          decided_at?: string | null;
          decision_maker?: string | null;
          id?: number;
          profile_id: string;
          status?: Database["public"]["Enums"]["assignment_group_join_status"];
        };
        Update: {
          assignment_group_id?: number;
          assignment_id?: number;
          class_id?: number;
          created_at?: string;
          decided_at?: string | null;
          decision_maker?: string | null;
          id?: number;
          profile_id?: string;
          status?: Database["public"]["Enums"]["assignment_group_join_status"];
        };
        Relationships: [
          {
            foreignKeyName: "assignment_group_join_request_assignment_group_id_fkey";
            columns: ["assignment_group_id"];
            isOneToOne: false;
            referencedRelation: "assignment_groups";
            referencedColumns: ["id"];
          },
          {
            foreignKeyName: "assignment_group_join_request_assignment_id_fkey";
            columns: ["assignment_id"];
            isOneToOne: false;
            referencedRelation: "assignment_overview";
            referencedColumns: ["id"];
          },
          {
            foreignKeyName: "assignment_group_join_request_assignment_id_fkey";
            columns: ["assignment_id"];
            isOneToOne: false;
            referencedRelation: "assignments";
            referencedColumns: ["id"];
          },
          {
            foreignKeyName: "assignment_group_join_request_assignment_id_fkey";
            columns: ["assignment_id"];
            isOneToOne: false;
            referencedRelation: "assignments_for_student_dashboard";
            referencedColumns: ["id"];
          },
          {
            foreignKeyName: "assignment_group_join_request_assignment_id_fkey";
            columns: ["assignment_id"];
            isOneToOne: false;
            referencedRelation: "assignments_with_effective_due_dates";
            referencedColumns: ["id"];
          },
          {
            foreignKeyName: "assignment_group_join_request_assignment_id_fkey";
            columns: ["assignment_id"];
            isOneToOne: false;
            referencedRelation: "submissions_with_grades_for_assignment_and_regression_test";
            referencedColumns: ["assignment_id"];
          },
          {
            foreignKeyName: "assignment_group_join_request_class_id_fkey";
            columns: ["class_id"];
            isOneToOne: false;
            referencedRelation: "classes";
            referencedColumns: ["id"];
          },
          {
            foreignKeyName: "assignment_group_join_request_decision_maker_fkey";
            columns: ["decision_maker"];
            isOneToOne: false;
            referencedRelation: "profiles";
            referencedColumns: ["id"];
          },
          {
            foreignKeyName: "assignment_group_join_request_decision_maker_fkey";
            columns: ["decision_maker"];
            isOneToOne: false;
            referencedRelation: "submissions_with_grades_for_assignment_nice";
            referencedColumns: ["student_private_profile_id"];
          },
          {
            foreignKeyName: "assignment_group_join_request_profile_id_fkey";
            columns: ["profile_id"];
            isOneToOne: false;
            referencedRelation: "profiles";
            referencedColumns: ["id"];
          },
          {
            foreignKeyName: "assignment_group_join_request_profile_id_fkey";
            columns: ["profile_id"];
            isOneToOne: false;
            referencedRelation: "submissions_with_grades_for_assignment_nice";
            referencedColumns: ["student_private_profile_id"];
          },
          {
            foreignKeyName: "assignment_group_join_request_profile_id_fkey1";
            columns: ["profile_id"];
            isOneToOne: false;
            referencedRelation: "assignments_for_student_dashboard";
            referencedColumns: ["student_profile_id"];
          },
          {
            foreignKeyName: "assignment_group_join_request_profile_id_fkey1";
            columns: ["profile_id"];
            isOneToOne: false;
            referencedRelation: "assignments_with_effective_due_dates";
            referencedColumns: ["student_profile_id"];
          },
          {
            foreignKeyName: "assignment_group_join_request_profile_id_fkey1";
            columns: ["profile_id"];
            isOneToOne: false;
            referencedRelation: "submissions_agg";
            referencedColumns: ["profile_id"];
          },
          {
            foreignKeyName: "assignment_group_join_request_profile_id_fkey1";
            columns: ["profile_id"];
            isOneToOne: false;
            referencedRelation: "user_roles";
            referencedColumns: ["private_profile_id"];
          }
        ];
      };
      assignment_groups: {
        Row: {
          assignment_id: number;
          class_id: number;
          created_at: string;
          id: number;
          name: string;
        };
        Insert: {
          assignment_id: number;
          class_id: number;
          created_at?: string;
          id?: number;
          name: string;
        };
        Update: {
          assignment_id?: number;
          class_id?: number;
          created_at?: string;
          id?: number;
          name?: string;
        };
        Relationships: [
          {
            foreignKeyName: "assignment_groups_assignment_id_fkey";
            columns: ["assignment_id"];
            isOneToOne: false;
            referencedRelation: "assignment_overview";
            referencedColumns: ["id"];
          },
          {
            foreignKeyName: "assignment_groups_assignment_id_fkey";
            columns: ["assignment_id"];
            isOneToOne: false;
            referencedRelation: "assignments";
            referencedColumns: ["id"];
          },
          {
            foreignKeyName: "assignment_groups_assignment_id_fkey";
            columns: ["assignment_id"];
            isOneToOne: false;
            referencedRelation: "assignments_for_student_dashboard";
            referencedColumns: ["id"];
          },
          {
            foreignKeyName: "assignment_groups_assignment_id_fkey";
            columns: ["assignment_id"];
            isOneToOne: false;
            referencedRelation: "assignments_with_effective_due_dates";
            referencedColumns: ["id"];
          },
          {
            foreignKeyName: "assignment_groups_assignment_id_fkey";
            columns: ["assignment_id"];
            isOneToOne: false;
            referencedRelation: "submissions_with_grades_for_assignment_and_regression_test";
            referencedColumns: ["assignment_id"];
          },
          {
            foreignKeyName: "assignment_groups_class_id_fkey";
            columns: ["class_id"];
            isOneToOne: false;
            referencedRelation: "classes";
            referencedColumns: ["id"];
          }
        ];
      };
      assignment_groups_members: {
        Row: {
          added_by: string;
          assignment_group_id: number;
          assignment_id: number;
          class_id: number;
          created_at: string;
          id: number;
          profile_id: string;
        };
        Insert: {
          added_by: string;
          assignment_group_id: number;
          assignment_id: number;
          class_id: number;
          created_at?: string;
          id?: number;
          profile_id?: string;
        };
        Update: {
          added_by?: string;
          assignment_group_id?: number;
          assignment_id?: number;
          class_id?: number;
          created_at?: string;
          id?: number;
          profile_id?: string;
        };
        Relationships: [
          {
            foreignKeyName: "assignment_groups_members_added_by_fkey";
            columns: ["added_by"];
            isOneToOne: false;
            referencedRelation: "profiles";
            referencedColumns: ["id"];
          },
          {
            foreignKeyName: "assignment_groups_members_added_by_fkey";
            columns: ["added_by"];
            isOneToOne: false;
            referencedRelation: "submissions_with_grades_for_assignment_nice";
            referencedColumns: ["student_private_profile_id"];
          },
          {
            foreignKeyName: "assignment_groups_members_assignment_group_id_fkey";
            columns: ["assignment_group_id"];
            isOneToOne: false;
            referencedRelation: "assignment_groups";
            referencedColumns: ["id"];
          },
          {
            foreignKeyName: "assignment_groups_members_assignment_id_fkey";
            columns: ["assignment_id"];
            isOneToOne: false;
            referencedRelation: "assignment_overview";
            referencedColumns: ["id"];
          },
          {
            foreignKeyName: "assignment_groups_members_assignment_id_fkey";
            columns: ["assignment_id"];
            isOneToOne: false;
            referencedRelation: "assignments";
            referencedColumns: ["id"];
          },
          {
            foreignKeyName: "assignment_groups_members_assignment_id_fkey";
            columns: ["assignment_id"];
            isOneToOne: false;
            referencedRelation: "assignments_for_student_dashboard";
            referencedColumns: ["id"];
          },
          {
            foreignKeyName: "assignment_groups_members_assignment_id_fkey";
            columns: ["assignment_id"];
            isOneToOne: false;
            referencedRelation: "assignments_with_effective_due_dates";
            referencedColumns: ["id"];
          },
          {
            foreignKeyName: "assignment_groups_members_assignment_id_fkey";
            columns: ["assignment_id"];
            isOneToOne: false;
            referencedRelation: "submissions_with_grades_for_assignment_and_regression_test";
            referencedColumns: ["assignment_id"];
          },
          {
            foreignKeyName: "assignment_groups_members_class_id_fkey";
            columns: ["class_id"];
            isOneToOne: false;
            referencedRelation: "classes";
            referencedColumns: ["id"];
          },
          {
            foreignKeyName: "assignment_groups_members_profile_id_fkey";
            columns: ["profile_id"];
            isOneToOne: false;
            referencedRelation: "profiles";
            referencedColumns: ["id"];
          },
          {
            foreignKeyName: "assignment_groups_members_profile_id_fkey";
            columns: ["profile_id"];
            isOneToOne: false;
            referencedRelation: "submissions_with_grades_for_assignment_nice";
            referencedColumns: ["student_private_profile_id"];
          },
          {
            foreignKeyName: "assignment_groups_members_profile_id_fkey1";
            columns: ["profile_id"];
            isOneToOne: false;
            referencedRelation: "assignments_for_student_dashboard";
            referencedColumns: ["student_profile_id"];
          },
          {
            foreignKeyName: "assignment_groups_members_profile_id_fkey1";
            columns: ["profile_id"];
            isOneToOne: false;
            referencedRelation: "assignments_with_effective_due_dates";
            referencedColumns: ["student_profile_id"];
          },
          {
            foreignKeyName: "assignment_groups_members_profile_id_fkey1";
            columns: ["profile_id"];
            isOneToOne: false;
            referencedRelation: "submissions_agg";
            referencedColumns: ["profile_id"];
          },
          {
            foreignKeyName: "assignment_groups_members_profile_id_fkey1";
            columns: ["profile_id"];
            isOneToOne: false;
            referencedRelation: "user_roles";
            referencedColumns: ["private_profile_id"];
          }
        ];
      };
      assignment_handout_commits: {
        Row: {
          assignment_id: number;
          author: string | null;
          class_id: number | null;
          created_at: string;
          id: number;
          message: string;
          sha: string;
        };
        Insert: {
          assignment_id: number;
          author?: string | null;
          class_id?: number | null;
          created_at?: string;
          id?: number;
          message: string;
          sha: string;
        };
        Update: {
          assignment_id?: number;
          author?: string | null;
          class_id?: number | null;
          created_at?: string;
          id?: number;
          message?: string;
          sha?: string;
        };
        Relationships: [
          {
            foreignKeyName: "assignment_handout_commit_assignment_id_fkey";
            columns: ["assignment_id"];
            isOneToOne: false;
            referencedRelation: "assignment_overview";
            referencedColumns: ["id"];
          },
          {
            foreignKeyName: "assignment_handout_commit_assignment_id_fkey";
            columns: ["assignment_id"];
            isOneToOne: false;
            referencedRelation: "assignments";
            referencedColumns: ["id"];
          },
          {
            foreignKeyName: "assignment_handout_commit_assignment_id_fkey";
            columns: ["assignment_id"];
            isOneToOne: false;
            referencedRelation: "assignments_for_student_dashboard";
            referencedColumns: ["id"];
          },
          {
            foreignKeyName: "assignment_handout_commit_assignment_id_fkey";
            columns: ["assignment_id"];
            isOneToOne: false;
            referencedRelation: "assignments_with_effective_due_dates";
            referencedColumns: ["id"];
          },
          {
            foreignKeyName: "assignment_handout_commit_assignment_id_fkey";
            columns: ["assignment_id"];
            isOneToOne: false;
            referencedRelation: "submissions_with_grades_for_assignment_and_regression_test";
            referencedColumns: ["assignment_id"];
          },
          {
            foreignKeyName: "assignment_handout_commits_class_id_fkey";
            columns: ["class_id"];
            isOneToOne: false;
            referencedRelation: "classes";
            referencedColumns: ["id"];
          }
        ];
      };
      assignment_self_review_settings: {
        Row: {
          allow_early: boolean | null;
          class_id: number;
          deadline_offset: number | null;
          enabled: boolean;
          id: number;
        };
        Insert: {
          allow_early?: boolean | null;
          class_id: number;
          deadline_offset?: number | null;
          enabled?: boolean;
          id?: number;
        };
        Update: {
          allow_early?: boolean | null;
          class_id?: number;
          deadline_offset?: number | null;
          enabled?: boolean;
          id?: number;
        };
        Relationships: [
          {
            foreignKeyName: "self_review_settings_class_fkey";
            columns: ["class_id"];
            isOneToOne: false;
            referencedRelation: "classes";
            referencedColumns: ["id"];
          }
        ];
      };
      assignments: {
        Row: {
          allow_not_graded_submissions: boolean;
          allow_student_formed_groups: boolean | null;
          archived_at: string | null;
          autograder_points: number | null;
          class_id: number;
          created_at: string;
          description: string | null;
          due_date: string;
          gradebook_column_id: number | null;
          grading_rubric_id: number | null;
          group_config: Database["public"]["Enums"]["assignment_group_mode"];
          group_formation_deadline: string | null;
          has_autograder: boolean;
          has_handgrader: boolean;
          id: number;
          latest_template_sha: string | null;
          max_group_size: number | null;
          max_late_tokens: number;
          meta_grading_rubric_id: number | null;
          min_group_size: number | null;
          minutes_due_after_lab: number | null;
          release_date: string | null;
          self_review_rubric_id: number | null;
          self_review_setting_id: number;
          slug: string | null;
          student_repo_prefix: string | null;
          template_repo: string | null;
          title: string;
          total_points: number | null;
        };
        Insert: {
          allow_not_graded_submissions?: boolean;
          allow_student_formed_groups?: boolean | null;
          archived_at?: string | null;
          autograder_points?: number | null;
          class_id: number;
          created_at?: string;
          description?: string | null;
          due_date: string;
          gradebook_column_id?: number | null;
          grading_rubric_id?: number | null;
          group_config: Database["public"]["Enums"]["assignment_group_mode"];
          group_formation_deadline?: string | null;
          has_autograder?: boolean;
          has_handgrader?: boolean;
          id?: number;
          latest_template_sha?: string | null;
          max_group_size?: number | null;
          max_late_tokens?: number;
          meta_grading_rubric_id?: number | null;
          min_group_size?: number | null;
          minutes_due_after_lab?: number | null;
          release_date?: string | null;
          self_review_rubric_id?: number | null;
          self_review_setting_id: number;
          slug?: string | null;
          student_repo_prefix?: string | null;
          template_repo?: string | null;
          title: string;
          total_points?: number | null;
        };
        Update: {
          allow_not_graded_submissions?: boolean;
          allow_student_formed_groups?: boolean | null;
          archived_at?: string | null;
          autograder_points?: number | null;
          class_id?: number;
          created_at?: string;
          description?: string | null;
          due_date?: string;
          gradebook_column_id?: number | null;
          grading_rubric_id?: number | null;
          group_config?: Database["public"]["Enums"]["assignment_group_mode"];
          group_formation_deadline?: string | null;
          has_autograder?: boolean;
          has_handgrader?: boolean;
          id?: number;
          latest_template_sha?: string | null;
          max_group_size?: number | null;
          max_late_tokens?: number;
          meta_grading_rubric_id?: number | null;
          min_group_size?: number | null;
          minutes_due_after_lab?: number | null;
          release_date?: string | null;
          self_review_rubric_id?: number | null;
          self_review_setting_id?: number;
          slug?: string | null;
          student_repo_prefix?: string | null;
          template_repo?: string | null;
          title?: string;
          total_points?: number | null;
        };
        Relationships: [
          {
            foreignKeyName: "assignments_class_id_fkey";
            columns: ["class_id"];
            isOneToOne: false;
            referencedRelation: "classes";
            referencedColumns: ["id"];
          },
          {
            foreignKeyName: "assignments_meta_grading_rubric_id_fkey";
            columns: ["meta_grading_rubric_id"];
            isOneToOne: false;
            referencedRelation: "rubrics";
            referencedColumns: ["id"];
          },
          {
            foreignKeyName: "assignments_rubric_id_fkey";
            columns: ["grading_rubric_id"];
            isOneToOne: false;
            referencedRelation: "rubrics";
            referencedColumns: ["id"];
          },
          {
            foreignKeyName: "assignments_self_review_rubric_id_fkey";
            columns: ["self_review_rubric_id"];
            isOneToOne: false;
            referencedRelation: "rubrics";
            referencedColumns: ["id"];
          },
          {
            foreignKeyName: "assignments_self_review_setting_fkey";
            columns: ["self_review_setting_id"];
            isOneToOne: false;
            referencedRelation: "assignment_self_review_settings";
            referencedColumns: ["id"];
          },
          {
            foreignKeyName: "assignments_self_review_setting_fkey";
            columns: ["self_review_setting_id"];
            isOneToOne: false;
            referencedRelation: "assignments_for_student_dashboard";
            referencedColumns: ["assignment_self_review_setting_id"];
          }
        ];
      };
      audit: {
        Row: {
          class_id: number;
          created_at: string;
          id: number;
          ip_addr: string | null;
          new: Json | null;
          old: Json | null;
          table: string;
          user_id: string | null;
        };
        Insert: {
          class_id: number;
          created_at?: string;
          id?: number;
          ip_addr?: string | null;
          new?: Json | null;
          old?: Json | null;
          table: string;
          user_id?: string | null;
        };
        Update: {
          class_id?: number;
          created_at?: string;
          id?: number;
          ip_addr?: string | null;
          new?: Json | null;
          old?: Json | null;
          table?: string;
          user_id?: string | null;
        };
        Relationships: [
          {
            foreignKeyName: "audit_user_id_fkey";
            columns: ["user_id"];
            isOneToOne: false;
            referencedRelation: "users";
            referencedColumns: ["user_id"];
          }
        ];
      };
      autograder: {
        Row: {
          class_id: number | null;
          config: Json | null;
          created_at: string;
          grader_commit_sha: string | null;
          grader_repo: string | null;
          id: number;
          latest_autograder_sha: string | null;
          max_submissions_count: number | null;
          max_submissions_period_secs: number | null;
          workflow_sha: string | null;
        };
        Insert: {
          class_id?: number | null;
          config?: Json | null;
          created_at?: string;
          grader_commit_sha?: string | null;
          grader_repo?: string | null;
          id: number;
          latest_autograder_sha?: string | null;
          max_submissions_count?: number | null;
          max_submissions_period_secs?: number | null;
          workflow_sha?: string | null;
        };
        Update: {
          class_id?: number | null;
          config?: Json | null;
          created_at?: string;
          grader_commit_sha?: string | null;
          grader_repo?: string | null;
          id?: number;
          latest_autograder_sha?: string | null;
          max_submissions_count?: number | null;
          max_submissions_period_secs?: number | null;
          workflow_sha?: string | null;
        };
        Relationships: [
          {
            foreignKeyName: "autograder_class_id_fkey";
            columns: ["class_id"];
            isOneToOne: false;
            referencedRelation: "classes";
            referencedColumns: ["id"];
          },
          {
            foreignKeyName: "grader_configs_id_fkey";
            columns: ["id"];
            isOneToOne: true;
            referencedRelation: "assignment_overview";
            referencedColumns: ["id"];
          },
          {
            foreignKeyName: "grader_configs_id_fkey";
            columns: ["id"];
            isOneToOne: true;
            referencedRelation: "assignments";
            referencedColumns: ["id"];
          },
          {
            foreignKeyName: "grader_configs_id_fkey";
            columns: ["id"];
            isOneToOne: true;
            referencedRelation: "assignments_for_student_dashboard";
            referencedColumns: ["id"];
          },
          {
            foreignKeyName: "grader_configs_id_fkey";
            columns: ["id"];
            isOneToOne: true;
            referencedRelation: "assignments_with_effective_due_dates";
            referencedColumns: ["id"];
          },
          {
            foreignKeyName: "grader_configs_id_fkey";
            columns: ["id"];
            isOneToOne: true;
            referencedRelation: "submissions_with_grades_for_assignment_and_regression_test";
            referencedColumns: ["assignment_id"];
          }
        ];
      };
      autograder_commits: {
        Row: {
          author: string | null;
          autograder_id: number;
          class_id: number;
          created_at: string;
          id: number;
          message: string;
          ref: string;
          sha: string;
        };
        Insert: {
          author?: string | null;
          autograder_id: number;
          class_id: number;
          created_at?: string;
          id?: number;
          message: string;
          ref: string;
          sha: string;
        };
        Update: {
          author?: string | null;
          autograder_id?: number;
          class_id?: number;
          created_at?: string;
          id?: number;
          message?: string;
          ref?: string;
          sha?: string;
        };
        Relationships: [
          {
            foreignKeyName: "autograder_commits_assignment_id_fkey";
            columns: ["autograder_id"];
            isOneToOne: false;
            referencedRelation: "assignment_overview";
            referencedColumns: ["id"];
          },
          {
            foreignKeyName: "autograder_commits_assignment_id_fkey";
            columns: ["autograder_id"];
            isOneToOne: false;
            referencedRelation: "assignments";
            referencedColumns: ["id"];
          },
          {
            foreignKeyName: "autograder_commits_assignment_id_fkey";
            columns: ["autograder_id"];
            isOneToOne: false;
            referencedRelation: "assignments_for_student_dashboard";
            referencedColumns: ["id"];
          },
          {
            foreignKeyName: "autograder_commits_assignment_id_fkey";
            columns: ["autograder_id"];
            isOneToOne: false;
            referencedRelation: "assignments_with_effective_due_dates";
            referencedColumns: ["id"];
          },
          {
            foreignKeyName: "autograder_commits_assignment_id_fkey";
            columns: ["autograder_id"];
            isOneToOne: false;
            referencedRelation: "submissions_with_grades_for_assignment_and_regression_test";
            referencedColumns: ["assignment_id"];
          },
          {
            foreignKeyName: "autograder_commits_autograder_id_fkey";
            columns: ["autograder_id"];
            isOneToOne: false;
            referencedRelation: "autograder";
            referencedColumns: ["id"];
          },
          {
            foreignKeyName: "autograder_commits_class_id_fkey";
            columns: ["class_id"];
            isOneToOne: false;
            referencedRelation: "classes";
            referencedColumns: ["id"];
          },
          {
            foreignKeyName: "autograder_commits_class_id_fkey1";
            columns: ["class_id"];
            isOneToOne: false;
            referencedRelation: "classes";
            referencedColumns: ["id"];
          }
        ];
      };
      autograder_regression_test: {
        Row: {
          autograder_id: number;
          created_at: string;
          id: number;
          repository: string;
        };
        Insert: {
          autograder_id: number;
          created_at?: string;
          id?: number;
          repository: string;
        };
        Update: {
          autograder_id?: number;
          created_at?: string;
          id?: number;
          repository?: string;
        };
        Relationships: [
          {
            foreignKeyName: "autograder_regression_test_autograder_id_fkey";
            columns: ["autograder_id"];
            isOneToOne: false;
            referencedRelation: "autograder";
            referencedColumns: ["id"];
          }
        ];
      };
      class_sections: {
        Row: {
          campus: string | null;
          canvas_course_id: number | null;
          canvas_course_section_id: number | null;
          class_id: number;
          created_at: string;
          id: number;
          meeting_location: string | null;
          meeting_times: string | null;
          name: string;
          sis_crn: number | null;
        };
        Insert: {
          campus?: string | null;
          canvas_course_id?: number | null;
          canvas_course_section_id?: number | null;
          class_id: number;
          created_at?: string;
          id?: number;
          meeting_location?: string | null;
          meeting_times?: string | null;
          name: string;
          sis_crn?: number | null;
        };
        Update: {
          campus?: string | null;
          canvas_course_id?: number | null;
          canvas_course_section_id?: number | null;
          class_id?: number;
          created_at?: string;
          id?: number;
          meeting_location?: string | null;
          meeting_times?: string | null;
          name?: string;
          sis_crn?: number | null;
        };
        Relationships: [
          {
            foreignKeyName: "class_sections_class_id_fkey";
            columns: ["class_id"];
            isOneToOne: false;
            referencedRelation: "classes";
            referencedColumns: ["id"];
          }
        ];
      };
      classes: {
        Row: {
          archived: boolean | null;
          course_title: string | null;
          created_at: string;
          description: string | null;
          end_date: string | null;
          features: Json | null;
          github_org: string | null;
          gradebook_id: number | null;
          id: number;
          is_demo: boolean;
          late_tokens_per_student: number;
          name: string | null;
          slug: string | null;
          start_date: string | null;
          term: number | null;
          time_zone: string;
        };
        Insert: {
          archived?: boolean | null;
          course_title?: string | null;
          created_at?: string;
          description?: string | null;
          end_date?: string | null;
          features?: Json | null;
          github_org?: string | null;
          gradebook_id?: number | null;
          id?: number;
          is_demo?: boolean;
          late_tokens_per_student?: number;
          name?: string | null;
          slug?: string | null;
          start_date?: string | null;
          term?: number | null;
          time_zone?: string;
        };
        Update: {
          archived?: boolean | null;
          course_title?: string | null;
          created_at?: string;
          description?: string | null;
          end_date?: string | null;
          features?: Json | null;
          github_org?: string | null;
          gradebook_id?: number | null;
          id?: number;
          is_demo?: boolean;
          late_tokens_per_student?: number;
          name?: string | null;
          slug?: string | null;
          start_date?: string | null;
          term?: number | null;
          time_zone?: string;
        };
        Relationships: [
          {
            foreignKeyName: "classes_gradebook_id_fkey";
            columns: ["gradebook_id"];
            isOneToOne: false;
            referencedRelation: "gradebooks";
            referencedColumns: ["id"];
          }
        ];
      };
      discussion_thread_likes: {
        Row: {
          created_at: string;
          creator: string;
          discussion_thread: number;
          emoji: string;
          id: number;
        };
        Insert: {
          created_at?: string;
          creator: string;
          discussion_thread: number;
          emoji: string;
          id?: number;
        };
        Update: {
          created_at?: string;
          creator?: string;
          discussion_thread?: number;
          emoji?: string;
          id?: number;
        };
        Relationships: [
          {
            foreignKeyName: "discussion_thread_likes_discussion_thread_fkey";
            columns: ["discussion_thread"];
            isOneToOne: false;
            referencedRelation: "discussion_threads";
            referencedColumns: ["id"];
          },
          {
            foreignKeyName: "discussion_thread_likes_user_fkey";
            columns: ["creator"];
            isOneToOne: false;
            referencedRelation: "profiles";
            referencedColumns: ["id"];
          },
          {
            foreignKeyName: "discussion_thread_likes_user_fkey";
            columns: ["creator"];
            isOneToOne: false;
            referencedRelation: "submissions_with_grades_for_assignment_nice";
            referencedColumns: ["student_private_profile_id"];
          }
        ];
      };
      discussion_thread_ordinal_counters: {
        Row: {
          class_id: number;
          next_ordinal: number;
          updated_at: string;
        };
        Insert: {
          class_id: number;
          next_ordinal?: number;
          updated_at?: string;
        };
        Update: {
          class_id?: number;
          next_ordinal?: number;
          updated_at?: string;
        };
        Relationships: [
          {
            foreignKeyName: "discussion_thread_ordinal_counters_class_id_fkey";
            columns: ["class_id"];
            isOneToOne: true;
            referencedRelation: "classes";
            referencedColumns: ["id"];
          }
        ];
      };
      discussion_thread_read_status: {
        Row: {
          created_at: string;
          discussion_thread_id: number;
          discussion_thread_root_id: number;
          id: number;
          read_at: string | null;
          updated_at: string;
          user_id: string;
        };
        Insert: {
          created_at?: string;
          discussion_thread_id: number;
          discussion_thread_root_id: number;
          id?: number;
          read_at?: string | null;
          updated_at?: string;
          user_id?: string;
        };
        Update: {
          created_at?: string;
          discussion_thread_id?: number;
          discussion_thread_root_id?: number;
          id?: number;
          read_at?: string | null;
          updated_at?: string;
          user_id?: string;
        };
        Relationships: [
          {
            foreignKeyName: "discussion_thread_read_status_discussion_thread_id_fkey";
            columns: ["discussion_thread_id"];
            isOneToOne: false;
            referencedRelation: "discussion_threads";
            referencedColumns: ["id"];
          },
          {
            foreignKeyName: "discussion_thread_read_status_discussion_thread_root_id_fkey";
            columns: ["discussion_thread_root_id"];
            isOneToOne: false;
            referencedRelation: "discussion_threads";
            referencedColumns: ["id"];
          },
          {
            foreignKeyName: "discussion_thread_read_status_user_id_fkey";
            columns: ["user_id"];
            isOneToOne: false;
            referencedRelation: "users";
            referencedColumns: ["user_id"];
          }
        ];
      };
      discussion_thread_watcher_cache: {
        Row: {
          discussion_thread_root_id: number;
          exists: boolean;
          updated_at: string;
          user_id: string;
        };
        Insert: {
          discussion_thread_root_id: number;
          exists?: boolean;
          updated_at?: string;
          user_id: string;
        };
        Update: {
          discussion_thread_root_id?: number;
          exists?: boolean;
          updated_at?: string;
          user_id?: string;
        };
        Relationships: [
          {
            foreignKeyName: "discussion_thread_watcher_cache_root_id_fkey";
            columns: ["discussion_thread_root_id"];
            isOneToOne: false;
            referencedRelation: "discussion_threads";
            referencedColumns: ["id"];
          }
        ];
      };
      discussion_thread_watchers: {
        Row: {
          class_id: number;
          created_at: string;
          discussion_thread_root_id: number;
          enabled: boolean;
          id: number;
          updated_at: string;
          user_id: string;
        };
        Insert: {
          class_id: number;
          created_at?: string;
          discussion_thread_root_id: number;
          enabled?: boolean;
          id?: number;
          updated_at?: string;
          user_id: string;
        };
        Update: {
          class_id?: number;
          created_at?: string;
          discussion_thread_root_id?: number;
          enabled?: boolean;
          id?: number;
          updated_at?: string;
          user_id?: string;
        };
        Relationships: [
          {
            foreignKeyName: "discussion_thread_watchers_class_id_fkey";
            columns: ["class_id"];
            isOneToOne: false;
            referencedRelation: "classes";
            referencedColumns: ["id"];
          },
          {
            foreignKeyName: "discussion_thread_watchers_discussion_thread_root_id_fkey";
            columns: ["discussion_thread_root_id"];
            isOneToOne: false;
            referencedRelation: "discussion_threads";
            referencedColumns: ["id"];
          },
          {
            foreignKeyName: "discussion_thread_watchers_user_id_fkey";
            columns: ["user_id"];
            isOneToOne: false;
            referencedRelation: "users";
            referencedColumns: ["user_id"];
          }
        ];
      };
      discussion_threads: {
        Row: {
          answer: number | null;
          author: string;
          body: string;
          children_count: number;
          class_id: number;
          created_at: string;
          draft: boolean;
          edited_at: string | null;
          id: number;
          instructors_only: boolean;
          is_question: boolean;
          likes_count: number;
          ordinal: number | null;
          parent: number | null;
          pinned: boolean;
          root: number | null;
          root_class_id: number | null;
          subject: string;
          topic_id: number;
          updated_at: string;
        };
        Insert: {
          answer?: number | null;
          author: string;
          body: string;
          children_count?: number;
          class_id: number;
          created_at?: string;
          draft?: boolean;
          edited_at?: string | null;
          id?: number;
          instructors_only?: boolean;
          is_question?: boolean;
          likes_count?: number;
          ordinal?: number | null;
          parent?: number | null;
          pinned?: boolean;
          root?: number | null;
          root_class_id?: number | null;
          subject: string;
          topic_id: number;
          updated_at?: string;
        };
        Update: {
          answer?: number | null;
          author?: string;
          body?: string;
          children_count?: number;
          class_id?: number;
          created_at?: string;
          draft?: boolean;
          edited_at?: string | null;
          id?: number;
          instructors_only?: boolean;
          is_question?: boolean;
          likes_count?: number;
          ordinal?: number | null;
          parent?: number | null;
          pinned?: boolean;
          root?: number | null;
          root_class_id?: number | null;
          subject?: string;
          topic_id?: number;
          updated_at?: string;
        };
        Relationships: [
          {
            foreignKeyName: "dicussion_threads_author_fkey";
            columns: ["author"];
            isOneToOne: false;
            referencedRelation: "profiles";
            referencedColumns: ["id"];
          },
          {
            foreignKeyName: "dicussion_threads_author_fkey";
            columns: ["author"];
            isOneToOne: false;
            referencedRelation: "submissions_with_grades_for_assignment_nice";
            referencedColumns: ["student_private_profile_id"];
          },
          {
            foreignKeyName: "dicussion_threads_class_fkey";
            columns: ["class_id"];
            isOneToOne: false;
            referencedRelation: "classes";
            referencedColumns: ["id"];
          },
          {
            foreignKeyName: "dicussion_threads_parent_fkey";
            columns: ["parent"];
            isOneToOne: false;
            referencedRelation: "discussion_threads";
            referencedColumns: ["id"];
          },
          {
            foreignKeyName: "discussion_threads_answer_fkey";
            columns: ["answer"];
            isOneToOne: false;
            referencedRelation: "discussion_threads";
            referencedColumns: ["id"];
          },
          {
            foreignKeyName: "discussion_threads_root_fkey";
            columns: ["root"];
            isOneToOne: false;
            referencedRelation: "discussion_threads";
            referencedColumns: ["id"];
          },
          {
            foreignKeyName: "discussion_threads_topic_id_fkey";
            columns: ["topic_id"];
            isOneToOne: false;
            referencedRelation: "discussion_topics";
            referencedColumns: ["id"];
          }
        ];
      };
      discussion_topics: {
        Row: {
          class_id: number;
          color: string;
          created_at: string;
          description: string;
          id: number;
          ordinal: number;
          topic: string;
        };
        Insert: {
          class_id: number;
          color: string;
          created_at?: string;
          description: string;
          id?: number;
          ordinal?: number;
          topic: string;
        };
        Update: {
          class_id?: number;
          color?: string;
          created_at?: string;
          description?: string;
          id?: number;
          ordinal?: number;
          topic?: string;
        };
        Relationships: [
          {
            foreignKeyName: "discussion_topics_class_id_fkey";
            columns: ["class_id"];
            isOneToOne: false;
            referencedRelation: "classes";
            referencedColumns: ["id"];
          }
        ];
      };
      email_batches: {
        Row: {
          body: string;
          cc_emails: Json;
          class_id: number;
          created_at: string;
          id: number;
          reply_to: string | null;
          subject: string;
        };
        Insert: {
          body: string;
          cc_emails: Json;
          class_id: number;
          created_at?: string;
          id?: number;
          reply_to?: string | null;
          subject: string;
        };
        Update: {
          body?: string;
          cc_emails?: Json;
          class_id?: number;
          created_at?: string;
          id?: number;
          reply_to?: string | null;
          subject?: string;
        };
        Relationships: [
          {
            foreignKeyName: "email_batches_class_id_fkey";
            columns: ["class_id"];
            isOneToOne: false;
            referencedRelation: "classes";
            referencedColumns: ["id"];
          }
        ];
      };
      emails: {
        Row: {
          batch_id: number;
          body: string;
          cc_emails: Json;
          class_id: number;
          created_at: string;
          id: number;
          reply_to: string | null;
          subject: string;
          user_id: string;
        };
        Insert: {
          batch_id: number;
          body: string;
          cc_emails: Json;
          class_id: number;
          created_at?: string;
          id?: number;
          reply_to?: string | null;
          subject: string;
          user_id: string;
        };
        Update: {
          batch_id?: number;
          body?: string;
          cc_emails?: Json;
          class_id?: number;
          created_at?: string;
          id?: number;
          reply_to?: string | null;
          subject?: string;
          user_id?: string;
        };
        Relationships: [
          {
            foreignKeyName: "emails_batch_id_fkey";
            columns: ["batch_id"];
            isOneToOne: false;
            referencedRelation: "email_batches";
            referencedColumns: ["id"];
          },
          {
            foreignKeyName: "emails_class_id_fkey";
            columns: ["class_id"];
            isOneToOne: false;
            referencedRelation: "classes";
            referencedColumns: ["id"];
          },
          {
            foreignKeyName: "emails_users_fkey";
            columns: ["user_id"];
            isOneToOne: false;
            referencedRelation: "users";
            referencedColumns: ["user_id"];
          }
        ];
      };
      flashcard_decks: {
        Row: {
          class_id: number;
          created_at: string;
          creator_id: string;
          deleted_at: string | null;
          description: string | null;
          id: number;
          name: string;
          updated_at: string | null;
        };
        Insert: {
          class_id: number;
          created_at?: string;
          creator_id: string;
          deleted_at?: string | null;
          description?: string | null;
          id?: number;
          name: string;
          updated_at?: string | null;
        };
        Update: {
          class_id?: number;
          created_at?: string;
          creator_id?: string;
          deleted_at?: string | null;
          description?: string | null;
          id?: number;
          name?: string;
          updated_at?: string | null;
        };
        Relationships: [
          {
            foreignKeyName: "flashcard_decks_class_id_fkey";
            columns: ["class_id"];
            isOneToOne: false;
            referencedRelation: "classes";
            referencedColumns: ["id"];
          },
          {
            foreignKeyName: "flashcard_decks_creator_id_fkey";
            columns: ["creator_id"];
            isOneToOne: false;
            referencedRelation: "users";
            referencedColumns: ["user_id"];
          }
        ];
      };
      flashcard_interaction_logs: {
        Row: {
          action: Database["public"]["Enums"]["flashcard_actions"];
          card_id: number | null;
          class_id: number;
          created_at: string;
          deck_id: number;
          duration_on_card_ms: number;
          id: number;
          student_id: string;
        };
        Insert: {
          action: Database["public"]["Enums"]["flashcard_actions"];
          card_id?: number | null;
          class_id: number;
          created_at?: string;
          deck_id: number;
          duration_on_card_ms: number;
          id?: number;
          student_id: string;
        };
        Update: {
          action?: Database["public"]["Enums"]["flashcard_actions"];
          card_id?: number | null;
          class_id?: number;
          created_at?: string;
          deck_id?: number;
          duration_on_card_ms?: number;
          id?: number;
          student_id?: string;
        };
        Relationships: [
          {
            foreignKeyName: "flashcard_interaction_logs_card_id_fkey";
            columns: ["card_id"];
            isOneToOne: false;
            referencedRelation: "flashcards";
            referencedColumns: ["id"];
          },
          {
            foreignKeyName: "flashcard_interaction_logs_class_id_fkey";
            columns: ["class_id"];
            isOneToOne: false;
            referencedRelation: "classes";
            referencedColumns: ["id"];
          },
          {
            foreignKeyName: "flashcard_interaction_logs_deck_id_fkey";
            columns: ["deck_id"];
            isOneToOne: false;
            referencedRelation: "flashcard_deck_analytics";
            referencedColumns: ["deck_id"];
          },
          {
            foreignKeyName: "flashcard_interaction_logs_deck_id_fkey";
            columns: ["deck_id"];
            isOneToOne: false;
            referencedRelation: "flashcard_decks";
            referencedColumns: ["id"];
          },
          {
            foreignKeyName: "flashcard_interaction_logs_student_id_fkey";
            columns: ["student_id"];
            isOneToOne: false;
            referencedRelation: "users";
            referencedColumns: ["user_id"];
          }
        ];
      };
      flashcards: {
        Row: {
          answer: string;
          class_id: number;
          created_at: string;
          deck_id: number;
          deleted_at: string | null;
          id: number;
          order: number | null;
          prompt: string;
          title: string;
          updated_at: string | null;
        };
        Insert: {
          answer: string;
          class_id: number;
          created_at?: string;
          deck_id: number;
          deleted_at?: string | null;
          id?: number;
          order?: number | null;
          prompt: string;
          title: string;
          updated_at?: string | null;
        };
        Update: {
          answer?: string;
          class_id?: number;
          created_at?: string;
          deck_id?: number;
          deleted_at?: string | null;
          id?: number;
          order?: number | null;
          prompt?: string;
          title?: string;
          updated_at?: string | null;
        };
        Relationships: [
          {
            foreignKeyName: "flashcards_class_id_fkey";
            columns: ["class_id"];
            isOneToOne: false;
            referencedRelation: "classes";
            referencedColumns: ["id"];
          },
          {
            foreignKeyName: "flashcards_deck_id_fkey";
            columns: ["deck_id"];
            isOneToOne: false;
            referencedRelation: "flashcard_deck_analytics";
            referencedColumns: ["deck_id"];
          },
          {
            foreignKeyName: "flashcards_deck_id_fkey";
            columns: ["deck_id"];
            isOneToOne: false;
            referencedRelation: "flashcard_decks";
            referencedColumns: ["id"];
          }
        ];
      };
      github_async_errors: {
        Row: {
          created_at: string;
          error_data: Json;
          id: number;
          method: string;
          org: string;
        };
        Insert: {
          created_at?: string;
          error_data: Json;
          id?: number;
          method: string;
          org: string;
        };
        Update: {
          created_at?: string;
          error_data?: Json;
          id?: number;
          method?: string;
          org?: string;
        };
        Relationships: [];
      };
      github_circuit_breaker_events: {
        Row: {
          id: number;
          key: string;
          opened_at: string;
          reason: string | null;
          scope: string;
        };
        Insert: {
          id?: number;
          key: string;
          opened_at?: string;
          reason?: string | null;
          scope: string;
        };
        Update: {
          id?: number;
          key?: string;
          opened_at?: string;
          reason?: string | null;
          scope?: string;
        };
        Relationships: [];
      };
      github_circuit_breakers: {
        Row: {
          key: string;
          last_reason: string | null;
          open_until: string | null;
          scope: string;
          state: string;
          trip_count: number;
          updated_at: string;
        };
        Insert: {
          key: string;
          last_reason?: string | null;
          open_until?: string | null;
          scope: string;
          state?: string;
          trip_count?: number;
          updated_at?: string;
        };
        Update: {
          key?: string;
          last_reason?: string | null;
          open_until?: string | null;
          scope?: string;
          state?: string;
          trip_count?: number;
          updated_at?: string;
        };
        Relationships: [];
      };
      gradebook_column_students: {
        Row: {
          class_id: number;
          created_at: string;
          gradebook_column_id: number;
          gradebook_id: number;
          id: number;
          incomplete_values: Json | null;
          is_droppable: boolean;
          is_excused: boolean;
          is_missing: boolean;
          is_private: boolean;
          is_recalculating: boolean;
          released: boolean;
          score: number | null;
          score_override: number | null;
          score_override_note: string | null;
          student_id: string;
          updated_at: string;
        };
        Insert: {
          class_id: number;
          created_at?: string;
          gradebook_column_id: number;
          gradebook_id: number;
          id?: number;
          incomplete_values?: Json | null;
          is_droppable?: boolean;
          is_excused?: boolean;
          is_missing?: boolean;
          is_private: boolean;
          is_recalculating?: boolean;
          released?: boolean;
          score?: number | null;
          score_override?: number | null;
          score_override_note?: string | null;
          student_id?: string;
          updated_at?: string;
        };
        Update: {
          class_id?: number;
          created_at?: string;
          gradebook_column_id?: number;
          gradebook_id?: number;
          id?: number;
          incomplete_values?: Json | null;
          is_droppable?: boolean;
          is_excused?: boolean;
          is_missing?: boolean;
          is_private?: boolean;
          is_recalculating?: boolean;
          released?: boolean;
          score?: number | null;
          score_override?: number | null;
          score_override_note?: string | null;
          student_id?: string;
          updated_at?: string;
        };
        Relationships: [
          {
            foreignKeyName: "gradebook_column_students_class_id_fkey";
            columns: ["class_id"];
            isOneToOne: false;
            referencedRelation: "classes";
            referencedColumns: ["id"];
          },
          {
            foreignKeyName: "gradebook_column_students_gradebook_column_id_fkey";
            columns: ["gradebook_column_id"];
            isOneToOne: false;
            referencedRelation: "gradebook_columns";
            referencedColumns: ["id"];
          },
          {
            foreignKeyName: "gradebook_column_students_student_id_fkey";
            columns: ["student_id"];
            isOneToOne: false;
            referencedRelation: "profiles";
            referencedColumns: ["id"];
          },
          {
            foreignKeyName: "gradebook_column_students_student_id_fkey";
            columns: ["student_id"];
            isOneToOne: false;
            referencedRelation: "submissions_with_grades_for_assignment_nice";
            referencedColumns: ["student_private_profile_id"];
          },
          {
            foreignKeyName: "gradebook_column_students_student_id_fkey1";
            columns: ["student_id"];
            isOneToOne: false;
            referencedRelation: "assignments_for_student_dashboard";
            referencedColumns: ["student_profile_id"];
          },
          {
            foreignKeyName: "gradebook_column_students_student_id_fkey1";
            columns: ["student_id"];
            isOneToOne: false;
            referencedRelation: "assignments_with_effective_due_dates";
            referencedColumns: ["student_profile_id"];
          },
          {
            foreignKeyName: "gradebook_column_students_student_id_fkey1";
            columns: ["student_id"];
            isOneToOne: false;
            referencedRelation: "submissions_agg";
            referencedColumns: ["profile_id"];
          },
          {
            foreignKeyName: "gradebook_column_students_student_id_fkey1";
            columns: ["student_id"];
            isOneToOne: false;
            referencedRelation: "user_roles";
            referencedColumns: ["private_profile_id"];
          }
        ];
      };
      gradebook_columns: {
        Row: {
          class_id: number;
          created_at: string;
          dependencies: Json | null;
          description: string | null;
          external_data: Json | null;
          gradebook_id: number;
          id: number;
          max_score: number | null;
          name: string;
          released: boolean;
          render_expression: string | null;
          score_expression: string | null;
          show_calculated_ranges: boolean;
          show_max_score: boolean;
          slug: string;
          sort_order: number | null;
          updated_at: string;
        };
        Insert: {
          class_id: number;
          created_at?: string;
          dependencies?: Json | null;
          description?: string | null;
          external_data?: Json | null;
          gradebook_id: number;
          id?: number;
          max_score?: number | null;
          name: string;
          released?: boolean;
          render_expression?: string | null;
          score_expression?: string | null;
          show_calculated_ranges?: boolean;
          show_max_score?: boolean;
          slug: string;
          sort_order?: number | null;
          updated_at?: string;
        };
        Update: {
          class_id?: number;
          created_at?: string;
          dependencies?: Json | null;
          description?: string | null;
          external_data?: Json | null;
          gradebook_id?: number;
          id?: number;
          max_score?: number | null;
          name?: string;
          released?: boolean;
          render_expression?: string | null;
          score_expression?: string | null;
          show_calculated_ranges?: boolean;
          show_max_score?: boolean;
          slug?: string;
          sort_order?: number | null;
          updated_at?: string;
        };
        Relationships: [
          {
            foreignKeyName: "gradebook_columns_class_id_fkey";
            columns: ["class_id"];
            isOneToOne: false;
            referencedRelation: "classes";
            referencedColumns: ["id"];
          },
          {
            foreignKeyName: "gradebook_columns_gradebook_id_fkey";
            columns: ["gradebook_id"];
            isOneToOne: false;
            referencedRelation: "gradebooks";
            referencedColumns: ["id"];
          }
        ];
      };
      gradebook_row_recalc_state: {
        Row: {
          class_id: number;
          dirty: boolean;
          gradebook_id: number;
          is_private: boolean;
          is_recalculating: boolean;
          student_id: string;
          updated_at: string;
          version: number;
        };
        Insert: {
          class_id: number;
          dirty?: boolean;
          gradebook_id: number;
          is_private: boolean;
          is_recalculating?: boolean;
          student_id: string;
          updated_at?: string;
          version?: number;
        };
        Update: {
          class_id?: number;
          dirty?: boolean;
          gradebook_id?: number;
          is_private?: boolean;
          is_recalculating?: boolean;
          student_id?: string;
          updated_at?: string;
          version?: number;
        };
        Relationships: [];
      };
      gradebooks: {
        Row: {
          class_id: number;
          created_at: string;
          description: string | null;
          expression_prefix: string | null;
          final_grade_column: number | null;
          id: number;
          name: string;
        };
        Insert: {
          class_id: number;
          created_at?: string;
          description?: string | null;
          expression_prefix?: string | null;
          final_grade_column?: number | null;
          id?: number;
          name: string;
        };
        Update: {
          class_id?: number;
          created_at?: string;
          description?: string | null;
          expression_prefix?: string | null;
          final_grade_column?: number | null;
          id?: number;
          name?: string;
        };
        Relationships: [
          {
            foreignKeyName: "gradebooks_class_id_fkey";
            columns: ["class_id"];
            isOneToOne: false;
            referencedRelation: "classes";
            referencedColumns: ["id"];
          },
          {
            foreignKeyName: "gradebooks_final_grade_column_fkey";
            columns: ["final_grade_column"];
            isOneToOne: false;
            referencedRelation: "gradebook_columns";
            referencedColumns: ["id"];
          }
        ];
      };
      grader_keys: {
        Row: {
          class_id: number;
          created_at: string;
          id: number;
          key: string;
          note: string | null;
        };
        Insert: {
          class_id: number;
          created_at?: string;
          id?: number;
          key?: string;
          note?: string | null;
        };
        Update: {
          class_id?: number;
          created_at?: string;
          id?: number;
          key?: string;
          note?: string | null;
        };
        Relationships: [
          {
            foreignKeyName: "grader_keys_class_id_fkey";
            columns: ["class_id"];
            isOneToOne: false;
            referencedRelation: "classes";
            referencedColumns: ["id"];
          }
        ];
      };
      grader_result_output: {
        Row: {
          assignment_group_id: number | null;
          class_id: number;
          created_at: string;
          format: string;
          grader_result_id: number;
          id: number;
          output: string;
          student_id: string | null;
          visibility: Database["public"]["Enums"]["feedback_visibility"];
        };
        Insert: {
          assignment_group_id?: number | null;
          class_id: number;
          created_at?: string;
          format: string;
          grader_result_id: number;
          id?: number;
          output: string;
          student_id?: string | null;
          visibility: Database["public"]["Enums"]["feedback_visibility"];
        };
        Update: {
          assignment_group_id?: number | null;
          class_id?: number;
          created_at?: string;
          format?: string;
          grader_result_id?: number;
          id?: number;
          output?: string;
          student_id?: string | null;
          visibility?: Database["public"]["Enums"]["feedback_visibility"];
        };
        Relationships: [
          {
            foreignKeyName: "grader_result_output_assignment_group_id_fkey";
            columns: ["assignment_group_id"];
            isOneToOne: false;
            referencedRelation: "assignment_groups";
            referencedColumns: ["id"];
          },
          {
            foreignKeyName: "grader_result_output_class_id_fkey";
            columns: ["class_id"];
            isOneToOne: false;
            referencedRelation: "classes";
            referencedColumns: ["id"];
          },
          {
            foreignKeyName: "grader_result_output_grader_result_id_fkey";
            columns: ["grader_result_id"];
            isOneToOne: false;
            referencedRelation: "assignments_for_student_dashboard";
            referencedColumns: ["grader_result_id"];
          },
          {
            foreignKeyName: "grader_result_output_grader_result_id_fkey";
            columns: ["grader_result_id"];
            isOneToOne: false;
            referencedRelation: "grader_results";
            referencedColumns: ["id"];
          },
          {
            foreignKeyName: "grader_result_output_student_id_fkey";
            columns: ["student_id"];
            isOneToOne: false;
            referencedRelation: "profiles";
            referencedColumns: ["id"];
          },
          {
            foreignKeyName: "grader_result_output_student_id_fkey";
            columns: ["student_id"];
            isOneToOne: false;
            referencedRelation: "submissions_with_grades_for_assignment_nice";
            referencedColumns: ["student_private_profile_id"];
          }
        ];
      };
      grader_result_test_output: {
        Row: {
          class_id: number;
          created_at: string;
          extra_data: Json | null;
          grader_result_test_id: number;
          id: number;
          output: string;
          output_format: string;
        };
        Insert: {
          class_id: number;
          created_at?: string;
          extra_data?: Json | null;
          grader_result_test_id: number;
          id?: number;
          output: string;
          output_format: string;
        };
        Update: {
          class_id?: number;
          created_at?: string;
          extra_data?: Json | null;
          grader_result_test_id?: number;
          id?: number;
          output?: string;
          output_format?: string;
        };
        Relationships: [
          {
            foreignKeyName: "grader_result_test_output_class_id_fkey";
            columns: ["class_id"];
            isOneToOne: false;
            referencedRelation: "classes";
            referencedColumns: ["id"];
          },
          {
            foreignKeyName: "grader_result_test_output_grader_result_test_id_fkey";
            columns: ["grader_result_test_id"];
            isOneToOne: false;
            referencedRelation: "grader_result_tests";
            referencedColumns: ["id"];
          }
        ];
      };
      grader_result_tests: {
        Row: {
          assignment_group_id: number | null;
          class_id: number;
          created_at: string;
          extra_data: Json | null;
          grader_result_id: number;
          id: number;
          is_released: boolean;
          max_score: number | null;
          name: string;
          name_format: string;
          output: string | null;
          output_format: string | null;
          part: string | null;
          score: number | null;
          student_id: string | null;
          submission_id: number | null;
        };
        Insert: {
          assignment_group_id?: number | null;
          class_id: number;
          created_at?: string;
          extra_data?: Json | null;
          grader_result_id: number;
          id?: number;
          is_released?: boolean;
          max_score?: number | null;
          name: string;
          name_format?: string;
          output?: string | null;
          output_format?: string | null;
          part?: string | null;
          score?: number | null;
          student_id?: string | null;
          submission_id?: number | null;
        };
        Update: {
          assignment_group_id?: number | null;
          class_id?: number;
          created_at?: string;
          extra_data?: Json | null;
          grader_result_id?: number;
          id?: number;
          is_released?: boolean;
          max_score?: number | null;
          name?: string;
          name_format?: string;
          output?: string | null;
          output_format?: string | null;
          part?: string | null;
          score?: number | null;
          student_id?: string | null;
          submission_id?: number | null;
        };
        Relationships: [
          {
            foreignKeyName: "grader_result_tests_assignment_group_id_fkey";
            columns: ["assignment_group_id"];
            isOneToOne: false;
            referencedRelation: "assignment_groups";
            referencedColumns: ["id"];
          },
          {
            foreignKeyName: "grader_result_tests_grader_result_id_fkey";
            columns: ["grader_result_id"];
            isOneToOne: false;
            referencedRelation: "assignments_for_student_dashboard";
            referencedColumns: ["grader_result_id"];
          },
          {
            foreignKeyName: "grader_result_tests_grader_result_id_fkey";
            columns: ["grader_result_id"];
            isOneToOne: false;
            referencedRelation: "grader_results";
            referencedColumns: ["id"];
          },
          {
            foreignKeyName: "grader_result_tests_student_id_fkey";
            columns: ["student_id"];
            isOneToOne: false;
            referencedRelation: "profiles";
            referencedColumns: ["id"];
          },
          {
            foreignKeyName: "grader_result_tests_student_id_fkey";
            columns: ["student_id"];
            isOneToOne: false;
            referencedRelation: "submissions_with_grades_for_assignment_nice";
            referencedColumns: ["student_private_profile_id"];
          },
          {
            foreignKeyName: "grader_result_tests_submission_id_fkey";
            columns: ["submission_id"];
            isOneToOne: false;
            referencedRelation: "submissions";
            referencedColumns: ["id"];
          },
          {
            foreignKeyName: "grader_result_tests_submission_id_fkey";
            columns: ["submission_id"];
            isOneToOne: false;
            referencedRelation: "submissions_agg";
            referencedColumns: ["id"];
          },
          {
            foreignKeyName: "grader_result_tests_submission_id_fkey";
            columns: ["submission_id"];
            isOneToOne: false;
            referencedRelation: "submissions_with_grades_for_assignment_and_regression_test";
            referencedColumns: ["activesubmissionid"];
          },
          {
            foreignKeyName: "grader_result_tests_submission_id_fkey";
            columns: ["submission_id"];
            isOneToOne: false;
            referencedRelation: "submissions_with_grades_for_assignment_nice";
            referencedColumns: ["activesubmissionid"];
          },
          {
            foreignKeyName: "grader_test_results_class_id_fkey";
            columns: ["class_id"];
            isOneToOne: false;
            referencedRelation: "classes";
            referencedColumns: ["id"];
          }
        ];
      };
      grader_result_tests_hint_feedback: {
        Row: {
          class_id: number;
          comment: string | null;
          created_at: string;
          created_by: string;
          grader_result_tests_id: number;
          hint: string;
          id: number;
          submission_id: number;
          useful: boolean;
        };
        Insert: {
          class_id: number;
          comment?: string | null;
          created_at?: string;
          created_by: string;
          grader_result_tests_id: number;
          hint: string;
          id?: number;
          submission_id: number;
          useful: boolean;
        };
        Update: {
          class_id?: number;
          comment?: string | null;
          created_at?: string;
          created_by?: string;
          grader_result_tests_id?: number;
          hint?: string;
          id?: number;
          submission_id?: number;
          useful?: boolean;
        };
        Relationships: [
          {
            foreignKeyName: "grader_result_tests_hint_feedback_class_id_fkey";
            columns: ["class_id"];
            isOneToOne: false;
            referencedRelation: "classes";
            referencedColumns: ["id"];
          },
          {
            foreignKeyName: "grader_result_tests_hint_feedback_created_by_fkey";
            columns: ["created_by"];
            isOneToOne: false;
            referencedRelation: "profiles";
            referencedColumns: ["id"];
          },
          {
            foreignKeyName: "grader_result_tests_hint_feedback_created_by_fkey";
            columns: ["created_by"];
            isOneToOne: false;
            referencedRelation: "submissions_with_grades_for_assignment_nice";
            referencedColumns: ["student_private_profile_id"];
          },
          {
            foreignKeyName: "grader_result_tests_hint_feedback_grader_result_tests_id_fkey";
            columns: ["grader_result_tests_id"];
            isOneToOne: false;
            referencedRelation: "grader_result_tests";
            referencedColumns: ["id"];
          },
          {
            foreignKeyName: "grader_result_tests_hint_feedback_submission_id_fkey";
            columns: ["submission_id"];
            isOneToOne: false;
            referencedRelation: "submissions";
            referencedColumns: ["id"];
          },
          {
            foreignKeyName: "grader_result_tests_hint_feedback_submission_id_fkey";
            columns: ["submission_id"];
            isOneToOne: false;
            referencedRelation: "submissions_agg";
            referencedColumns: ["id"];
          },
          {
            foreignKeyName: "grader_result_tests_hint_feedback_submission_id_fkey";
            columns: ["submission_id"];
            isOneToOne: false;
            referencedRelation: "submissions_with_grades_for_assignment_and_regression_test";
            referencedColumns: ["activesubmissionid"];
          },
          {
            foreignKeyName: "grader_result_tests_hint_feedback_submission_id_fkey";
            columns: ["submission_id"];
            isOneToOne: false;
            referencedRelation: "submissions_with_grades_for_assignment_nice";
            referencedColumns: ["activesubmissionid"];
          }
        ];
      };
      grader_results: {
        Row: {
          assignment_group_id: number | null;
          autograder_regression_test: number | null;
          class_id: number;
          created_at: string;
          errors: Json | null;
          execution_time: number | null;
          grader_action_sha: string | null;
          grader_sha: string | null;
          id: number;
          lint_output: string;
          lint_output_format: string;
          lint_passed: boolean;
          max_score: number;
          profile_id: string | null;
          ret_code: number | null;
          score: number;
          submission_id: number | null;
        };
        Insert: {
          assignment_group_id?: number | null;
          autograder_regression_test?: number | null;
          class_id: number;
          created_at?: string;
          errors?: Json | null;
          execution_time?: number | null;
          grader_action_sha?: string | null;
          grader_sha?: string | null;
          id?: number;
          lint_output: string;
          lint_output_format: string;
          lint_passed: boolean;
          max_score?: number;
          profile_id?: string | null;
          ret_code?: number | null;
          score: number;
          submission_id?: number | null;
        };
        Update: {
          assignment_group_id?: number | null;
          autograder_regression_test?: number | null;
          class_id?: number;
          created_at?: string;
          errors?: Json | null;
          execution_time?: number | null;
          grader_action_sha?: string | null;
          grader_sha?: string | null;
          id?: number;
          lint_output?: string;
          lint_output_format?: string;
          lint_passed?: boolean;
          max_score?: number;
          profile_id?: string | null;
          ret_code?: number | null;
          score?: number;
          submission_id?: number | null;
        };
        Relationships: [
          {
            foreignKeyName: "grader_results_assignment_group_id_fkey";
            columns: ["assignment_group_id"];
            isOneToOne: false;
            referencedRelation: "assignment_groups";
            referencedColumns: ["id"];
          },
          {
            foreignKeyName: "grader_results_autograder_regression_test_fkey";
            columns: ["autograder_regression_test"];
            isOneToOne: false;
            referencedRelation: "autograder_regression_test";
            referencedColumns: ["id"];
          },
          {
            foreignKeyName: "grader_results_autograder_regression_test_fkey";
            columns: ["autograder_regression_test"];
            isOneToOne: false;
            referencedRelation: "autograder_regression_test_by_grader";
            referencedColumns: ["id"];
          },
          {
            foreignKeyName: "grader_results_class_id_fkey";
            columns: ["class_id"];
            isOneToOne: false;
            referencedRelation: "classes";
            referencedColumns: ["id"];
          },
          {
            foreignKeyName: "grader_results_submission_id_fkey";
            columns: ["submission_id"];
            isOneToOne: true;
            referencedRelation: "submissions";
            referencedColumns: ["id"];
          },
          {
            foreignKeyName: "grader_results_submission_id_fkey";
            columns: ["submission_id"];
            isOneToOne: true;
            referencedRelation: "submissions_agg";
            referencedColumns: ["id"];
          },
          {
            foreignKeyName: "grader_results_submission_id_fkey";
            columns: ["submission_id"];
            isOneToOne: true;
            referencedRelation: "submissions_with_grades_for_assignment_and_regression_test";
            referencedColumns: ["activesubmissionid"];
          },
          {
            foreignKeyName: "grader_results_submission_id_fkey";
            columns: ["submission_id"];
            isOneToOne: true;
            referencedRelation: "submissions_with_grades_for_assignment_nice";
            referencedColumns: ["activesubmissionid"];
          },
          {
            foreignKeyName: "grader_results_user_id_fkey";
            columns: ["profile_id"];
            isOneToOne: false;
            referencedRelation: "profiles";
            referencedColumns: ["id"];
          },
          {
            foreignKeyName: "grader_results_user_id_fkey";
            columns: ["profile_id"];
            isOneToOne: false;
            referencedRelation: "submissions_with_grades_for_assignment_nice";
            referencedColumns: ["student_private_profile_id"];
          }
        ];
      };
      grading_conflicts: {
        Row: {
          class_id: number;
          created_at: string;
          created_by_profile_id: string;
          grader_profile_id: string;
          id: number;
          reason: string | null;
          student_profile_id: string;
        };
        Insert: {
          class_id: number;
          created_at?: string;
          created_by_profile_id: string;
          grader_profile_id: string;
          id?: number;
          reason?: string | null;
          student_profile_id: string;
        };
        Update: {
          class_id?: number;
          created_at?: string;
          created_by_profile_id?: string;
          grader_profile_id?: string;
          id?: number;
          reason?: string | null;
          student_profile_id?: string;
        };
        Relationships: [
          {
            foreignKeyName: "grading_conflicts_class_id_fkey";
            columns: ["class_id"];
            isOneToOne: false;
            referencedRelation: "classes";
            referencedColumns: ["id"];
          },
          {
            foreignKeyName: "grading_conflicts_created_by_profile_id_fkey";
            columns: ["created_by_profile_id"];
            isOneToOne: false;
            referencedRelation: "profiles";
            referencedColumns: ["id"];
          },
          {
            foreignKeyName: "grading_conflicts_created_by_profile_id_fkey";
            columns: ["created_by_profile_id"];
            isOneToOne: false;
            referencedRelation: "submissions_with_grades_for_assignment_nice";
            referencedColumns: ["student_private_profile_id"];
          },
          {
            foreignKeyName: "grading_conflicts_grader_profile_id_fkey";
            columns: ["grader_profile_id"];
            isOneToOne: false;
            referencedRelation: "profiles";
            referencedColumns: ["id"];
          },
          {
            foreignKeyName: "grading_conflicts_grader_profile_id_fkey";
            columns: ["grader_profile_id"];
            isOneToOne: false;
            referencedRelation: "submissions_with_grades_for_assignment_nice";
            referencedColumns: ["student_private_profile_id"];
          },
          {
            foreignKeyName: "grading_conflicts_student_profile_id_fkey";
            columns: ["student_profile_id"];
            isOneToOne: false;
            referencedRelation: "profiles";
            referencedColumns: ["id"];
          },
          {
            foreignKeyName: "grading_conflicts_student_profile_id_fkey";
            columns: ["student_profile_id"];
            isOneToOne: false;
            referencedRelation: "submissions_with_grades_for_assignment_nice";
            referencedColumns: ["student_private_profile_id"];
          }
        ];
      };
      help_queue_assignments: {
        Row: {
          class_id: number;
          ended_at: string | null;
          help_queue_id: number;
          id: number;
          is_active: boolean;
          max_concurrent_students: number;
          started_at: string;
          ta_profile_id: string;
          updated_at: string;
        };
        Insert: {
          class_id: number;
          ended_at?: string | null;
          help_queue_id: number;
          id?: number;
          is_active?: boolean;
          max_concurrent_students?: number;
          started_at?: string;
          ta_profile_id: string;
          updated_at?: string;
        };
        Update: {
          class_id?: number;
          ended_at?: string | null;
          help_queue_id?: number;
          id?: number;
          is_active?: boolean;
          max_concurrent_students?: number;
          started_at?: string;
          ta_profile_id?: string;
          updated_at?: string;
        };
        Relationships: [
          {
            foreignKeyName: "help_queue_assignments_class_id_fkey";
            columns: ["class_id"];
            isOneToOne: false;
            referencedRelation: "classes";
            referencedColumns: ["id"];
          },
          {
            foreignKeyName: "help_queue_assignments_help_queue_id_fkey";
            columns: ["help_queue_id"];
            isOneToOne: false;
            referencedRelation: "help_queues";
            referencedColumns: ["id"];
          },
          {
            foreignKeyName: "help_queue_assignments_ta_profile_id_fkey";
            columns: ["ta_profile_id"];
            isOneToOne: false;
            referencedRelation: "profiles";
            referencedColumns: ["id"];
          },
          {
            foreignKeyName: "help_queue_assignments_ta_profile_id_fkey";
            columns: ["ta_profile_id"];
            isOneToOne: false;
            referencedRelation: "submissions_with_grades_for_assignment_nice";
            referencedColumns: ["student_private_profile_id"];
          }
        ];
      };
      help_queues: {
        Row: {
          available: boolean;
          class_id: number;
          closing_at: string | null;
          color: string | null;
          created_at: string;
          depth: number;
          description: string;
          id: number;
          is_active: boolean;
          max_concurrent_requests: number | null;
          name: string;
          queue_type: Database["public"]["Enums"]["help_queue_type"];
          updated_at: string;
        };
        Insert: {
          available?: boolean;
          class_id: number;
          closing_at?: string | null;
          color?: string | null;
          created_at?: string;
          depth: number;
          description: string;
          id?: number;
          is_active?: boolean;
          max_concurrent_requests?: number | null;
          name: string;
          queue_type?: Database["public"]["Enums"]["help_queue_type"];
          updated_at?: string;
        };
        Update: {
          available?: boolean;
          class_id?: number;
          closing_at?: string | null;
          color?: string | null;
          created_at?: string;
          depth?: number;
          description?: string;
          id?: number;
          is_active?: boolean;
          max_concurrent_requests?: number | null;
          name?: string;
          queue_type?: Database["public"]["Enums"]["help_queue_type"];
          updated_at?: string;
        };
        Relationships: [
          {
            foreignKeyName: "help_queues_class_fkey";
            columns: ["class_id"];
            isOneToOne: false;
            referencedRelation: "classes";
            referencedColumns: ["id"];
          }
        ];
      };
      help_request_feedback: {
        Row: {
          class_id: number;
          comment: string | null;
          created_at: string;
          help_request_id: number;
          id: number;
          student_profile_id: string;
          thumbs_up: boolean;
          updated_at: string;
        };
        Insert: {
          class_id: number;
          comment?: string | null;
          created_at?: string;
          help_request_id: number;
          id?: number;
          student_profile_id: string;
          thumbs_up: boolean;
          updated_at?: string;
        };
        Update: {
          class_id?: number;
          comment?: string | null;
          created_at?: string;
          help_request_id?: number;
          id?: number;
          student_profile_id?: string;
          thumbs_up?: boolean;
          updated_at?: string;
        };
        Relationships: [
          {
            foreignKeyName: "help_request_feedback_class_id_fkey";
            columns: ["class_id"];
            isOneToOne: false;
            referencedRelation: "classes";
            referencedColumns: ["id"];
          },
          {
            foreignKeyName: "help_request_feedback_help_request_id_fkey";
            columns: ["help_request_id"];
            isOneToOne: false;
            referencedRelation: "help_requests";
            referencedColumns: ["id"];
          },
          {
            foreignKeyName: "help_request_feedback_student_profile_id_fkey";
            columns: ["student_profile_id"];
            isOneToOne: false;
            referencedRelation: "profiles";
            referencedColumns: ["id"];
          },
          {
            foreignKeyName: "help_request_feedback_student_profile_id_fkey";
            columns: ["student_profile_id"];
            isOneToOne: false;
            referencedRelation: "submissions_with_grades_for_assignment_nice";
            referencedColumns: ["student_private_profile_id"];
          }
        ];
      };
      help_request_file_references: {
        Row: {
          assignment_id: number;
          class_id: number;
          created_at: string;
          help_request_id: number;
          id: number;
          line_number: number | null;
          submission_file_id: number | null;
          submission_id: number | null;
          updated_at: string;
        };
        Insert: {
          assignment_id: number;
          class_id: number;
          created_at?: string;
          help_request_id: number;
          id?: number;
          line_number?: number | null;
          submission_file_id?: number | null;
          submission_id?: number | null;
          updated_at?: string;
        };
        Update: {
          assignment_id?: number;
          class_id?: number;
          created_at?: string;
          help_request_id?: number;
          id?: number;
          line_number?: number | null;
          submission_file_id?: number | null;
          submission_id?: number | null;
          updated_at?: string;
        };
        Relationships: [
          {
            foreignKeyName: "help_request_file_references_assignment_id_fkey";
            columns: ["assignment_id"];
            isOneToOne: false;
            referencedRelation: "assignment_overview";
            referencedColumns: ["id"];
          },
          {
            foreignKeyName: "help_request_file_references_assignment_id_fkey";
            columns: ["assignment_id"];
            isOneToOne: false;
            referencedRelation: "assignments";
            referencedColumns: ["id"];
          },
          {
            foreignKeyName: "help_request_file_references_assignment_id_fkey";
            columns: ["assignment_id"];
            isOneToOne: false;
            referencedRelation: "assignments_for_student_dashboard";
            referencedColumns: ["id"];
          },
          {
            foreignKeyName: "help_request_file_references_assignment_id_fkey";
            columns: ["assignment_id"];
            isOneToOne: false;
            referencedRelation: "assignments_with_effective_due_dates";
            referencedColumns: ["id"];
          },
          {
            foreignKeyName: "help_request_file_references_assignment_id_fkey";
            columns: ["assignment_id"];
            isOneToOne: false;
            referencedRelation: "submissions_with_grades_for_assignment_and_regression_test";
            referencedColumns: ["assignment_id"];
          },
          {
            foreignKeyName: "help_request_file_references_class_id_fkey";
            columns: ["class_id"];
            isOneToOne: false;
            referencedRelation: "classes";
            referencedColumns: ["id"];
          },
          {
            foreignKeyName: "help_request_file_references_help_request_id_fkey";
            columns: ["help_request_id"];
            isOneToOne: false;
            referencedRelation: "help_requests";
            referencedColumns: ["id"];
          },
          {
            foreignKeyName: "help_request_file_references_submission_file_id_fkey";
            columns: ["submission_file_id"];
            isOneToOne: false;
            referencedRelation: "submission_files";
            referencedColumns: ["id"];
          },
          {
            foreignKeyName: "help_request_file_references_submission_id_fkey";
            columns: ["submission_id"];
            isOneToOne: false;
            referencedRelation: "submissions";
            referencedColumns: ["id"];
          },
          {
            foreignKeyName: "help_request_file_references_submission_id_fkey";
            columns: ["submission_id"];
            isOneToOne: false;
            referencedRelation: "submissions_agg";
            referencedColumns: ["id"];
          },
          {
            foreignKeyName: "help_request_file_references_submission_id_fkey";
            columns: ["submission_id"];
            isOneToOne: false;
            referencedRelation: "submissions_with_grades_for_assignment_and_regression_test";
            referencedColumns: ["activesubmissionid"];
          },
          {
            foreignKeyName: "help_request_file_references_submission_id_fkey";
            columns: ["submission_id"];
            isOneToOne: false;
            referencedRelation: "submissions_with_grades_for_assignment_nice";
            referencedColumns: ["activesubmissionid"];
          }
        ];
      };
      help_request_message_read_receipts: {
        Row: {
          class_id: number;
          created_at: string;
          help_request_id: number | null;
          id: number;
          message_id: number;
          updated_at: string;
          viewer_id: string;
        };
        Insert: {
          class_id: number;
          created_at?: string;
          help_request_id?: number | null;
          id?: number;
          message_id: number;
          updated_at?: string;
          viewer_id: string;
        };
        Update: {
          class_id?: number;
          created_at?: string;
          help_request_id?: number | null;
          id?: number;
          message_id?: number;
          updated_at?: string;
          viewer_id?: string;
        };
        Relationships: [
          {
            foreignKeyName: "help_request_message_read_receipts_class_id_fkey";
            columns: ["class_id"];
            isOneToOne: false;
            referencedRelation: "classes";
            referencedColumns: ["id"];
          },
          {
            foreignKeyName: "help_request_message_read_receipts_help_request_id_fkey";
            columns: ["help_request_id"];
            isOneToOne: false;
            referencedRelation: "help_requests";
            referencedColumns: ["id"];
          },
          {
            foreignKeyName: "help_request_message_read_receipts_message_id_fkey";
            columns: ["message_id"];
            isOneToOne: false;
            referencedRelation: "help_request_messages";
            referencedColumns: ["id"];
          },
          {
            foreignKeyName: "help_request_message_read_receipts_viewer_id_fkey";
            columns: ["viewer_id"];
            isOneToOne: false;
            referencedRelation: "profiles";
            referencedColumns: ["id"];
          },
          {
            foreignKeyName: "help_request_message_read_receipts_viewer_id_fkey";
            columns: ["viewer_id"];
            isOneToOne: false;
            referencedRelation: "submissions_with_grades_for_assignment_nice";
            referencedColumns: ["student_private_profile_id"];
          }
        ];
      };
      help_request_messages: {
        Row: {
          author: string;
          class_id: number;
          created_at: string;
          help_request_id: number;
          id: number;
          instructors_only: boolean;
          message: string;
          reply_to_message_id: number | null;
          updated_at: string;
        };
        Insert: {
          author: string;
          class_id: number;
          created_at?: string;
          help_request_id: number;
          id?: number;
          instructors_only?: boolean;
          message: string;
          reply_to_message_id?: number | null;
          updated_at?: string;
        };
        Update: {
          author?: string;
          class_id?: number;
          created_at?: string;
          help_request_id?: number;
          id?: number;
          instructors_only?: boolean;
          message?: string;
          reply_to_message_id?: number | null;
          updated_at?: string;
        };
        Relationships: [
          {
            foreignKeyName: "help_request_messages_author_fkey1";
            columns: ["author"];
            isOneToOne: false;
            referencedRelation: "profiles";
            referencedColumns: ["id"];
          },
          {
            foreignKeyName: "help_request_messages_author_fkey1";
            columns: ["author"];
            isOneToOne: false;
            referencedRelation: "submissions_with_grades_for_assignment_nice";
            referencedColumns: ["student_private_profile_id"];
          },
          {
            foreignKeyName: "help_request_messages_class_id_fkey";
            columns: ["class_id"];
            isOneToOne: false;
            referencedRelation: "classes";
            referencedColumns: ["id"];
          },
          {
            foreignKeyName: "help_request_messages_help_request_id_fkey";
            columns: ["help_request_id"];
            isOneToOne: false;
            referencedRelation: "help_requests";
            referencedColumns: ["id"];
          },
          {
            foreignKeyName: "help_request_messages_reply_to_message_id_fkey";
            columns: ["reply_to_message_id"];
            isOneToOne: false;
            referencedRelation: "help_request_messages";
            referencedColumns: ["id"];
          }
        ];
      };
      help_request_moderation: {
        Row: {
          action_type: Database["public"]["Enums"]["moderation_action_type"];
          class_id: number;
          created_at: string;
          duration_minutes: number | null;
          expires_at: string | null;
          help_request_id: number;
          id: number;
          is_permanent: boolean;
          message_id: number | null;
          moderator_profile_id: string;
          reason: string | null;
          student_profile_id: string;
          updated_at: string;
        };
        Insert: {
          action_type: Database["public"]["Enums"]["moderation_action_type"];
          class_id: number;
          created_at?: string;
          duration_minutes?: number | null;
          expires_at?: string | null;
          help_request_id: number;
          id?: number;
          is_permanent?: boolean;
          message_id?: number | null;
          moderator_profile_id: string;
          reason?: string | null;
          student_profile_id: string;
          updated_at?: string;
        };
        Update: {
          action_type?: Database["public"]["Enums"]["moderation_action_type"];
          class_id?: number;
          created_at?: string;
          duration_minutes?: number | null;
          expires_at?: string | null;
          help_request_id?: number;
          id?: number;
          is_permanent?: boolean;
          message_id?: number | null;
          moderator_profile_id?: string;
          reason?: string | null;
          student_profile_id?: string;
          updated_at?: string;
        };
        Relationships: [
          {
            foreignKeyName: "help_request_moderation_class_id_fkey";
            columns: ["class_id"];
            isOneToOne: false;
            referencedRelation: "classes";
            referencedColumns: ["id"];
          },
          {
            foreignKeyName: "help_request_moderation_help_request_id_fkey";
            columns: ["help_request_id"];
            isOneToOne: false;
            referencedRelation: "help_requests";
            referencedColumns: ["id"];
          },
          {
            foreignKeyName: "help_request_moderation_message_id_fkey";
            columns: ["message_id"];
            isOneToOne: false;
            referencedRelation: "help_request_messages";
            referencedColumns: ["id"];
          },
          {
            foreignKeyName: "help_request_moderation_moderator_profile_id_fkey";
            columns: ["moderator_profile_id"];
            isOneToOne: false;
            referencedRelation: "profiles";
            referencedColumns: ["id"];
          },
          {
            foreignKeyName: "help_request_moderation_moderator_profile_id_fkey";
            columns: ["moderator_profile_id"];
            isOneToOne: false;
            referencedRelation: "submissions_with_grades_for_assignment_nice";
            referencedColumns: ["student_private_profile_id"];
          },
          {
            foreignKeyName: "help_request_moderation_student_profile_id_fkey";
            columns: ["student_profile_id"];
            isOneToOne: false;
            referencedRelation: "profiles";
            referencedColumns: ["id"];
          },
          {
            foreignKeyName: "help_request_moderation_student_profile_id_fkey";
            columns: ["student_profile_id"];
            isOneToOne: false;
            referencedRelation: "submissions_with_grades_for_assignment_nice";
            referencedColumns: ["student_private_profile_id"];
          }
        ];
      };
      help_request_students: {
        Row: {
          class_id: number;
          created_at: string;
          help_request_id: number;
          id: number;
          profile_id: string;
          updated_at: string;
        };
        Insert: {
          class_id: number;
          created_at?: string;
          help_request_id: number;
          id?: number;
          profile_id: string;
          updated_at?: string;
        };
        Update: {
          class_id?: number;
          created_at?: string;
          help_request_id?: number;
          id?: number;
          profile_id?: string;
          updated_at?: string;
        };
        Relationships: [
          {
            foreignKeyName: "help_request_students_class_id_fkey";
            columns: ["class_id"];
            isOneToOne: false;
            referencedRelation: "classes";
            referencedColumns: ["id"];
          },
          {
            foreignKeyName: "help_request_students_help_request_id_fkey";
            columns: ["help_request_id"];
            isOneToOne: false;
            referencedRelation: "help_requests";
            referencedColumns: ["id"];
          },
          {
            foreignKeyName: "help_request_students_profile_id_fkey";
            columns: ["profile_id"];
            isOneToOne: false;
            referencedRelation: "profiles";
            referencedColumns: ["id"];
          },
          {
            foreignKeyName: "help_request_students_profile_id_fkey";
            columns: ["profile_id"];
            isOneToOne: false;
            referencedRelation: "submissions_with_grades_for_assignment_nice";
            referencedColumns: ["student_private_profile_id"];
          }
        ];
      };
      help_request_templates: {
        Row: {
          category: string;
          class_id: number;
          created_at: string;
          created_by_id: string;
          description: string | null;
          id: number;
          is_active: boolean;
          name: string;
          template_content: string;
          updated_at: string;
          usage_count: number;
        };
        Insert: {
          category: string;
          class_id: number;
          created_at?: string;
          created_by_id: string;
          description?: string | null;
          id?: number;
          is_active?: boolean;
          name: string;
          template_content: string;
          updated_at?: string;
          usage_count?: number;
        };
        Update: {
          category?: string;
          class_id?: number;
          created_at?: string;
          created_by_id?: string;
          description?: string | null;
          id?: number;
          is_active?: boolean;
          name?: string;
          template_content?: string;
          updated_at?: string;
          usage_count?: number;
        };
        Relationships: [
          {
            foreignKeyName: "help_request_templates_class_id_fkey";
            columns: ["class_id"];
            isOneToOne: false;
            referencedRelation: "classes";
            referencedColumns: ["id"];
          },
          {
            foreignKeyName: "help_request_templates_created_by_id_fkey";
            columns: ["created_by_id"];
            isOneToOne: false;
            referencedRelation: "users";
            referencedColumns: ["user_id"];
          }
        ];
      };
      help_request_watchers: {
        Row: {
          class_id: number;
          created_at: string;
          enabled: boolean;
          help_request_id: number;
          id: number;
          user_id: string;
        };
        Insert: {
          class_id: number;
          created_at?: string;
          enabled: boolean;
          help_request_id: number;
          id?: number;
          user_id: string;
        };
        Update: {
          class_id?: number;
          created_at?: string;
          enabled?: boolean;
          help_request_id?: number;
          id?: number;
          user_id?: string;
        };
        Relationships: [
          {
            foreignKeyName: "help_request_watchers_class_id_fkey";
            columns: ["class_id"];
            isOneToOne: false;
            referencedRelation: "classes";
            referencedColumns: ["id"];
          },
          {
            foreignKeyName: "help_request_watchers_help_request_id_fkey";
            columns: ["help_request_id"];
            isOneToOne: false;
            referencedRelation: "help_requests";
            referencedColumns: ["id"];
          },
          {
            foreignKeyName: "help_request_watchers_user_id_fkey";
            columns: ["user_id"];
            isOneToOne: false;
            referencedRelation: "users";
            referencedColumns: ["user_id"];
          }
        ];
      };
      help_requests: {
        Row: {
          assignee: string | null;
          class_id: number;
          created_at: string;
          created_by: string | null;
          followup_to: number | null;
          help_queue: number;
          id: number;
          is_private: boolean;
          is_video_live: boolean;
          location_type: Database["public"]["Enums"]["location_type"];
          referenced_submission_id: number | null;
          request: string;
          resolved_at: string | null;
          resolved_by: string | null;
          status: Database["public"]["Enums"]["help_request_status"];
          template_id: number | null;
          updated_at: string;
        };
        Insert: {
          assignee?: string | null;
          class_id: number;
          created_at?: string;
          created_by?: string | null;
          followup_to?: number | null;
          help_queue: number;
          id?: number;
          is_private?: boolean;
          is_video_live?: boolean;
          location_type?: Database["public"]["Enums"]["location_type"];
          referenced_submission_id?: number | null;
          request: string;
          resolved_at?: string | null;
          resolved_by?: string | null;
          status?: Database["public"]["Enums"]["help_request_status"];
          template_id?: number | null;
          updated_at?: string;
        };
        Update: {
          assignee?: string | null;
          class_id?: number;
          created_at?: string;
          created_by?: string | null;
          followup_to?: number | null;
          help_queue?: number;
          id?: number;
          is_private?: boolean;
          is_video_live?: boolean;
          location_type?: Database["public"]["Enums"]["location_type"];
          referenced_submission_id?: number | null;
          request?: string;
          resolved_at?: string | null;
          resolved_by?: string | null;
          status?: Database["public"]["Enums"]["help_request_status"];
          template_id?: number | null;
          updated_at?: string;
        };
        Relationships: [
          {
            foreignKeyName: "help_requests_assignee_fkey";
            columns: ["assignee"];
            isOneToOne: false;
            referencedRelation: "profiles";
            referencedColumns: ["id"];
          },
          {
            foreignKeyName: "help_requests_assignee_fkey";
            columns: ["assignee"];
            isOneToOne: false;
            referencedRelation: "submissions_with_grades_for_assignment_nice";
            referencedColumns: ["student_private_profile_id"];
          },
          {
            foreignKeyName: "help_requests_class_id_fkey";
            columns: ["class_id"];
            isOneToOne: false;
            referencedRelation: "classes";
            referencedColumns: ["id"];
          },
          {
            foreignKeyName: "help_requests_created_by_fkey";
            columns: ["created_by"];
            isOneToOne: false;
            referencedRelation: "profiles";
            referencedColumns: ["id"];
          },
          {
            foreignKeyName: "help_requests_created_by_fkey";
            columns: ["created_by"];
            isOneToOne: false;
            referencedRelation: "submissions_with_grades_for_assignment_nice";
            referencedColumns: ["student_private_profile_id"];
          },
          {
            foreignKeyName: "help_requests_help_queue_fkey";
            columns: ["help_queue"];
            isOneToOne: false;
            referencedRelation: "help_queues";
            referencedColumns: ["id"];
          },
          {
            foreignKeyName: "help_requests_referenced_submission_id_fkey";
            columns: ["referenced_submission_id"];
            isOneToOne: false;
            referencedRelation: "submissions";
            referencedColumns: ["id"];
          },
          {
            foreignKeyName: "help_requests_referenced_submission_id_fkey";
            columns: ["referenced_submission_id"];
            isOneToOne: false;
            referencedRelation: "submissions_agg";
            referencedColumns: ["id"];
          },
          {
            foreignKeyName: "help_requests_referenced_submission_id_fkey";
            columns: ["referenced_submission_id"];
            isOneToOne: false;
            referencedRelation: "submissions_with_grades_for_assignment_and_regression_test";
            referencedColumns: ["activesubmissionid"];
          },
          {
            foreignKeyName: "help_requests_referenced_submission_id_fkey";
            columns: ["referenced_submission_id"];
            isOneToOne: false;
            referencedRelation: "submissions_with_grades_for_assignment_nice";
            referencedColumns: ["activesubmissionid"];
          },
          {
            foreignKeyName: "help_requests_resolved_by_fkey";
            columns: ["resolved_by"];
            isOneToOne: false;
            referencedRelation: "profiles";
            referencedColumns: ["id"];
          },
          {
            foreignKeyName: "help_requests_resolved_by_fkey";
            columns: ["resolved_by"];
            isOneToOne: false;
            referencedRelation: "submissions_with_grades_for_assignment_nice";
            referencedColumns: ["student_private_profile_id"];
          },
          {
            foreignKeyName: "help_requests_template_id_fkey";
            columns: ["template_id"];
            isOneToOne: false;
            referencedRelation: "help_request_templates";
            referencedColumns: ["id"];
          }
        ];
      };
      invitations: {
        Row: {
          accepted_at: string | null;
          class_id: number;
          class_section_id: number | null;
          created_at: string;
          email: string | null;
          expires_at: string | null;
          id: number;
          invited_by: string | null;
          lab_section_id: number | null;
          name: string | null;
          private_profile_id: string;
          public_profile_id: string;
          role: Database["public"]["Enums"]["app_role"];
          sis_managed: boolean;
          sis_user_id: number;
          status: string;
          updated_at: string;
          updated_by: string | null;
        };
        Insert: {
          accepted_at?: string | null;
          class_id: number;
          class_section_id?: number | null;
          created_at?: string;
          email?: string | null;
          expires_at?: string | null;
          id?: number;
          invited_by?: string | null;
          lab_section_id?: number | null;
          name?: string | null;
          private_profile_id: string;
          public_profile_id: string;
          role: Database["public"]["Enums"]["app_role"];
          sis_managed?: boolean;
          sis_user_id: number;
          status?: string;
          updated_at?: string;
          updated_by?: string | null;
        };
        Update: {
          accepted_at?: string | null;
          class_id?: number;
          class_section_id?: number | null;
          created_at?: string;
          email?: string | null;
          expires_at?: string | null;
          id?: number;
          invited_by?: string | null;
          lab_section_id?: number | null;
          name?: string | null;
          private_profile_id?: string;
          public_profile_id?: string;
          role?: Database["public"]["Enums"]["app_role"];
          sis_managed?: boolean;
          sis_user_id?: number;
          status?: string;
          updated_at?: string;
          updated_by?: string | null;
        };
        Relationships: [
          {
            foreignKeyName: "fk_invitations_class_id";
            columns: ["class_id"];
            isOneToOne: false;
            referencedRelation: "classes";
            referencedColumns: ["id"];
          },
          {
            foreignKeyName: "fk_invitations_class_section_id";
            columns: ["class_section_id"];
            isOneToOne: false;
            referencedRelation: "class_sections";
            referencedColumns: ["id"];
          },
          {
            foreignKeyName: "fk_invitations_invited_by";
            columns: ["invited_by"];
            isOneToOne: false;
            referencedRelation: "users";
            referencedColumns: ["user_id"];
          },
          {
            foreignKeyName: "fk_invitations_lab_section_id";
            columns: ["lab_section_id"];
            isOneToOne: false;
            referencedRelation: "lab_sections";
            referencedColumns: ["id"];
          },
          {
            foreignKeyName: "fk_invitations_private_profile_id";
            columns: ["private_profile_id"];
            isOneToOne: false;
            referencedRelation: "profiles";
            referencedColumns: ["id"];
          },
          {
            foreignKeyName: "fk_invitations_private_profile_id";
            columns: ["private_profile_id"];
            isOneToOne: false;
            referencedRelation: "submissions_with_grades_for_assignment_nice";
            referencedColumns: ["student_private_profile_id"];
          },
          {
            foreignKeyName: "fk_invitations_public_profile_id";
            columns: ["public_profile_id"];
            isOneToOne: false;
            referencedRelation: "profiles";
            referencedColumns: ["id"];
          },
          {
            foreignKeyName: "fk_invitations_public_profile_id";
            columns: ["public_profile_id"];
            isOneToOne: false;
            referencedRelation: "submissions_with_grades_for_assignment_nice";
            referencedColumns: ["student_private_profile_id"];
          }
        ];
      };
      lab_section_meetings: {
        Row: {
          cancelled: boolean;
          class_id: number;
          created_at: string;
          id: number;
          lab_section_id: number;
          meeting_date: string;
          notes: string | null;
          updated_at: string;
        };
        Insert: {
          cancelled?: boolean;
          class_id: number;
          created_at?: string;
          id?: number;
          lab_section_id: number;
          meeting_date: string;
          notes?: string | null;
          updated_at?: string;
        };
        Update: {
          cancelled?: boolean;
          class_id?: number;
          created_at?: string;
          id?: number;
          lab_section_id?: number;
          meeting_date?: string;
          notes?: string | null;
          updated_at?: string;
        };
        Relationships: [
          {
            foreignKeyName: "lab_section_meetings_class_id_fkey";
            columns: ["class_id"];
            isOneToOne: false;
            referencedRelation: "classes";
            referencedColumns: ["id"];
          },
          {
            foreignKeyName: "lab_section_meetings_lab_section_id_fkey";
            columns: ["lab_section_id"];
            isOneToOne: false;
            referencedRelation: "lab_sections";
            referencedColumns: ["id"];
          }
        ];
      };
      lab_sections: {
        Row: {
          campus: string | null;
          class_id: number;
          created_at: string;
          day_of_week: Database["public"]["Enums"]["day_of_week"] | null;
          description: string | null;
          end_time: string | null;
          id: number;
          lab_leader_id: string | null;
          meeting_location: string | null;
          meeting_times: string | null;
          name: string;
          sis_crn: number | null;
          start_time: string | null;
          updated_at: string;
        };
        Insert: {
          campus?: string | null;
          class_id: number;
          created_at?: string;
          day_of_week?: Database["public"]["Enums"]["day_of_week"] | null;
          description?: string | null;
          end_time?: string | null;
          id?: number;
          lab_leader_id?: string | null;
          meeting_location?: string | null;
          meeting_times?: string | null;
          name: string;
          sis_crn?: number | null;
          start_time?: string | null;
          updated_at?: string;
        };
        Update: {
          campus?: string | null;
          class_id?: number;
          created_at?: string;
          day_of_week?: Database["public"]["Enums"]["day_of_week"] | null;
          description?: string | null;
          end_time?: string | null;
          id?: number;
          lab_leader_id?: string | null;
          meeting_location?: string | null;
          meeting_times?: string | null;
          name?: string;
          sis_crn?: number | null;
          start_time?: string | null;
          updated_at?: string;
        };
        Relationships: [
          {
            foreignKeyName: "lab_sections_class_id_fkey";
            columns: ["class_id"];
            isOneToOne: false;
            referencedRelation: "classes";
            referencedColumns: ["id"];
          },
          {
            foreignKeyName: "lab_sections_lab_leader_id_fkey";
            columns: ["lab_leader_id"];
            isOneToOne: false;
            referencedRelation: "profiles";
            referencedColumns: ["id"];
          },
          {
            foreignKeyName: "lab_sections_lab_leader_id_fkey";
            columns: ["lab_leader_id"];
            isOneToOne: false;
            referencedRelation: "submissions_with_grades_for_assignment_nice";
            referencedColumns: ["student_private_profile_id"];
          }
        ];
      };
      llm_inference_usage: {
        Row: {
          account: string;
          class_id: number;
          created_at: string;
          created_by: string;
          grader_result_test_id: number;
          id: number;
          input_tokens: number;
          model: string;
          output_tokens: number;
          provider: string;
          submission_id: number;
          tags: Json;
        };
        Insert: {
          account: string;
          class_id: number;
          created_at?: string;
          created_by: string;
          grader_result_test_id: number;
          id?: number;
          input_tokens: number;
          model: string;
          output_tokens: number;
          provider: string;
          submission_id: number;
          tags?: Json;
        };
        Update: {
          account?: string;
          class_id?: number;
          created_at?: string;
          created_by?: string;
          grader_result_test_id?: number;
          id?: number;
          input_tokens?: number;
          model?: string;
          output_tokens?: number;
          provider?: string;
          submission_id?: number;
          tags?: Json;
        };
        Relationships: [
          {
            foreignKeyName: "llm_inference_usage_class_id_fkey";
            columns: ["class_id"];
            isOneToOne: false;
            referencedRelation: "classes";
            referencedColumns: ["id"];
          },
          {
            foreignKeyName: "llm_inference_usage_grader_result_test_id_fkey";
            columns: ["grader_result_test_id"];
            isOneToOne: false;
            referencedRelation: "grader_result_tests";
            referencedColumns: ["id"];
          },
          {
            foreignKeyName: "llm_inference_usage_submission_id_fkey";
            columns: ["submission_id"];
            isOneToOne: false;
            referencedRelation: "submissions";
            referencedColumns: ["id"];
          },
          {
            foreignKeyName: "llm_inference_usage_submission_id_fkey";
            columns: ["submission_id"];
            isOneToOne: false;
            referencedRelation: "submissions_agg";
            referencedColumns: ["id"];
          },
          {
            foreignKeyName: "llm_inference_usage_submission_id_fkey";
            columns: ["submission_id"];
            isOneToOne: false;
            referencedRelation: "submissions_with_grades_for_assignment_and_regression_test";
            referencedColumns: ["activesubmissionid"];
          },
          {
            foreignKeyName: "llm_inference_usage_submission_id_fkey";
            columns: ["submission_id"];
            isOneToOne: false;
            referencedRelation: "submissions_with_grades_for_assignment_nice";
            referencedColumns: ["activesubmissionid"];
          }
        ];
      };
      name_generation_words: {
        Row: {
          id: number;
          is_adjective: boolean;
          is_noun: boolean;
          word: string;
        };
        Insert: {
          id?: number;
          is_adjective: boolean;
          is_noun: boolean;
          word: string;
        };
        Update: {
          id?: number;
          is_adjective?: boolean;
          is_noun?: boolean;
          word?: string;
        };
        Relationships: [];
      };
      notification_preferences: {
        Row: {
          class_id: number;
          created_at: string;
          help_request_creation_notification: Database["public"]["Enums"]["help_request_creation_notification"];
          id: number;
          updated_at: string;
          user_id: string;
        };
        Insert: {
          class_id: number;
          created_at?: string;
          help_request_creation_notification: Database["public"]["Enums"]["help_request_creation_notification"];
          id?: number;
          updated_at?: string;
          user_id: string;
        };
        Update: {
          class_id?: number;
          created_at?: string;
          help_request_creation_notification?: Database["public"]["Enums"]["help_request_creation_notification"];
          id?: number;
          updated_at?: string;
          user_id?: string;
        };
        Relationships: [
          {
            foreignKeyName: "notification_preferences_class_id_fkey";
            columns: ["class_id"];
            isOneToOne: false;
            referencedRelation: "classes";
            referencedColumns: ["id"];
          },
          {
            foreignKeyName: "notification_preferences_user_id_fkey";
            columns: ["user_id"];
            isOneToOne: false;
            referencedRelation: "users";
            referencedColumns: ["user_id"];
          }
        ];
      };
      notifications: {
        Row: {
          body: Json;
          class_id: number;
          created_at: string;
          id: number;
          style: string | null;
          subject: Json;
          user_id: string;
          viewed_at: string | null;
        };
        Insert: {
          body: Json;
          class_id: number;
          created_at?: string;
          id?: number;
          style?: string | null;
          subject: Json;
          user_id: string;
          viewed_at?: string | null;
        };
        Update: {
          body?: Json;
          class_id?: number;
          created_at?: string;
          id?: number;
          style?: string | null;
          subject?: Json;
          user_id?: string;
          viewed_at?: string | null;
        };
        Relationships: [
          {
            foreignKeyName: "notifications_class_id_fkey";
            columns: ["class_id"];
            isOneToOne: false;
            referencedRelation: "classes";
            referencedColumns: ["id"];
          },
          {
            foreignKeyName: "notifications_user_id_fkey";
            columns: ["user_id"];
            isOneToOne: false;
            referencedRelation: "users";
            referencedColumns: ["user_id"];
          }
        ];
      };
      permissions: {
        Row: {
          created_at: string;
          id: number;
          permission: string | null;
          user_id: string | null;
        };
        Insert: {
          created_at?: string;
          id?: number;
          permission?: string | null;
          user_id?: string | null;
        };
        Update: {
          created_at?: string;
          id?: number;
          permission?: string | null;
          user_id?: string | null;
        };
        Relationships: [];
      };
      poll_question_answers: {
        Row: {
          class_id: number;
          created_at: string;
          description: string | null;
          id: number;
          ordinal: number;
          poll: number;
          poll_question: number;
          title: string;
        };
        Insert: {
          class_id: number;
          created_at?: string;
          description?: string | null;
          id?: number;
          ordinal?: number;
          poll: number;
          poll_question: number;
          title: string;
        };
        Update: {
          class_id?: number;
          created_at?: string;
          description?: string | null;
          id?: number;
          ordinal?: number;
          poll?: number;
          poll_question?: number;
          title?: string;
        };
        Relationships: [
          {
            foreignKeyName: "poll_question_answers_class_id_fkey";
            columns: ["class_id"];
            isOneToOne: false;
            referencedRelation: "classes";
            referencedColumns: ["id"];
          },
          {
            foreignKeyName: "poll_question_answers_poll_fkey";
            columns: ["poll"];
            isOneToOne: false;
            referencedRelation: "polls";
            referencedColumns: ["id"];
          },
          {
            foreignKeyName: "poll_question_answers_poll_question_fkey";
            columns: ["poll_question"];
            isOneToOne: false;
            referencedRelation: "poll_questions";
            referencedColumns: ["id"];
          }
        ];
      };
      poll_question_results: {
        Row: {
          count: number;
          created_at: string;
          id: number;
          poll: number;
          poll_question: number;
          poll_question_answer: number;
        };
        Insert: {
          count?: number;
          created_at?: string;
          id?: number;
          poll: number;
          poll_question: number;
          poll_question_answer: number;
        };
        Update: {
          count?: number;
          created_at?: string;
          id?: number;
          poll?: number;
          poll_question?: number;
          poll_question_answer?: number;
        };
        Relationships: [
          {
            foreignKeyName: "poll_question_results_poll_fkey";
            columns: ["poll"];
            isOneToOne: false;
            referencedRelation: "polls";
            referencedColumns: ["id"];
          },
          {
            foreignKeyName: "poll_question_results_poll_question_answer_fkey";
            columns: ["poll_question_answer"];
            isOneToOne: false;
            referencedRelation: "poll_question_answers";
            referencedColumns: ["id"];
          },
          {
            foreignKeyName: "poll_question_results_poll_question_fkey";
            columns: ["poll_question"];
            isOneToOne: false;
            referencedRelation: "poll_questions";
            referencedColumns: ["id"];
          }
        ];
      };
      poll_questions: {
        Row: {
          class_id: number;
          created_at: string;
          description: string | null;
          id: number;
          poll: number;
          question_type: string;
          title: string;
        };
        Insert: {
          class_id: number;
          created_at?: string;
          description?: string | null;
          id?: number;
          poll: number;
          question_type?: string;
          title: string;
        };
        Update: {
          class_id?: number;
          created_at?: string;
          description?: string | null;
          id?: number;
          poll?: number;
          question_type?: string;
          title?: string;
        };
        Relationships: [
          {
            foreignKeyName: "poll_questions_class_id_fkey";
            columns: ["class_id"];
            isOneToOne: false;
            referencedRelation: "classes";
            referencedColumns: ["id"];
          },
          {
            foreignKeyName: "poll_questions_poll_fkey";
            columns: ["poll"];
            isOneToOne: false;
            referencedRelation: "polls";
            referencedColumns: ["id"];
          }
        ];
      };
      poll_response_answers: {
        Row: {
          created_at: string;
          id: number;
          poll: number;
          poll_question: number;
          poll_question_answer: number;
          poll_response: number;
          profile_id: string;
        };
        Insert: {
          created_at?: string;
          id?: number;
          poll: number;
          poll_question: number;
          poll_question_answer: number;
          poll_response: number;
          profile_id?: string;
        };
        Update: {
          created_at?: string;
          id?: number;
          poll?: number;
          poll_question?: number;
          poll_question_answer?: number;
          poll_response?: number;
          profile_id?: string;
        };
        Relationships: [
          {
            foreignKeyName: "poll_response_answers_poll_fkey";
            columns: ["poll"];
            isOneToOne: false;
            referencedRelation: "polls";
            referencedColumns: ["id"];
          },
          {
            foreignKeyName: "poll_response_answers_poll_question_answer_fkey";
            columns: ["poll_question_answer"];
            isOneToOne: false;
            referencedRelation: "poll_question_answers";
            referencedColumns: ["id"];
          },
          {
            foreignKeyName: "poll_response_answers_poll_question_fkey";
            columns: ["poll_question"];
            isOneToOne: false;
            referencedRelation: "poll_questions";
            referencedColumns: ["id"];
          },
          {
            foreignKeyName: "poll_response_answers_poll_response_fkey";
            columns: ["poll_response"];
            isOneToOne: false;
            referencedRelation: "poll_responses";
            referencedColumns: ["id"];
          },
          {
            foreignKeyName: "poll_response_answers_profile_id_fkey";
            columns: ["profile_id"];
            isOneToOne: false;
            referencedRelation: "profiles";
            referencedColumns: ["id"];
          },
          {
            foreignKeyName: "poll_response_answers_profile_id_fkey";
            columns: ["profile_id"];
            isOneToOne: false;
            referencedRelation: "submissions_with_grades_for_assignment_nice";
            referencedColumns: ["student_private_profile_id"];
          }
        ];
      };
      poll_responses: {
        Row: {
          class_id: number;
          created_at: string;
          ended_at: string | null;
          id: number;
          poll: number;
          profile_id: string;
        };
        Insert: {
          class_id: number;
          created_at?: string;
          ended_at?: string | null;
          id?: number;
          poll: number;
          profile_id: string;
        };
        Update: {
          class_id?: number;
          created_at?: string;
          ended_at?: string | null;
          id?: number;
          poll?: number;
          profile_id?: string;
        };
        Relationships: [
          {
            foreignKeyName: "poll_responses_class_id_fkey";
            columns: ["class_id"];
            isOneToOne: false;
            referencedRelation: "classes";
            referencedColumns: ["id"];
          },
          {
            foreignKeyName: "poll_responses_poll_fkey";
            columns: ["poll"];
            isOneToOne: false;
            referencedRelation: "polls";
            referencedColumns: ["id"];
          },
          {
            foreignKeyName: "poll_responses_profile_id_fkey";
            columns: ["profile_id"];
            isOneToOne: false;
            referencedRelation: "profiles";
            referencedColumns: ["id"];
          },
          {
            foreignKeyName: "poll_responses_profile_id_fkey";
            columns: ["profile_id"];
            isOneToOne: false;
            referencedRelation: "submissions_with_grades_for_assignment_nice";
            referencedColumns: ["student_private_profile_id"];
          }
        ];
      };
      polls: {
        Row: {
          class_id: number;
          created_at: string;
          description: string | null;
          due_date: string | null;
          flair: Json | null;
          id: number;
          name: string;
          released_at: string | null;
        };
        Insert: {
          class_id: number;
          created_at?: string;
          description?: string | null;
          due_date?: string | null;
          flair?: Json | null;
          id?: number;
          name: string;
          released_at?: string | null;
        };
        Update: {
          class_id?: number;
          created_at?: string;
          description?: string | null;
          due_date?: string | null;
          flair?: Json | null;
          id?: number;
          name?: string;
          released_at?: string | null;
        };
        Relationships: [
          {
            foreignKeyName: "polls_class_id_fkey";
            columns: ["class_id"];
            isOneToOne: false;
            referencedRelation: "classes";
            referencedColumns: ["id"];
          }
        ];
      };
      profiles: {
        Row: {
          avatar_url: string | null;
          class_id: number;
          created_at: string;
          flair: string | null;
          flair_color: string | null;
          id: string;
          is_private_profile: boolean;
          name: string | null;
          short_name: string | null;
          sortable_name: string | null;
          time_zone: string | null;
        };
        Insert: {
          avatar_url?: string | null;
          class_id: number;
          created_at?: string;
          flair?: string | null;
          flair_color?: string | null;
          id?: string;
          is_private_profile: boolean;
          name?: string | null;
          short_name?: string | null;
          sortable_name?: string | null;
          time_zone?: string | null;
        };
        Update: {
          avatar_url?: string | null;
          class_id?: number;
          created_at?: string;
          flair?: string | null;
          flair_color?: string | null;
          id?: string;
          is_private_profile?: boolean;
          name?: string | null;
          short_name?: string | null;
          sortable_name?: string | null;
          time_zone?: string | null;
        };
        Relationships: [];
      };
      realtime_channel_subscriptions: {
        Row: {
          channel: string;
          class_id: number | null;
          client_id: string;
          created_at: string;
          lease_expires_at: string;
          profile_id: string | null;
          updated_at: string;
          user_id: string;
        };
        Insert: {
          channel: string;
          class_id?: number | null;
          client_id: string;
          created_at?: string;
          lease_expires_at: string;
          profile_id?: string | null;
          updated_at?: string;
          user_id: string;
        };
        Update: {
          channel?: string;
          class_id?: number | null;
          client_id?: string;
          created_at?: string;
          lease_expires_at?: string;
          profile_id?: string | null;
          updated_at?: string;
          user_id?: string;
        };
        Relationships: [];
      };
      repositories: {
        Row: {
          assignment_group_id: number | null;
          assignment_id: number;
          class_id: number;
          created_at: string;
          id: number;
          is_github_ready: boolean;
          profile_id: string | null;
          repository: string;
          synced_handout_sha: string | null;
          synced_repo_sha: string | null;
        };
        Insert: {
          assignment_group_id?: number | null;
          assignment_id: number;
          class_id: number;
          created_at?: string;
          id?: number;
          is_github_ready?: boolean;
          profile_id?: string | null;
          repository: string;
          synced_handout_sha?: string | null;
          synced_repo_sha?: string | null;
        };
        Update: {
          assignment_group_id?: number | null;
          assignment_id?: number;
          class_id?: number;
          created_at?: string;
          id?: number;
          is_github_ready?: boolean;
          profile_id?: string | null;
          repository?: string;
          synced_handout_sha?: string | null;
          synced_repo_sha?: string | null;
        };
        Relationships: [
          {
            foreignKeyName: "repositories_assignment_group_id_fkey";
            columns: ["assignment_group_id"];
            isOneToOne: false;
            referencedRelation: "assignment_groups";
            referencedColumns: ["id"];
          },
          {
            foreignKeyName: "repositories_assignment_id_fkey";
            columns: ["assignment_id"];
            isOneToOne: false;
            referencedRelation: "assignment_overview";
            referencedColumns: ["id"];
          },
          {
            foreignKeyName: "repositories_assignment_id_fkey";
            columns: ["assignment_id"];
            isOneToOne: false;
            referencedRelation: "assignments";
            referencedColumns: ["id"];
          },
          {
            foreignKeyName: "repositories_assignment_id_fkey";
            columns: ["assignment_id"];
            isOneToOne: false;
            referencedRelation: "assignments_for_student_dashboard";
            referencedColumns: ["id"];
          },
          {
            foreignKeyName: "repositories_assignment_id_fkey";
            columns: ["assignment_id"];
            isOneToOne: false;
            referencedRelation: "assignments_with_effective_due_dates";
            referencedColumns: ["id"];
          },
          {
            foreignKeyName: "repositories_assignment_id_fkey";
            columns: ["assignment_id"];
            isOneToOne: false;
            referencedRelation: "submissions_with_grades_for_assignment_and_regression_test";
            referencedColumns: ["assignment_id"];
          },
          {
            foreignKeyName: "repositories_class_id_fkey";
            columns: ["class_id"];
            isOneToOne: false;
            referencedRelation: "classes";
            referencedColumns: ["id"];
          },
          {
            foreignKeyName: "repositories_profile_id_fkey";
            columns: ["profile_id"];
            isOneToOne: false;
            referencedRelation: "assignments_for_student_dashboard";
            referencedColumns: ["student_profile_id"];
          },
          {
            foreignKeyName: "repositories_profile_id_fkey";
            columns: ["profile_id"];
            isOneToOne: false;
            referencedRelation: "assignments_with_effective_due_dates";
            referencedColumns: ["student_profile_id"];
          },
          {
            foreignKeyName: "repositories_profile_id_fkey";
            columns: ["profile_id"];
            isOneToOne: false;
            referencedRelation: "submissions_agg";
            referencedColumns: ["profile_id"];
          },
          {
            foreignKeyName: "repositories_profile_id_fkey";
            columns: ["profile_id"];
            isOneToOne: false;
            referencedRelation: "user_roles";
            referencedColumns: ["private_profile_id"];
          },
          {
            foreignKeyName: "repositories_user_id_fkey1";
            columns: ["profile_id"];
            isOneToOne: false;
            referencedRelation: "profiles";
            referencedColumns: ["id"];
          },
          {
            foreignKeyName: "repositories_user_id_fkey1";
            columns: ["profile_id"];
            isOneToOne: false;
            referencedRelation: "submissions_with_grades_for_assignment_nice";
            referencedColumns: ["student_private_profile_id"];
          }
        ];
      };
      repository_check_runs: {
        Row: {
          assignment_group_id: number | null;
          check_run_id: number;
          class_id: number;
          commit_message: string;
          created_at: string;
          id: number;
          profile_id: string | null;
          repository_id: number;
          sha: string;
          status: Json;
          triggered_by: string | null;
        };
        Insert: {
          assignment_group_id?: number | null;
          check_run_id: number;
          class_id: number;
          commit_message: string;
          created_at?: string;
          id?: number;
          profile_id?: string | null;
          repository_id: number;
          sha: string;
          status: Json;
          triggered_by?: string | null;
        };
        Update: {
          assignment_group_id?: number | null;
          check_run_id?: number;
          class_id?: number;
          commit_message?: string;
          created_at?: string;
          id?: number;
          profile_id?: string | null;
          repository_id?: number;
          sha?: string;
          status?: Json;
          triggered_by?: string | null;
        };
        Relationships: [
          {
            foreignKeyName: "repository_check_run_class_id_fkey";
            columns: ["class_id"];
            isOneToOne: false;
            referencedRelation: "classes";
            referencedColumns: ["id"];
          },
          {
            foreignKeyName: "repository_check_run_repository_id_fkey";
            columns: ["repository_id"];
            isOneToOne: false;
            referencedRelation: "repositories";
            referencedColumns: ["id"];
          },
          {
            foreignKeyName: "repository_check_runs_assignment_group_id_fkey";
            columns: ["assignment_group_id"];
            isOneToOne: false;
            referencedRelation: "assignment_groups";
            referencedColumns: ["id"];
          },
          {
            foreignKeyName: "repository_check_runs_profile_id_fkey";
            columns: ["profile_id"];
            isOneToOne: false;
            referencedRelation: "profiles";
            referencedColumns: ["id"];
          },
          {
            foreignKeyName: "repository_check_runs_profile_id_fkey";
            columns: ["profile_id"];
            isOneToOne: false;
            referencedRelation: "submissions_with_grades_for_assignment_nice";
            referencedColumns: ["student_private_profile_id"];
          },
          {
            foreignKeyName: "repository_check_runs_triggered_by_fkey";
            columns: ["triggered_by"];
            isOneToOne: false;
            referencedRelation: "profiles";
            referencedColumns: ["id"];
          },
          {
            foreignKeyName: "repository_check_runs_triggered_by_fkey";
            columns: ["triggered_by"];
            isOneToOne: false;
            referencedRelation: "submissions_with_grades_for_assignment_nice";
            referencedColumns: ["student_private_profile_id"];
          },
          {
            foreignKeyName: "repository_check_runs_triggered_by_fkey1";
            columns: ["triggered_by"];
            isOneToOne: false;
            referencedRelation: "assignments_for_student_dashboard";
            referencedColumns: ["student_profile_id"];
          },
          {
            foreignKeyName: "repository_check_runs_triggered_by_fkey1";
            columns: ["triggered_by"];
            isOneToOne: false;
            referencedRelation: "assignments_with_effective_due_dates";
            referencedColumns: ["student_profile_id"];
          },
          {
            foreignKeyName: "repository_check_runs_triggered_by_fkey1";
            columns: ["triggered_by"];
            isOneToOne: false;
            referencedRelation: "submissions_agg";
            referencedColumns: ["profile_id"];
          },
          {
            foreignKeyName: "repository_check_runs_triggered_by_fkey1";
            columns: ["triggered_by"];
            isOneToOne: false;
            referencedRelation: "user_roles";
            referencedColumns: ["private_profile_id"];
          }
        ];
      };
      review_assignment_rubric_parts: {
        Row: {
          class_id: number;
          created_at: string;
          id: number;
          review_assignment_id: number;
          rubric_part_id: number;
          updated_at: string;
        };
        Insert: {
          class_id: number;
          created_at?: string;
          id?: number;
          review_assignment_id: number;
          rubric_part_id: number;
          updated_at?: string;
        };
        Update: {
          class_id?: number;
          created_at?: string;
          id?: number;
          review_assignment_id?: number;
          rubric_part_id?: number;
          updated_at?: string;
        };
        Relationships: [
          {
            foreignKeyName: "review_assignment_rubric_parts_class_id_fkey";
            columns: ["class_id"];
            isOneToOne: false;
            referencedRelation: "classes";
            referencedColumns: ["id"];
          },
          {
            foreignKeyName: "review_assignment_rubric_parts_review_assignment_id_fkey";
            columns: ["review_assignment_id"];
            isOneToOne: false;
            referencedRelation: "assignments_for_student_dashboard";
            referencedColumns: ["review_assignment_id"];
          },
          {
            foreignKeyName: "review_assignment_rubric_parts_review_assignment_id_fkey";
            columns: ["review_assignment_id"];
            isOneToOne: false;
            referencedRelation: "review_assignments";
            referencedColumns: ["id"];
          },
          {
            foreignKeyName: "review_assignment_rubric_parts_rubric_part_id_fkey";
            columns: ["rubric_part_id"];
            isOneToOne: false;
            referencedRelation: "rubric_parts";
            referencedColumns: ["id"];
          }
        ];
      };
      review_assignments: {
        Row: {
          assignee_profile_id: string;
          assignment_id: number;
          class_id: number;
          completed_at: string | null;
          completed_by: string | null;
          created_at: string;
          due_date: string;
          id: number;
          max_allowable_late_tokens: number;
          release_date: string | null;
          rubric_id: number;
          submission_id: number;
          submission_review_id: number;
          updated_at: string;
        };
        Insert: {
          assignee_profile_id: string;
          assignment_id: number;
          class_id: number;
          completed_at?: string | null;
          completed_by?: string | null;
          created_at?: string;
          due_date: string;
          id?: number;
          max_allowable_late_tokens?: number;
          release_date?: string | null;
          rubric_id: number;
          submission_id: number;
          submission_review_id: number;
          updated_at?: string;
        };
        Update: {
          assignee_profile_id?: string;
          assignment_id?: number;
          class_id?: number;
          completed_at?: string | null;
          completed_by?: string | null;
          created_at?: string;
          due_date?: string;
          id?: number;
          max_allowable_late_tokens?: number;
          release_date?: string | null;
          rubric_id?: number;
          submission_id?: number;
          submission_review_id?: number;
          updated_at?: string;
        };
        Relationships: [
          {
            foreignKeyName: "review_assignments_assignee_profile_id_fkey";
            columns: ["assignee_profile_id"];
            isOneToOne: false;
            referencedRelation: "profiles";
            referencedColumns: ["id"];
          },
          {
            foreignKeyName: "review_assignments_assignee_profile_id_fkey";
            columns: ["assignee_profile_id"];
            isOneToOne: false;
            referencedRelation: "submissions_with_grades_for_assignment_nice";
            referencedColumns: ["student_private_profile_id"];
          },
          {
            foreignKeyName: "review_assignments_assignment_id_fkey";
            columns: ["assignment_id"];
            isOneToOne: false;
            referencedRelation: "assignment_overview";
            referencedColumns: ["id"];
          },
          {
            foreignKeyName: "review_assignments_assignment_id_fkey";
            columns: ["assignment_id"];
            isOneToOne: false;
            referencedRelation: "assignments";
            referencedColumns: ["id"];
          },
          {
            foreignKeyName: "review_assignments_assignment_id_fkey";
            columns: ["assignment_id"];
            isOneToOne: false;
            referencedRelation: "assignments_for_student_dashboard";
            referencedColumns: ["id"];
          },
          {
            foreignKeyName: "review_assignments_assignment_id_fkey";
            columns: ["assignment_id"];
            isOneToOne: false;
            referencedRelation: "assignments_with_effective_due_dates";
            referencedColumns: ["id"];
          },
          {
            foreignKeyName: "review_assignments_assignment_id_fkey";
            columns: ["assignment_id"];
            isOneToOne: false;
            referencedRelation: "submissions_with_grades_for_assignment_and_regression_test";
            referencedColumns: ["assignment_id"];
          },
          {
            foreignKeyName: "review_assignments_class_id_fkey";
            columns: ["class_id"];
            isOneToOne: false;
            referencedRelation: "classes";
            referencedColumns: ["id"];
          },
          {
            foreignKeyName: "review_assignments_completed_by_fkey";
            columns: ["completed_by"];
            isOneToOne: false;
            referencedRelation: "profiles";
            referencedColumns: ["id"];
          },
          {
            foreignKeyName: "review_assignments_completed_by_fkey";
            columns: ["completed_by"];
            isOneToOne: false;
            referencedRelation: "submissions_with_grades_for_assignment_nice";
            referencedColumns: ["student_private_profile_id"];
          },
          {
            foreignKeyName: "review_assignments_rubric_id_fkey";
            columns: ["rubric_id"];
            isOneToOne: false;
            referencedRelation: "rubrics";
            referencedColumns: ["id"];
          },
          {
            foreignKeyName: "review_assignments_submission_id_fkey";
            columns: ["submission_id"];
            isOneToOne: false;
            referencedRelation: "submissions";
            referencedColumns: ["id"];
          },
          {
            foreignKeyName: "review_assignments_submission_id_fkey";
            columns: ["submission_id"];
            isOneToOne: false;
            referencedRelation: "submissions_agg";
            referencedColumns: ["id"];
          },
          {
            foreignKeyName: "review_assignments_submission_id_fkey";
            columns: ["submission_id"];
            isOneToOne: false;
            referencedRelation: "submissions_with_grades_for_assignment_and_regression_test";
            referencedColumns: ["activesubmissionid"];
          },
          {
            foreignKeyName: "review_assignments_submission_id_fkey";
            columns: ["submission_id"];
            isOneToOne: false;
            referencedRelation: "submissions_with_grades_for_assignment_nice";
            referencedColumns: ["activesubmissionid"];
          },
          {
            foreignKeyName: "review_assignments_submission_review_id_fkey";
            columns: ["submission_review_id"];
            isOneToOne: false;
            referencedRelation: "assignments_for_student_dashboard";
            referencedColumns: ["submission_review_id"];
          },
          {
            foreignKeyName: "review_assignments_submission_review_id_fkey";
            columns: ["submission_review_id"];
            isOneToOne: false;
            referencedRelation: "submission_reviews";
            referencedColumns: ["id"];
          }
        ];
      };
      rubric_check_references: {
        Row: {
          class_id: number;
          created_at: string;
          id: number;
          referenced_rubric_check_id: number;
          referencing_rubric_check_id: number;
        };
        Insert: {
          class_id: number;
          created_at?: string;
          id?: number;
          referenced_rubric_check_id: number;
          referencing_rubric_check_id: number;
        };
        Update: {
          class_id?: number;
          created_at?: string;
          id?: number;
          referenced_rubric_check_id?: number;
          referencing_rubric_check_id?: number;
        };
        Relationships: [
          {
            foreignKeyName: "rubric_check_references_class_id_fkey";
            columns: ["class_id"];
            isOneToOne: false;
            referencedRelation: "classes";
            referencedColumns: ["id"];
          },
          {
            foreignKeyName: "rubric_check_references_referenced_rubric_check_id_fkey";
            columns: ["referenced_rubric_check_id"];
            isOneToOne: false;
            referencedRelation: "rubric_checks";
            referencedColumns: ["id"];
          },
          {
            foreignKeyName: "rubric_check_references_referencing_rubric_check_id_fkey";
            columns: ["referencing_rubric_check_id"];
            isOneToOne: false;
            referencedRelation: "rubric_checks";
            referencedColumns: ["id"];
          }
        ];
      };
      rubric_checks: {
        Row: {
          annotation_target: string | null;
          artifact: string | null;
          class_id: number;
          created_at: string;
          data: Json | null;
          description: string | null;
          file: string | null;
          group: string | null;
          id: number;
          is_annotation: boolean;
          is_comment_required: boolean;
          is_required: boolean;
          max_annotations: number | null;
          name: string;
          ordinal: number;
          points: number;
          rubric_criteria_id: number;
          student_visibility: Database["public"]["Enums"]["rubric_check_student_visibility"];
        };
        Insert: {
          annotation_target?: string | null;
          artifact?: string | null;
          class_id: number;
          created_at?: string;
          data?: Json | null;
          description?: string | null;
          file?: string | null;
          group?: string | null;
          id?: number;
          is_annotation: boolean;
          is_comment_required?: boolean;
          is_required?: boolean;
          max_annotations?: number | null;
          name: string;
          ordinal: number;
          points: number;
          rubric_criteria_id: number;
          student_visibility?: Database["public"]["Enums"]["rubric_check_student_visibility"];
        };
        Update: {
          annotation_target?: string | null;
          artifact?: string | null;
          class_id?: number;
          created_at?: string;
          data?: Json | null;
          description?: string | null;
          file?: string | null;
          group?: string | null;
          id?: number;
          is_annotation?: boolean;
          is_comment_required?: boolean;
          is_required?: boolean;
          max_annotations?: number | null;
          name?: string;
          ordinal?: number;
          points?: number;
          rubric_criteria_id?: number;
          student_visibility?: Database["public"]["Enums"]["rubric_check_student_visibility"];
        };
        Relationships: [
          {
            foreignKeyName: "rubric_checks_class_id_fkey";
            columns: ["class_id"];
            isOneToOne: false;
            referencedRelation: "classes";
            referencedColumns: ["id"];
          },
          {
            foreignKeyName: "rubric_checks_rubric_criteria_id_fkey";
            columns: ["rubric_criteria_id"];
            isOneToOne: false;
            referencedRelation: "rubric_criteria";
            referencedColumns: ["id"];
          }
        ];
      };
      rubric_criteria: {
        Row: {
          class_id: number;
          created_at: string;
          data: Json | null;
          description: string | null;
          id: number;
          is_additive: boolean;
          max_checks_per_submission: number | null;
          min_checks_per_submission: number | null;
          name: string;
          ordinal: number;
          rubric_id: number;
          rubric_part_id: number;
          total_points: number;
        };
        Insert: {
          class_id: number;
          created_at?: string;
          data?: Json | null;
          description?: string | null;
          id?: number;
          is_additive: boolean;
          max_checks_per_submission?: number | null;
          min_checks_per_submission?: number | null;
          name: string;
          ordinal?: number;
          rubric_id: number;
          rubric_part_id: number;
          total_points: number;
        };
        Update: {
          class_id?: number;
          created_at?: string;
          data?: Json | null;
          description?: string | null;
          id?: number;
          is_additive?: boolean;
          max_checks_per_submission?: number | null;
          min_checks_per_submission?: number | null;
          name?: string;
          ordinal?: number;
          rubric_id?: number;
          rubric_part_id?: number;
          total_points?: number;
        };
        Relationships: [
          {
            foreignKeyName: "rubric_criteria_class_id_fkey";
            columns: ["class_id"];
            isOneToOne: false;
            referencedRelation: "classes";
            referencedColumns: ["id"];
          },
          {
            foreignKeyName: "rubric_criteria_rubric_id_fkey";
            columns: ["rubric_id"];
            isOneToOne: false;
            referencedRelation: "rubrics";
            referencedColumns: ["id"];
          },
          {
            foreignKeyName: "rubric_criteria_rubric_part_id_fkey";
            columns: ["rubric_part_id"];
            isOneToOne: false;
            referencedRelation: "rubric_parts";
            referencedColumns: ["id"];
          }
        ];
      };
      rubric_parts: {
        Row: {
          class_id: number;
          created_at: string;
          data: Json | null;
          description: string | null;
          id: number;
          name: string;
          ordinal: number;
          rubric_id: number;
        };
        Insert: {
          class_id: number;
          created_at?: string;
          data?: Json | null;
          description?: string | null;
          id?: number;
          name: string;
          ordinal: number;
          rubric_id: number;
        };
        Update: {
          class_id?: number;
          created_at?: string;
          data?: Json | null;
          description?: string | null;
          id?: number;
          name?: string;
          ordinal?: number;
          rubric_id?: number;
        };
        Relationships: [
          {
            foreignKeyName: "rubric_parts_class_id_fkey";
            columns: ["class_id"];
            isOneToOne: false;
            referencedRelation: "classes";
            referencedColumns: ["id"];
          },
          {
            foreignKeyName: "rubric_parts_rubric_id_fkey";
            columns: ["rubric_id"];
            isOneToOne: false;
            referencedRelation: "rubrics";
            referencedColumns: ["id"];
          }
        ];
      };
      rubrics: {
        Row: {
          assignment_id: number;
          class_id: number;
          created_at: string;
          description: string | null;
          id: number;
          is_private: boolean;
          name: string;
          review_round: Database["public"]["Enums"]["review_round"] | null;
        };
        Insert: {
          assignment_id: number;
          class_id: number;
          created_at?: string;
          description?: string | null;
          id?: number;
          is_private?: boolean;
          name: string;
          review_round?: Database["public"]["Enums"]["review_round"] | null;
        };
        Update: {
          assignment_id?: number;
          class_id?: number;
          created_at?: string;
          description?: string | null;
          id?: number;
          is_private?: boolean;
          name?: string;
          review_round?: Database["public"]["Enums"]["review_round"] | null;
        };
        Relationships: [
          {
            foreignKeyName: "assignment_rubric_class_id_fkey";
            columns: ["class_id"];
            isOneToOne: false;
            referencedRelation: "classes";
            referencedColumns: ["id"];
          },
          {
            foreignKeyName: "rubrics_assignment_id_fkey";
            columns: ["assignment_id"];
            isOneToOne: false;
            referencedRelation: "assignment_overview";
            referencedColumns: ["id"];
          },
          {
            foreignKeyName: "rubrics_assignment_id_fkey";
            columns: ["assignment_id"];
            isOneToOne: false;
            referencedRelation: "assignments";
            referencedColumns: ["id"];
          },
          {
            foreignKeyName: "rubrics_assignment_id_fkey";
            columns: ["assignment_id"];
            isOneToOne: false;
            referencedRelation: "assignments_for_student_dashboard";
            referencedColumns: ["id"];
          },
          {
            foreignKeyName: "rubrics_assignment_id_fkey";
            columns: ["assignment_id"];
            isOneToOne: false;
            referencedRelation: "assignments_with_effective_due_dates";
            referencedColumns: ["id"];
          },
          {
            foreignKeyName: "rubrics_assignment_id_fkey";
            columns: ["assignment_id"];
            isOneToOne: false;
            referencedRelation: "submissions_with_grades_for_assignment_and_regression_test";
            referencedColumns: ["assignment_id"];
          }
        ];
      };
      sis_sync_status: {
        Row: {
          course_id: number;
          course_section_id: number | null;
          created_at: string;
          id: number;
          lab_section_id: number | null;
          last_sync_message: string | null;
          last_sync_status: string | null;
          last_sync_time: string | null;
          sync_enabled: boolean;
        };
        Insert: {
          course_id: number;
          course_section_id?: number | null;
          created_at?: string;
          id?: number;
          lab_section_id?: number | null;
          last_sync_message?: string | null;
          last_sync_status?: string | null;
          last_sync_time?: string | null;
          sync_enabled?: boolean;
        };
        Update: {
          course_id?: number;
          course_section_id?: number | null;
          created_at?: string;
          id?: number;
          lab_section_id?: number | null;
          last_sync_message?: string | null;
          last_sync_status?: string | null;
          last_sync_time?: string | null;
          sync_enabled?: boolean;
        };
        Relationships: [
          {
            foreignKeyName: "sis_sync_status_course_id_fkey";
            columns: ["course_id"];
            isOneToOne: false;
            referencedRelation: "classes";
            referencedColumns: ["id"];
          },
          {
            foreignKeyName: "sis_sync_status_course_section_id_fkey";
            columns: ["course_section_id"];
            isOneToOne: false;
            referencedRelation: "class_sections";
            referencedColumns: ["id"];
          },
          {
            foreignKeyName: "sis_sync_status_lab_section_id_fkey";
            columns: ["lab_section_id"];
            isOneToOne: false;
            referencedRelation: "lab_sections";
            referencedColumns: ["id"];
          }
        ];
      };
      student_deadline_extensions: {
        Row: {
          class_id: number;
          created_at: string;
          hours: number;
          id: number;
          includes_lab: boolean;
          student_id: string;
          updated_at: string;
        };
        Insert: {
          class_id: number;
          created_at?: string;
          hours: number;
          id?: number;
          includes_lab?: boolean;
          student_id: string;
          updated_at?: string;
        };
        Update: {
          class_id?: number;
          created_at?: string;
          hours?: number;
          id?: number;
          includes_lab?: boolean;
          student_id?: string;
          updated_at?: string;
        };
        Relationships: [
          {
            foreignKeyName: "student_deadline_extensions_class_id_fkey";
            columns: ["class_id"];
            isOneToOne: false;
            referencedRelation: "classes";
            referencedColumns: ["id"];
          },
          {
            foreignKeyName: "student_deadline_extensions_student_id_fkey";
            columns: ["student_id"];
            isOneToOne: false;
            referencedRelation: "profiles";
            referencedColumns: ["id"];
          },
          {
            foreignKeyName: "student_deadline_extensions_student_id_fkey";
            columns: ["student_id"];
            isOneToOne: false;
            referencedRelation: "submissions_with_grades_for_assignment_nice";
            referencedColumns: ["student_private_profile_id"];
          }
        ];
      };
      student_flashcard_deck_progress: {
        Row: {
          card_id: number;
          class_id: number;
          created_at: string;
          first_answered_correctly_at: string | null;
          is_mastered: boolean;
          last_answered_correctly_at: string | null;
          student_id: string;
          updated_at: string | null;
        };
        Insert: {
          card_id: number;
          class_id: number;
          created_at?: string;
          first_answered_correctly_at?: string | null;
          is_mastered?: boolean;
          last_answered_correctly_at?: string | null;
          student_id: string;
          updated_at?: string | null;
        };
        Update: {
          card_id?: number;
          class_id?: number;
          created_at?: string;
          first_answered_correctly_at?: string | null;
          is_mastered?: boolean;
          last_answered_correctly_at?: string | null;
          student_id?: string;
          updated_at?: string | null;
        };
        Relationships: [
          {
            foreignKeyName: "student_flashcard_deck_progress_card_id_fkey";
            columns: ["card_id"];
            isOneToOne: false;
            referencedRelation: "flashcards";
            referencedColumns: ["id"];
          },
          {
            foreignKeyName: "student_flashcard_deck_progress_class_id_fkey";
            columns: ["class_id"];
            isOneToOne: false;
            referencedRelation: "classes";
            referencedColumns: ["id"];
          },
          {
            foreignKeyName: "student_flashcard_deck_progress_student_id_fkey";
            columns: ["student_id"];
            isOneToOne: false;
            referencedRelation: "users";
            referencedColumns: ["user_id"];
          }
        ];
      };
      student_help_activity: {
        Row: {
          activity_description: string | null;
          activity_type: Database["public"]["Enums"]["student_help_activity_type"];
          class_id: number;
          created_at: string;
          help_request_id: number;
          id: number;
          student_profile_id: string;
          updated_at: string;
        };
        Insert: {
          activity_description?: string | null;
          activity_type: Database["public"]["Enums"]["student_help_activity_type"];
          class_id: number;
          created_at?: string;
          help_request_id: number;
          id?: number;
          student_profile_id: string;
          updated_at?: string;
        };
        Update: {
          activity_description?: string | null;
          activity_type?: Database["public"]["Enums"]["student_help_activity_type"];
          class_id?: number;
          created_at?: string;
          help_request_id?: number;
          id?: number;
          student_profile_id?: string;
          updated_at?: string;
        };
        Relationships: [
          {
            foreignKeyName: "student_help_activity_class_id_fkey";
            columns: ["class_id"];
            isOneToOne: false;
            referencedRelation: "classes";
            referencedColumns: ["id"];
          },
          {
            foreignKeyName: "student_help_activity_help_request_id_fkey";
            columns: ["help_request_id"];
            isOneToOne: false;
            referencedRelation: "help_requests";
            referencedColumns: ["id"];
          },
          {
            foreignKeyName: "student_help_activity_student_profile_id_fkey";
            columns: ["student_profile_id"];
            isOneToOne: false;
            referencedRelation: "profiles";
            referencedColumns: ["id"];
          },
          {
            foreignKeyName: "student_help_activity_student_profile_id_fkey";
            columns: ["student_profile_id"];
            isOneToOne: false;
            referencedRelation: "submissions_with_grades_for_assignment_nice";
            referencedColumns: ["student_private_profile_id"];
          }
        ];
      };
      student_karma_notes: {
        Row: {
          class_id: number;
          created_at: string;
          created_by_id: string;
          id: number;
          internal_notes: string | null;
          karma_score: number;
          last_activity_at: string | null;
          student_profile_id: string;
          updated_at: string;
        };
        Insert: {
          class_id: number;
          created_at?: string;
          created_by_id: string;
          id?: number;
          internal_notes?: string | null;
          karma_score?: number;
          last_activity_at?: string | null;
          student_profile_id: string;
          updated_at?: string;
        };
        Update: {
          class_id?: number;
          created_at?: string;
          created_by_id?: string;
          id?: number;
          internal_notes?: string | null;
          karma_score?: number;
          last_activity_at?: string | null;
          student_profile_id?: string;
          updated_at?: string;
        };
        Relationships: [
          {
            foreignKeyName: "student_karma_notes_class_id_fkey";
            columns: ["class_id"];
            isOneToOne: false;
            referencedRelation: "classes";
            referencedColumns: ["id"];
          },
          {
            foreignKeyName: "student_karma_notes_created_by_id_fkey";
            columns: ["created_by_id"];
            isOneToOne: false;
            referencedRelation: "users";
            referencedColumns: ["user_id"];
          },
          {
            foreignKeyName: "student_karma_notes_student_profile_id_fkey";
            columns: ["student_profile_id"];
            isOneToOne: false;
            referencedRelation: "profiles";
            referencedColumns: ["id"];
          },
          {
            foreignKeyName: "student_karma_notes_student_profile_id_fkey";
            columns: ["student_profile_id"];
            isOneToOne: false;
            referencedRelation: "submissions_with_grades_for_assignment_nice";
            referencedColumns: ["student_private_profile_id"];
          }
        ];
      };
      submission_artifact_comments: {
        Row: {
          author: string;
          class_id: number;
          comment: string;
          created_at: string;
          deleted_at: string | null;
          edited_at: string | null;
          edited_by: string | null;
          eventually_visible: boolean;
          id: number;
          points: number | null;
          regrade_request_id: number | null;
          released: boolean;
          rubric_check_id: number | null;
          submission_artifact_id: number;
          submission_id: number;
          submission_review_id: number | null;
          updated_at: string;
        };
        Insert: {
          author: string;
          class_id: number;
          comment: string;
          created_at?: string;
          deleted_at?: string | null;
          edited_at?: string | null;
          edited_by?: string | null;
          eventually_visible?: boolean;
          id?: number;
          points?: number | null;
          regrade_request_id?: number | null;
          released?: boolean;
          rubric_check_id?: number | null;
          submission_artifact_id: number;
          submission_id: number;
          submission_review_id?: number | null;
          updated_at?: string;
        };
        Update: {
          author?: string;
          class_id?: number;
          comment?: string;
          created_at?: string;
          deleted_at?: string | null;
          edited_at?: string | null;
          edited_by?: string | null;
          eventually_visible?: boolean;
          id?: number;
          points?: number | null;
          regrade_request_id?: number | null;
          released?: boolean;
          rubric_check_id?: number | null;
          submission_artifact_id?: number;
          submission_id?: number;
          submission_review_id?: number | null;
          updated_at?: string;
        };
        Relationships: [
          {
            foreignKeyName: "submission_artifact_comments_author_fkey";
            columns: ["author"];
            isOneToOne: false;
            referencedRelation: "profiles";
            referencedColumns: ["id"];
          },
          {
            foreignKeyName: "submission_artifact_comments_author_fkey";
            columns: ["author"];
            isOneToOne: false;
            referencedRelation: "submissions_with_grades_for_assignment_nice";
            referencedColumns: ["student_private_profile_id"];
          },
          {
            foreignKeyName: "submission_artifact_comments_author_fkey1";
            columns: ["author"];
            isOneToOne: false;
            referencedRelation: "profiles";
            referencedColumns: ["id"];
          },
          {
            foreignKeyName: "submission_artifact_comments_author_fkey1";
            columns: ["author"];
            isOneToOne: false;
            referencedRelation: "submissions_with_grades_for_assignment_nice";
            referencedColumns: ["student_private_profile_id"];
          },
          {
            foreignKeyName: "submission_artifact_comments_class_id_fkey";
            columns: ["class_id"];
            isOneToOne: false;
            referencedRelation: "classes";
            referencedColumns: ["id"];
          },
          {
            foreignKeyName: "submission_artifact_comments_class_id_fkey1";
            columns: ["class_id"];
            isOneToOne: false;
            referencedRelation: "classes";
            referencedColumns: ["id"];
          },
          {
            foreignKeyName: "submission_artifact_comments_regrade_request_id_fkey";
            columns: ["regrade_request_id"];
            isOneToOne: false;
            referencedRelation: "submission_regrade_requests";
            referencedColumns: ["id"];
          },
          {
            foreignKeyName: "submission_artifact_comments_rubric_check_id_fkey";
            columns: ["rubric_check_id"];
            isOneToOne: false;
            referencedRelation: "rubric_checks";
            referencedColumns: ["id"];
          },
          {
            foreignKeyName: "submission_artifact_comments_rubric_check_id_fkey1";
            columns: ["rubric_check_id"];
            isOneToOne: false;
            referencedRelation: "rubric_checks";
            referencedColumns: ["id"];
          },
          {
            foreignKeyName: "submission_artifact_comments_submission_artifact_id_fkey";
            columns: ["submission_artifact_id"];
            isOneToOne: false;
            referencedRelation: "submission_artifacts";
            referencedColumns: ["id"];
          },
          {
            foreignKeyName: "submission_artifact_comments_submission_id_fkey";
            columns: ["submission_id"];
            isOneToOne: false;
            referencedRelation: "submissions";
            referencedColumns: ["id"];
          },
          {
            foreignKeyName: "submission_artifact_comments_submission_id_fkey";
            columns: ["submission_id"];
            isOneToOne: false;
            referencedRelation: "submissions_agg";
            referencedColumns: ["id"];
          },
          {
            foreignKeyName: "submission_artifact_comments_submission_id_fkey";
            columns: ["submission_id"];
            isOneToOne: false;
            referencedRelation: "submissions_with_grades_for_assignment_and_regression_test";
            referencedColumns: ["activesubmissionid"];
          },
          {
            foreignKeyName: "submission_artifact_comments_submission_id_fkey";
            columns: ["submission_id"];
            isOneToOne: false;
            referencedRelation: "submissions_with_grades_for_assignment_nice";
            referencedColumns: ["activesubmissionid"];
          },
          {
            foreignKeyName: "submission_artifact_comments_submission_id_fkey1";
            columns: ["submission_id"];
            isOneToOne: false;
            referencedRelation: "submissions";
            referencedColumns: ["id"];
          },
          {
            foreignKeyName: "submission_artifact_comments_submission_id_fkey1";
            columns: ["submission_id"];
            isOneToOne: false;
            referencedRelation: "submissions_agg";
            referencedColumns: ["id"];
          },
          {
            foreignKeyName: "submission_artifact_comments_submission_id_fkey1";
            columns: ["submission_id"];
            isOneToOne: false;
            referencedRelation: "submissions_with_grades_for_assignment_and_regression_test";
            referencedColumns: ["activesubmissionid"];
          },
          {
            foreignKeyName: "submission_artifact_comments_submission_id_fkey1";
            columns: ["submission_id"];
            isOneToOne: false;
            referencedRelation: "submissions_with_grades_for_assignment_nice";
            referencedColumns: ["activesubmissionid"];
          },
          {
            foreignKeyName: "submission_artifact_comments_submission_review_id_fkey";
            columns: ["submission_review_id"];
            isOneToOne: false;
            referencedRelation: "assignments_for_student_dashboard";
            referencedColumns: ["submission_review_id"];
          },
          {
            foreignKeyName: "submission_artifact_comments_submission_review_id_fkey";
            columns: ["submission_review_id"];
            isOneToOne: false;
            referencedRelation: "submission_reviews";
            referencedColumns: ["id"];
          },
          {
            foreignKeyName: "submission_artifact_comments_submission_review_id_fkey1";
            columns: ["submission_review_id"];
            isOneToOne: false;
            referencedRelation: "assignments_for_student_dashboard";
            referencedColumns: ["submission_review_id"];
          },
          {
            foreignKeyName: "submission_artifact_comments_submission_review_id_fkey1";
            columns: ["submission_review_id"];
            isOneToOne: false;
            referencedRelation: "submission_reviews";
            referencedColumns: ["id"];
          }
        ];
      };
      submission_artifacts: {
        Row: {
          assignment_group_id: number | null;
          autograder_regression_test_id: number | null;
          class_id: number;
          created_at: string;
          data: Json | null;
          id: number;
          name: string;
          profile_id: string | null;
          submission_file_id: number | null;
          submission_id: number;
        };
        Insert: {
          assignment_group_id?: number | null;
          autograder_regression_test_id?: number | null;
          class_id: number;
          created_at?: string;
          data?: Json | null;
          id?: number;
          name: string;
          profile_id?: string | null;
          submission_file_id?: number | null;
          submission_id: number;
        };
        Update: {
          assignment_group_id?: number | null;
          autograder_regression_test_id?: number | null;
          class_id?: number;
          created_at?: string;
          data?: Json | null;
          id?: number;
          name?: string;
          profile_id?: string | null;
          submission_file_id?: number | null;
          submission_id?: number;
        };
        Relationships: [
          {
            foreignKeyName: "submission_artifacts_assignment_group_id_fkey";
            columns: ["assignment_group_id"];
            isOneToOne: false;
            referencedRelation: "assignment_groups";
            referencedColumns: ["id"];
          },
          {
            foreignKeyName: "submission_artifacts_autograder_regression_test_id_fkey";
            columns: ["autograder_regression_test_id"];
            isOneToOne: false;
            referencedRelation: "autograder_regression_test";
            referencedColumns: ["id"];
          },
          {
            foreignKeyName: "submission_artifacts_autograder_regression_test_id_fkey";
            columns: ["autograder_regression_test_id"];
            isOneToOne: false;
            referencedRelation: "autograder_regression_test_by_grader";
            referencedColumns: ["id"];
          },
          {
            foreignKeyName: "submission_artifacts_class_id_fkey";
            columns: ["class_id"];
            isOneToOne: false;
            referencedRelation: "classes";
            referencedColumns: ["id"];
          },
          {
            foreignKeyName: "submission_artifacts_profile_id_fkey";
            columns: ["profile_id"];
            isOneToOne: false;
            referencedRelation: "profiles";
            referencedColumns: ["id"];
          },
          {
            foreignKeyName: "submission_artifacts_profile_id_fkey";
            columns: ["profile_id"];
            isOneToOne: false;
            referencedRelation: "submissions_with_grades_for_assignment_nice";
            referencedColumns: ["student_private_profile_id"];
          },
          {
            foreignKeyName: "submission_artifacts_submission_file_id_fkey";
            columns: ["submission_file_id"];
            isOneToOne: false;
            referencedRelation: "submission_files";
            referencedColumns: ["id"];
          },
          {
            foreignKeyName: "submission_artifacts_submission_id_fkey";
            columns: ["submission_id"];
            isOneToOne: false;
            referencedRelation: "submissions";
            referencedColumns: ["id"];
          },
          {
            foreignKeyName: "submission_artifacts_submission_id_fkey";
            columns: ["submission_id"];
            isOneToOne: false;
            referencedRelation: "submissions_agg";
            referencedColumns: ["id"];
          },
          {
            foreignKeyName: "submission_artifacts_submission_id_fkey";
            columns: ["submission_id"];
            isOneToOne: false;
            referencedRelation: "submissions_with_grades_for_assignment_and_regression_test";
            referencedColumns: ["activesubmissionid"];
          },
          {
            foreignKeyName: "submission_artifacts_submission_id_fkey";
            columns: ["submission_id"];
            isOneToOne: false;
            referencedRelation: "submissions_with_grades_for_assignment_nice";
            referencedColumns: ["activesubmissionid"];
          }
        ];
      };
      submission_comments: {
        Row: {
          author: string;
          class_id: number;
          comment: string;
          created_at: string;
          deleted_at: string | null;
          edited_at: string | null;
          edited_by: string | null;
          eventually_visible: boolean;
          id: number;
          points: number | null;
          regrade_request_id: number | null;
          released: boolean;
          rubric_check_id: number | null;
          submission_id: number;
          submission_review_id: number | null;
          updated_at: string;
        };
        Insert: {
          author: string;
          class_id: number;
          comment: string;
          created_at?: string;
          deleted_at?: string | null;
          edited_at?: string | null;
          edited_by?: string | null;
          eventually_visible?: boolean;
          id?: number;
          points?: number | null;
          regrade_request_id?: number | null;
          released?: boolean;
          rubric_check_id?: number | null;
          submission_id: number;
          submission_review_id?: number | null;
          updated_at?: string;
        };
        Update: {
          author?: string;
          class_id?: number;
          comment?: string;
          created_at?: string;
          deleted_at?: string | null;
          edited_at?: string | null;
          edited_by?: string | null;
          eventually_visible?: boolean;
          id?: number;
          points?: number | null;
          regrade_request_id?: number | null;
          released?: boolean;
          rubric_check_id?: number | null;
          submission_id?: number;
          submission_review_id?: number | null;
          updated_at?: string;
        };
        Relationships: [
          {
            foreignKeyName: "submission_comments_author_fkey";
            columns: ["author"];
            isOneToOne: false;
            referencedRelation: "profiles";
            referencedColumns: ["id"];
          },
          {
            foreignKeyName: "submission_comments_author_fkey";
            columns: ["author"];
            isOneToOne: false;
            referencedRelation: "submissions_with_grades_for_assignment_nice";
            referencedColumns: ["student_private_profile_id"];
          },
          {
            foreignKeyName: "submission_comments_class_id_fkey";
            columns: ["class_id"];
            isOneToOne: false;
            referencedRelation: "classes";
            referencedColumns: ["id"];
          },
          {
            foreignKeyName: "submission_comments_regrade_request_id_fkey";
            columns: ["regrade_request_id"];
            isOneToOne: false;
            referencedRelation: "submission_regrade_requests";
            referencedColumns: ["id"];
          },
          {
            foreignKeyName: "submission_comments_rubric_check_id_fkey";
            columns: ["rubric_check_id"];
            isOneToOne: false;
            referencedRelation: "rubric_checks";
            referencedColumns: ["id"];
          },
          {
            foreignKeyName: "submission_comments_submission_review_id_fkey";
            columns: ["submission_review_id"];
            isOneToOne: false;
            referencedRelation: "assignments_for_student_dashboard";
            referencedColumns: ["submission_review_id"];
          },
          {
            foreignKeyName: "submission_comments_submission_review_id_fkey";
            columns: ["submission_review_id"];
            isOneToOne: false;
            referencedRelation: "submission_reviews";
            referencedColumns: ["id"];
          },
          {
            foreignKeyName: "submission_comments_submissions_id_fkey";
            columns: ["submission_id"];
            isOneToOne: false;
            referencedRelation: "submissions";
            referencedColumns: ["id"];
          },
          {
            foreignKeyName: "submission_comments_submissions_id_fkey";
            columns: ["submission_id"];
            isOneToOne: false;
            referencedRelation: "submissions_agg";
            referencedColumns: ["id"];
          },
          {
            foreignKeyName: "submission_comments_submissions_id_fkey";
            columns: ["submission_id"];
            isOneToOne: false;
            referencedRelation: "submissions_with_grades_for_assignment_and_regression_test";
            referencedColumns: ["activesubmissionid"];
          },
          {
            foreignKeyName: "submission_comments_submissions_id_fkey";
            columns: ["submission_id"];
            isOneToOne: false;
            referencedRelation: "submissions_with_grades_for_assignment_nice";
            referencedColumns: ["activesubmissionid"];
          }
        ];
      };
      submission_file_comments: {
        Row: {
          author: string;
          class_id: number;
          comment: string;
          created_at: string;
          deleted_at: string | null;
          edited_at: string | null;
          edited_by: string | null;
          eventually_visible: boolean;
          id: number;
          line: number;
          points: number | null;
          regrade_request_id: number | null;
          released: boolean;
          rubric_check_id: number | null;
          submission_file_id: number;
          submission_id: number;
          submission_review_id: number | null;
          updated_at: string;
        };
        Insert: {
          author: string;
          class_id: number;
          comment: string;
          created_at?: string;
          deleted_at?: string | null;
          edited_at?: string | null;
          edited_by?: string | null;
          eventually_visible?: boolean;
          id?: number;
          line: number;
          points?: number | null;
          regrade_request_id?: number | null;
          released?: boolean;
          rubric_check_id?: number | null;
          submission_file_id: number;
          submission_id: number;
          submission_review_id?: number | null;
          updated_at?: string;
        };
        Update: {
          author?: string;
          class_id?: number;
          comment?: string;
          created_at?: string;
          deleted_at?: string | null;
          edited_at?: string | null;
          edited_by?: string | null;
          eventually_visible?: boolean;
          id?: number;
          line?: number;
          points?: number | null;
          regrade_request_id?: number | null;
          released?: boolean;
          rubric_check_id?: number | null;
          submission_file_id?: number;
          submission_id?: number;
          submission_review_id?: number | null;
          updated_at?: string;
        };
        Relationships: [
          {
            foreignKeyName: "submission_file_comments_class_id_fkey";
            columns: ["class_id"];
            isOneToOne: false;
            referencedRelation: "classes";
            referencedColumns: ["id"];
          },
          {
            foreignKeyName: "submission_file_comments_regrade_request_id_fkey";
            columns: ["regrade_request_id"];
            isOneToOne: false;
            referencedRelation: "submission_regrade_requests";
            referencedColumns: ["id"];
          },
          {
            foreignKeyName: "submission_file_comments_rubric_check_id_fkey";
            columns: ["rubric_check_id"];
            isOneToOne: false;
            referencedRelation: "rubric_checks";
            referencedColumns: ["id"];
          },
          {
            foreignKeyName: "submission_file_comments_submission_review_id_fkey";
            columns: ["submission_review_id"];
            isOneToOne: false;
            referencedRelation: "assignments_for_student_dashboard";
            referencedColumns: ["submission_review_id"];
          },
          {
            foreignKeyName: "submission_file_comments_submission_review_id_fkey";
            columns: ["submission_review_id"];
            isOneToOne: false;
            referencedRelation: "submission_reviews";
            referencedColumns: ["id"];
          },
          {
            foreignKeyName: "submission_file_lcomments_author_fkey";
            columns: ["author"];
            isOneToOne: false;
            referencedRelation: "profiles";
            referencedColumns: ["id"];
          },
          {
            foreignKeyName: "submission_file_lcomments_author_fkey";
            columns: ["author"];
            isOneToOne: false;
            referencedRelation: "submissions_with_grades_for_assignment_nice";
            referencedColumns: ["student_private_profile_id"];
          },
          {
            foreignKeyName: "submission_file_lcomments_submission_files_id_fkey";
            columns: ["submission_file_id"];
            isOneToOne: false;
            referencedRelation: "submission_files";
            referencedColumns: ["id"];
          },
          {
            foreignKeyName: "submission_file_lcomments_submissions_id_fkey";
            columns: ["submission_id"];
            isOneToOne: false;
            referencedRelation: "submissions";
            referencedColumns: ["id"];
          },
          {
            foreignKeyName: "submission_file_lcomments_submissions_id_fkey";
            columns: ["submission_id"];
            isOneToOne: false;
            referencedRelation: "submissions_agg";
            referencedColumns: ["id"];
          },
          {
            foreignKeyName: "submission_file_lcomments_submissions_id_fkey";
            columns: ["submission_id"];
            isOneToOne: false;
            referencedRelation: "submissions_with_grades_for_assignment_and_regression_test";
            referencedColumns: ["activesubmissionid"];
          },
          {
            foreignKeyName: "submission_file_lcomments_submissions_id_fkey";
            columns: ["submission_id"];
            isOneToOne: false;
            referencedRelation: "submissions_with_grades_for_assignment_nice";
            referencedColumns: ["activesubmissionid"];
          }
        ];
      };
      submission_files: {
        Row: {
          assignment_group_id: number | null;
          class_id: number;
          contents: string;
          created_at: string;
          id: number;
          name: string;
          profile_id: string | null;
          submission_id: number;
        };
        Insert: {
          assignment_group_id?: number | null;
          class_id: number;
          contents: string;
          created_at?: string;
          id?: number;
          name: string;
          profile_id?: string | null;
          submission_id: number;
        };
        Update: {
          assignment_group_id?: number | null;
          class_id?: number;
          contents?: string;
          created_at?: string;
          id?: number;
          name?: string;
          profile_id?: string | null;
          submission_id?: number;
        };
        Relationships: [
          {
            foreignKeyName: "submission_files_assignment_group_id_fkey";
            columns: ["assignment_group_id"];
            isOneToOne: false;
            referencedRelation: "assignment_groups";
            referencedColumns: ["id"];
          },
          {
            foreignKeyName: "submission_files_class_id_fkey";
            columns: ["class_id"];
            isOneToOne: false;
            referencedRelation: "classes";
            referencedColumns: ["id"];
          },
          {
            foreignKeyName: "submission_files_profile_id_fkey";
            columns: ["profile_id"];
            isOneToOne: false;
            referencedRelation: "assignments_for_student_dashboard";
            referencedColumns: ["student_profile_id"];
          },
          {
            foreignKeyName: "submission_files_profile_id_fkey";
            columns: ["profile_id"];
            isOneToOne: false;
            referencedRelation: "assignments_with_effective_due_dates";
            referencedColumns: ["student_profile_id"];
          },
          {
            foreignKeyName: "submission_files_profile_id_fkey";
            columns: ["profile_id"];
            isOneToOne: false;
            referencedRelation: "submissions_agg";
            referencedColumns: ["profile_id"];
          },
          {
            foreignKeyName: "submission_files_profile_id_fkey";
            columns: ["profile_id"];
            isOneToOne: false;
            referencedRelation: "user_roles";
            referencedColumns: ["private_profile_id"];
          },
          {
            foreignKeyName: "submission_files_submissions_id_fkey";
            columns: ["submission_id"];
            isOneToOne: false;
            referencedRelation: "submissions";
            referencedColumns: ["id"];
          },
          {
            foreignKeyName: "submission_files_submissions_id_fkey";
            columns: ["submission_id"];
            isOneToOne: false;
            referencedRelation: "submissions_agg";
            referencedColumns: ["id"];
          },
          {
            foreignKeyName: "submission_files_submissions_id_fkey";
            columns: ["submission_id"];
            isOneToOne: false;
            referencedRelation: "submissions_with_grades_for_assignment_and_regression_test";
            referencedColumns: ["activesubmissionid"];
          },
          {
            foreignKeyName: "submission_files_submissions_id_fkey";
            columns: ["submission_id"];
            isOneToOne: false;
            referencedRelation: "submissions_with_grades_for_assignment_nice";
            referencedColumns: ["activesubmissionid"];
          },
          {
            foreignKeyName: "submission_files_user_id_fkey";
            columns: ["profile_id"];
            isOneToOne: false;
            referencedRelation: "profiles";
            referencedColumns: ["id"];
          },
          {
            foreignKeyName: "submission_files_user_id_fkey";
            columns: ["profile_id"];
            isOneToOne: false;
            referencedRelation: "submissions_with_grades_for_assignment_nice";
            referencedColumns: ["student_private_profile_id"];
          }
        ];
      };
      submission_ordinal_counters: {
        Row: {
          assignment_group_id: number;
          assignment_id: number;
          next_ordinal: number;
          profile_id: string;
          updated_at: string;
        };
        Insert: {
          assignment_group_id?: number;
          assignment_id: number;
          next_ordinal?: number;
          profile_id?: string;
          updated_at?: string;
        };
        Update: {
          assignment_group_id?: number;
          assignment_id?: number;
          next_ordinal?: number;
          profile_id?: string;
          updated_at?: string;
        };
        Relationships: [
          {
            foreignKeyName: "submission_ordinal_counters_assignment_id_fkey";
            columns: ["assignment_id"];
            isOneToOne: false;
            referencedRelation: "assignment_overview";
            referencedColumns: ["id"];
          },
          {
            foreignKeyName: "submission_ordinal_counters_assignment_id_fkey";
            columns: ["assignment_id"];
            isOneToOne: false;
            referencedRelation: "assignments";
            referencedColumns: ["id"];
          },
          {
            foreignKeyName: "submission_ordinal_counters_assignment_id_fkey";
            columns: ["assignment_id"];
            isOneToOne: false;
            referencedRelation: "assignments_for_student_dashboard";
            referencedColumns: ["id"];
          },
          {
            foreignKeyName: "submission_ordinal_counters_assignment_id_fkey";
            columns: ["assignment_id"];
            isOneToOne: false;
            referencedRelation: "assignments_with_effective_due_dates";
            referencedColumns: ["id"];
          },
          {
            foreignKeyName: "submission_ordinal_counters_assignment_id_fkey";
            columns: ["assignment_id"];
            isOneToOne: false;
            referencedRelation: "submissions_with_grades_for_assignment_and_regression_test";
            referencedColumns: ["assignment_id"];
          }
        ];
      };
      submission_regrade_request_comments: {
        Row: {
          assignment_id: number;
          author: string;
          class_id: number;
          comment: string;
          created_at: string;
          id: number;
          submission_id: number;
          submission_regrade_request_id: number;
          updated_at: string;
        };
        Insert: {
          assignment_id: number;
          author: string;
          class_id: number;
          comment: string;
          created_at?: string;
          id?: number;
          submission_id: number;
          submission_regrade_request_id: number;
          updated_at?: string;
        };
        Update: {
          assignment_id?: number;
          author?: string;
          class_id?: number;
          comment?: string;
          created_at?: string;
          id?: number;
          submission_id?: number;
          submission_regrade_request_id?: number;
          updated_at?: string;
        };
        Relationships: [
          {
            foreignKeyName: "submission_regrade_request_comments_assignment_id_fkey";
            columns: ["assignment_id"];
            isOneToOne: false;
            referencedRelation: "assignment_overview";
            referencedColumns: ["id"];
          },
          {
            foreignKeyName: "submission_regrade_request_comments_assignment_id_fkey";
            columns: ["assignment_id"];
            isOneToOne: false;
            referencedRelation: "assignments";
            referencedColumns: ["id"];
          },
          {
            foreignKeyName: "submission_regrade_request_comments_assignment_id_fkey";
            columns: ["assignment_id"];
            isOneToOne: false;
            referencedRelation: "assignments_for_student_dashboard";
            referencedColumns: ["id"];
          },
          {
            foreignKeyName: "submission_regrade_request_comments_assignment_id_fkey";
            columns: ["assignment_id"];
            isOneToOne: false;
            referencedRelation: "assignments_with_effective_due_dates";
            referencedColumns: ["id"];
          },
          {
            foreignKeyName: "submission_regrade_request_comments_assignment_id_fkey";
            columns: ["assignment_id"];
            isOneToOne: false;
            referencedRelation: "submissions_with_grades_for_assignment_and_regression_test";
            referencedColumns: ["assignment_id"];
          },
          {
            foreignKeyName: "submission_regrade_request_comments_author_fkey";
            columns: ["author"];
            isOneToOne: false;
            referencedRelation: "profiles";
            referencedColumns: ["id"];
          },
          {
            foreignKeyName: "submission_regrade_request_comments_author_fkey";
            columns: ["author"];
            isOneToOne: false;
            referencedRelation: "submissions_with_grades_for_assignment_nice";
            referencedColumns: ["student_private_profile_id"];
          },
          {
            foreignKeyName: "submission_regrade_request_comments_class_id_fkey";
            columns: ["class_id"];
            isOneToOne: false;
            referencedRelation: "classes";
            referencedColumns: ["id"];
          },
          {
            foreignKeyName: "submission_regrade_request_comments_submission_id_fkey";
            columns: ["submission_id"];
            isOneToOne: false;
            referencedRelation: "submissions";
            referencedColumns: ["id"];
          },
          {
            foreignKeyName: "submission_regrade_request_comments_submission_id_fkey";
            columns: ["submission_id"];
            isOneToOne: false;
            referencedRelation: "submissions_agg";
            referencedColumns: ["id"];
          },
          {
            foreignKeyName: "submission_regrade_request_comments_submission_id_fkey";
            columns: ["submission_id"];
            isOneToOne: false;
            referencedRelation: "submissions_with_grades_for_assignment_and_regression_test";
            referencedColumns: ["activesubmissionid"];
          },
          {
            foreignKeyName: "submission_regrade_request_comments_submission_id_fkey";
            columns: ["submission_id"];
            isOneToOne: false;
            referencedRelation: "submissions_with_grades_for_assignment_nice";
            referencedColumns: ["activesubmissionid"];
          },
          {
            foreignKeyName: "submission_regrade_request_comments_submission_regrade_request_";
            columns: ["submission_regrade_request_id"];
            isOneToOne: false;
            referencedRelation: "submission_regrade_requests";
            referencedColumns: ["id"];
          }
        ];
      };
      submission_regrade_requests: {
        Row: {
          assignee: string;
          assignment_id: number;
          class_id: number;
          closed_at: string | null;
          closed_by: string | null;
          closed_points: number | null;
          created_at: string;
          created_by: string;
          escalated_at: string | null;
          escalated_by: string | null;
          id: number;
          initial_points: number | null;
          last_commented_at: string | null;
          last_commented_by: string | null;
          last_updated_at: string;
          opened_at: string | null;
          resolved_at: string | null;
          resolved_by: string | null;
          resolved_points: number | null;
          status: Database["public"]["Enums"]["regrade_status"];
          submission_artifact_comment_id: number | null;
          submission_comment_id: number | null;
          submission_file_comment_id: number | null;
          submission_id: number;
          updated_at: string;
        };
        Insert: {
          assignee: string;
          assignment_id: number;
          class_id: number;
          closed_at?: string | null;
          closed_by?: string | null;
          closed_points?: number | null;
          created_at?: string;
          created_by: string;
          escalated_at?: string | null;
          escalated_by?: string | null;
          id?: number;
          initial_points?: number | null;
          last_commented_at?: string | null;
          last_commented_by?: string | null;
          last_updated_at?: string;
          opened_at?: string | null;
          resolved_at?: string | null;
          resolved_by?: string | null;
          resolved_points?: number | null;
          status: Database["public"]["Enums"]["regrade_status"];
          submission_artifact_comment_id?: number | null;
          submission_comment_id?: number | null;
          submission_file_comment_id?: number | null;
          submission_id: number;
          updated_at?: string;
        };
        Update: {
          assignee?: string;
          assignment_id?: number;
          class_id?: number;
          closed_at?: string | null;
          closed_by?: string | null;
          closed_points?: number | null;
          created_at?: string;
          created_by?: string;
          escalated_at?: string | null;
          escalated_by?: string | null;
          id?: number;
          initial_points?: number | null;
          last_commented_at?: string | null;
          last_commented_by?: string | null;
          last_updated_at?: string;
          opened_at?: string | null;
          resolved_at?: string | null;
          resolved_by?: string | null;
          resolved_points?: number | null;
          status?: Database["public"]["Enums"]["regrade_status"];
          submission_artifact_comment_id?: number | null;
          submission_comment_id?: number | null;
          submission_file_comment_id?: number | null;
          submission_id?: number;
          updated_at?: string;
        };
        Relationships: [
          {
            foreignKeyName: "submission_regrade_requests_assignee_fkey";
            columns: ["assignee"];
            isOneToOne: false;
            referencedRelation: "profiles";
            referencedColumns: ["id"];
          },
          {
            foreignKeyName: "submission_regrade_requests_assignee_fkey";
            columns: ["assignee"];
            isOneToOne: false;
            referencedRelation: "submissions_with_grades_for_assignment_nice";
            referencedColumns: ["student_private_profile_id"];
          },
          {
            foreignKeyName: "submission_regrade_requests_assignment_id_fkey";
            columns: ["assignment_id"];
            isOneToOne: false;
            referencedRelation: "assignment_overview";
            referencedColumns: ["id"];
          },
          {
            foreignKeyName: "submission_regrade_requests_assignment_id_fkey";
            columns: ["assignment_id"];
            isOneToOne: false;
            referencedRelation: "assignments";
            referencedColumns: ["id"];
          },
          {
            foreignKeyName: "submission_regrade_requests_assignment_id_fkey";
            columns: ["assignment_id"];
            isOneToOne: false;
            referencedRelation: "assignments_for_student_dashboard";
            referencedColumns: ["id"];
          },
          {
            foreignKeyName: "submission_regrade_requests_assignment_id_fkey";
            columns: ["assignment_id"];
            isOneToOne: false;
            referencedRelation: "assignments_with_effective_due_dates";
            referencedColumns: ["id"];
          },
          {
            foreignKeyName: "submission_regrade_requests_assignment_id_fkey";
            columns: ["assignment_id"];
            isOneToOne: false;
            referencedRelation: "submissions_with_grades_for_assignment_and_regression_test";
            referencedColumns: ["assignment_id"];
          },
          {
            foreignKeyName: "submission_regrade_requests_class_id_fkey";
            columns: ["class_id"];
            isOneToOne: false;
            referencedRelation: "classes";
            referencedColumns: ["id"];
          },
          {
            foreignKeyName: "submission_regrade_requests_closed_by_fkey";
            columns: ["closed_by"];
            isOneToOne: false;
            referencedRelation: "profiles";
            referencedColumns: ["id"];
          },
          {
            foreignKeyName: "submission_regrade_requests_closed_by_fkey";
            columns: ["closed_by"];
            isOneToOne: false;
            referencedRelation: "submissions_with_grades_for_assignment_nice";
            referencedColumns: ["student_private_profile_id"];
          },
          {
            foreignKeyName: "submission_regrade_requests_last_commented_by_fkey";
            columns: ["last_commented_by"];
            isOneToOne: false;
            referencedRelation: "profiles";
            referencedColumns: ["id"];
          },
          {
            foreignKeyName: "submission_regrade_requests_last_commented_by_fkey";
            columns: ["last_commented_by"];
            isOneToOne: false;
            referencedRelation: "submissions_with_grades_for_assignment_nice";
            referencedColumns: ["student_private_profile_id"];
          },
          {
            foreignKeyName: "submission_regrade_requests_submission_artifact_comment_id_fkey";
            columns: ["submission_artifact_comment_id"];
            isOneToOne: false;
            referencedRelation: "submission_artifact_comments";
            referencedColumns: ["id"];
          },
          {
            foreignKeyName: "submission_regrade_requests_submission_comment_id_fkey";
            columns: ["submission_comment_id"];
            isOneToOne: false;
            referencedRelation: "submission_comments";
            referencedColumns: ["id"];
          },
          {
            foreignKeyName: "submission_regrade_requests_submission_file_comment_id_fkey";
            columns: ["submission_file_comment_id"];
            isOneToOne: false;
            referencedRelation: "submission_file_comments";
            referencedColumns: ["id"];
          },
          {
            foreignKeyName: "submission_regrade_requests_submission_id_fkey";
            columns: ["submission_id"];
            isOneToOne: false;
            referencedRelation: "submissions";
            referencedColumns: ["id"];
          },
          {
            foreignKeyName: "submission_regrade_requests_submission_id_fkey";
            columns: ["submission_id"];
            isOneToOne: false;
            referencedRelation: "submissions_agg";
            referencedColumns: ["id"];
          },
          {
            foreignKeyName: "submission_regrade_requests_submission_id_fkey";
            columns: ["submission_id"];
            isOneToOne: false;
            referencedRelation: "submissions_with_grades_for_assignment_and_regression_test";
            referencedColumns: ["activesubmissionid"];
          },
          {
            foreignKeyName: "submission_regrade_requests_submission_id_fkey";
            columns: ["submission_id"];
            isOneToOne: false;
            referencedRelation: "submissions_with_grades_for_assignment_nice";
            referencedColumns: ["activesubmissionid"];
          },
          {
            foreignKeyName: "submission_regrade_requests_submitted_by_fkey";
            columns: ["created_by"];
            isOneToOne: false;
            referencedRelation: "profiles";
            referencedColumns: ["id"];
          },
          {
            foreignKeyName: "submission_regrade_requests_submitted_by_fkey";
            columns: ["created_by"];
            isOneToOne: false;
            referencedRelation: "submissions_with_grades_for_assignment_nice";
            referencedColumns: ["student_private_profile_id"];
          }
        ];
      };
      submission_reviews: {
        Row: {
          checked_at: string | null;
          checked_by: string | null;
          class_id: number;
          completed_at: string | null;
          completed_by: string | null;
          created_at: string;
          grader: string | null;
          id: number;
          meta_grader: string | null;
          name: string;
          released: boolean;
          rubric_id: number;
          submission_id: number;
          total_autograde_score: number;
          total_score: number;
          tweak: number;
          updated_at: string;
        };
        Insert: {
          checked_at?: string | null;
          checked_by?: string | null;
          class_id: number;
          completed_at?: string | null;
          completed_by?: string | null;
          created_at?: string;
          grader?: string | null;
          id?: number;
          meta_grader?: string | null;
          name: string;
          released?: boolean;
          rubric_id: number;
          submission_id: number;
          total_autograde_score?: number;
          total_score: number;
          tweak: number;
          updated_at?: string;
        };
        Update: {
          checked_at?: string | null;
          checked_by?: string | null;
          class_id?: number;
          completed_at?: string | null;
          completed_by?: string | null;
          created_at?: string;
          grader?: string | null;
          id?: number;
          meta_grader?: string | null;
          name?: string;
          released?: boolean;
          rubric_id?: number;
          submission_id?: number;
          total_autograde_score?: number;
          total_score?: number;
          tweak?: number;
          updated_at?: string;
        };
        Relationships: [
          {
            foreignKeyName: "submission_reviews_class_id_fkey";
            columns: ["class_id"];
            isOneToOne: false;
            referencedRelation: "classes";
            referencedColumns: ["id"];
          },
          {
            foreignKeyName: "submission_reviews_completed_by_fkey";
            columns: ["completed_by"];
            isOneToOne: false;
            referencedRelation: "profiles";
            referencedColumns: ["id"];
          },
          {
            foreignKeyName: "submission_reviews_completed_by_fkey";
            columns: ["completed_by"];
            isOneToOne: false;
            referencedRelation: "submissions_with_grades_for_assignment_nice";
            referencedColumns: ["student_private_profile_id"];
          },
          {
            foreignKeyName: "submission_reviews_grader_fkey";
            columns: ["grader"];
            isOneToOne: false;
            referencedRelation: "profiles";
            referencedColumns: ["id"];
          },
          {
            foreignKeyName: "submission_reviews_grader_fkey";
            columns: ["grader"];
            isOneToOne: false;
            referencedRelation: "submissions_with_grades_for_assignment_nice";
            referencedColumns: ["student_private_profile_id"];
          },
          {
            foreignKeyName: "submission_reviews_meta_grader_fkey";
            columns: ["meta_grader"];
            isOneToOne: false;
            referencedRelation: "profiles";
            referencedColumns: ["id"];
          },
          {
            foreignKeyName: "submission_reviews_meta_grader_fkey";
            columns: ["meta_grader"];
            isOneToOne: false;
            referencedRelation: "submissions_with_grades_for_assignment_nice";
            referencedColumns: ["student_private_profile_id"];
          },
          {
            foreignKeyName: "submission_reviews_rubric_id_fkey";
            columns: ["rubric_id"];
            isOneToOne: false;
            referencedRelation: "rubrics";
            referencedColumns: ["id"];
          },
          {
            foreignKeyName: "submission_reviews_submission_id_fkey";
            columns: ["submission_id"];
            isOneToOne: false;
            referencedRelation: "submissions";
            referencedColumns: ["id"];
          },
          {
            foreignKeyName: "submission_reviews_submission_id_fkey";
            columns: ["submission_id"];
            isOneToOne: false;
            referencedRelation: "submissions_agg";
            referencedColumns: ["id"];
          },
          {
            foreignKeyName: "submission_reviews_submission_id_fkey";
            columns: ["submission_id"];
            isOneToOne: false;
            referencedRelation: "submissions_with_grades_for_assignment_and_regression_test";
            referencedColumns: ["activesubmissionid"];
          },
          {
            foreignKeyName: "submission_reviews_submission_id_fkey";
            columns: ["submission_id"];
            isOneToOne: false;
            referencedRelation: "submissions_with_grades_for_assignment_nice";
            referencedColumns: ["activesubmissionid"];
          }
        ];
      };
      submissions: {
        Row: {
          assignment_group_id: number | null;
          assignment_id: number;
          class_id: number;
          created_at: string;
          grading_review_id: number | null;
          id: number;
          is_active: boolean;
          is_not_graded: boolean;
          ordinal: number;
          profile_id: string | null;
          released: string | null;
          repository: string;
          repository_check_run_id: number | null;
          repository_id: number | null;
          run_attempt: number;
          run_number: number;
          sha: string;
        };
        Insert: {
          assignment_group_id?: number | null;
          assignment_id: number;
          class_id: number;
          created_at?: string;
          grading_review_id?: number | null;
          id?: number;
          is_active?: boolean;
          is_not_graded?: boolean;
          ordinal?: number;
          profile_id?: string | null;
          released?: string | null;
          repository: string;
          repository_check_run_id?: number | null;
          repository_id?: number | null;
          run_attempt: number;
          run_number: number;
          sha: string;
        };
        Update: {
          assignment_group_id?: number | null;
          assignment_id?: number;
          class_id?: number;
          created_at?: string;
          grading_review_id?: number | null;
          id?: number;
          is_active?: boolean;
          is_not_graded?: boolean;
          ordinal?: number;
          profile_id?: string | null;
          released?: string | null;
          repository?: string;
          repository_check_run_id?: number | null;
          repository_id?: number | null;
          run_attempt?: number;
          run_number?: number;
          sha?: string;
        };
        Relationships: [
          {
            foreignKeyName: "submissio_assignment_id_fkey";
            columns: ["assignment_id"];
            isOneToOne: false;
            referencedRelation: "assignment_overview";
            referencedColumns: ["id"];
          },
          {
            foreignKeyName: "submissio_assignment_id_fkey";
            columns: ["assignment_id"];
            isOneToOne: false;
            referencedRelation: "assignments";
            referencedColumns: ["id"];
          },
          {
            foreignKeyName: "submissio_assignment_id_fkey";
            columns: ["assignment_id"];
            isOneToOne: false;
            referencedRelation: "assignments_for_student_dashboard";
            referencedColumns: ["id"];
          },
          {
            foreignKeyName: "submissio_assignment_id_fkey";
            columns: ["assignment_id"];
            isOneToOne: false;
            referencedRelation: "assignments_with_effective_due_dates";
            referencedColumns: ["id"];
          },
          {
            foreignKeyName: "submissio_assignment_id_fkey";
            columns: ["assignment_id"];
            isOneToOne: false;
            referencedRelation: "submissions_with_grades_for_assignment_and_regression_test";
            referencedColumns: ["assignment_id"];
          },
          {
            foreignKeyName: "submissio_user_id_fkey1";
            columns: ["profile_id"];
            isOneToOne: false;
            referencedRelation: "profiles";
            referencedColumns: ["id"];
          },
          {
            foreignKeyName: "submissio_user_id_fkey1";
            columns: ["profile_id"];
            isOneToOne: false;
            referencedRelation: "submissions_with_grades_for_assignment_nice";
            referencedColumns: ["student_private_profile_id"];
          },
          {
            foreignKeyName: "submissions_assignment_group_id_fkey";
            columns: ["assignment_group_id"];
            isOneToOne: false;
            referencedRelation: "assignment_groups";
            referencedColumns: ["id"];
          },
          {
            foreignKeyName: "submissions_class_id_fkey";
            columns: ["class_id"];
            isOneToOne: false;
            referencedRelation: "classes";
            referencedColumns: ["id"];
          },
          {
            foreignKeyName: "submissions_grading_review_id_fkey";
            columns: ["grading_review_id"];
            isOneToOne: false;
            referencedRelation: "assignments_for_student_dashboard";
            referencedColumns: ["submission_review_id"];
          },
          {
            foreignKeyName: "submissions_grading_review_id_fkey";
            columns: ["grading_review_id"];
            isOneToOne: false;
            referencedRelation: "submission_reviews";
            referencedColumns: ["id"];
          },
          {
            foreignKeyName: "submissions_profile_id_fkey";
            columns: ["profile_id"];
            isOneToOne: false;
            referencedRelation: "assignments_for_student_dashboard";
            referencedColumns: ["student_profile_id"];
          },
          {
            foreignKeyName: "submissions_profile_id_fkey";
            columns: ["profile_id"];
            isOneToOne: false;
            referencedRelation: "assignments_with_effective_due_dates";
            referencedColumns: ["student_profile_id"];
          },
          {
            foreignKeyName: "submissions_profile_id_fkey";
            columns: ["profile_id"];
            isOneToOne: false;
            referencedRelation: "submissions_agg";
            referencedColumns: ["profile_id"];
          },
          {
            foreignKeyName: "submissions_profile_id_fkey";
            columns: ["profile_id"];
            isOneToOne: false;
            referencedRelation: "user_roles";
            referencedColumns: ["private_profile_id"];
          },
          {
            foreignKeyName: "submissions_repository_check_run_id_fkey";
            columns: ["repository_check_run_id"];
            isOneToOne: false;
            referencedRelation: "repository_check_runs";
            referencedColumns: ["id"];
          },
          {
            foreignKeyName: "submissions_repository_id_fkey";
            columns: ["repository_id"];
            isOneToOne: false;
            referencedRelation: "repositories";
            referencedColumns: ["id"];
          }
        ];
      };
      system_settings: {
        Row: {
          created_at: string;
          created_by: string | null;
          key: string;
          updated_at: string;
          updated_by: string | null;
          value: Json;
        };
        Insert: {
          created_at?: string;
          created_by?: string | null;
          key: string;
          updated_at?: string;
          updated_by?: string | null;
          value?: Json;
        };
        Update: {
          created_at?: string;
          created_by?: string | null;
          key?: string;
          updated_at?: string;
          updated_by?: string | null;
          value?: Json;
        };
        Relationships: [
          {
            foreignKeyName: "system_settings_created_by_fkey";
            columns: ["created_by"];
            isOneToOne: false;
            referencedRelation: "users";
            referencedColumns: ["user_id"];
          },
          {
            foreignKeyName: "system_settings_updated_by_fkey";
            columns: ["updated_by"];
            isOneToOne: false;
            referencedRelation: "users";
            referencedColumns: ["user_id"];
          }
        ];
      };
      tags: {
        Row: {
          class_id: number;
          color: string;
          created_at: string;
          creator_id: string;
          id: string;
          name: string;
          profile_id: string;
          updated_at: string;
          visible: boolean;
        };
        Insert: {
          class_id: number;
          color: string;
          created_at?: string;
          creator_id?: string;
          id?: string;
          name: string;
          profile_id: string;
          updated_at?: string;
          visible: boolean;
        };
        Update: {
          class_id?: number;
          color?: string;
          created_at?: string;
          creator_id?: string;
          id?: string;
          name?: string;
          profile_id?: string;
          updated_at?: string;
          visible?: boolean;
        };
        Relationships: [
          {
            foreignKeyName: "tags_class_id_fkey";
            columns: ["class_id"];
            isOneToOne: false;
            referencedRelation: "classes";
            referencedColumns: ["id"];
          },
          {
            foreignKeyName: "tags_creator_fkey";
            columns: ["creator_id"];
            isOneToOne: false;
            referencedRelation: "users";
            referencedColumns: ["user_id"];
          },
          {
            foreignKeyName: "tags_profile_id_fkey";
            columns: ["profile_id"];
            isOneToOne: false;
            referencedRelation: "profiles";
            referencedColumns: ["id"];
          },
          {
            foreignKeyName: "tags_profile_id_fkey";
            columns: ["profile_id"];
            isOneToOne: false;
            referencedRelation: "submissions_with_grades_for_assignment_nice";
            referencedColumns: ["student_private_profile_id"];
          }
        ];
      };
      user_privileges: {
        Row: {
          class_id: number;
          private_profile_id: string | null;
          public_profile_id: string | null;
          role: Database["public"]["Enums"]["app_role"];
          user_id: string;
        };
        Insert: {
          class_id: number;
          private_profile_id?: string | null;
          public_profile_id?: string | null;
          role: Database["public"]["Enums"]["app_role"];
          user_id: string;
        };
        Update: {
          class_id?: number;
          private_profile_id?: string | null;
          public_profile_id?: string | null;
          role?: Database["public"]["Enums"]["app_role"];
          user_id?: string;
        };
        Relationships: [];
      };
      user_roles: {
        Row: {
          canvas_id: number | null;
          class_id: number;
          class_section_id: number | null;
          disabled: boolean;
          github_org_confirmed: boolean | null;
          id: number;
          invitation_date: string | null;
          invitation_id: number | null;
          lab_section_id: number | null;
          private_profile_id: string;
          public_profile_id: string;
          role: Database["public"]["Enums"]["app_role"];
          updated_at: string;
          user_id: string;
        };
        Insert: {
          canvas_id?: number | null;
          class_id: number;
          class_section_id?: number | null;
          disabled?: boolean;
          github_org_confirmed?: boolean | null;
          id?: number;
          invitation_date?: string | null;
          invitation_id?: number | null;
          lab_section_id?: number | null;
          private_profile_id: string;
          public_profile_id: string;
          role: Database["public"]["Enums"]["app_role"];
          updated_at?: string;
          user_id: string;
        };
        Update: {
          canvas_id?: number | null;
          class_id?: number;
          class_section_id?: number | null;
          disabled?: boolean;
          github_org_confirmed?: boolean | null;
          id?: number;
          invitation_date?: string | null;
          invitation_id?: number | null;
          lab_section_id?: number | null;
          private_profile_id?: string;
          public_profile_id?: string;
          role?: Database["public"]["Enums"]["app_role"];
          updated_at?: string;
          user_id?: string;
        };
        Relationships: [
          {
            foreignKeyName: "fk_user_roles_invitation_id";
            columns: ["invitation_id"];
            isOneToOne: false;
            referencedRelation: "invitations";
            referencedColumns: ["id"];
          },
          {
            foreignKeyName: "user_roles_class_id_fkey";
            columns: ["class_id"];
            isOneToOne: false;
            referencedRelation: "classes";
            referencedColumns: ["id"];
          },
          {
            foreignKeyName: "user_roles_class_section_id_fkey";
            columns: ["class_section_id"];
            isOneToOne: false;
            referencedRelation: "class_sections";
            referencedColumns: ["id"];
          },
          {
            foreignKeyName: "user_roles_lab_section_id_fkey";
            columns: ["lab_section_id"];
            isOneToOne: false;
            referencedRelation: "lab_sections";
            referencedColumns: ["id"];
          },
          {
            foreignKeyName: "user_roles_private_profile_id_fkey";
            columns: ["private_profile_id"];
            isOneToOne: true;
            referencedRelation: "profiles";
            referencedColumns: ["id"];
          },
          {
            foreignKeyName: "user_roles_private_profile_id_fkey";
            columns: ["private_profile_id"];
            isOneToOne: true;
            referencedRelation: "submissions_with_grades_for_assignment_nice";
            referencedColumns: ["student_private_profile_id"];
          },
          {
            foreignKeyName: "user_roles_public_profile_id_fkey";
            columns: ["public_profile_id"];
            isOneToOne: true;
            referencedRelation: "profiles";
            referencedColumns: ["id"];
          },
          {
            foreignKeyName: "user_roles_public_profile_id_fkey";
            columns: ["public_profile_id"];
            isOneToOne: true;
            referencedRelation: "submissions_with_grades_for_assignment_nice";
            referencedColumns: ["student_private_profile_id"];
          },
          {
            foreignKeyName: "user_roles_user_id_fkey1";
            columns: ["user_id"];
            isOneToOne: false;
            referencedRelation: "users";
            referencedColumns: ["user_id"];
          }
        ];
      };
      users: {
        Row: {
          avatar_url: string | null;
          created_at: string;
          email: string | null;
          github_user_id: string | null;
          github_username: string | null;
          last_github_user_sync: string | null;
          name: string | null;
          sis_user_id: number | null;
          user_id: string;
        };
        Insert: {
          avatar_url?: string | null;
          created_at?: string;
          email?: string | null;
          github_user_id?: string | null;
          github_username?: string | null;
          last_github_user_sync?: string | null;
          name?: string | null;
          sis_user_id?: number | null;
          user_id?: string;
        };
        Update: {
          avatar_url?: string | null;
          created_at?: string;
          email?: string | null;
          github_user_id?: string | null;
          github_username?: string | null;
          last_github_user_sync?: string | null;
          name?: string | null;
          sis_user_id?: number | null;
          user_id?: string;
        };
        Relationships: [];
      };
      video_meeting_session_users: {
        Row: {
          chime_attendee_id: string | null;
          class_id: number;
          created_at: string;
          id: number;
          joined_at: string;
          left_at: string | null;
          private_profile_id: string;
          video_meeting_session_id: number;
        };
        Insert: {
          chime_attendee_id?: string | null;
          class_id: number;
          created_at?: string;
          id?: number;
          joined_at?: string;
          left_at?: string | null;
          private_profile_id: string;
          video_meeting_session_id: number;
        };
        Update: {
          chime_attendee_id?: string | null;
          class_id?: number;
          created_at?: string;
          id?: number;
          joined_at?: string;
          left_at?: string | null;
          private_profile_id?: string;
          video_meeting_session_id?: number;
        };
        Relationships: [
          {
            foreignKeyName: "video_meeting_session_users_class_id_fkey";
            columns: ["class_id"];
            isOneToOne: false;
            referencedRelation: "classes";
            referencedColumns: ["id"];
          },
          {
            foreignKeyName: "video_meeting_session_users_private_profile_id_fkey";
            columns: ["private_profile_id"];
            isOneToOne: false;
            referencedRelation: "profiles";
            referencedColumns: ["id"];
          },
          {
            foreignKeyName: "video_meeting_session_users_private_profile_id_fkey";
            columns: ["private_profile_id"];
            isOneToOne: false;
            referencedRelation: "submissions_with_grades_for_assignment_nice";
            referencedColumns: ["student_private_profile_id"];
          },
          {
            foreignKeyName: "video_meeting_session_users_video_meeting_session_id_fkey";
            columns: ["video_meeting_session_id"];
            isOneToOne: false;
            referencedRelation: "video_meeting_sessions";
            referencedColumns: ["id"];
          }
        ];
      };
      video_meeting_sessions: {
        Row: {
          chime_meeting_id: string | null;
          class_id: number;
          created_at: string;
          ended: string | null;
          help_request_id: number;
          id: number;
          started: string | null;
        };
        Insert: {
          chime_meeting_id?: string | null;
          class_id: number;
          created_at?: string;
          ended?: string | null;
          help_request_id: number;
          id?: number;
          started?: string | null;
        };
        Update: {
          chime_meeting_id?: string | null;
          class_id?: number;
          created_at?: string;
          ended?: string | null;
          help_request_id?: number;
          id?: number;
          started?: string | null;
        };
        Relationships: [
          {
            foreignKeyName: "video_meeting_sessions_class_id_fkey";
            columns: ["class_id"];
            isOneToOne: false;
            referencedRelation: "classes";
            referencedColumns: ["id"];
          },
          {
            foreignKeyName: "video_meeting_sessions_help_request_id_fkey";
            columns: ["help_request_id"];
            isOneToOne: false;
            referencedRelation: "help_requests";
            referencedColumns: ["id"];
          }
        ];
      };
      webhook_process_status: {
        Row: {
          attempt_count: number;
          completed: boolean;
          created_at: string;
          event_name: string | null;
          id: number;
          last_attempt_at: string;
          last_error: string | null;
          webhook_id: string;
        };
        Insert: {
          attempt_count?: number;
          completed: boolean;
          created_at?: string;
          event_name?: string | null;
          id?: number;
          last_attempt_at?: string;
          last_error?: string | null;
          webhook_id: string;
        };
        Update: {
          attempt_count?: number;
          completed?: boolean;
          created_at?: string;
          event_name?: string | null;
          id?: number;
          last_attempt_at?: string;
          last_error?: string | null;
          webhook_id?: string;
        };
        Relationships: [];
      };
      workflow_events: {
        Row: {
          actor_login: string | null;
          class_id: number | null;
          conclusion: string | null;
          created_at: string | null;
          event_type: string;
          github_repository_id: number | null;
          head_branch: string | null;
          head_sha: string | null;
          id: number;
          payload: Json | null;
          pull_requests: Json | null;
          repository_id: number | null;
          repository_name: string;
          run_attempt: number | null;
          run_number: number | null;
          run_started_at: string | null;
          run_updated_at: string | null;
          started_at: string | null;
          status: string | null;
          triggering_actor_login: string | null;
          updated_at: string | null;
          workflow_name: string | null;
          workflow_path: string | null;
          workflow_run_id: number;
        };
        Insert: {
          actor_login?: string | null;
          class_id?: number | null;
          conclusion?: string | null;
          created_at?: string | null;
          event_type: string;
          github_repository_id?: number | null;
          head_branch?: string | null;
          head_sha?: string | null;
          id?: number;
          payload?: Json | null;
          pull_requests?: Json | null;
          repository_id?: number | null;
          repository_name: string;
          run_attempt?: number | null;
          run_number?: number | null;
          run_started_at?: string | null;
          run_updated_at?: string | null;
          started_at?: string | null;
          status?: string | null;
          triggering_actor_login?: string | null;
          updated_at?: string | null;
          workflow_name?: string | null;
          workflow_path?: string | null;
          workflow_run_id: number;
        };
        Update: {
          actor_login?: string | null;
          class_id?: number | null;
          conclusion?: string | null;
          created_at?: string | null;
          event_type?: string;
          github_repository_id?: number | null;
          head_branch?: string | null;
          head_sha?: string | null;
          id?: number;
          payload?: Json | null;
          pull_requests?: Json | null;
          repository_id?: number | null;
          repository_name?: string;
          run_attempt?: number | null;
          run_number?: number | null;
          run_started_at?: string | null;
          run_updated_at?: string | null;
          started_at?: string | null;
          status?: string | null;
          triggering_actor_login?: string | null;
          updated_at?: string | null;
          workflow_name?: string | null;
          workflow_path?: string | null;
          workflow_run_id?: number;
        };
        Relationships: [
          {
            foreignKeyName: "workflow_events_class_id_fkey";
            columns: ["class_id"];
            isOneToOne: false;
            referencedRelation: "classes";
            referencedColumns: ["id"];
          },
          {
            foreignKeyName: "workflow_events_repository_id_fkey";
            columns: ["repository_id"];
            isOneToOne: false;
            referencedRelation: "repositories";
            referencedColumns: ["id"];
          }
        ];
      };
      workflow_run_error: {
        Row: {
          autograder_regression_test_id: number | null;
          class_id: number;
          created_at: string;
          data: Json | null;
          id: string;
          is_private: boolean;
          name: string;
          repository_id: number;
          run_attempt: number | null;
          run_number: number | null;
          submission_id: number | null;
        };
        Insert: {
          autograder_regression_test_id?: number | null;
          class_id: number;
          created_at?: string;
          data?: Json | null;
          id?: string;
          is_private?: boolean;
          name: string;
          repository_id: number;
          run_attempt?: number | null;
          run_number?: number | null;
          submission_id?: number | null;
        };
        Update: {
          autograder_regression_test_id?: number | null;
          class_id?: number;
          created_at?: string;
          data?: Json | null;
          id?: string;
          is_private?: boolean;
          name?: string;
          repository_id?: number;
          run_attempt?: number | null;
          run_number?: number | null;
          submission_id?: number | null;
        };
        Relationships: [
          {
            foreignKeyName: "workflow_run_error_autograder_regression_test_id_fkey";
            columns: ["autograder_regression_test_id"];
            isOneToOne: false;
            referencedRelation: "autograder_regression_test";
            referencedColumns: ["id"];
          },
          {
            foreignKeyName: "workflow_run_error_autograder_regression_test_id_fkey";
            columns: ["autograder_regression_test_id"];
            isOneToOne: false;
            referencedRelation: "autograder_regression_test_by_grader";
            referencedColumns: ["id"];
          },
          {
            foreignKeyName: "workflow_run_error_class_id_fkey";
            columns: ["class_id"];
            isOneToOne: false;
            referencedRelation: "classes";
            referencedColumns: ["id"];
          },
          {
            foreignKeyName: "workflow_run_error_repository_id_fkey";
            columns: ["repository_id"];
            isOneToOne: false;
            referencedRelation: "repositories";
            referencedColumns: ["id"];
          },
          {
            foreignKeyName: "workflow_run_error_submission_id_fkey";
            columns: ["submission_id"];
            isOneToOne: false;
            referencedRelation: "submissions";
            referencedColumns: ["id"];
          },
          {
            foreignKeyName: "workflow_run_error_submission_id_fkey";
            columns: ["submission_id"];
            isOneToOne: false;
            referencedRelation: "submissions_agg";
            referencedColumns: ["id"];
          },
          {
            foreignKeyName: "workflow_run_error_submission_id_fkey";
            columns: ["submission_id"];
            isOneToOne: false;
            referencedRelation: "submissions_with_grades_for_assignment_and_regression_test";
            referencedColumns: ["activesubmissionid"];
          },
          {
            foreignKeyName: "workflow_run_error_submission_id_fkey";
            columns: ["submission_id"];
            isOneToOne: false;
            referencedRelation: "submissions_with_grades_for_assignment_nice";
            referencedColumns: ["activesubmissionid"];
          }
        ];
      };
    };
    Views: {
      active_submissions_for_class: {
        Row: {
          assignment_id: number | null;
          class_id: number | null;
          groupname: string | null;
          student_private_profile_id: string | null;
          submission_id: number | null;
        };
        Relationships: [];
      };
      assignment_overview: {
        Row: {
          active_submissions_count: number | null;
          class_id: number | null;
          due_date: string | null;
          id: number | null;
          open_regrade_requests_count: number | null;
          release_date: string | null;
          title: string | null;
        };
        Insert: {
          active_submissions_count?: never;
          class_id?: number | null;
          due_date?: string | null;
          id?: number | null;
          open_regrade_requests_count?: never;
          release_date?: string | null;
          title?: string | null;
        };
        Update: {
          active_submissions_count?: never;
          class_id?: number | null;
          due_date?: string | null;
          id?: number | null;
          open_regrade_requests_count?: never;
          release_date?: string | null;
          title?: string | null;
        };
        Relationships: [
          {
            foreignKeyName: "assignments_class_id_fkey";
            columns: ["class_id"];
            isOneToOne: false;
            referencedRelation: "classes";
            referencedColumns: ["id"];
          }
        ];
      };
      assignments_for_student_dashboard: {
        Row: {
          allow_not_graded_submissions: boolean | null;
          allow_student_formed_groups: boolean | null;
          archived_at: string | null;
          assignment_self_review_setting_id: number | null;
          autograder_points: number | null;
          class_id: number | null;
          created_at: string | null;
          description: string | null;
          due_date: string | null;
          due_date_exception_id: number | null;
          exception_created_at: string | null;
          exception_creator_id: string | null;
          exception_hours: number | null;
          exception_minutes: number | null;
          exception_note: string | null;
          exception_tokens_consumed: number | null;
          gradebook_column_id: number | null;
          grader_result_id: number | null;
          grader_result_max_score: number | null;
          grader_result_score: number | null;
          grading_rubric_id: number | null;
          group_config: Database["public"]["Enums"]["assignment_group_mode"] | null;
          group_formation_deadline: string | null;
          has_autograder: boolean | null;
          has_handgrader: boolean | null;
          id: number | null;
          is_github_ready: boolean | null;
          latest_template_sha: string | null;
          max_group_size: number | null;
          max_late_tokens: number | null;
          meta_grading_rubric_id: number | null;
          min_group_size: number | null;
          minutes_due_after_lab: number | null;
          release_date: string | null;
          repository: string | null;
          repository_id: number | null;
          review_assignment_id: number | null;
          review_submission_id: number | null;
          self_review_deadline_offset: number | null;
          self_review_enabled: boolean | null;
          self_review_rubric_id: number | null;
          self_review_setting_id: number | null;
          slug: string | null;
          student_profile_id: string | null;
          student_repo_prefix: string | null;
          student_user_id: string | null;
          submission_created_at: string | null;
          submission_id: number | null;
          submission_is_active: boolean | null;
          submission_ordinal: number | null;
          submission_review_completed_at: string | null;
          submission_review_id: number | null;
          template_repo: string | null;
          title: string | null;
          total_points: number | null;
        };
        Relationships: [
          {
            foreignKeyName: "assignment_late_exception_instructor_id_fkey";
            columns: ["exception_creator_id"];
            isOneToOne: false;
            referencedRelation: "profiles";
            referencedColumns: ["id"];
          },
          {
            foreignKeyName: "assignment_late_exception_instructor_id_fkey";
            columns: ["exception_creator_id"];
            isOneToOne: false;
            referencedRelation: "submissions_with_grades_for_assignment_nice";
            referencedColumns: ["student_private_profile_id"];
          },
          {
            foreignKeyName: "assignments_class_id_fkey";
            columns: ["class_id"];
            isOneToOne: false;
            referencedRelation: "classes";
            referencedColumns: ["id"];
          },
          {
            foreignKeyName: "assignments_meta_grading_rubric_id_fkey";
            columns: ["meta_grading_rubric_id"];
            isOneToOne: false;
            referencedRelation: "rubrics";
            referencedColumns: ["id"];
          },
          {
            foreignKeyName: "assignments_rubric_id_fkey";
            columns: ["grading_rubric_id"];
            isOneToOne: false;
            referencedRelation: "rubrics";
            referencedColumns: ["id"];
          },
          {
            foreignKeyName: "assignments_self_review_rubric_id_fkey";
            columns: ["self_review_rubric_id"];
            isOneToOne: false;
            referencedRelation: "rubrics";
            referencedColumns: ["id"];
          },
          {
            foreignKeyName: "assignments_self_review_setting_fkey";
            columns: ["self_review_setting_id"];
            isOneToOne: false;
            referencedRelation: "assignment_self_review_settings";
            referencedColumns: ["id"];
          },
          {
            foreignKeyName: "assignments_self_review_setting_fkey";
            columns: ["self_review_setting_id"];
            isOneToOne: false;
            referencedRelation: "assignments_for_student_dashboard";
            referencedColumns: ["assignment_self_review_setting_id"];
          },
          {
            foreignKeyName: "review_assignments_submission_id_fkey";
            columns: ["review_submission_id"];
            isOneToOne: false;
            referencedRelation: "submissions";
            referencedColumns: ["id"];
          },
          {
            foreignKeyName: "review_assignments_submission_id_fkey";
            columns: ["review_submission_id"];
            isOneToOne: false;
            referencedRelation: "submissions_agg";
            referencedColumns: ["id"];
          },
          {
            foreignKeyName: "review_assignments_submission_id_fkey";
            columns: ["review_submission_id"];
            isOneToOne: false;
            referencedRelation: "submissions_with_grades_for_assignment_and_regression_test";
            referencedColumns: ["activesubmissionid"];
          },
          {
            foreignKeyName: "review_assignments_submission_id_fkey";
            columns: ["review_submission_id"];
            isOneToOne: false;
            referencedRelation: "submissions_with_grades_for_assignment_nice";
            referencedColumns: ["activesubmissionid"];
          },
          {
            foreignKeyName: "user_roles_private_profile_id_fkey";
            columns: ["student_profile_id"];
            isOneToOne: true;
            referencedRelation: "profiles";
            referencedColumns: ["id"];
          },
          {
            foreignKeyName: "user_roles_private_profile_id_fkey";
            columns: ["student_profile_id"];
            isOneToOne: true;
            referencedRelation: "submissions_with_grades_for_assignment_nice";
            referencedColumns: ["student_private_profile_id"];
          },
          {
            foreignKeyName: "user_roles_user_id_fkey1";
            columns: ["student_user_id"];
            isOneToOne: false;
            referencedRelation: "users";
            referencedColumns: ["user_id"];
          }
        ];
      };
      assignments_with_effective_due_dates: {
        Row: {
          allow_student_formed_groups: boolean | null;
          archived_at: string | null;
          autograder_points: number | null;
          class_id: number | null;
          created_at: string | null;
          description: string | null;
          due_date: string | null;
          gradebook_column_id: number | null;
          grading_rubric_id: number | null;
          group_config: Database["public"]["Enums"]["assignment_group_mode"] | null;
          group_formation_deadline: string | null;
          has_autograder: boolean | null;
          has_handgrader: boolean | null;
          id: number | null;
          latest_template_sha: string | null;
          max_group_size: number | null;
          max_late_tokens: number | null;
          meta_grading_rubric_id: number | null;
          min_group_size: number | null;
          minutes_due_after_lab: number | null;
          release_date: string | null;
          self_review_rubric_id: number | null;
          self_review_setting_id: number | null;
          slug: string | null;
          student_profile_id: string | null;
          student_repo_prefix: string | null;
          template_repo: string | null;
          title: string | null;
          total_points: number | null;
        };
        Relationships: [
          {
            foreignKeyName: "assignments_class_id_fkey";
            columns: ["class_id"];
            isOneToOne: false;
            referencedRelation: "classes";
            referencedColumns: ["id"];
          },
          {
            foreignKeyName: "assignments_meta_grading_rubric_id_fkey";
            columns: ["meta_grading_rubric_id"];
            isOneToOne: false;
            referencedRelation: "rubrics";
            referencedColumns: ["id"];
          },
          {
            foreignKeyName: "assignments_rubric_id_fkey";
            columns: ["grading_rubric_id"];
            isOneToOne: false;
            referencedRelation: "rubrics";
            referencedColumns: ["id"];
          },
          {
            foreignKeyName: "assignments_self_review_rubric_id_fkey";
            columns: ["self_review_rubric_id"];
            isOneToOne: false;
            referencedRelation: "rubrics";
            referencedColumns: ["id"];
          },
          {
            foreignKeyName: "assignments_self_review_setting_fkey";
            columns: ["self_review_setting_id"];
            isOneToOne: false;
            referencedRelation: "assignment_self_review_settings";
            referencedColumns: ["id"];
          },
          {
            foreignKeyName: "assignments_self_review_setting_fkey";
            columns: ["self_review_setting_id"];
            isOneToOne: false;
            referencedRelation: "assignments_for_student_dashboard";
            referencedColumns: ["assignment_self_review_setting_id"];
          },
          {
            foreignKeyName: "user_roles_private_profile_id_fkey";
            columns: ["student_profile_id"];
            isOneToOne: true;
            referencedRelation: "profiles";
            referencedColumns: ["id"];
          },
          {
            foreignKeyName: "user_roles_private_profile_id_fkey";
            columns: ["student_profile_id"];
            isOneToOne: true;
            referencedRelation: "submissions_with_grades_for_assignment_nice";
            referencedColumns: ["student_private_profile_id"];
          }
        ];
      };
      autograder_regression_test_by_grader: {
        Row: {
          class_id: number | null;
          grader_repo: string | null;
          id: number | null;
          name: string | null;
          repository: string | null;
          score: number | null;
          sha: string | null;
        };
        Relationships: [
          {
            foreignKeyName: "grader_results_class_id_fkey";
            columns: ["class_id"];
            isOneToOne: false;
            referencedRelation: "classes";
            referencedColumns: ["id"];
          }
        ];
      };
      flashcard_card_analytics: {
        Row: {
          answer_viewed_count: number | null;
          avg_answer_time_ms: number | null;
          avg_got_it_time_ms: number | null;
          avg_keep_trying_time_ms: number | null;
          card_id: number | null;
          class_id: number | null;
          deck_id: number | null;
          got_it_count: number | null;
          keep_trying_count: number | null;
          prompt_views: number | null;
          returned_to_deck: number | null;
        };
        Relationships: [
          {
            foreignKeyName: "flashcard_interaction_logs_card_id_fkey";
            columns: ["card_id"];
            isOneToOne: false;
            referencedRelation: "flashcards";
            referencedColumns: ["id"];
          },
          {
            foreignKeyName: "flashcard_interaction_logs_class_id_fkey";
            columns: ["class_id"];
            isOneToOne: false;
            referencedRelation: "classes";
            referencedColumns: ["id"];
          },
          {
            foreignKeyName: "flashcard_interaction_logs_deck_id_fkey";
            columns: ["deck_id"];
            isOneToOne: false;
            referencedRelation: "flashcard_deck_analytics";
            referencedColumns: ["deck_id"];
          },
          {
            foreignKeyName: "flashcard_interaction_logs_deck_id_fkey";
            columns: ["deck_id"];
            isOneToOne: false;
            referencedRelation: "flashcard_decks";
            referencedColumns: ["id"];
          }
        ];
      };
      flashcard_deck_analytics: {
        Row: {
          class_id: number | null;
          deck_id: number | null;
          deck_name: string | null;
          resets: number | null;
          views: number | null;
        };
        Relationships: [
          {
            foreignKeyName: "flashcard_decks_class_id_fkey";
            columns: ["class_id"];
            isOneToOne: false;
            referencedRelation: "classes";
            referencedColumns: ["id"];
          }
        ];
      };
      flashcard_student_card_analytics: {
        Row: {
          answer_views: number | null;
          avg_answer_time_ms: number | null;
          avg_got_it_time_ms: number | null;
          avg_keep_trying_time_ms: number | null;
          card_id: number | null;
          class_id: number | null;
          deck_id: number | null;
          got_it_count: number | null;
          keep_trying_count: number | null;
          prompt_views: number | null;
          returned_to_deck: number | null;
          student_name: string | null;
          student_profile_id: string | null;
        };
        Relationships: [
          {
            foreignKeyName: "flashcard_interaction_logs_card_id_fkey";
            columns: ["card_id"];
            isOneToOne: false;
            referencedRelation: "flashcards";
            referencedColumns: ["id"];
          },
          {
            foreignKeyName: "flashcard_interaction_logs_class_id_fkey";
            columns: ["class_id"];
            isOneToOne: false;
            referencedRelation: "classes";
            referencedColumns: ["id"];
          },
          {
            foreignKeyName: "flashcard_interaction_logs_deck_id_fkey";
            columns: ["deck_id"];
            isOneToOne: false;
            referencedRelation: "flashcard_deck_analytics";
            referencedColumns: ["deck_id"];
          },
          {
            foreignKeyName: "flashcard_interaction_logs_deck_id_fkey";
            columns: ["deck_id"];
            isOneToOne: false;
            referencedRelation: "flashcard_decks";
            referencedColumns: ["id"];
          },
          {
            foreignKeyName: "flashcard_interaction_logs_student_id_fkey";
            columns: ["student_profile_id"];
            isOneToOne: false;
            referencedRelation: "users";
            referencedColumns: ["user_id"];
          }
        ];
      };
      flashcard_student_deck_analytics: {
        Row: {
          answer_views: number | null;
          class_id: number | null;
          deck_id: number | null;
          mastered_count: number | null;
          name: string | null;
          not_mastered_count: number | null;
          prompt_views: number | null;
          returned_to_deck: number | null;
          student_profile_id: string | null;
        };
        Relationships: [];
      };
      review_assignments_summary_by_assignee: {
        Row: {
          assignee_profile_id: string | null;
          assignment_id: number | null;
          assignment_title: string | null;
          class_id: number | null;
          completed_reviews: number | null;
          earliest_release_date: string | null;
          incomplete_reviews: number | null;
          soonest_due_date: string | null;
          total_reviews: number | null;
        };
        Relationships: [
          {
            foreignKeyName: "review_assignments_assignee_profile_id_fkey";
            columns: ["assignee_profile_id"];
            isOneToOne: false;
            referencedRelation: "profiles";
            referencedColumns: ["id"];
          },
          {
            foreignKeyName: "review_assignments_assignee_profile_id_fkey";
            columns: ["assignee_profile_id"];
            isOneToOne: false;
            referencedRelation: "submissions_with_grades_for_assignment_nice";
            referencedColumns: ["student_private_profile_id"];
          },
          {
            foreignKeyName: "review_assignments_assignment_id_fkey";
            columns: ["assignment_id"];
            isOneToOne: false;
            referencedRelation: "assignment_overview";
            referencedColumns: ["id"];
          },
          {
            foreignKeyName: "review_assignments_assignment_id_fkey";
            columns: ["assignment_id"];
            isOneToOne: false;
            referencedRelation: "assignments";
            referencedColumns: ["id"];
          },
          {
            foreignKeyName: "review_assignments_assignment_id_fkey";
            columns: ["assignment_id"];
            isOneToOne: false;
            referencedRelation: "assignments_for_student_dashboard";
            referencedColumns: ["id"];
          },
          {
            foreignKeyName: "review_assignments_assignment_id_fkey";
            columns: ["assignment_id"];
            isOneToOne: false;
            referencedRelation: "assignments_with_effective_due_dates";
            referencedColumns: ["id"];
          },
          {
            foreignKeyName: "review_assignments_assignment_id_fkey";
            columns: ["assignment_id"];
            isOneToOne: false;
            referencedRelation: "submissions_with_grades_for_assignment_and_regression_test";
            referencedColumns: ["assignment_id"];
          },
          {
            foreignKeyName: "review_assignments_class_id_fkey";
            columns: ["class_id"];
            isOneToOne: false;
            referencedRelation: "classes";
            referencedColumns: ["id"];
          }
        ];
      };
      submissions_agg: {
        Row: {
          assignment_id: number | null;
          avatar_url: string | null;
          created_at: string | null;
          execution_time: number | null;
          groupname: string | null;
          id: number | null;
          latestsubmissionid: number | null;
          name: string | null;
          profile_id: string | null;
          released: string | null;
          repository: string | null;
          ret_code: number | null;
          run_attempt: number | null;
          run_number: number | null;
          score: number | null;
          sha: string | null;
          sortable_name: string | null;
          submissioncount: number | null;
          user_id: string | null;
        };
        Relationships: [
          {
            foreignKeyName: "submissio_assignment_id_fkey";
            columns: ["assignment_id"];
            isOneToOne: false;
            referencedRelation: "assignment_overview";
            referencedColumns: ["id"];
          },
          {
            foreignKeyName: "submissio_assignment_id_fkey";
            columns: ["assignment_id"];
            isOneToOne: false;
            referencedRelation: "assignments";
            referencedColumns: ["id"];
          },
          {
            foreignKeyName: "submissio_assignment_id_fkey";
            columns: ["assignment_id"];
            isOneToOne: false;
            referencedRelation: "assignments_for_student_dashboard";
            referencedColumns: ["id"];
          },
          {
            foreignKeyName: "submissio_assignment_id_fkey";
            columns: ["assignment_id"];
            isOneToOne: false;
            referencedRelation: "assignments_with_effective_due_dates";
            referencedColumns: ["id"];
          },
          {
            foreignKeyName: "submissio_assignment_id_fkey";
            columns: ["assignment_id"];
            isOneToOne: false;
            referencedRelation: "submissions_with_grades_for_assignment_and_regression_test";
            referencedColumns: ["assignment_id"];
          },
          {
            foreignKeyName: "submissio_user_id_fkey1";
            columns: ["user_id"];
            isOneToOne: false;
            referencedRelation: "profiles";
            referencedColumns: ["id"];
          },
          {
            foreignKeyName: "submissio_user_id_fkey1";
            columns: ["user_id"];
            isOneToOne: false;
            referencedRelation: "submissions_with_grades_for_assignment_nice";
            referencedColumns: ["student_private_profile_id"];
          },
          {
            foreignKeyName: "submissions_profile_id_fkey";
            columns: ["user_id"];
            isOneToOne: false;
            referencedRelation: "assignments_for_student_dashboard";
            referencedColumns: ["student_profile_id"];
          },
          {
            foreignKeyName: "submissions_profile_id_fkey";
            columns: ["user_id"];
            isOneToOne: false;
            referencedRelation: "assignments_with_effective_due_dates";
            referencedColumns: ["student_profile_id"];
          },
          {
            foreignKeyName: "submissions_profile_id_fkey";
            columns: ["user_id"];
            isOneToOne: false;
            referencedRelation: "submissions_agg";
            referencedColumns: ["profile_id"];
          },
          {
            foreignKeyName: "submissions_profile_id_fkey";
            columns: ["user_id"];
            isOneToOne: false;
            referencedRelation: "user_roles";
            referencedColumns: ["private_profile_id"];
          },
          {
            foreignKeyName: "user_roles_private_profile_id_fkey";
            columns: ["profile_id"];
            isOneToOne: true;
            referencedRelation: "profiles";
            referencedColumns: ["id"];
          },
          {
            foreignKeyName: "user_roles_private_profile_id_fkey";
            columns: ["profile_id"];
            isOneToOne: true;
            referencedRelation: "submissions_with_grades_for_assignment_nice";
            referencedColumns: ["student_private_profile_id"];
          }
        ];
      };
      submissions_with_grades_for_assignment_and_regression_test: {
        Row: {
          activesubmissionid: number | null;
          assignment_id: number | null;
          autograder_score: number | null;
          class_id: number | null;
          class_section_id: number | null;
          class_section_name: string | null;
          created_at: string | null;
          effective_due_date: string | null;
          grader_action_sha: string | null;
          grader_sha: string | null;
          groupname: string | null;
          id: number | null;
          lab_section_id: number | null;
          lab_section_name: string | null;
          late_due_date: string | null;
          name: string | null;
          released: string | null;
          repository: string | null;
          rt_autograder_score: number | null;
          rt_grader_action_sha: string | null;
          rt_grader_sha: string | null;
          sha: string | null;
          sortable_name: string | null;
        };
        Relationships: [
          {
            foreignKeyName: "user_roles_class_id_fkey";
            columns: ["class_id"];
            isOneToOne: false;
            referencedRelation: "classes";
            referencedColumns: ["id"];
          },
          {
            foreignKeyName: "user_roles_class_section_id_fkey";
            columns: ["class_section_id"];
            isOneToOne: false;
            referencedRelation: "class_sections";
            referencedColumns: ["id"];
          },
          {
            foreignKeyName: "user_roles_lab_section_id_fkey";
            columns: ["lab_section_id"];
            isOneToOne: false;
            referencedRelation: "lab_sections";
            referencedColumns: ["id"];
          }
        ];
      };
      submissions_with_grades_for_assignment_nice: {
        Row: {
          activesubmissionid: number | null;
          assignedgradername: string | null;
          assignedmetagradername: string | null;
          assignment_id: number | null;
          assignment_slug: string | null;
          autograder_score: number | null;
          checked_at: string | null;
          checked_by: string | null;
          checkername: string | null;
          class_id: number | null;
          class_section_id: number | null;
          class_section_name: string | null;
          completed_at: string | null;
          completed_by: string | null;
          created_at: string | null;
          due_date: string | null;
          grader: string | null;
          grader_action_sha: string | null;
          grader_sha: string | null;
          gradername: string | null;
          groupname: string | null;
          hours: number | null;
          id: number | null;
          lab_section_id: number | null;
          lab_section_name: string | null;
          late_due_date: string | null;
          meta_grader: string | null;
          name: string | null;
          released: string | null;
          repository: string | null;
          sha: string | null;
          sortable_name: string | null;
          student_private_profile_id: string | null;
          tokens_consumed: number | null;
          total_score: number | null;
          tweak: number | null;
        };
        Relationships: [
          {
            foreignKeyName: "submission_reviews_completed_by_fkey";
            columns: ["completed_by"];
            isOneToOne: false;
            referencedRelation: "profiles";
            referencedColumns: ["id"];
          },
          {
            foreignKeyName: "submission_reviews_completed_by_fkey";
            columns: ["completed_by"];
            isOneToOne: false;
            referencedRelation: "submissions_with_grades_for_assignment_nice";
            referencedColumns: ["student_private_profile_id"];
          },
          {
            foreignKeyName: "submission_reviews_grader_fkey";
            columns: ["grader"];
            isOneToOne: false;
            referencedRelation: "profiles";
            referencedColumns: ["id"];
          },
          {
            foreignKeyName: "submission_reviews_grader_fkey";
            columns: ["grader"];
            isOneToOne: false;
            referencedRelation: "submissions_with_grades_for_assignment_nice";
            referencedColumns: ["student_private_profile_id"];
          },
          {
            foreignKeyName: "submission_reviews_meta_grader_fkey";
            columns: ["meta_grader"];
            isOneToOne: false;
            referencedRelation: "profiles";
            referencedColumns: ["id"];
          },
          {
            foreignKeyName: "submission_reviews_meta_grader_fkey";
            columns: ["meta_grader"];
            isOneToOne: false;
            referencedRelation: "submissions_with_grades_for_assignment_nice";
            referencedColumns: ["student_private_profile_id"];
          }
        ];
      };
      submissions_with_reviews_by_round_for_assignment: {
        Row: {
          assignment_id: number | null;
          assignment_slug: string | null;
          class_id: number | null;
          scores_by_round_private: Json | null;
          scores_by_round_public: Json | null;
          student_private_profile_id: string | null;
        };
        Relationships: [];
      };
      workflow_events_summary: {
        Row: {
          actor_login: string | null;
          assignment_id: number | null;
          class_id: number | null;
          completed_at: string | null;
          conclusion: string | null;
          head_branch: string | null;
          head_sha: string | null;
          in_progress_at: string | null;
          profile_id: string | null;
          queue_time_seconds: number | null;
          requested_at: string | null;
          run_attempt: number | null;
          run_number: number | null;
          run_time_seconds: number | null;
          triggering_actor_login: string | null;
          workflow_name: string | null;
          workflow_path: string | null;
          workflow_run_id: number | null;
        };
        Relationships: [
          {
            foreignKeyName: "repositories_assignment_id_fkey";
            columns: ["assignment_id"];
            isOneToOne: false;
            referencedRelation: "assignment_overview";
            referencedColumns: ["id"];
          },
          {
            foreignKeyName: "repositories_assignment_id_fkey";
            columns: ["assignment_id"];
            isOneToOne: false;
            referencedRelation: "assignments";
            referencedColumns: ["id"];
          },
          {
            foreignKeyName: "repositories_assignment_id_fkey";
            columns: ["assignment_id"];
            isOneToOne: false;
            referencedRelation: "assignments_for_student_dashboard";
            referencedColumns: ["id"];
          },
          {
            foreignKeyName: "repositories_assignment_id_fkey";
            columns: ["assignment_id"];
            isOneToOne: false;
            referencedRelation: "assignments_with_effective_due_dates";
            referencedColumns: ["id"];
          },
          {
            foreignKeyName: "repositories_assignment_id_fkey";
            columns: ["assignment_id"];
            isOneToOne: false;
            referencedRelation: "submissions_with_grades_for_assignment_and_regression_test";
            referencedColumns: ["assignment_id"];
          },
          {
            foreignKeyName: "repositories_profile_id_fkey";
            columns: ["profile_id"];
            isOneToOne: false;
            referencedRelation: "assignments_for_student_dashboard";
            referencedColumns: ["student_profile_id"];
          },
          {
            foreignKeyName: "repositories_profile_id_fkey";
            columns: ["profile_id"];
            isOneToOne: false;
            referencedRelation: "assignments_with_effective_due_dates";
            referencedColumns: ["student_profile_id"];
          },
          {
            foreignKeyName: "repositories_profile_id_fkey";
            columns: ["profile_id"];
            isOneToOne: false;
            referencedRelation: "submissions_agg";
            referencedColumns: ["profile_id"];
          },
          {
            foreignKeyName: "repositories_profile_id_fkey";
            columns: ["profile_id"];
            isOneToOne: false;
            referencedRelation: "user_roles";
            referencedColumns: ["private_profile_id"];
          },
          {
            foreignKeyName: "repositories_user_id_fkey1";
            columns: ["profile_id"];
            isOneToOne: false;
            referencedRelation: "profiles";
            referencedColumns: ["id"];
          },
          {
            foreignKeyName: "repositories_user_id_fkey1";
            columns: ["profile_id"];
            isOneToOne: false;
            referencedRelation: "submissions_with_grades_for_assignment_nice";
            referencedColumns: ["student_private_profile_id"];
          },
          {
            foreignKeyName: "workflow_events_class_id_fkey";
            columns: ["class_id"];
            isOneToOne: false;
            referencedRelation: "classes";
            referencedColumns: ["id"];
          }
        ];
      };
      workflow_timing_summary: {
        Row: {
          assignment_id: number | null;
          class_id: number | null;
          completed_at: string | null;
          in_progress_at: string | null;
          profile_id: string | null;
          queue_time_seconds: number | null;
          requested_at: string | null;
          run_attempt: number | null;
          run_time_seconds: number | null;
          workflow_run_id: number | null;
        };
        Relationships: [
          {
            foreignKeyName: "repositories_assignment_id_fkey";
            columns: ["assignment_id"];
            isOneToOne: false;
            referencedRelation: "assignment_overview";
            referencedColumns: ["id"];
          },
          {
            foreignKeyName: "repositories_assignment_id_fkey";
            columns: ["assignment_id"];
            isOneToOne: false;
            referencedRelation: "assignments";
            referencedColumns: ["id"];
          },
          {
            foreignKeyName: "repositories_assignment_id_fkey";
            columns: ["assignment_id"];
            isOneToOne: false;
            referencedRelation: "assignments_for_student_dashboard";
            referencedColumns: ["id"];
          },
          {
            foreignKeyName: "repositories_assignment_id_fkey";
            columns: ["assignment_id"];
            isOneToOne: false;
            referencedRelation: "assignments_with_effective_due_dates";
            referencedColumns: ["id"];
          },
          {
            foreignKeyName: "repositories_assignment_id_fkey";
            columns: ["assignment_id"];
            isOneToOne: false;
            referencedRelation: "submissions_with_grades_for_assignment_and_regression_test";
            referencedColumns: ["assignment_id"];
          },
          {
            foreignKeyName: "repositories_profile_id_fkey";
            columns: ["profile_id"];
            isOneToOne: false;
            referencedRelation: "assignments_for_student_dashboard";
            referencedColumns: ["student_profile_id"];
          },
          {
            foreignKeyName: "repositories_profile_id_fkey";
            columns: ["profile_id"];
            isOneToOne: false;
            referencedRelation: "assignments_with_effective_due_dates";
            referencedColumns: ["student_profile_id"];
          },
          {
            foreignKeyName: "repositories_profile_id_fkey";
            columns: ["profile_id"];
            isOneToOne: false;
            referencedRelation: "submissions_agg";
            referencedColumns: ["profile_id"];
          },
          {
            foreignKeyName: "repositories_profile_id_fkey";
            columns: ["profile_id"];
            isOneToOne: false;
            referencedRelation: "user_roles";
            referencedColumns: ["private_profile_id"];
          },
          {
            foreignKeyName: "repositories_user_id_fkey1";
            columns: ["profile_id"];
            isOneToOne: false;
            referencedRelation: "profiles";
            referencedColumns: ["id"];
          },
          {
            foreignKeyName: "repositories_user_id_fkey1";
            columns: ["profile_id"];
            isOneToOne: false;
            referencedRelation: "submissions_with_grades_for_assignment_nice";
            referencedColumns: ["student_private_profile_id"];
          },
          {
            foreignKeyName: "workflow_events_class_id_fkey";
            columns: ["class_id"];
            isOneToOne: false;
            referencedRelation: "classes";
            referencedColumns: ["id"];
          }
        ];
      };
    };
    Functions: {
      admin_bulk_set_user_roles_disabled: {
        Args: {
          p_admin_user_id?: string;
          p_disabled: boolean;
          p_user_role_ids: number[];
        };
        Returns: number;
      };
      admin_create_class: {
        Args: {
          p_course_title?: string;
          p_created_by?: string;
          p_description?: string;
          p_end_date?: string;
          p_github_org_name?: string;
          p_github_template_prefix?: string;
          p_name: string;
          p_start_date?: string;
          p_term: number;
        };
        Returns: number;
      };
      admin_create_class_section: {
        Args: {
          p_campus?: string;
          p_class_id: number;
          p_created_by?: string;
          p_meeting_location?: string;
          p_meeting_times?: string;
          p_name: string;
          p_sis_crn?: number;
        };
        Returns: number;
      };
      admin_create_lab_section: {
        Args: {
          p_campus?: string;
          p_class_id: number;
          p_created_by?: string;
          p_day_of_week?: Database["public"]["Enums"]["day_of_week"];
          p_description?: string;
          p_end_time?: string;
          p_meeting_location?: string;
          p_meeting_times?: string;
          p_name: string;
          p_sis_crn?: number;
          p_start_time?: string;
        };
        Returns: number;
      };
      admin_delete_class: {
        Args: { p_class_id: number; p_deleted_by?: string };
        Returns: boolean;
      };
      admin_delete_class_section: {
        Args: { p_deleted_by?: string; p_section_id: number };
        Returns: boolean;
      };
      admin_delete_lab_section: {
        Args: { p_deleted_by?: string; p_section_id: number };
        Returns: boolean;
      };
      admin_get_class_sections: {
        Args: { p_class_id: number };
        Returns: {
          campus: string;
          created_at: string;
          meeting_location: string;
          meeting_times: string;
          member_count: number;
          section_id: number;
          section_name: string;
          section_type: string;
          sis_crn: number;
          updated_at: string;
        }[];
      };
      admin_get_classes: {
        Args: Record<PropertyKey, never>;
        Returns: {
          archived: boolean;
          created_at: string;
          description: string;
          github_org_name: string;
          github_template_prefix: string;
          id: number;
          instructor_count: number;
          name: string;
          student_count: number;
          term: number;
        }[];
      };
      admin_get_disabled_users: {
        Args: { p_class_id?: number };
        Returns: {
          class_id: number;
          class_name: string;
          disabled_at: string;
          profile_name: string;
          role: Database["public"]["Enums"]["app_role"];
          user_email: string;
          user_id: string;
          user_name: string;
          user_role_id: number;
        }[];
      };
      admin_get_sis_sync_status: {
        Args: Record<PropertyKey, never>;
        Returns: {
          class_id: number;
          class_name: string;
          expired_invitations: number;
          last_sync_message: string;
          last_sync_status: string;
          last_sync_time: string;
          pending_invitations: number;
          sis_sections_count: number;
          sync_enabled: boolean;
          term: number;
          total_invitations: number;
        }[];
      };
      admin_set_section_sync_enabled: {
        Args: {
          p_admin_user_id?: string;
          p_course_id: number;
          p_course_section_id?: number;
          p_enabled: boolean;
          p_lab_section_id?: number;
        };
        Returns: boolean;
      };
      admin_set_sis_sync_enabled: {
        Args: {
          p_admin_user_id?: string;
          p_class_id: number;
          p_enabled: boolean;
        };
        Returns: boolean;
      };
      admin_set_user_role_disabled: {
        Args: {
          p_admin_user_id?: string;
          p_disabled: boolean;
          p_user_role_id: number;
        };
        Returns: boolean;
      };
      admin_trigger_sis_sync: {
        Args: { p_class_id?: number };
        Returns: Json;
      };
      admin_update_class: {
        Args: {
          p_class_id: number;
          p_course_title?: string;
          p_description?: string;
          p_end_date?: string;
          p_github_org_name?: string;
          p_github_template_prefix?: string;
          p_name?: string;
          p_start_date?: string;
          p_term?: number;
          p_updated_by?: string;
        };
        Returns: boolean;
      };
      admin_update_class_section: {
        Args: { p_name: string; p_section_id: number; p_updated_by?: string };
        Returns: boolean;
      };
      admin_update_lab_section: {
        Args: { p_name: string; p_section_id: number; p_updated_by?: string };
        Returns: boolean;
      };
      authorize_for_admin: {
        Args: { p_user_id?: string };
        Returns: boolean;
      };
      authorize_for_private_discussion_thread: {
        Args: { p_root: number };
        Returns: boolean;
      };
      authorize_for_submission: {
        Args: { requested_submission_id: number };
        Returns: boolean;
      };
      authorize_for_submission_regrade_comment: {
        Args: { submission_regrade_request_id: number };
        Returns: boolean;
      };
      authorize_for_submission_review: {
        Args: { submission_review_id: number };
        Returns: boolean;
      };
      authorize_for_submission_review_writable: {
        Args: { submission_review_id: number };
        Returns: boolean;
      };
      authorize_for_submission_reviewable: {
        Args: {
          requested_submission_id: number;
          requested_submission_review_id: number;
        };
        Returns: boolean;
      };
      authorize_to_create_own_due_date_extension: {
        Args: {
          _assignment_group_id: number;
          _assignment_id: number;
          _class_id: number;
          _creator_id: string;
          _hours_to_extend: number;
          _student_id: string;
          _tokens_consumed: number;
        };
        Returns: boolean;
      };
      authorizeforassignmentgroup: {
        Args: { _assignment_group_id: number };
        Returns: boolean;
      };
      authorizeforclass: {
        Args: { class__id: number };
        Returns: boolean;
      };
      authorizeforclassgrader: {
        Args: { class__id: number };
        Returns: boolean;
      };
      authorizeforclassinstructor: {
        Args: { class__id: number };
        Returns: boolean;
      };
      authorizeforinstructorofstudent: {
        Args: { _user_id: string };
        Returns: boolean;
      };
      authorizeforinstructororgraderofstudent: {
        Args: { _user_id: string };
        Returns: boolean;
      };
      authorizeforpoll: {
        Args: { class__id: number; poll__id: number } | { poll__id: number };
        Returns: boolean;
      };
      authorizeforprofile: {
        Args: { profile_id: string };
        Returns: boolean;
      };
      bulk_assign_reviews: {
        Args: {
          p_assignment_id: number;
          p_class_id: number;
          p_draft_assignments: Json;
          p_due_date: string;
          p_rubric_id: number;
        };
        Returns: Json;
      };
      calculate_effective_due_date: {
        Args: { assignment_id_param: number; student_profile_id_param: string };
        Returns: string;
      };
      calculate_final_due_date: {
        Args: {
          assignment_group_id_param?: number;
          assignment_id_param: number;
          student_profile_id_param: string;
        };
        Returns: string;
      };
      call_edge_function_internal: {
        Args: {
          headers?: Json;
          method: string;
          new_record?: Json;
          old_record?: Json;
          op?: string;
          params?: Json;
          schema_name?: string;
          table_name?: string;
          timeout_ms?: number;
          url_path: string;
        };
        Returns: undefined;
      };
      call_edge_function_internal_post_payload: {
        Args: {
          headers?: Json;
          payload?: Json;
          timeout_ms?: number;
          url_path: string;
        };
        Returns: undefined;
      };
      can_access_help_request: {
        Args: { help_request_id: number };
        Returns: boolean;
      };
      channel_has_subscribers: {
        Args: { p_channel: string };
        Returns: boolean;
      };
      check_assignment_deadlines_passed: {
        Args: Record<PropertyKey, never>;
        Returns: undefined;
      };
      check_assignment_release_dates: {
        Args: Record<PropertyKey, never>;
        Returns: undefined;
      };
      check_github_error_threshold: {
        Args: { p_org: string; p_threshold: number; p_window_minutes: number };
        Returns: number;
      };
      check_gradebook_realtime_authorization: {
        Args: { topic_text: string };
        Returns: boolean;
      };
      check_unified_realtime_authorization: {
        Args: { topic_text: string };
        Returns: boolean;
      };
      cleanup_github_async_errors: {
        Args: Record<PropertyKey, never>;
        Returns: undefined;
      };
      clear_all_incomplete_review_assignments: {
        Args: { p_assignment_id: number; p_class_id: number };
        Returns: Json;
      };
      clear_incomplete_assignments_for_user: {
        Args: {
          p_assignee_profile_id: string;
          p_assignment_id: number;
          p_class_id: number;
          p_rubric_id?: number;
          p_rubric_part_ids?: number[];
        };
        Returns: Json;
      };
      clear_unfinished_review_assignments: {
        Args: {
          p_assignment_id: number;
          p_class_id: number;
          p_class_section_ids?: number[];
          p_lab_section_ids?: number[];
          p_rubric_id: number;
          p_rubric_part_ids?: number[];
          p_student_tag_filters?: Json;
        };
        Returns: Json;
      };
      create_all_repos_for_assignment: {
        Args:
          | { assignment_id: number; course_id: number; p_force?: boolean }
          | { assignment_id: number; course_id: number; p_force?: boolean };
        Returns: undefined;
      };
      create_help_request_message_notification: {
        Args: {
          p_author_name: string;
          p_author_profile_id: string;
          p_class_id: number;
          p_help_queue_id: number;
          p_help_queue_name: string;
          p_help_request_creator_name: string;
          p_help_request_creator_profile_id: string;
          p_help_request_id: number;
          p_is_private?: boolean;
          p_message_id: number;
          p_message_preview: string;
        };
        Returns: undefined;
      };
      create_help_request_notification: {
        Args: {
          p_action?: string;
          p_assignee_name?: string;
          p_assignee_profile_id?: string;
          p_class_id: number;
          p_creator_name: string;
          p_creator_profile_id: string;
          p_help_queue_id: number;
          p_help_queue_name: string;
          p_help_request_id: number;
          p_is_private?: boolean;
          p_notification_type: string;
          p_request_preview?: string;
          p_status?: Database["public"]["Enums"]["help_request_status"];
        };
        Returns: undefined;
      };
      create_invitation: {
        Args: {
          p_class_id: number;
          p_class_section_id?: number;
          p_email?: string;
          p_invited_by?: string;
          p_lab_section_id?: number;
          p_name?: string;
          p_role: Database["public"]["Enums"]["app_role"];
          p_sis_managed?: boolean;
          p_sis_user_id: number;
        };
        Returns: number;
      };
      create_regrade_request: {
        Args: {
          private_profile_id: string;
          submission_artifact_comment_id?: number;
          submission_comment_id?: number;
          submission_file_comment_id?: number;
        };
        Returns: number;
      };
      create_repos_for_student: {
        Args: { class_id?: number; p_force?: boolean; user_id: string };
        Returns: undefined;
      };
      create_system_notification: {
        Args: {
          p_backdrop_dismiss?: boolean;
          p_campaign_id?: string;
          p_created_by?: string;
          p_display?: string;
          p_expires_at?: string;
          p_icon?: string;
          p_max_width?: string;
          p_message: string;
          p_persistent?: boolean;
          p_position?: string;
          p_severity?: string;
          p_target_course_ids?: number[];
          p_target_roles?: Database["public"]["Enums"]["app_role"][];
          p_target_user_ids?: string[];
          p_title: string;
          p_track_engagement?: boolean;
        };
        Returns: number;
      };
      create_user_role_for_existing_user: {
        Args: {
          p_class_id: number;
          p_name: string;
          p_role: Database["public"]["Enums"]["app_role"];
          p_sis_id?: number;
          p_user_id: string;
        };
        Returns: number;
      };
      custom_access_token_hook: {
        Args: { event: Json };
        Returns: Json;
      };
      delete_assignment_with_all_data: {
        Args: { p_assignment_id: number; p_class_id: number };
        Returns: Json;
      };
      delete_queued_messages_for_class: {
        Args: { p_class_id: number };
        Returns: {
          deleted_count: number;
          deleted_message_ids: number[];
        }[];
      };
      delete_queued_messages_for_class_simple: {
        Args: { p_class_id: number };
        Returns: number;
      };
      delete_system_notifications_by_campaign: {
        Args: { p_campaign_id: string; p_deleted_by?: string };
        Returns: number;
      };
      enqueue_github_archive_repo: {
        Args: {
          p_class_id: number;
          p_debug_id?: string;
          p_org: string;
          p_repo: string;
        };
        Returns: number;
      };
      enqueue_github_create_repo: {
        Args:
          | {
              p_assignment_group_id?: number;
              p_assignment_id?: number;
              p_class_id: number;
              p_course_slug: string;
              p_debug_id?: string;
              p_github_usernames: string[];
              p_is_template_repo?: boolean;
              p_latest_template_sha?: string;
              p_org: string;
              p_profile_id?: string;
              p_repo_name: string;
              p_template_repo: string;
            }
          | {
              p_class_id: number;
              p_course_slug: string;
              p_debug_id?: string;
              p_github_usernames: string[];
              p_is_template_repo?: boolean;
              p_org: string;
              p_repo_name: string;
              p_template_repo: string;
            };
        Returns: number;
      };
      enqueue_github_sync_repo_permissions: {
        Args: {
          p_class_id: number;
          p_course_slug: string;
          p_debug_id?: string;
          p_github_usernames: string[];
          p_org: string;
          p_repo: string;
        };
        Returns: number;
      };
      enqueue_github_sync_staff_team: {
        Args: {
          p_affected_user_id?: string;
          p_class_id: number;
          p_course_slug: string;
          p_debug_id?: string;
          p_org: string;
        };
        Returns: number;
      };
      enqueue_github_sync_student_team: {
        Args: {
          p_affected_user_id?: string;
          p_class_id: number;
          p_course_slug: string;
          p_debug_id?: string;
          p_org: string;
        };
        Returns: number;
      };
      enqueue_gradebook_row_recalculation: {
        Args: {
          p_class_id: number;
          p_gradebook_id: number;
          p_is_private: boolean;
          p_reason?: string;
          p_student_id: string;
          p_trigger_id?: number;
        };
        Returns: undefined;
      };
      finalize_submission_early: {
        Args: { this_assignment_id: number; this_profile_id: string };
        Returns: Json;
      };
      generate_anon_name: {
        Args: Record<PropertyKey, never>;
        Returns: string;
      };
      get_all_class_metrics: {
        Args: Record<PropertyKey, never>;
        Returns: Json;
      };
      get_assignment_llm_metrics: {
        Args: Record<PropertyKey, never>;
        Returns: Json;
      };
      get_async_github_metrics: {
        Args: Record<PropertyKey, never>;
        Returns: {
          avg_latency_ms: number;
          calls_total: number;
          class_id: number;
          errors_recent_1h: number;
          errors_total: number;
          method: string;
        }[];
      };
      get_github_api_metrics_recent: {
        Args: { p_window_seconds?: number };
        Returns: {
          avg_latency_ms: number;
          calls: number;
          class_id: number;
          method: string;
          status_code: number;
        }[];
      };
      get_github_circuit: {
        Args: { p_key: string; p_scope: string };
        Returns: {
          open_until: string;
          state: string;
        }[];
      };
      get_gradebook_records_for_all_students: {
        Args: { p_class_id: number };
        Returns: Json;
      };
      get_gradebook_records_for_all_students_array: {
        Args: { p_class_id: number };
        Returns: Json;
      };
      get_instructor_dashboard_metrics: {
        Args: { p_class_id: number; p_now?: string };
        Returns: {
          assignment_id: number;
          closed_or_resolved_regrade_requests: number;
          due_date: string;
          graded_submissions: number;
          open_regrade_requests: number;
          review_assignments_completed: number;
          review_assignments_incomplete: number;
          review_assignments_total: number;
          section: string;
          students_with_valid_extensions: number;
          time_zone: string;
          title: string;
          total_submitters: number;
        }[];
      };
      get_llm_tags_breakdown: {
        Args: Record<PropertyKey, never>;
        Returns: Json;
      };
      get_student_summary: {
        Args: { p_class_id: number; p_student_profile_id: string };
        Returns: Json;
      };
      get_system_notification_stats: {
        Args: { p_requested_by?: string };
        Returns: {
          active_notifications: number;
          notifications_by_display: Json;
          notifications_by_severity: Json;
          recent_campaigns: Json;
          total_notifications: number;
        }[];
      };
      get_user_id_by_email: {
        Args: { email: string };
        Returns: {
          id: string;
        }[];
      };
      get_workflow_events_summary_for_class: {
        Args: { p_class_id: number };
        Returns: unknown[];
      };
      get_workflow_statistics: {
        Args: { p_class_id: number; p_duration_hours?: number };
        Returns: {
          avg_queue_time_seconds: number;
          avg_run_time_seconds: number;
          class_id: number;
          completed_runs: number;
          duration_hours: number;
          error_count: number;
          error_rate: number;
          failed_runs: number;
          in_progress_runs: number;
          period_end: string;
          period_start: string;
          success_rate: number;
          total_runs: number;
        }[];
      };
      gift_tokens_to_student: {
        Args: {
          p_assignment_id: number;
          p_class_id: number;
          p_note?: string;
          p_student_id: string;
          p_tokens_to_gift: number;
        };
        Returns: number;
      };
      gradebook_auto_layout: {
        Args: { p_gradebook_id: number };
        Returns: undefined;
      };
      gradebook_column_move_left: {
        Args: { p_column_id: number };
        Returns: {
          class_id: number;
          created_at: string;
          dependencies: Json | null;
          description: string | null;
          external_data: Json | null;
          gradebook_id: number;
          id: number;
          max_score: number | null;
          name: string;
          released: boolean;
          render_expression: string | null;
          score_expression: string | null;
          show_calculated_ranges: boolean;
          show_max_score: boolean;
          slug: string;
          sort_order: number | null;
          updated_at: string;
        };
      };
      gradebook_column_move_right: {
        Args: { p_column_id: number };
        Returns: {
          class_id: number;
          created_at: string;
          dependencies: Json | null;
          description: string | null;
          external_data: Json | null;
          gradebook_id: number;
          id: number;
          max_score: number | null;
          name: string;
          released: boolean;
          render_expression: string | null;
          score_expression: string | null;
          show_calculated_ranges: boolean;
          show_max_score: boolean;
          slug: string;
          sort_order: number | null;
          updated_at: string;
        };
      };
      help_request_is_private: {
        Args: { p_help_request_id: number };
        Returns: boolean;
      };
      help_request_notification: {
        Args: {
          p_action: string;
          p_assignee_name: string;
          p_assignee_profile_id: string;
          p_class_id: number;
          p_creator_name: string;
          p_creator_profile_id: string;
          p_help_queue_id: number;
          p_help_queue_name: string;
          p_help_request_id: number;
          p_is_private: boolean;
          p_request_preview: string;
          p_status: string;
        };
        Returns: undefined;
      };
      import_gradebook_scores: {
        Args: { p_class_id: number; p_updates: Json };
        Returns: boolean;
      };
      intval: {
        Args: { "": string };
        Returns: number;
      };
      invoke_email_batch_processor_background_task: {
        Args: Record<PropertyKey, never>;
        Returns: undefined;
      };
      invoke_github_async_worker_background_task: {
        Args: Record<PropertyKey, never>;
        Returns: undefined;
      };
      invoke_gradebook_recalculation_background_task: {
        Args: Record<PropertyKey, never>;
        Returns: undefined;
      };
      is_allowed_grader_key: {
        Args: { class: number; graderkey: string };
        Returns: boolean;
      };
      is_in_class: {
        Args: { classid: number; userid: string };
        Returns: boolean;
      };
      is_instructor_for_class: {
        Args: { _class_id: number; _person_id: string } | { _person_id: string; classid: number };
        Returns: boolean;
      };
      is_instructor_for_student: {
        Args: { _person_id: string; _student_id: string };
        Returns: boolean;
      };
      log_api_gateway_call: {
        Args: {
          p_class_id?: number;
          p_debug_id?: string;
          p_latency_ms?: number;
          p_message_processed_at?: string;
          p_method: string;
          p_status_code: number;
        };
        Returns: undefined;
      };
      log_flashcard_interaction: {
        Args: {
          p_action: string;
          p_card_id?: number;
          p_class_id: number;
          p_deck_id: number;
          p_duration_on_card_ms: number;
          p_student_id: string;
        };
        Returns: undefined;
      };
      open_github_circuit: {
        Args: {
          p_event: string;
          p_key: string;
          p_reason?: string;
          p_retry_after_seconds?: number;
          p_scope: string;
        };
        Returns: number;
      };
      recalculate_discussion_thread_children_counts: {
        Args: { target_class_id?: number };
        Returns: number;
      };
      recalculate_gradebook_columns_in_range: {
        Args: { end_id: number; start_id: number };
        Returns: undefined;
      };
<<<<<<< HEAD
      record_github_async_error: {
        Args: { p_error_data: Json; p_method: string; p_org: string };
=======
      refresh_realtime_subscription: {
        Args: {
          p_channel: string;
          p_client_id: string;
          p_lease_seconds?: number;
        };
>>>>>>> b9fccc79
        Returns: undefined;
      };
      refresh_workflow_events_summary: {
        Args: Record<PropertyKey, never>;
        Returns: undefined;
      };
      register_realtime_subscription: {
        Args: {
          p_channel: string;
          p_class_id?: number;
          p_client_id: string;
          p_lease_seconds?: number;
          p_profile_id?: string;
        };
        Returns: undefined;
      };
      release_all_grading_reviews_for_assignment: {
        Args: { assignment_id: number };
        Returns: number;
      };
      reset_all_flashcard_progress: {
        Args: { p_card_ids: number[]; p_class_id: number; p_student_id: string };
        Returns: undefined;
      };
      safe_broadcast: {
        Args: { p_channel: string; p_payload: Json };
        Returns: undefined;
      };
      send_signup_welcome_message: {
        Args: { p_user_id: string };
        Returns: boolean;
      };
      submission_set_active: {
        Args: { _submission_id: number };
        Returns: boolean;
      };
      sync_lab_section_meetings: {
        Args: { lab_section_id_param: number };
        Returns: undefined;
      };
      sync_staff_github_team: {
        Args: { class_id: number; user_id?: string };
        Returns: undefined;
      };
      sync_student_github_team: {
        Args: { class_id: number; user_id?: string };
        Returns: undefined;
      };
      test_discussion_thread_insert_performance: {
        Args: {
          num_inserts?: number;
          test_author_id: string;
          test_class_id: number;
          test_topic_id: number;
        };
        Returns: {
          duration_ms: number;
          inserts_per_second: number;
          operation: string;
        }[];
      };
      trigger_sis_sync: {
        Args: { p_class_id?: number };
        Returns: Json;
      };
      unregister_realtime_subscription: {
        Args: { p_channel: string; p_client_id: string };
        Returns: undefined;
      };
      unrelease_all_grading_reviews_for_assignment: {
        Args: { assignment_id: number };
        Returns: number;
      };
      update_api_gateway_call: {
        Args: { p_latency_ms?: number; p_log_id: number; p_status_code: number };
        Returns: undefined;
      };
      update_card_progress: {
        Args: {
          p_card_id: number;
          p_class_id: number;
          p_is_mastered: boolean;
          p_student_id: string;
        };
        Returns: undefined;
      };
      update_class_late_tokens_per_student: {
        Args: { p_class_id: number; p_late_tokens_per_student: number };
        Returns: undefined;
      };
      update_gradebook_row: {
        Args: {
          p_class_id: number;
          p_expected_version: number;
          p_gradebook_id: number;
          p_is_private: boolean;
          p_student_id: string;
          p_updates: Json[];
        };
        Returns: number;
      };
      update_regrade_request_points: {
        Args: {
          closed_points?: number;
          profile_id: string;
          regrade_request_id: number;
          resolved_points?: number;
        };
        Returns: boolean;
      };
      update_regrade_request_status: {
        Args: {
          closed_points?: number;
          new_status: Database["public"]["Enums"]["regrade_status"];
          profile_id: string;
          regrade_request_id: number;
          resolved_points?: number;
        };
        Returns: boolean;
      };
      update_sis_sync_status: {
        Args: {
          p_course_id: number;
          p_course_section_id?: number;
          p_lab_section_id?: number;
          p_sync_message?: string;
          p_sync_status?: string;
        };
        Returns: number;
      };
      user_is_in_help_request: {
        Args: { p_help_request_id: number; p_user_id?: string };
        Returns: boolean;
      };
    };
    Enums: {
      allowed_modes: "private" | "public" | "question" | "note";
      app_role: "admin" | "instructor" | "grader" | "student";
      assignment_group_join_status: "pending" | "approved" | "rejected" | "withdrawn";
      assignment_group_mode: "individual" | "groups" | "both";
      day_of_week: "sunday" | "monday" | "tuesday" | "wednesday" | "thursday" | "friday" | "saturday";
      feedback_visibility: "visible" | "hidden" | "after_due_date" | "after_published";
      flashcard_actions:
        | "deck_viewed"
        | "card_prompt_viewed"
        | "card_answer_viewed"
        | "card_marked_got_it"
        | "card_marked_keep_trying"
        | "card_returned_to_deck"
        | "deck_progress_reset_all"
        | "deck_progress_reset_card";
      github_async_method:
        | "sync_student_team"
        | "sync_staff_team"
        | "create_repo"
        | "sync_repo_permissions"
        | "archive_repo_and_lock";
      help_queue_type: "text" | "video" | "in_person";
      help_request_creation_notification: "all" | "only_active_queue" | "none";
      help_request_status: "open" | "in_progress" | "resolved" | "closed";
      location_type: "remote" | "in_person" | "hybrid";
      moderation_action_type: "warning" | "temporary_ban" | "permanent_ban";
      regrade_status: "draft" | "opened" | "resolved" | "escalated" | "closed";
      review_round: "self-review" | "grading-review" | "meta-grading-review" | "code-walk";
      rubric_check_student_visibility: "always" | "if_released" | "if_applied" | "never";
      student_help_activity_type:
        | "request_created"
        | "request_updated"
        | "message_sent"
        | "request_resolved"
        | "video_joined"
        | "video_left";
    };
    CompositeTypes: {
      [_ in never]: never;
    };
  };
};

type DatabaseWithoutInternals = Omit<Database, "__InternalSupabase">;

type DefaultSchema = DatabaseWithoutInternals[Extract<keyof Database, "public">];

export type Tables<
  DefaultSchemaTableNameOrOptions extends
    | keyof (DefaultSchema["Tables"] & DefaultSchema["Views"])
    | { schema: keyof DatabaseWithoutInternals },
  TableName extends DefaultSchemaTableNameOrOptions extends {
    schema: keyof DatabaseWithoutInternals;
  }
    ? keyof (DatabaseWithoutInternals[DefaultSchemaTableNameOrOptions["schema"]]["Tables"] &
        DatabaseWithoutInternals[DefaultSchemaTableNameOrOptions["schema"]]["Views"])
    : never = never
> = DefaultSchemaTableNameOrOptions extends {
  schema: keyof DatabaseWithoutInternals;
}
  ? (DatabaseWithoutInternals[DefaultSchemaTableNameOrOptions["schema"]]["Tables"] &
      DatabaseWithoutInternals[DefaultSchemaTableNameOrOptions["schema"]]["Views"])[TableName] extends {
      Row: infer R;
    }
    ? R
    : never
  : DefaultSchemaTableNameOrOptions extends keyof (DefaultSchema["Tables"] & DefaultSchema["Views"])
    ? (DefaultSchema["Tables"] & DefaultSchema["Views"])[DefaultSchemaTableNameOrOptions] extends {
        Row: infer R;
      }
      ? R
      : never
    : never;

export type TablesInsert<
  DefaultSchemaTableNameOrOptions extends keyof DefaultSchema["Tables"] | { schema: keyof DatabaseWithoutInternals },
  TableName extends DefaultSchemaTableNameOrOptions extends {
    schema: keyof DatabaseWithoutInternals;
  }
    ? keyof DatabaseWithoutInternals[DefaultSchemaTableNameOrOptions["schema"]]["Tables"]
    : never = never
> = DefaultSchemaTableNameOrOptions extends {
  schema: keyof DatabaseWithoutInternals;
}
  ? DatabaseWithoutInternals[DefaultSchemaTableNameOrOptions["schema"]]["Tables"][TableName] extends {
      Insert: infer I;
    }
    ? I
    : never
  : DefaultSchemaTableNameOrOptions extends keyof DefaultSchema["Tables"]
    ? DefaultSchema["Tables"][DefaultSchemaTableNameOrOptions] extends {
        Insert: infer I;
      }
      ? I
      : never
    : never;

export type TablesUpdate<
  DefaultSchemaTableNameOrOptions extends keyof DefaultSchema["Tables"] | { schema: keyof DatabaseWithoutInternals },
  TableName extends DefaultSchemaTableNameOrOptions extends {
    schema: keyof DatabaseWithoutInternals;
  }
    ? keyof DatabaseWithoutInternals[DefaultSchemaTableNameOrOptions["schema"]]["Tables"]
    : never = never
> = DefaultSchemaTableNameOrOptions extends {
  schema: keyof DatabaseWithoutInternals;
}
  ? DatabaseWithoutInternals[DefaultSchemaTableNameOrOptions["schema"]]["Tables"][TableName] extends {
      Update: infer U;
    }
    ? U
    : never
  : DefaultSchemaTableNameOrOptions extends keyof DefaultSchema["Tables"]
    ? DefaultSchema["Tables"][DefaultSchemaTableNameOrOptions] extends {
        Update: infer U;
      }
      ? U
      : never
    : never;

export type Enums<
  DefaultSchemaEnumNameOrOptions extends keyof DefaultSchema["Enums"] | { schema: keyof DatabaseWithoutInternals },
  EnumName extends DefaultSchemaEnumNameOrOptions extends {
    schema: keyof DatabaseWithoutInternals;
  }
    ? keyof DatabaseWithoutInternals[DefaultSchemaEnumNameOrOptions["schema"]]["Enums"]
    : never = never
> = DefaultSchemaEnumNameOrOptions extends {
  schema: keyof DatabaseWithoutInternals;
}
  ? DatabaseWithoutInternals[DefaultSchemaEnumNameOrOptions["schema"]]["Enums"][EnumName]
  : DefaultSchemaEnumNameOrOptions extends keyof DefaultSchema["Enums"]
    ? DefaultSchema["Enums"][DefaultSchemaEnumNameOrOptions]
    : never;

export type CompositeTypes<
  PublicCompositeTypeNameOrOptions extends
    | keyof DefaultSchema["CompositeTypes"]
    | { schema: keyof DatabaseWithoutInternals },
  CompositeTypeName extends PublicCompositeTypeNameOrOptions extends {
    schema: keyof DatabaseWithoutInternals;
  }
    ? keyof DatabaseWithoutInternals[PublicCompositeTypeNameOrOptions["schema"]]["CompositeTypes"]
    : never = never
> = PublicCompositeTypeNameOrOptions extends {
  schema: keyof DatabaseWithoutInternals;
}
  ? DatabaseWithoutInternals[PublicCompositeTypeNameOrOptions["schema"]]["CompositeTypes"][CompositeTypeName]
  : PublicCompositeTypeNameOrOptions extends keyof DefaultSchema["CompositeTypes"]
    ? DefaultSchema["CompositeTypes"][PublicCompositeTypeNameOrOptions]
    : never;

export const Constants = {
  pgmq_public: {
    Enums: {}
  },
  public: {
    Enums: {
      allowed_modes: ["private", "public", "question", "note"],
      app_role: ["admin", "instructor", "grader", "student"],
      assignment_group_join_status: ["pending", "approved", "rejected", "withdrawn"],
      assignment_group_mode: ["individual", "groups", "both"],
      day_of_week: ["sunday", "monday", "tuesday", "wednesday", "thursday", "friday", "saturday"],
      feedback_visibility: ["visible", "hidden", "after_due_date", "after_published"],
      flashcard_actions: [
        "deck_viewed",
        "card_prompt_viewed",
        "card_answer_viewed",
        "card_marked_got_it",
        "card_marked_keep_trying",
        "card_returned_to_deck",
        "deck_progress_reset_all",
        "deck_progress_reset_card"
      ],
      github_async_method: [
        "sync_student_team",
        "sync_staff_team",
        "create_repo",
        "sync_repo_permissions",
        "archive_repo_and_lock"
      ],
      help_queue_type: ["text", "video", "in_person"],
      help_request_creation_notification: ["all", "only_active_queue", "none"],
      help_request_status: ["open", "in_progress", "resolved", "closed"],
      location_type: ["remote", "in_person", "hybrid"],
      moderation_action_type: ["warning", "temporary_ban", "permanent_ban"],
      regrade_status: ["draft", "opened", "resolved", "escalated", "closed"],
      review_round: ["self-review", "grading-review", "meta-grading-review", "code-walk"],
      rubric_check_student_visibility: ["always", "if_released", "if_applied", "never"],
      student_help_activity_type: [
        "request_created",
        "request_updated",
        "message_sent",
        "request_resolved",
        "video_joined",
        "video_left"
      ]
    }
  }
} as const;<|MERGE_RESOLUTION|>--- conflicted
+++ resolved
@@ -393,13 +393,6 @@
             foreignKeyName: "assignment_group_join_request_profile_id_fkey1";
             columns: ["profile_id"];
             isOneToOne: false;
-            referencedRelation: "assignments_for_student_dashboard";
-            referencedColumns: ["student_profile_id"];
-          },
-          {
-            foreignKeyName: "assignment_group_join_request_profile_id_fkey1";
-            columns: ["profile_id"];
-            isOneToOne: false;
             referencedRelation: "assignments_with_effective_due_dates";
             referencedColumns: ["student_profile_id"];
           },
@@ -591,13 +584,6 @@
             isOneToOne: false;
             referencedRelation: "submissions_with_grades_for_assignment_nice";
             referencedColumns: ["student_private_profile_id"];
-          },
-          {
-            foreignKeyName: "assignment_groups_members_profile_id_fkey1";
-            columns: ["profile_id"];
-            isOneToOne: false;
-            referencedRelation: "assignments_for_student_dashboard";
-            referencedColumns: ["student_profile_id"];
           },
           {
             foreignKeyName: "assignment_groups_members_profile_id_fkey1";
@@ -1108,6 +1094,110 @@
           }
         ];
       };
+      class_metrics_totals: {
+        Row: {
+          active_graders_total: number | null;
+          active_instructors_total: number | null;
+          active_students_total: number | null;
+          assignments_total: number | null;
+          class_id: number;
+          created_at: string;
+          discussion_threads_total: number | null;
+          gradebook_columns_total: number | null;
+          help_request_messages_total: number | null;
+          help_requests_open: number | null;
+          help_requests_total: number | null;
+          hint_feedback_total: number | null;
+          hint_feedback_useful_total: number | null;
+          hint_feedback_with_comments: number | null;
+          late_token_usage_total: number | null;
+          llm_inference_total: number | null;
+          llm_input_tokens_total: number | null;
+          llm_output_tokens_total: number | null;
+          notifications_unread: number | null;
+          regrade_requests_total: number | null;
+          submission_comments_total: number | null;
+          submission_reviews_total: number | null;
+          submissions_total: number | null;
+          updated_at: string;
+          video_meeting_participants_total: number | null;
+          video_meeting_sessions_total: number | null;
+          workflow_errors_total: number | null;
+          workflow_runs_completed: number | null;
+          workflow_runs_failed: number | null;
+        };
+        Insert: {
+          active_graders_total?: number | null;
+          active_instructors_total?: number | null;
+          active_students_total?: number | null;
+          assignments_total?: number | null;
+          class_id: number;
+          created_at?: string;
+          discussion_threads_total?: number | null;
+          gradebook_columns_total?: number | null;
+          help_request_messages_total?: number | null;
+          help_requests_open?: number | null;
+          help_requests_total?: number | null;
+          hint_feedback_total?: number | null;
+          hint_feedback_useful_total?: number | null;
+          hint_feedback_with_comments?: number | null;
+          late_token_usage_total?: number | null;
+          llm_inference_total?: number | null;
+          llm_input_tokens_total?: number | null;
+          llm_output_tokens_total?: number | null;
+          notifications_unread?: number | null;
+          regrade_requests_total?: number | null;
+          submission_comments_total?: number | null;
+          submission_reviews_total?: number | null;
+          submissions_total?: number | null;
+          updated_at?: string;
+          video_meeting_participants_total?: number | null;
+          video_meeting_sessions_total?: number | null;
+          workflow_errors_total?: number | null;
+          workflow_runs_completed?: number | null;
+          workflow_runs_failed?: number | null;
+        };
+        Update: {
+          active_graders_total?: number | null;
+          active_instructors_total?: number | null;
+          active_students_total?: number | null;
+          assignments_total?: number | null;
+          class_id?: number;
+          created_at?: string;
+          discussion_threads_total?: number | null;
+          gradebook_columns_total?: number | null;
+          help_request_messages_total?: number | null;
+          help_requests_open?: number | null;
+          help_requests_total?: number | null;
+          hint_feedback_total?: number | null;
+          hint_feedback_useful_total?: number | null;
+          hint_feedback_with_comments?: number | null;
+          late_token_usage_total?: number | null;
+          llm_inference_total?: number | null;
+          llm_input_tokens_total?: number | null;
+          llm_output_tokens_total?: number | null;
+          notifications_unread?: number | null;
+          regrade_requests_total?: number | null;
+          submission_comments_total?: number | null;
+          submission_reviews_total?: number | null;
+          submissions_total?: number | null;
+          updated_at?: string;
+          video_meeting_participants_total?: number | null;
+          video_meeting_sessions_total?: number | null;
+          workflow_errors_total?: number | null;
+          workflow_runs_completed?: number | null;
+          workflow_runs_failed?: number | null;
+        };
+        Relationships: [
+          {
+            foreignKeyName: "class_metrics_totals_class_id_fkey";
+            columns: ["class_id"];
+            isOneToOne: true;
+            referencedRelation: "classes";
+            referencedColumns: ["id"];
+          }
+        ];
+      };
       class_sections: {
         Row: {
           campus: string | null;
@@ -2025,13 +2115,6 @@
             foreignKeyName: "gradebook_column_students_student_id_fkey1";
             columns: ["student_id"];
             isOneToOne: false;
-            referencedRelation: "assignments_for_student_dashboard";
-            referencedColumns: ["student_profile_id"];
-          },
-          {
-            foreignKeyName: "gradebook_column_students_student_id_fkey1";
-            columns: ["student_id"];
-            isOneToOne: false;
             referencedRelation: "assignments_with_effective_due_dates";
             referencedColumns: ["student_profile_id"];
           },
@@ -4439,6 +4522,7 @@
           short_name: string | null;
           sortable_name: string | null;
           time_zone: string | null;
+          updated_at: string;
         };
         Insert: {
           avatar_url?: string | null;
@@ -4452,6 +4536,7 @@
           short_name?: string | null;
           sortable_name?: string | null;
           time_zone?: string | null;
+          updated_at?: string;
         };
         Update: {
           avatar_url?: string | null;
@@ -4465,6 +4550,7 @@
           short_name?: string | null;
           sortable_name?: string | null;
           time_zone?: string | null;
+          updated_at?: string;
         };
         Relationships: [];
       };
@@ -4592,13 +4678,6 @@
             foreignKeyName: "repositories_profile_id_fkey";
             columns: ["profile_id"];
             isOneToOne: false;
-            referencedRelation: "assignments_for_student_dashboard";
-            referencedColumns: ["student_profile_id"];
-          },
-          {
-            foreignKeyName: "repositories_profile_id_fkey";
-            columns: ["profile_id"];
-            isOneToOne: false;
             referencedRelation: "assignments_with_effective_due_dates";
             referencedColumns: ["student_profile_id"];
           },
@@ -4721,13 +4800,6 @@
             isOneToOne: false;
             referencedRelation: "submissions_with_grades_for_assignment_nice";
             referencedColumns: ["student_private_profile_id"];
-          },
-          {
-            foreignKeyName: "repository_check_runs_triggered_by_fkey1";
-            columns: ["triggered_by"];
-            isOneToOne: false;
-            referencedRelation: "assignments_for_student_dashboard";
-            referencedColumns: ["student_profile_id"];
           },
           {
             foreignKeyName: "repository_check_runs_triggered_by_fkey1";
@@ -6249,13 +6321,6 @@
             isOneToOne: false;
             referencedRelation: "classes";
             referencedColumns: ["id"];
-          },
-          {
-            foreignKeyName: "submission_files_profile_id_fkey";
-            columns: ["profile_id"];
-            isOneToOne: false;
-            referencedRelation: "assignments_for_student_dashboard";
-            referencedColumns: ["student_profile_id"];
           },
           {
             foreignKeyName: "submission_files_profile_id_fkey";
@@ -7022,13 +7087,6 @@
             isOneToOne: false;
             referencedRelation: "submission_reviews";
             referencedColumns: ["id"];
-          },
-          {
-            foreignKeyName: "submissions_profile_id_fkey";
-            columns: ["profile_id"];
-            isOneToOne: false;
-            referencedRelation: "assignments_for_student_dashboard";
-            referencedColumns: ["student_profile_id"];
           },
           {
             foreignKeyName: "submissions_profile_id_fkey";
@@ -7876,27 +7934,6 @@
             isOneToOne: false;
             referencedRelation: "submissions_with_grades_for_assignment_nice";
             referencedColumns: ["activesubmissionid"];
-          },
-          {
-            foreignKeyName: "user_roles_private_profile_id_fkey";
-            columns: ["student_profile_id"];
-            isOneToOne: true;
-            referencedRelation: "profiles";
-            referencedColumns: ["id"];
-          },
-          {
-            foreignKeyName: "user_roles_private_profile_id_fkey";
-            columns: ["student_profile_id"];
-            isOneToOne: true;
-            referencedRelation: "submissions_with_grades_for_assignment_nice";
-            referencedColumns: ["student_private_profile_id"];
-          },
-          {
-            foreignKeyName: "user_roles_user_id_fkey1";
-            columns: ["student_user_id"];
-            isOneToOne: false;
-            referencedRelation: "users";
-            referencedColumns: ["user_id"];
           }
         ];
       };
@@ -8284,13 +8321,6 @@
             isOneToOne: false;
             referencedRelation: "submissions_with_grades_for_assignment_nice";
             referencedColumns: ["student_private_profile_id"];
-          },
-          {
-            foreignKeyName: "submissions_profile_id_fkey";
-            columns: ["user_id"];
-            isOneToOne: false;
-            referencedRelation: "assignments_for_student_dashboard";
-            referencedColumns: ["student_profile_id"];
           },
           {
             foreignKeyName: "submissions_profile_id_fkey";
@@ -8535,13 +8565,6 @@
             foreignKeyName: "repositories_profile_id_fkey";
             columns: ["profile_id"];
             isOneToOne: false;
-            referencedRelation: "assignments_for_student_dashboard";
-            referencedColumns: ["student_profile_id"];
-          },
-          {
-            foreignKeyName: "repositories_profile_id_fkey";
-            columns: ["profile_id"];
-            isOneToOne: false;
             referencedRelation: "assignments_with_effective_due_dates";
             referencedColumns: ["student_profile_id"];
           },
@@ -8630,13 +8653,6 @@
             isOneToOne: false;
             referencedRelation: "submissions_with_grades_for_assignment_and_regression_test";
             referencedColumns: ["assignment_id"];
-          },
-          {
-            foreignKeyName: "repositories_profile_id_fkey";
-            columns: ["profile_id"];
-            isOneToOne: false;
-            referencedRelation: "assignments_for_student_dashboard";
-            referencedColumns: ["student_profile_id"];
           },
           {
             foreignKeyName: "repositories_profile_id_fkey";
@@ -9007,6 +9023,10 @@
       check_unified_realtime_authorization: {
         Args: { topic_text: string };
         Returns: boolean;
+      };
+      cleanup_expired_realtime_subscriptions: {
+        Args: Record<PropertyKey, never>;
+        Returns: undefined;
       };
       cleanup_github_async_errors: {
         Args: Record<PropertyKey, never>;
@@ -9509,17 +9529,16 @@
         Args: { end_id: number; start_id: number };
         Returns: undefined;
       };
-<<<<<<< HEAD
       record_github_async_error: {
         Args: { p_error_data: Json; p_method: string; p_org: string };
-=======
+        Returns: undefined;
+      };
       refresh_realtime_subscription: {
         Args: {
           p_channel: string;
           p_client_id: string;
           p_lease_seconds?: number;
         };
->>>>>>> b9fccc79
         Returns: undefined;
       };
       refresh_workflow_events_summary: {
@@ -9545,7 +9564,12 @@
         Returns: undefined;
       };
       safe_broadcast: {
-        Args: { p_channel: string; p_payload: Json };
+        Args: {
+          p_channel: string;
+          p_event: string;
+          p_payload: Json;
+          p_private: boolean;
+        };
         Returns: undefined;
       };
       send_signup_welcome_message: {
