export type Json = string | number | boolean | null | { [key: string]: Json | undefined } | Json[];

export type Database = {
  pgmq_public: {
    Tables: {
      [_ in never]: never;
    };
    Views: {
      [_ in never]: never;
    };
    Functions: {
      archive: {
        Args: { queue_name: string; message_id: number };
        Returns: boolean;
      };
      delete: {
        Args: { queue_name: string; message_id: number };
        Returns: boolean;
      };
      pop: {
        Args: { queue_name: string };
        Returns: unknown[];
      };
      read: {
        Args: { queue_name: string; sleep_seconds: number; n: number };
        Returns: unknown[];
      };
      send: {
        Args: { queue_name: string; message: Json; sleep_seconds?: number };
        Returns: number[];
      };
      send_batch: {
        Args: { queue_name: string; messages: Json[]; sleep_seconds?: number };
        Returns: number[];
      };
    };
    Enums: {
      [_ in never]: never;
    };
    CompositeTypes: {
      [_ in never]: never;
    };
  };
  public: {
    Tables: {
      assignment_due_date_exceptions: {
        Row: {
          assignment_group_id: number | null;
          assignment_id: number;
          class_id: number | null;
          created_at: string;
          creator_id: string;
          hours: number;
          id: number;
          minutes: number;
          note: string | null;
          student_id: string | null;
          tokens_consumed: number;
        };
        Insert: {
          assignment_group_id?: number | null;
          assignment_id: number;
          class_id?: number | null;
          created_at?: string;
          creator_id: string;
          hours: number;
          id?: number;
          minutes?: number;
          note?: string | null;
          student_id?: string | null;
          tokens_consumed?: number;
        };
        Update: {
          assignment_group_id?: number | null;
          assignment_id?: number;
          class_id?: number | null;
          created_at?: string;
          creator_id?: string;
          hours?: number;
          id?: number;
          minutes?: number;
          note?: string | null;
          student_id?: string | null;
          tokens_consumed?: number;
        };
        Relationships: [
          {
            foreignKeyName: "assignment_late_exception_assignment_group_id_fkey";
            columns: ["assignment_group_id"];
            isOneToOne: false;
            referencedRelation: "assignment_groups";
            referencedColumns: ["id"];
          },
          {
            foreignKeyName: "assignment_late_exception_assignment_id_fkey";
            columns: ["assignment_id"];
            isOneToOne: false;
            referencedRelation: "assignments";
            referencedColumns: ["id"];
          },
          {
            foreignKeyName: "assignment_late_exception_assignment_id_fkey";
            columns: ["assignment_id"];
            isOneToOne: false;
            referencedRelation: "submissions_with_grades_for_assignment";
            referencedColumns: ["assignment_id"];
          },
          {
            foreignKeyName: "assignment_late_exception_assignment_id_fkey";
            columns: ["assignment_id"];
            isOneToOne: false;
            referencedRelation: "submissions_with_grades_for_assignment_and_regression_test";
            referencedColumns: ["assignment_id"];
          },
          {
            foreignKeyName: "assignment_late_exception_class_id_fkey";
            columns: ["class_id"];
            isOneToOne: false;
            referencedRelation: "classes";
            referencedColumns: ["id"];
          },
          {
            foreignKeyName: "assignment_late_exception_instructor_id_fkey";
            columns: ["creator_id"];
            isOneToOne: false;
            referencedRelation: "profiles";
            referencedColumns: ["id"];
          },
          {
            foreignKeyName: "assignment_late_exception_instructor_id_fkey";
            columns: ["creator_id"];
            isOneToOne: false;
            referencedRelation: "submissions_with_grades_for_assignment";
            referencedColumns: ["student_private_profile_id"];
          },
          {
            foreignKeyName: "assignment_late_exception_student_id_fkey";
            columns: ["student_id"];
            isOneToOne: false;
            referencedRelation: "profiles";
            referencedColumns: ["id"];
          },
          {
            foreignKeyName: "assignment_late_exception_student_id_fkey";
            columns: ["student_id"];
            isOneToOne: false;
            referencedRelation: "submissions_with_grades_for_assignment";
            referencedColumns: ["student_private_profile_id"];
          }
        ];
      };
      assignment_group_invitations: {
        Row: {
          assignment_group_id: number;
          class_id: number;
          created_at: string;
          id: number;
          invitee: string;
          inviter: string;
        };
        Insert: {
          assignment_group_id: number;
          class_id: number;
          created_at?: string;
          id?: number;
          invitee?: string;
          inviter?: string;
        };
        Update: {
          assignment_group_id?: number;
          class_id?: number;
          created_at?: string;
          id?: number;
          invitee?: string;
          inviter?: string;
        };
        Relationships: [
          {
            foreignKeyName: "assignment_group_invitation_assignment_group_id_fkey";
            columns: ["assignment_group_id"];
            isOneToOne: false;
            referencedRelation: "assignment_groups";
            referencedColumns: ["id"];
          },
          {
            foreignKeyName: "assignment_group_invitation_invitee_fkey";
            columns: ["invitee"];
            isOneToOne: false;
            referencedRelation: "profiles";
            referencedColumns: ["id"];
          },
          {
            foreignKeyName: "assignment_group_invitation_invitee_fkey";
            columns: ["invitee"];
            isOneToOne: false;
            referencedRelation: "submissions_with_grades_for_assignment";
            referencedColumns: ["student_private_profile_id"];
          },
          {
            foreignKeyName: "assignment_group_invitation_inviter_fkey";
            columns: ["inviter"];
            isOneToOne: false;
            referencedRelation: "profiles";
            referencedColumns: ["id"];
          },
          {
            foreignKeyName: "assignment_group_invitation_inviter_fkey";
            columns: ["inviter"];
            isOneToOne: false;
            referencedRelation: "submissions_with_grades_for_assignment";
            referencedColumns: ["student_private_profile_id"];
          },
          {
            foreignKeyName: "assignment_group_invitations_class_id_fkey";
            columns: ["class_id"];
            isOneToOne: false;
            referencedRelation: "classes";
            referencedColumns: ["id"];
          }
        ];
      };
      assignment_group_join_request: {
        Row: {
          assignment_group_id: number;
          assignment_id: number;
          class_id: number;
          created_at: string;
          decided_at: string | null;
          decision_maker: string | null;
          id: number;
          profile_id: string;
          status: Database["public"]["Enums"]["assignment_group_join_status"];
        };
        Insert: {
          assignment_group_id: number;
          assignment_id: number;
          class_id: number;
          created_at?: string;
          decided_at?: string | null;
          decision_maker?: string | null;
          id?: number;
          profile_id: string;
          status?: Database["public"]["Enums"]["assignment_group_join_status"];
        };
        Update: {
          assignment_group_id?: number;
          assignment_id?: number;
          class_id?: number;
          created_at?: string;
          decided_at?: string | null;
          decision_maker?: string | null;
          id?: number;
          profile_id?: string;
          status?: Database["public"]["Enums"]["assignment_group_join_status"];
        };
        Relationships: [
          {
            foreignKeyName: "assignment_group_join_request_assignment_group_id_fkey";
            columns: ["assignment_group_id"];
            isOneToOne: false;
            referencedRelation: "assignment_groups";
            referencedColumns: ["id"];
          },
          {
            foreignKeyName: "assignment_group_join_request_assignment_id_fkey";
            columns: ["assignment_id"];
            isOneToOne: false;
            referencedRelation: "assignments";
            referencedColumns: ["id"];
          },
          {
            foreignKeyName: "assignment_group_join_request_assignment_id_fkey";
            columns: ["assignment_id"];
            isOneToOne: false;
            referencedRelation: "submissions_with_grades_for_assignment";
            referencedColumns: ["assignment_id"];
          },
          {
            foreignKeyName: "assignment_group_join_request_assignment_id_fkey";
            columns: ["assignment_id"];
            isOneToOne: false;
            referencedRelation: "submissions_with_grades_for_assignment_and_regression_test";
            referencedColumns: ["assignment_id"];
          },
          {
            foreignKeyName: "assignment_group_join_request_class_id_fkey";
            columns: ["class_id"];
            isOneToOne: false;
            referencedRelation: "classes";
            referencedColumns: ["id"];
          },
          {
            foreignKeyName: "assignment_group_join_request_decision_maker_fkey";
            columns: ["decision_maker"];
            isOneToOne: false;
            referencedRelation: "profiles";
            referencedColumns: ["id"];
          },
          {
            foreignKeyName: "assignment_group_join_request_decision_maker_fkey";
            columns: ["decision_maker"];
            isOneToOne: false;
            referencedRelation: "submissions_with_grades_for_assignment";
            referencedColumns: ["student_private_profile_id"];
          },
          {
            foreignKeyName: "assignment_group_join_request_profile_id_fkey";
            columns: ["profile_id"];
            isOneToOne: false;
            referencedRelation: "profiles";
            referencedColumns: ["id"];
          },
          {
            foreignKeyName: "assignment_group_join_request_profile_id_fkey";
            columns: ["profile_id"];
            isOneToOne: false;
            referencedRelation: "submissions_with_grades_for_assignment";
            referencedColumns: ["student_private_profile_id"];
          },
          {
            foreignKeyName: "assignment_group_join_request_profile_id_fkey1";
            columns: ["profile_id"];
            isOneToOne: false;
            referencedRelation: "submissions_agg";
            referencedColumns: ["profile_id"];
          },
          {
            foreignKeyName: "assignment_group_join_request_profile_id_fkey1";
            columns: ["profile_id"];
            isOneToOne: false;
            referencedRelation: "user_roles";
            referencedColumns: ["private_profile_id"];
          }
        ];
      };
      assignment_groups: {
        Row: {
          assignment_id: number;
          class_id: number;
          created_at: string;
          id: number;
          name: string;
        };
        Insert: {
          assignment_id: number;
          class_id: number;
          created_at?: string;
          id?: number;
          name: string;
        };
        Update: {
          assignment_id?: number;
          class_id?: number;
          created_at?: string;
          id?: number;
          name?: string;
        };
        Relationships: [
          {
            foreignKeyName: "assignment_groups_assignment_id_fkey";
            columns: ["assignment_id"];
            isOneToOne: false;
            referencedRelation: "assignments";
            referencedColumns: ["id"];
          },
          {
            foreignKeyName: "assignment_groups_assignment_id_fkey";
            columns: ["assignment_id"];
            isOneToOne: false;
            referencedRelation: "submissions_with_grades_for_assignment";
            referencedColumns: ["assignment_id"];
          },
          {
            foreignKeyName: "assignment_groups_assignment_id_fkey";
            columns: ["assignment_id"];
            isOneToOne: false;
            referencedRelation: "submissions_with_grades_for_assignment_and_regression_test";
            referencedColumns: ["assignment_id"];
          },
          {
            foreignKeyName: "assignment_groups_class_id_fkey";
            columns: ["class_id"];
            isOneToOne: false;
            referencedRelation: "classes";
            referencedColumns: ["id"];
          }
        ];
      };
      assignment_groups_members: {
        Row: {
          added_by: string;
          assignment_group_id: number;
          assignment_id: number;
          class_id: number;
          created_at: string;
          id: number;
          profile_id: string;
        };
        Insert: {
          added_by: string;
          assignment_group_id: number;
          assignment_id: number;
          class_id: number;
          created_at?: string;
          id?: number;
          profile_id?: string;
        };
        Update: {
          added_by?: string;
          assignment_group_id?: number;
          assignment_id?: number;
          class_id?: number;
          created_at?: string;
          id?: number;
          profile_id?: string;
        };
        Relationships: [
          {
            foreignKeyName: "assignment_groups_members_added_by_fkey";
            columns: ["added_by"];
            isOneToOne: false;
            referencedRelation: "profiles";
            referencedColumns: ["id"];
          },
          {
            foreignKeyName: "assignment_groups_members_added_by_fkey";
            columns: ["added_by"];
            isOneToOne: false;
            referencedRelation: "submissions_with_grades_for_assignment";
            referencedColumns: ["student_private_profile_id"];
          },
          {
            foreignKeyName: "assignment_groups_members_assignment_group_id_fkey";
            columns: ["assignment_group_id"];
            isOneToOne: false;
            referencedRelation: "assignment_groups";
            referencedColumns: ["id"];
          },
          {
            foreignKeyName: "assignment_groups_members_assignment_id_fkey";
            columns: ["assignment_id"];
            isOneToOne: false;
            referencedRelation: "assignments";
            referencedColumns: ["id"];
          },
          {
            foreignKeyName: "assignment_groups_members_assignment_id_fkey";
            columns: ["assignment_id"];
            isOneToOne: false;
            referencedRelation: "submissions_with_grades_for_assignment";
            referencedColumns: ["assignment_id"];
          },
          {
            foreignKeyName: "assignment_groups_members_assignment_id_fkey";
            columns: ["assignment_id"];
            isOneToOne: false;
            referencedRelation: "submissions_with_grades_for_assignment_and_regression_test";
            referencedColumns: ["assignment_id"];
          },
          {
            foreignKeyName: "assignment_groups_members_class_id_fkey";
            columns: ["class_id"];
            isOneToOne: false;
            referencedRelation: "classes";
            referencedColumns: ["id"];
          },
          {
            foreignKeyName: "assignment_groups_members_profile_id_fkey";
            columns: ["profile_id"];
            isOneToOne: false;
            referencedRelation: "profiles";
            referencedColumns: ["id"];
          },
          {
            foreignKeyName: "assignment_groups_members_profile_id_fkey";
            columns: ["profile_id"];
            isOneToOne: false;
            referencedRelation: "submissions_with_grades_for_assignment";
            referencedColumns: ["student_private_profile_id"];
          },
          {
            foreignKeyName: "assignment_groups_members_profile_id_fkey1";
            columns: ["profile_id"];
            isOneToOne: false;
            referencedRelation: "submissions_agg";
            referencedColumns: ["profile_id"];
          },
          {
            foreignKeyName: "assignment_groups_members_profile_id_fkey1";
            columns: ["profile_id"];
            isOneToOne: false;
            referencedRelation: "user_roles";
            referencedColumns: ["private_profile_id"];
          }
        ];
      };
      assignment_handout_commits: {
        Row: {
          assignment_id: number;
          author: string | null;
          class_id: number | null;
          created_at: string;
          id: number;
          message: string;
          sha: string;
        };
        Insert: {
          assignment_id: number;
          author?: string | null;
          class_id?: number | null;
          created_at?: string;
          id?: number;
          message: string;
          sha: string;
        };
        Update: {
          assignment_id?: number;
          author?: string | null;
          class_id?: number | null;
          created_at?: string;
          id?: number;
          message?: string;
          sha?: string;
        };
        Relationships: [
          {
            foreignKeyName: "assignment_handout_commit_assignment_id_fkey";
            columns: ["assignment_id"];
            isOneToOne: false;
            referencedRelation: "assignments";
            referencedColumns: ["id"];
          },
          {
            foreignKeyName: "assignment_handout_commit_assignment_id_fkey";
            columns: ["assignment_id"];
            isOneToOne: false;
            referencedRelation: "submissions_with_grades_for_assignment";
            referencedColumns: ["assignment_id"];
          },
          {
            foreignKeyName: "assignment_handout_commit_assignment_id_fkey";
            columns: ["assignment_id"];
            isOneToOne: false;
            referencedRelation: "submissions_with_grades_for_assignment_and_regression_test";
            referencedColumns: ["assignment_id"];
          },
          {
            foreignKeyName: "assignment_handout_commits_class_id_fkey";
            columns: ["class_id"];
            isOneToOne: false;
            referencedRelation: "classes";
            referencedColumns: ["id"];
          }
        ];
      };
      assignment_self_review_settings: {
        Row: {
          allow_early: boolean | null;
          class_id: number;
          deadline_offset: number | null;
          enabled: boolean;
          id: number;
        };
        Insert: {
          allow_early?: boolean | null;
          class_id: number;
          deadline_offset?: number | null;
          enabled?: boolean;
          id?: number;
        };
        Update: {
          allow_early?: boolean | null;
          class_id?: number;
          deadline_offset?: number | null;
          enabled?: boolean;
          id?: number;
        };
        Relationships: [
          {
            foreignKeyName: "self_review_settings_class_fkey";
            columns: ["class_id"];
            isOneToOne: false;
            referencedRelation: "classes";
            referencedColumns: ["id"];
          }
        ];
      };
      assignments: {
        Row: {
          allow_student_formed_groups: boolean | null;
          archived_at: string | null;
          autograder_points: number | null;
          class_id: number;
          created_at: string;
          description: string | null;
          due_date: string;
          grading_rubric_id: number | null;
          group_config: Database["public"]["Enums"]["assignment_group_mode"];
          group_formation_deadline: string | null;
          has_autograder: boolean;
          has_handgrader: boolean;
          id: number;
          latest_template_sha: string | null;
          max_group_size: number | null;
          max_late_tokens: number;
          meta_grading_rubric_id: number | null;
          min_group_size: number | null;
          release_date: string | null;
          self_review_rubric_id: number | null;
          self_review_setting_id: number;
          slug: string | null;
          student_repo_prefix: string | null;
          template_repo: string | null;
          title: string;
          total_points: number | null;
        };
        Insert: {
          allow_student_formed_groups?: boolean | null;
          archived_at?: string | null;
          autograder_points?: number | null;
          class_id: number;
          created_at?: string;
          description?: string | null;
          due_date: string;
          grading_rubric_id?: number | null;
          group_config: Database["public"]["Enums"]["assignment_group_mode"];
          group_formation_deadline?: string | null;
          has_autograder?: boolean;
          has_handgrader?: boolean;
          id?: number;
          latest_template_sha?: string | null;
          max_group_size?: number | null;
          max_late_tokens?: number;
          meta_grading_rubric_id?: number | null;
          min_group_size?: number | null;
          release_date?: string | null;
          self_review_rubric_id?: number | null;
          self_review_setting_id: number;
          slug?: string | null;
          student_repo_prefix?: string | null;
          template_repo?: string | null;
          title: string;
          total_points?: number | null;
        };
        Update: {
          allow_student_formed_groups?: boolean | null;
          archived_at?: string | null;
          autograder_points?: number | null;
          class_id?: number;
          created_at?: string;
          description?: string | null;
          due_date?: string;
          grading_rubric_id?: number | null;
          group_config?: Database["public"]["Enums"]["assignment_group_mode"];
          group_formation_deadline?: string | null;
          has_autograder?: boolean;
          has_handgrader?: boolean;
          id?: number;
          latest_template_sha?: string | null;
          max_group_size?: number | null;
          max_late_tokens?: number;
          meta_grading_rubric_id?: number | null;
          min_group_size?: number | null;
          release_date?: string | null;
          self_review_rubric_id?: number | null;
          self_review_setting_id?: number;
          slug?: string | null;
          student_repo_prefix?: string | null;
          template_repo?: string | null;
          title?: string;
          total_points?: number | null;
        };
        Relationships: [
          {
            foreignKeyName: "assignments_class_id_fkey";
            columns: ["class_id"];
            isOneToOne: false;
            referencedRelation: "classes";
            referencedColumns: ["id"];
          },
          {
            foreignKeyName: "assignments_meta_grading_rubric_id_fkey";
            columns: ["meta_grading_rubric_id"];
            isOneToOne: false;
            referencedRelation: "rubrics";
            referencedColumns: ["id"];
          },
          {
            foreignKeyName: "assignments_rubric_id_fkey";
            columns: ["grading_rubric_id"];
            isOneToOne: false;
            referencedRelation: "rubrics";
            referencedColumns: ["id"];
          },
          {
            foreignKeyName: "assignments_self_review_rubric_id_fkey";
            columns: ["self_review_rubric_id"];
            isOneToOne: false;
            referencedRelation: "rubrics";
            referencedColumns: ["id"];
          },
          {
            foreignKeyName: "assignments_self_review_setting_fkey";
            columns: ["self_review_setting_id"];
            isOneToOne: false;
            referencedRelation: "assignment_self_review_settings";
            referencedColumns: ["id"];
          }
        ];
      };
      audit: {
        Row: {
          class_id: number;
          created_at: string;
          id: number;
          ip_addr: string | null;
          new: Json | null;
          old: Json | null;
          table: string;
          user_id: string | null;
        };
        Insert: {
          class_id: number;
          created_at?: string;
          id?: number;
          ip_addr?: string | null;
          new?: Json | null;
          old?: Json | null;
          table: string;
          user_id?: string | null;
        };
        Update: {
          class_id?: number;
          created_at?: string;
          id?: number;
          ip_addr?: string | null;
          new?: Json | null;
          old?: Json | null;
          table?: string;
          user_id?: string | null;
        };
        Relationships: [
          {
            foreignKeyName: "audit_user_id_fkey";
            columns: ["user_id"];
            isOneToOne: false;
            referencedRelation: "users";
            referencedColumns: ["user_id"];
          }
        ];
      };
      autograder: {
        Row: {
          class_id: number | null;
          config: Json | null;
          created_at: string;
          grader_commit_sha: string | null;
          grader_repo: string | null;
          id: number;
          latest_autograder_sha: string | null;
          max_submissions_count: number | null;
          max_submissions_period_secs: number | null;
          workflow_sha: string | null;
        };
        Insert: {
          class_id?: number | null;
          config?: Json | null;
          created_at?: string;
          grader_commit_sha?: string | null;
          grader_repo?: string | null;
          id: number;
          latest_autograder_sha?: string | null;
          max_submissions_count?: number | null;
          max_submissions_period_secs?: number | null;
          workflow_sha?: string | null;
        };
        Update: {
          class_id?: number | null;
          config?: Json | null;
          created_at?: string;
          grader_commit_sha?: string | null;
          grader_repo?: string | null;
          id?: number;
          latest_autograder_sha?: string | null;
          max_submissions_count?: number | null;
          max_submissions_period_secs?: number | null;
          workflow_sha?: string | null;
        };
        Relationships: [
          {
            foreignKeyName: "autograder_class_id_fkey";
            columns: ["class_id"];
            isOneToOne: false;
            referencedRelation: "classes";
            referencedColumns: ["id"];
          },
          {
            foreignKeyName: "grader_configs_id_fkey";
            columns: ["id"];
            isOneToOne: true;
            referencedRelation: "assignments";
            referencedColumns: ["id"];
          },
          {
            foreignKeyName: "grader_configs_id_fkey";
            columns: ["id"];
            isOneToOne: true;
            referencedRelation: "submissions_with_grades_for_assignment";
            referencedColumns: ["assignment_id"];
          },
          {
            foreignKeyName: "grader_configs_id_fkey";
            columns: ["id"];
            isOneToOne: true;
            referencedRelation: "submissions_with_grades_for_assignment_and_regression_test";
            referencedColumns: ["assignment_id"];
          }
        ];
      };
      autograder_commits: {
        Row: {
          author: string | null;
          autograder_id: number;
          class_id: number;
          created_at: string;
          id: number;
          message: string;
          ref: string;
          sha: string;
        };
        Insert: {
          author?: string | null;
          autograder_id: number;
          class_id: number;
          created_at?: string;
          id?: number;
          message: string;
          ref: string;
          sha: string;
        };
        Update: {
          author?: string | null;
          autograder_id?: number;
          class_id?: number;
          created_at?: string;
          id?: number;
          message?: string;
          ref?: string;
          sha?: string;
        };
        Relationships: [
          {
            foreignKeyName: "autograder_commits_assignment_id_fkey";
            columns: ["autograder_id"];
            isOneToOne: false;
            referencedRelation: "assignments";
            referencedColumns: ["id"];
          },
          {
            foreignKeyName: "autograder_commits_assignment_id_fkey";
            columns: ["autograder_id"];
            isOneToOne: false;
            referencedRelation: "submissions_with_grades_for_assignment";
            referencedColumns: ["assignment_id"];
          },
          {
            foreignKeyName: "autograder_commits_assignment_id_fkey";
            columns: ["autograder_id"];
            isOneToOne: false;
            referencedRelation: "submissions_with_grades_for_assignment_and_regression_test";
            referencedColumns: ["assignment_id"];
          },
          {
            foreignKeyName: "autograder_commits_autograder_id_fkey";
            columns: ["autograder_id"];
            isOneToOne: false;
            referencedRelation: "autograder";
            referencedColumns: ["id"];
          },
          {
            foreignKeyName: "autograder_commits_class_id_fkey";
            columns: ["class_id"];
            isOneToOne: false;
            referencedRelation: "classes";
            referencedColumns: ["id"];
          },
          {
            foreignKeyName: "autograder_commits_class_id_fkey1";
            columns: ["class_id"];
            isOneToOne: false;
            referencedRelation: "classes";
            referencedColumns: ["id"];
          }
        ];
      };
      autograder_regression_test: {
        Row: {
          autograder_id: number;
          created_at: string;
          id: number;
          repository: string;
        };
        Insert: {
          autograder_id: number;
          created_at?: string;
          id?: number;
          repository: string;
        };
        Update: {
          autograder_id?: number;
          created_at?: string;
          id?: number;
          repository?: string;
        };
        Relationships: [
          {
            foreignKeyName: "autograder_regression_test_autograder_id_fkey";
            columns: ["autograder_id"];
            isOneToOne: false;
            referencedRelation: "autograder";
            referencedColumns: ["id"];
          }
        ];
      };
      class_sections: {
        Row: {
          canvas_course_id: number | null;
          canvas_course_section_id: number | null;
          class_id: number;
          created_at: string;
          id: number;
          name: string;
        };
        Insert: {
          canvas_course_id?: number | null;
          canvas_course_section_id?: number | null;
          class_id: number;
          created_at?: string;
          id?: number;
          name: string;
        };
        Update: {
          canvas_course_id?: number | null;
          canvas_course_section_id?: number | null;
          class_id?: number;
          created_at?: string;
          id?: number;
          name?: string;
        };
        Relationships: [
          {
            foreignKeyName: "class_sections_class_id_fkey";
            columns: ["class_id"];
            isOneToOne: false;
            referencedRelation: "classes";
            referencedColumns: ["id"];
          }
        ];
      };
      classes: {
        Row: {
          created_at: string;
          features: Json | null;
          github_org: string | null;
          id: number;
          is_demo: boolean;
          late_tokens_per_student: number;
          name: string | null;
          semester: number | null;
          slug: string | null;
          time_zone: string | null;
        };
        Insert: {
          created_at?: string;
          features?: Json | null;
          github_org?: string | null;
          id?: number;
          is_demo?: boolean;
          late_tokens_per_student?: number;
          name?: string | null;
          semester?: number | null;
          slug?: string | null;
          time_zone?: string | null;
        };
        Update: {
          created_at?: string;
          features?: Json | null;
          github_org?: string | null;
          id?: number;
          is_demo?: boolean;
          late_tokens_per_student?: number;
          name?: string | null;
          semester?: number | null;
          slug?: string | null;
          time_zone?: string | null;
        };
        Relationships: [];
      };
      discussion_thread_likes: {
        Row: {
          created_at: string;
          creator: string;
          discussion_thread: number;
          emoji: string;
          id: number;
        };
        Insert: {
          created_at?: string;
          creator: string;
          discussion_thread: number;
          emoji: string;
          id?: number;
        };
        Update: {
          created_at?: string;
          creator?: string;
          discussion_thread?: number;
          emoji?: string;
          id?: number;
        };
        Relationships: [
          {
            foreignKeyName: "discussion_thread_likes_discussion_thread_fkey";
            columns: ["discussion_thread"];
            isOneToOne: false;
            referencedRelation: "discussion_threads";
            referencedColumns: ["id"];
          },
          {
            foreignKeyName: "discussion_thread_likes_user_fkey";
            columns: ["creator"];
            isOneToOne: false;
            referencedRelation: "profiles";
            referencedColumns: ["id"];
          },
          {
            foreignKeyName: "discussion_thread_likes_user_fkey";
            columns: ["creator"];
            isOneToOne: false;
            referencedRelation: "submissions_with_grades_for_assignment";
            referencedColumns: ["student_private_profile_id"];
          }
        ];
      };
      discussion_thread_read_status: {
        Row: {
          created_at: string;
          discussion_thread_id: number;
          discussion_thread_root_id: number;
          id: number;
          read_at: string | null;
          user_id: string;
        };
        Insert: {
          created_at?: string;
          discussion_thread_id: number;
          discussion_thread_root_id: number;
          id?: number;
          read_at?: string | null;
          user_id?: string;
        };
        Update: {
          created_at?: string;
          discussion_thread_id?: number;
          discussion_thread_root_id?: number;
          id?: number;
          read_at?: string | null;
          user_id?: string;
        };
        Relationships: [
          {
            foreignKeyName: "discussion_thread_read_status_discussion_thread_id_fkey";
            columns: ["discussion_thread_id"];
            isOneToOne: false;
            referencedRelation: "discussion_threads";
            referencedColumns: ["id"];
          },
          {
            foreignKeyName: "discussion_thread_read_status_discussion_thread_root_id_fkey";
            columns: ["discussion_thread_root_id"];
            isOneToOne: false;
            referencedRelation: "discussion_threads";
            referencedColumns: ["id"];
          },
          {
            foreignKeyName: "discussion_thread_read_status_user_id_fkey";
            columns: ["user_id"];
            isOneToOne: false;
            referencedRelation: "users";
            referencedColumns: ["user_id"];
          }
        ];
      };
      discussion_thread_watchers: {
        Row: {
          class_id: number;
          created_at: string;
          discussion_thread_root_id: number;
          enabled: boolean;
          id: number;
          user_id: string;
        };
        Insert: {
          class_id: number;
          created_at?: string;
          discussion_thread_root_id: number;
          enabled?: boolean;
          id?: number;
          user_id: string;
        };
        Update: {
          class_id?: number;
          created_at?: string;
          discussion_thread_root_id?: number;
          enabled?: boolean;
          id?: number;
          user_id?: string;
        };
        Relationships: [
          {
            foreignKeyName: "discussion_thread_watchers_class_id_fkey";
            columns: ["class_id"];
            isOneToOne: false;
            referencedRelation: "classes";
            referencedColumns: ["id"];
          },
          {
            foreignKeyName: "discussion_thread_watchers_discussion_thread_root_id_fkey";
            columns: ["discussion_thread_root_id"];
            isOneToOne: false;
            referencedRelation: "discussion_threads";
            referencedColumns: ["id"];
          },
          {
            foreignKeyName: "discussion_thread_watchers_user_id_fkey";
            columns: ["user_id"];
            isOneToOne: false;
            referencedRelation: "users";
            referencedColumns: ["user_id"];
          }
        ];
      };
      discussion_threads: {
        Row: {
          answer: number | null;
          author: string;
          body: string;
          children_count: number;
          class_id: number;
          created_at: string;
          draft: boolean;
          edited_at: string | null;
          id: number;
          instructors_only: boolean;
          is_question: boolean;
          likes_count: number;
          ordinal: number | null;
          parent: number | null;
          root: number | null;
          root_class_id: number | null;
          subject: string;
          topic_id: number;
        };
        Insert: {
          answer?: number | null;
          author: string;
          body: string;
          children_count?: number;
          class_id: number;
          created_at?: string;
          draft?: boolean;
          edited_at?: string | null;
          id?: number;
          instructors_only?: boolean;
          is_question?: boolean;
          likes_count?: number;
          ordinal?: number | null;
          parent?: number | null;
          root?: number | null;
          root_class_id?: number | null;
          subject: string;
          topic_id: number;
        };
        Update: {
          answer?: number | null;
          author?: string;
          body?: string;
          children_count?: number;
          class_id?: number;
          created_at?: string;
          draft?: boolean;
          edited_at?: string | null;
          id?: number;
          instructors_only?: boolean;
          is_question?: boolean;
          likes_count?: number;
          ordinal?: number | null;
          parent?: number | null;
          root?: number | null;
          root_class_id?: number | null;
          subject?: string;
          topic_id?: number;
        };
        Relationships: [
          {
            foreignKeyName: "dicussion_threads_author_fkey";
            columns: ["author"];
            isOneToOne: false;
            referencedRelation: "profiles";
            referencedColumns: ["id"];
          },
          {
            foreignKeyName: "dicussion_threads_author_fkey";
            columns: ["author"];
            isOneToOne: false;
            referencedRelation: "submissions_with_grades_for_assignment";
            referencedColumns: ["student_private_profile_id"];
          },
          {
            foreignKeyName: "dicussion_threads_class_fkey";
            columns: ["class_id"];
            isOneToOne: false;
            referencedRelation: "classes";
            referencedColumns: ["id"];
          },
          {
            foreignKeyName: "dicussion_threads_parent_fkey";
            columns: ["parent"];
            isOneToOne: false;
            referencedRelation: "discussion_threads";
            referencedColumns: ["id"];
          },
          {
            foreignKeyName: "discussion_threads_answer_fkey";
            columns: ["answer"];
            isOneToOne: false;
            referencedRelation: "discussion_threads";
            referencedColumns: ["id"];
          },
          {
            foreignKeyName: "discussion_threads_root_fkey";
            columns: ["root"];
            isOneToOne: false;
            referencedRelation: "discussion_threads";
            referencedColumns: ["id"];
          },
          {
            foreignKeyName: "discussion_threads_topic_id_fkey";
            columns: ["topic_id"];
            isOneToOne: false;
            referencedRelation: "discussion_topics";
            referencedColumns: ["id"];
          }
        ];
      };
      discussion_topics: {
        Row: {
          class_id: number;
          color: string;
          created_at: string;
          description: string;
          id: number;
          ordinal: number;
          topic: string;
        };
        Insert: {
          class_id: number;
          color: string;
          created_at?: string;
          description: string;
          id?: number;
          ordinal?: number;
          topic: string;
        };
        Update: {
          class_id?: number;
          color?: string;
          created_at?: string;
          description?: string;
          id?: number;
          ordinal?: number;
          topic?: string;
        };
        Relationships: [
          {
            foreignKeyName: "discussion_topics_class_id_fkey";
            columns: ["class_id"];
            isOneToOne: false;
            referencedRelation: "classes";
            referencedColumns: ["id"];
          }
        ];
      };
<<<<<<< HEAD
      email_distribution_exception: {
        Row: {
          assignment_id: number | null;
          class_id: number;
          created_at: string;
          id: number;
          include: boolean;
          profile_id: string;
          tag_id: number | null;
        };
        Insert: {
          assignment_id?: number | null;
          class_id: number;
          created_at?: string;
          id?: number;
          include: boolean;
          profile_id: string;
          tag_id?: number | null;
        };
        Update: {
          assignment_id?: number | null;
          class_id?: number;
          created_at?: string;
          id?: number;
          include?: boolean;
          profile_id?: string;
          tag_id?: number | null;
        };
        Relationships: [];
      };
      email_distribution_item: {
        Row: {
          class_id: number;
          created_at: string;
          email: string;
          email_distribution_list_id: number;
          id: number;
          profile_id: string;
        };
        Insert: {
          class_id: number;
          created_at?: string;
          email: string;
          email_distribution_list_id: number;
          id?: number;
          profile_id: string;
        };
        Update: {
          class_id?: number;
          created_at?: string;
          email?: string;
          email_distribution_list_id?: number;
          id?: number;
          profile_id?: string;
        };
        Relationships: [
          {
            foreignKeyName: "email_distribution_item_keys_class_id_fkey";
=======
      flashcard_decks: {
        Row: {
          class_id: number;
          created_at: string;
          creator_id: string;
          deleted_at: string | null;
          description: string | null;
          id: number;
          name: string;
          updated_at: string | null;
        };
        Insert: {
          class_id: number;
          created_at?: string;
          creator_id: string;
          deleted_at?: string | null;
          description?: string | null;
          id?: number;
          name: string;
          updated_at?: string | null;
        };
        Update: {
          class_id?: number;
          created_at?: string;
          creator_id?: string;
          deleted_at?: string | null;
          description?: string | null;
          id?: number;
          name?: string;
          updated_at?: string | null;
        };
        Relationships: [
          {
            foreignKeyName: "flashcard_decks_class_id_fkey";
            columns: ["class_id"];
            isOneToOne: false;
            referencedRelation: "classes";
            referencedColumns: ["id"];
          },
          {
            foreignKeyName: "flashcard_decks_creator_id_fkey";
            columns: ["creator_id"];
            isOneToOne: false;
            referencedRelation: "users";
            referencedColumns: ["user_id"];
          }
        ];
      };
      flashcard_interaction_logs: {
        Row: {
          action: Database["public"]["Enums"]["flashcard_actions"];
          card_id: number | null;
          class_id: number;
          created_at: string;
          deck_id: number;
          duration_on_card_ms: number;
          id: number;
          student_id: string;
        };
        Insert: {
          action: Database["public"]["Enums"]["flashcard_actions"];
          card_id?: number | null;
          class_id: number;
          created_at?: string;
          deck_id: number;
          duration_on_card_ms: number;
          id?: number;
          student_id: string;
        };
        Update: {
          action?: Database["public"]["Enums"]["flashcard_actions"];
          card_id?: number | null;
          class_id?: number;
          created_at?: string;
          deck_id?: number;
          duration_on_card_ms?: number;
          id?: number;
          student_id?: string;
        };
        Relationships: [
          {
            foreignKeyName: "flashcard_interaction_logs_card_id_fkey";
            columns: ["card_id"];
            isOneToOne: false;
            referencedRelation: "flashcards";
            referencedColumns: ["id"];
          },
          {
            foreignKeyName: "flashcard_interaction_logs_class_id_fkey";
>>>>>>> 52074536
            columns: ["class_id"];
            isOneToOne: false;
            referencedRelation: "classes";
            referencedColumns: ["id"];
          },
          {
<<<<<<< HEAD
            foreignKeyName: "email_distribution_item_keys_list_fkey";
            columns: ["email_distribution_list_id"];
            isOneToOne: false;
            referencedRelation: "email_distribution_list";
            referencedColumns: ["id"];
          },
          {
            foreignKeyName: "email_distribution_item_keys_profile_id_fkey";
            columns: ["profile_id"];
            isOneToOne: false;
            referencedRelation: "profiles";
            referencedColumns: ["id"];
          }
        ];
      };
      email_distribution_list: {
        Row: {
          class_id: number;
          created_at: string;
          id: number;
          name: string;
        };
        Insert: {
          class_id: number;
          created_at?: string;
          id?: number;
          name: string;
        };
        Update: {
          class_id?: number;
          created_at?: string;
          id?: number;
          name?: string;
        };
        Relationships: [
          {
            foreignKeyName: "email_distribution_list_keys_class_id_fkey";
=======
            foreignKeyName: "flashcard_interaction_logs_deck_id_fkey";
            columns: ["deck_id"];
            isOneToOne: false;
            referencedRelation: "flashcard_deck_analytics";
            referencedColumns: ["deck_id"];
          },
          {
            foreignKeyName: "flashcard_interaction_logs_deck_id_fkey";
            columns: ["deck_id"];
            isOneToOne: false;
            referencedRelation: "flashcard_decks";
            referencedColumns: ["id"];
          },
          {
            foreignKeyName: "flashcard_interaction_logs_student_id_fkey";
            columns: ["student_id"];
            isOneToOne: false;
            referencedRelation: "users";
            referencedColumns: ["user_id"];
          }
        ];
      };
      flashcards: {
        Row: {
          answer: string;
          class_id: number;
          created_at: string;
          deck_id: number;
          deleted_at: string | null;
          id: number;
          order: number | null;
          prompt: string;
          title: string;
          updated_at: string | null;
        };
        Insert: {
          answer: string;
          class_id: number;
          created_at?: string;
          deck_id: number;
          deleted_at?: string | null;
          id?: number;
          order?: number | null;
          prompt: string;
          title: string;
          updated_at?: string | null;
        };
        Update: {
          answer?: string;
          class_id?: number;
          created_at?: string;
          deck_id?: number;
          deleted_at?: string | null;
          id?: number;
          order?: number | null;
          prompt?: string;
          title?: string;
          updated_at?: string | null;
        };
        Relationships: [
          {
            foreignKeyName: "flashcards_class_id_fkey";
>>>>>>> 52074536
            columns: ["class_id"];
            isOneToOne: false;
            referencedRelation: "classes";
            referencedColumns: ["id"];
<<<<<<< HEAD
=======
          },
          {
            foreignKeyName: "flashcards_deck_id_fkey";
            columns: ["deck_id"];
            isOneToOne: false;
            referencedRelation: "flashcard_deck_analytics";
            referencedColumns: ["deck_id"];
          },
          {
            foreignKeyName: "flashcards_deck_id_fkey";
            columns: ["deck_id"];
            isOneToOne: false;
            referencedRelation: "flashcard_decks";
            referencedColumns: ["id"];
>>>>>>> 52074536
          }
        ];
      };
      grader_keys: {
        Row: {
          class_id: number;
          created_at: string;
          id: number;
          key: string;
          note: string | null;
        };
        Insert: {
          class_id: number;
          created_at?: string;
          id?: number;
          key?: string;
          note?: string | null;
        };
        Update: {
          class_id?: number;
          created_at?: string;
          id?: number;
          key?: string;
          note?: string | null;
        };
        Relationships: [
          {
            foreignKeyName: "grader_keys_class_id_fkey";
            columns: ["class_id"];
            isOneToOne: false;
            referencedRelation: "classes";
            referencedColumns: ["id"];
          }
        ];
      };
      grader_result_output: {
        Row: {
          assignment_group_id: number | null;
          class_id: number;
          created_at: string;
          format: string;
          grader_result_id: number;
          id: number;
          output: string;
          student_id: string | null;
          visibility: Database["public"]["Enums"]["feedback_visibility"];
        };
        Insert: {
          assignment_group_id?: number | null;
          class_id: number;
          created_at?: string;
          format: string;
          grader_result_id: number;
          id?: number;
          output: string;
          student_id?: string | null;
          visibility: Database["public"]["Enums"]["feedback_visibility"];
        };
        Update: {
          assignment_group_id?: number | null;
          class_id?: number;
          created_at?: string;
          format?: string;
          grader_result_id?: number;
          id?: number;
          output?: string;
          student_id?: string | null;
          visibility?: Database["public"]["Enums"]["feedback_visibility"];
        };
        Relationships: [
          {
            foreignKeyName: "grader_result_output_assignment_group_id_fkey";
            columns: ["assignment_group_id"];
            isOneToOne: false;
            referencedRelation: "assignment_groups";
            referencedColumns: ["id"];
          },
          {
            foreignKeyName: "grader_result_output_class_id_fkey";
            columns: ["class_id"];
            isOneToOne: false;
            referencedRelation: "classes";
            referencedColumns: ["id"];
          },
          {
            foreignKeyName: "grader_result_output_grader_result_id_fkey";
            columns: ["grader_result_id"];
            isOneToOne: false;
            referencedRelation: "grader_results";
            referencedColumns: ["id"];
          },
          {
            foreignKeyName: "grader_result_output_student_id_fkey";
            columns: ["student_id"];
            isOneToOne: false;
            referencedRelation: "profiles";
            referencedColumns: ["id"];
          },
          {
            foreignKeyName: "grader_result_output_student_id_fkey";
            columns: ["student_id"];
            isOneToOne: false;
            referencedRelation: "submissions_with_grades_for_assignment";
            referencedColumns: ["student_private_profile_id"];
          }
        ];
      };
      grader_result_test_output: {
        Row: {
          class_id: number;
          created_at: string;
          grader_result_test_id: number;
          id: number;
          output: string;
          output_format: string;
        };
        Insert: {
          class_id: number;
          created_at?: string;
          grader_result_test_id: number;
          id?: number;
          output: string;
          output_format: string;
        };
        Update: {
          class_id?: number;
          created_at?: string;
          grader_result_test_id?: number;
          id?: number;
          output?: string;
          output_format?: string;
        };
        Relationships: [
          {
            foreignKeyName: "grader_result_test_output_class_id_fkey";
            columns: ["class_id"];
            isOneToOne: false;
            referencedRelation: "classes";
            referencedColumns: ["id"];
          },
          {
            foreignKeyName: "grader_result_test_output_grader_result_test_id_fkey";
            columns: ["grader_result_test_id"];
            isOneToOne: false;
            referencedRelation: "grader_result_tests";
            referencedColumns: ["id"];
          }
        ];
      };
      grader_result_tests: {
        Row: {
          assignment_group_id: number | null;
          class_id: number;
          created_at: string;
          extra_data: Json | null;
          grader_result_id: number;
          id: number;
          is_released: boolean;
          max_score: number | null;
          name: string;
          name_format: string;
          output: string | null;
          output_format: string | null;
          part: string | null;
          score: number | null;
          student_id: string | null;
          submission_id: number | null;
        };
        Insert: {
          assignment_group_id?: number | null;
          class_id: number;
          created_at?: string;
          extra_data?: Json | null;
          grader_result_id: number;
          id?: number;
          is_released?: boolean;
          max_score?: number | null;
          name: string;
          name_format?: string;
          output?: string | null;
          output_format?: string | null;
          part?: string | null;
          score?: number | null;
          student_id?: string | null;
          submission_id?: number | null;
        };
        Update: {
          assignment_group_id?: number | null;
          class_id?: number;
          created_at?: string;
          extra_data?: Json | null;
          grader_result_id?: number;
          id?: number;
          is_released?: boolean;
          max_score?: number | null;
          name?: string;
          name_format?: string;
          output?: string | null;
          output_format?: string | null;
          part?: string | null;
          score?: number | null;
          student_id?: string | null;
          submission_id?: number | null;
        };
        Relationships: [
          {
            foreignKeyName: "grader_result_tests_assignment_group_id_fkey";
            columns: ["assignment_group_id"];
            isOneToOne: false;
            referencedRelation: "assignment_groups";
            referencedColumns: ["id"];
          },
          {
            foreignKeyName: "grader_result_tests_grader_result_id_fkey";
            columns: ["grader_result_id"];
            isOneToOne: false;
            referencedRelation: "grader_results";
            referencedColumns: ["id"];
          },
          {
            foreignKeyName: "grader_result_tests_student_id_fkey";
            columns: ["student_id"];
            isOneToOne: false;
            referencedRelation: "profiles";
            referencedColumns: ["id"];
          },
          {
            foreignKeyName: "grader_result_tests_student_id_fkey";
            columns: ["student_id"];
            isOneToOne: false;
            referencedRelation: "submissions_with_grades_for_assignment";
            referencedColumns: ["student_private_profile_id"];
          },
          {
            foreignKeyName: "grader_result_tests_submission_id_fkey";
            columns: ["submission_id"];
            isOneToOne: false;
            referencedRelation: "submissions";
            referencedColumns: ["id"];
          },
          {
            foreignKeyName: "grader_result_tests_submission_id_fkey";
            columns: ["submission_id"];
            isOneToOne: false;
            referencedRelation: "submissions_agg";
            referencedColumns: ["id"];
          },
          {
            foreignKeyName: "grader_result_tests_submission_id_fkey";
            columns: ["submission_id"];
            isOneToOne: false;
            referencedRelation: "submissions_with_grades_for_assignment";
            referencedColumns: ["activesubmissionid"];
          },
          {
            foreignKeyName: "grader_result_tests_submission_id_fkey";
            columns: ["submission_id"];
            isOneToOne: false;
            referencedRelation: "submissions_with_grades_for_assignment_and_regression_test";
            referencedColumns: ["activesubmissionid"];
          },
          {
            foreignKeyName: "grader_test_results_class_id_fkey";
            columns: ["class_id"];
            isOneToOne: false;
            referencedRelation: "classes";
            referencedColumns: ["id"];
          }
        ];
      };
      grader_results: {
        Row: {
          assignment_group_id: number | null;
          autograder_regression_test: number | null;
          class_id: number;
          created_at: string;
          errors: Json | null;
          execution_time: number | null;
          grader_action_sha: string | null;
          grader_sha: string | null;
          id: number;
          lint_output: string;
          lint_output_format: string;
          lint_passed: boolean;
          max_score: number;
          profile_id: string | null;
          ret_code: number | null;
          score: number;
          submission_id: number | null;
        };
        Insert: {
          assignment_group_id?: number | null;
          autograder_regression_test?: number | null;
          class_id: number;
          created_at?: string;
          errors?: Json | null;
          execution_time?: number | null;
          grader_action_sha?: string | null;
          grader_sha?: string | null;
          id?: number;
          lint_output: string;
          lint_output_format: string;
          lint_passed: boolean;
          max_score?: number;
          profile_id?: string | null;
          ret_code?: number | null;
          score: number;
          submission_id?: number | null;
        };
        Update: {
          assignment_group_id?: number | null;
          autograder_regression_test?: number | null;
          class_id?: number;
          created_at?: string;
          errors?: Json | null;
          execution_time?: number | null;
          grader_action_sha?: string | null;
          grader_sha?: string | null;
          id?: number;
          lint_output?: string;
          lint_output_format?: string;
          lint_passed?: boolean;
          max_score?: number;
          profile_id?: string | null;
          ret_code?: number | null;
          score?: number;
          submission_id?: number | null;
        };
        Relationships: [
          {
            foreignKeyName: "grader_results_assignment_group_id_fkey";
            columns: ["assignment_group_id"];
            isOneToOne: false;
            referencedRelation: "assignment_groups";
            referencedColumns: ["id"];
          },
          {
            foreignKeyName: "grader_results_autograder_regression_test_fkey";
            columns: ["autograder_regression_test"];
            isOneToOne: false;
            referencedRelation: "autograder_regression_test";
            referencedColumns: ["id"];
          },
          {
            foreignKeyName: "grader_results_autograder_regression_test_fkey";
            columns: ["autograder_regression_test"];
            isOneToOne: false;
            referencedRelation: "autograder_regression_test_by_grader";
            referencedColumns: ["id"];
          },
          {
            foreignKeyName: "grader_results_class_id_fkey";
            columns: ["class_id"];
            isOneToOne: false;
            referencedRelation: "classes";
            referencedColumns: ["id"];
          },
          {
            foreignKeyName: "grader_results_submission_id_fkey";
            columns: ["submission_id"];
            isOneToOne: true;
            referencedRelation: "submissions";
            referencedColumns: ["id"];
          },
          {
            foreignKeyName: "grader_results_submission_id_fkey";
            columns: ["submission_id"];
            isOneToOne: true;
            referencedRelation: "submissions_agg";
            referencedColumns: ["id"];
          },
          {
            foreignKeyName: "grader_results_submission_id_fkey";
            columns: ["submission_id"];
            isOneToOne: true;
            referencedRelation: "submissions_with_grades_for_assignment";
            referencedColumns: ["activesubmissionid"];
          },
          {
            foreignKeyName: "grader_results_submission_id_fkey";
            columns: ["submission_id"];
            isOneToOne: true;
            referencedRelation: "submissions_with_grades_for_assignment_and_regression_test";
            referencedColumns: ["activesubmissionid"];
          },
          {
            foreignKeyName: "grader_results_user_id_fkey";
            columns: ["profile_id"];
            isOneToOne: false;
            referencedRelation: "profiles";
            referencedColumns: ["id"];
          },
          {
            foreignKeyName: "grader_results_user_id_fkey";
            columns: ["profile_id"];
            isOneToOne: false;
            referencedRelation: "submissions_with_grades_for_assignment";
            referencedColumns: ["student_private_profile_id"];
          }
        ];
      };
      grading_conflicts: {
        Row: {
          class_id: number;
          created_at: string;
          created_by_profile_id: string;
          grader_profile_id: string;
          id: number;
          reason: string | null;
          student_profile_id: string;
        };
        Insert: {
          class_id: number;
          created_at?: string;
          created_by_profile_id: string;
          grader_profile_id: string;
          id?: number;
          reason?: string | null;
          student_profile_id: string;
        };
        Update: {
          class_id?: number;
          created_at?: string;
          created_by_profile_id?: string;
          grader_profile_id?: string;
          id?: number;
          reason?: string | null;
          student_profile_id?: string;
        };
        Relationships: [
          {
            foreignKeyName: "grading_conflicts_class_id_fkey";
            columns: ["class_id"];
            isOneToOne: false;
            referencedRelation: "classes";
            referencedColumns: ["id"];
          },
          {
            foreignKeyName: "grading_conflicts_created_by_profile_id_fkey";
            columns: ["created_by_profile_id"];
            isOneToOne: false;
            referencedRelation: "profiles";
            referencedColumns: ["id"];
          },
          {
            foreignKeyName: "grading_conflicts_created_by_profile_id_fkey";
            columns: ["created_by_profile_id"];
            isOneToOne: false;
            referencedRelation: "submissions_with_grades_for_assignment";
            referencedColumns: ["student_private_profile_id"];
          },
          {
            foreignKeyName: "grading_conflicts_grader_profile_id_fkey";
            columns: ["grader_profile_id"];
            isOneToOne: false;
            referencedRelation: "profiles";
            referencedColumns: ["id"];
          },
          {
            foreignKeyName: "grading_conflicts_grader_profile_id_fkey";
            columns: ["grader_profile_id"];
            isOneToOne: false;
            referencedRelation: "submissions_with_grades_for_assignment";
            referencedColumns: ["student_private_profile_id"];
          },
          {
            foreignKeyName: "grading_conflicts_student_profile_id_fkey";
            columns: ["student_profile_id"];
            isOneToOne: false;
            referencedRelation: "profiles";
            referencedColumns: ["id"];
          },
          {
            foreignKeyName: "grading_conflicts_student_profile_id_fkey";
            columns: ["student_profile_id"];
            isOneToOne: false;
            referencedRelation: "submissions_with_grades_for_assignment";
            referencedColumns: ["student_private_profile_id"];
          }
        ];
      };
      help_queues: {
        Row: {
          available: boolean;
          class_id: number;
          closing_at: string | null;
          color: string | null;
          created_at: string;
          depth: number;
          description: string;
          id: number;
          name: string;
        };
        Insert: {
          available?: boolean;
          class_id: number;
          closing_at?: string | null;
          color?: string | null;
          created_at?: string;
          depth: number;
          description: string;
          id?: number;
          name: string;
        };
        Update: {
          available?: boolean;
          class_id?: number;
          closing_at?: string | null;
          color?: string | null;
          created_at?: string;
          depth?: number;
          description?: string;
          id?: number;
          name?: string;
        };
        Relationships: [
          {
            foreignKeyName: "help_queues_class_fkey";
            columns: ["class_id"];
            isOneToOne: false;
            referencedRelation: "classes";
            referencedColumns: ["id"];
          }
        ];
      };
      help_request_messages: {
        Row: {
          author: string;
          class_id: number;
          created_at: string;
          help_request_id: number;
          id: number;
          instructors_only: boolean;
          message: string;
          requestor: string | null;
        };
        Insert: {
          author: string;
          class_id: number;
          created_at?: string;
          help_request_id: number;
          id?: number;
          instructors_only?: boolean;
          message: string;
          requestor?: string | null;
        };
        Update: {
          author?: string;
          class_id?: number;
          created_at?: string;
          help_request_id?: number;
          id?: number;
          instructors_only?: boolean;
          message?: string;
          requestor?: string | null;
        };
        Relationships: [
          {
            foreignKeyName: "help_request_messages_author_fkey1";
            columns: ["author"];
            isOneToOne: false;
            referencedRelation: "profiles";
            referencedColumns: ["id"];
          },
          {
            foreignKeyName: "help_request_messages_author_fkey1";
            columns: ["author"];
            isOneToOne: false;
            referencedRelation: "submissions_with_grades_for_assignment";
            referencedColumns: ["student_private_profile_id"];
          },
          {
            foreignKeyName: "help_request_messages_class_id_fkey";
            columns: ["class_id"];
            isOneToOne: false;
            referencedRelation: "classes";
            referencedColumns: ["id"];
          },
          {
            foreignKeyName: "help_request_messages_help_request_id_fkey";
            columns: ["help_request_id"];
            isOneToOne: false;
            referencedRelation: "help_requests";
            referencedColumns: ["id"];
          }
        ];
      };
      help_requests: {
        Row: {
          assignee: string | null;
          class_id: number;
          created_at: string;
          creator: string;
          followup_to: number | null;
          help_queue: number;
          id: number;
          is_video_live: boolean;
          request: string;
          resolved_at: string | null;
          resolved_by: string | null;
        };
        Insert: {
          assignee?: string | null;
          class_id: number;
          created_at?: string;
          creator: string;
          followup_to?: number | null;
          help_queue: number;
          id?: number;
          is_video_live?: boolean;
          request: string;
          resolved_at?: string | null;
          resolved_by?: string | null;
        };
        Update: {
          assignee?: string | null;
          class_id?: number;
          created_at?: string;
          creator?: string;
          followup_to?: number | null;
          help_queue?: number;
          id?: number;
          is_video_live?: boolean;
          request?: string;
          resolved_at?: string | null;
          resolved_by?: string | null;
        };
        Relationships: [
          {
            foreignKeyName: "help_requests_assignee_fkey";
            columns: ["assignee"];
            isOneToOne: false;
            referencedRelation: "profiles";
            referencedColumns: ["id"];
          },
          {
            foreignKeyName: "help_requests_assignee_fkey";
            columns: ["assignee"];
            isOneToOne: false;
            referencedRelation: "submissions_with_grades_for_assignment";
            referencedColumns: ["student_private_profile_id"];
          },
          {
            foreignKeyName: "help_requests_class_id_fkey";
            columns: ["class_id"];
            isOneToOne: false;
            referencedRelation: "classes";
            referencedColumns: ["id"];
          },
          {
            foreignKeyName: "help_requests_creator_fkey";
            columns: ["creator"];
            isOneToOne: false;
            referencedRelation: "profiles";
            referencedColumns: ["id"];
          },
          {
            foreignKeyName: "help_requests_creator_fkey";
            columns: ["creator"];
            isOneToOne: false;
            referencedRelation: "submissions_with_grades_for_assignment";
            referencedColumns: ["student_private_profile_id"];
          },
          {
            foreignKeyName: "help_requests_help_queue_fkey";
            columns: ["help_queue"];
            isOneToOne: false;
            referencedRelation: "help_queues";
            referencedColumns: ["id"];
          },
          {
            foreignKeyName: "help_requests_resolved_by_fkey";
            columns: ["resolved_by"];
            isOneToOne: false;
            referencedRelation: "profiles";
            referencedColumns: ["id"];
          },
          {
            foreignKeyName: "help_requests_resolved_by_fkey";
            columns: ["resolved_by"];
            isOneToOne: false;
            referencedRelation: "submissions_with_grades_for_assignment";
            referencedColumns: ["student_private_profile_id"];
          }
        ];
      };
      name_generation_words: {
        Row: {
          id: number;
          is_adjective: boolean;
          is_noun: boolean;
          word: string;
        };
        Insert: {
          id?: number;
          is_adjective: boolean;
          is_noun: boolean;
          word: string;
        };
        Update: {
          id?: number;
          is_adjective?: boolean;
          is_noun?: boolean;
          word?: string;
        };
        Relationships: [];
      };
      notifications: {
        Row: {
          body: Json;
          class_id: number;
          created_at: string;
          id: number;
          style: string | null;
          subject: Json;
          user_id: string;
          viewed_at: string | null;
        };
        Insert: {
          body: Json;
          class_id: number;
          created_at?: string;
          id?: number;
          style?: string | null;
          subject: Json;
          user_id: string;
          viewed_at?: string | null;
        };
        Update: {
          body?: Json;
          class_id?: number;
          created_at?: string;
          id?: number;
          style?: string | null;
          subject?: Json;
          user_id?: string;
          viewed_at?: string | null;
        };
        Relationships: [
          {
            foreignKeyName: "notifications_class_id_fkey";
            columns: ["class_id"];
            isOneToOne: false;
            referencedRelation: "classes";
            referencedColumns: ["id"];
          },
          {
            foreignKeyName: "notifications_user_id_fkey";
            columns: ["user_id"];
            isOneToOne: false;
            referencedRelation: "users";
            referencedColumns: ["user_id"];
          }
        ];
      };
      permissions: {
        Row: {
          created_at: string;
          id: number;
          permission: string | null;
          user_id: string | null;
        };
        Insert: {
          created_at?: string;
          id?: number;
          permission?: string | null;
          user_id?: string | null;
        };
        Update: {
          created_at?: string;
          id?: number;
          permission?: string | null;
          user_id?: string | null;
        };
        Relationships: [];
      };
      poll_question_answers: {
        Row: {
          class_id: number;
          created_at: string;
          description: string | null;
          id: number;
          ordinal: number;
          poll: number;
          poll_question: number;
          title: string;
        };
        Insert: {
          class_id: number;
          created_at?: string;
          description?: string | null;
          id?: number;
          ordinal?: number;
          poll: number;
          poll_question: number;
          title: string;
        };
        Update: {
          class_id?: number;
          created_at?: string;
          description?: string | null;
          id?: number;
          ordinal?: number;
          poll?: number;
          poll_question?: number;
          title?: string;
        };
        Relationships: [
          {
            foreignKeyName: "poll_question_answers_class_id_fkey";
            columns: ["class_id"];
            isOneToOne: false;
            referencedRelation: "classes";
            referencedColumns: ["id"];
          },
          {
            foreignKeyName: "poll_question_answers_poll_fkey";
            columns: ["poll"];
            isOneToOne: false;
            referencedRelation: "polls";
            referencedColumns: ["id"];
          },
          {
            foreignKeyName: "poll_question_answers_poll_question_fkey";
            columns: ["poll_question"];
            isOneToOne: false;
            referencedRelation: "poll_questions";
            referencedColumns: ["id"];
          }
        ];
      };
      poll_question_results: {
        Row: {
          count: number;
          created_at: string;
          id: number;
          poll: number;
          poll_question: number;
          poll_question_answer: number;
        };
        Insert: {
          count?: number;
          created_at?: string;
          id?: number;
          poll: number;
          poll_question: number;
          poll_question_answer: number;
        };
        Update: {
          count?: number;
          created_at?: string;
          id?: number;
          poll?: number;
          poll_question?: number;
          poll_question_answer?: number;
        };
        Relationships: [
          {
            foreignKeyName: "poll_question_results_poll_fkey";
            columns: ["poll"];
            isOneToOne: false;
            referencedRelation: "polls";
            referencedColumns: ["id"];
          },
          {
            foreignKeyName: "poll_question_results_poll_question_answer_fkey";
            columns: ["poll_question_answer"];
            isOneToOne: false;
            referencedRelation: "poll_question_answers";
            referencedColumns: ["id"];
          },
          {
            foreignKeyName: "poll_question_results_poll_question_fkey";
            columns: ["poll_question"];
            isOneToOne: false;
            referencedRelation: "poll_questions";
            referencedColumns: ["id"];
          }
        ];
      };
      poll_questions: {
        Row: {
          class_id: number;
          created_at: string;
          description: string | null;
          id: number;
          poll: number;
          question_type: string;
          title: string;
        };
        Insert: {
          class_id: number;
          created_at?: string;
          description?: string | null;
          id?: number;
          poll: number;
          question_type?: string;
          title: string;
        };
        Update: {
          class_id?: number;
          created_at?: string;
          description?: string | null;
          id?: number;
          poll?: number;
          question_type?: string;
          title?: string;
        };
        Relationships: [
          {
            foreignKeyName: "poll_questions_class_id_fkey";
            columns: ["class_id"];
            isOneToOne: false;
            referencedRelation: "classes";
            referencedColumns: ["id"];
          },
          {
            foreignKeyName: "poll_questions_poll_fkey";
            columns: ["poll"];
            isOneToOne: false;
            referencedRelation: "polls";
            referencedColumns: ["id"];
          }
        ];
      };
      poll_response_answers: {
        Row: {
          created_at: string;
          id: number;
          poll: number;
          poll_question: number;
          poll_question_answer: number;
          poll_response: number;
          profile_id: string;
        };
        Insert: {
          created_at?: string;
          id?: number;
          poll: number;
          poll_question: number;
          poll_question_answer: number;
          poll_response: number;
          profile_id?: string;
        };
        Update: {
          created_at?: string;
          id?: number;
          poll?: number;
          poll_question?: number;
          poll_question_answer?: number;
          poll_response?: number;
          profile_id?: string;
        };
        Relationships: [
          {
            foreignKeyName: "poll_response_answers_poll_fkey";
            columns: ["poll"];
            isOneToOne: false;
            referencedRelation: "polls";
            referencedColumns: ["id"];
          },
          {
            foreignKeyName: "poll_response_answers_poll_question_answer_fkey";
            columns: ["poll_question_answer"];
            isOneToOne: false;
            referencedRelation: "poll_question_answers";
            referencedColumns: ["id"];
          },
          {
            foreignKeyName: "poll_response_answers_poll_question_fkey";
            columns: ["poll_question"];
            isOneToOne: false;
            referencedRelation: "poll_questions";
            referencedColumns: ["id"];
          },
          {
            foreignKeyName: "poll_response_answers_poll_response_fkey";
            columns: ["poll_response"];
            isOneToOne: false;
            referencedRelation: "poll_responses";
            referencedColumns: ["id"];
          },
          {
            foreignKeyName: "poll_response_answers_profile_id_fkey";
            columns: ["profile_id"];
            isOneToOne: false;
            referencedRelation: "profiles";
            referencedColumns: ["id"];
          },
          {
            foreignKeyName: "poll_response_answers_profile_id_fkey";
            columns: ["profile_id"];
            isOneToOne: false;
            referencedRelation: "submissions_with_grades_for_assignment";
            referencedColumns: ["student_private_profile_id"];
          }
        ];
      };
      poll_responses: {
        Row: {
          class_id: number;
          created_at: string;
          ended_at: string | null;
          id: number;
          poll: number;
          profile_id: string;
        };
        Insert: {
          class_id: number;
          created_at?: string;
          ended_at?: string | null;
          id?: number;
          poll: number;
          profile_id: string;
        };
        Update: {
          class_id?: number;
          created_at?: string;
          ended_at?: string | null;
          id?: number;
          poll?: number;
          profile_id?: string;
        };
        Relationships: [
          {
            foreignKeyName: "poll_responses_class_id_fkey";
            columns: ["class_id"];
            isOneToOne: false;
            referencedRelation: "classes";
            referencedColumns: ["id"];
          },
          {
            foreignKeyName: "poll_responses_poll_fkey";
            columns: ["poll"];
            isOneToOne: false;
            referencedRelation: "polls";
            referencedColumns: ["id"];
          },
          {
            foreignKeyName: "poll_responses_profile_id_fkey";
            columns: ["profile_id"];
            isOneToOne: false;
            referencedRelation: "profiles";
            referencedColumns: ["id"];
          },
          {
            foreignKeyName: "poll_responses_profile_id_fkey";
            columns: ["profile_id"];
            isOneToOne: false;
            referencedRelation: "submissions_with_grades_for_assignment";
            referencedColumns: ["student_private_profile_id"];
          }
        ];
      };
      polls: {
        Row: {
          class_id: number;
          created_at: string;
          description: string | null;
          due_date: string | null;
          flair: Json | null;
          id: number;
          name: string;
          released_at: string | null;
        };
        Insert: {
          class_id: number;
          created_at?: string;
          description?: string | null;
          due_date?: string | null;
          flair?: Json | null;
          id?: number;
          name: string;
          released_at?: string | null;
        };
        Update: {
          class_id?: number;
          created_at?: string;
          description?: string | null;
          due_date?: string | null;
          flair?: Json | null;
          id?: number;
          name?: string;
          released_at?: string | null;
        };
        Relationships: [
          {
            foreignKeyName: "polls_class_id_fkey";
            columns: ["class_id"];
            isOneToOne: false;
            referencedRelation: "classes";
            referencedColumns: ["id"];
          }
        ];
      };
      profiles: {
        Row: {
          avatar_url: string | null;
          class_id: number;
          created_at: string;
          flair: string | null;
          flair_color: string | null;
          id: string;
          is_private_profile: boolean;
          name: string | null;
          short_name: string | null;
          sis_user_id: string | null;
          sortable_name: string | null;
          time_zone: string | null;
        };
        Insert: {
          avatar_url?: string | null;
          class_id: number;
          created_at?: string;
          flair?: string | null;
          flair_color?: string | null;
          id?: string;
          is_private_profile: boolean;
          name?: string | null;
          short_name?: string | null;
          sis_user_id?: string | null;
          sortable_name?: string | null;
          time_zone?: string | null;
        };
        Update: {
          avatar_url?: string | null;
          class_id?: number;
          created_at?: string;
          flair?: string | null;
          flair_color?: string | null;
          id?: string;
          is_private_profile?: boolean;
          name?: string | null;
          short_name?: string | null;
          sis_user_id?: string | null;
          sortable_name?: string | null;
          time_zone?: string | null;
        };
        Relationships: [];
      };
      repositories: {
        Row: {
          assignment_group_id: number | null;
          assignment_id: number;
          class_id: number;
          created_at: string;
          id: number;
          profile_id: string | null;
          repository: string;
          synced_handout_sha: string | null;
          synced_repo_sha: string | null;
        };
        Insert: {
          assignment_group_id?: number | null;
          assignment_id: number;
          class_id: number;
          created_at?: string;
          id?: number;
          profile_id?: string | null;
          repository: string;
          synced_handout_sha?: string | null;
          synced_repo_sha?: string | null;
        };
        Update: {
          assignment_group_id?: number | null;
          assignment_id?: number;
          class_id?: number;
          created_at?: string;
          id?: number;
          profile_id?: string | null;
          repository?: string;
          synced_handout_sha?: string | null;
          synced_repo_sha?: string | null;
        };
        Relationships: [
          {
            foreignKeyName: "repositories_assignment_group_id_fkey";
            columns: ["assignment_group_id"];
            isOneToOne: false;
            referencedRelation: "assignment_groups";
            referencedColumns: ["id"];
          },
          {
            foreignKeyName: "repositories_assignment_id_fkey";
            columns: ["assignment_id"];
            isOneToOne: false;
            referencedRelation: "assignments";
            referencedColumns: ["id"];
          },
          {
            foreignKeyName: "repositories_assignment_id_fkey";
            columns: ["assignment_id"];
            isOneToOne: false;
            referencedRelation: "submissions_with_grades_for_assignment";
            referencedColumns: ["assignment_id"];
          },
          {
            foreignKeyName: "repositories_assignment_id_fkey";
            columns: ["assignment_id"];
            isOneToOne: false;
            referencedRelation: "submissions_with_grades_for_assignment_and_regression_test";
            referencedColumns: ["assignment_id"];
          },
          {
            foreignKeyName: "repositories_class_id_fkey";
            columns: ["class_id"];
            isOneToOne: false;
            referencedRelation: "classes";
            referencedColumns: ["id"];
          },
          {
            foreignKeyName: "repositories_profile_id_fkey";
            columns: ["profile_id"];
            isOneToOne: false;
            referencedRelation: "submissions_agg";
            referencedColumns: ["profile_id"];
          },
          {
            foreignKeyName: "repositories_profile_id_fkey";
            columns: ["profile_id"];
            isOneToOne: false;
            referencedRelation: "user_roles";
            referencedColumns: ["private_profile_id"];
          },
          {
            foreignKeyName: "repositories_user_id_fkey1";
            columns: ["profile_id"];
            isOneToOne: false;
            referencedRelation: "profiles";
            referencedColumns: ["id"];
          },
          {
            foreignKeyName: "repositories_user_id_fkey1";
            columns: ["profile_id"];
            isOneToOne: false;
            referencedRelation: "submissions_with_grades_for_assignment";
            referencedColumns: ["student_private_profile_id"];
          }
        ];
      };
      repository_check_runs: {
        Row: {
          assignment_group_id: number | null;
          check_run_id: number;
          class_id: number;
          commit_message: string;
          created_at: string;
          id: number;
          profile_id: string | null;
          repository_id: number;
          sha: string;
          status: Json;
          triggered_by: string | null;
        };
        Insert: {
          assignment_group_id?: number | null;
          check_run_id: number;
          class_id: number;
          commit_message: string;
          created_at?: string;
          id?: number;
          profile_id?: string | null;
          repository_id: number;
          sha: string;
          status: Json;
          triggered_by?: string | null;
        };
        Update: {
          assignment_group_id?: number | null;
          check_run_id?: number;
          class_id?: number;
          commit_message?: string;
          created_at?: string;
          id?: number;
          profile_id?: string | null;
          repository_id?: number;
          sha?: string;
          status?: Json;
          triggered_by?: string | null;
        };
        Relationships: [
          {
            foreignKeyName: "repository_check_run_class_id_fkey";
            columns: ["class_id"];
            isOneToOne: false;
            referencedRelation: "classes";
            referencedColumns: ["id"];
          },
          {
            foreignKeyName: "repository_check_run_repository_id_fkey";
            columns: ["repository_id"];
            isOneToOne: false;
            referencedRelation: "repositories";
            referencedColumns: ["id"];
          },
          {
            foreignKeyName: "repository_check_runs_assignment_group_id_fkey";
            columns: ["assignment_group_id"];
            isOneToOne: false;
            referencedRelation: "assignment_groups";
            referencedColumns: ["id"];
          },
          {
            foreignKeyName: "repository_check_runs_profile_id_fkey";
            columns: ["profile_id"];
            isOneToOne: false;
            referencedRelation: "profiles";
            referencedColumns: ["id"];
          },
          {
            foreignKeyName: "repository_check_runs_profile_id_fkey";
            columns: ["profile_id"];
            isOneToOne: false;
            referencedRelation: "submissions_with_grades_for_assignment";
            referencedColumns: ["student_private_profile_id"];
          },
          {
            foreignKeyName: "repository_check_runs_triggered_by_fkey";
            columns: ["triggered_by"];
            isOneToOne: false;
            referencedRelation: "profiles";
            referencedColumns: ["id"];
          },
          {
            foreignKeyName: "repository_check_runs_triggered_by_fkey";
            columns: ["triggered_by"];
            isOneToOne: false;
            referencedRelation: "submissions_with_grades_for_assignment";
            referencedColumns: ["student_private_profile_id"];
          },
          {
            foreignKeyName: "repository_check_runs_triggered_by_fkey1";
            columns: ["triggered_by"];
            isOneToOne: false;
            referencedRelation: "submissions_agg";
            referencedColumns: ["profile_id"];
          },
          {
            foreignKeyName: "repository_check_runs_triggered_by_fkey1";
            columns: ["triggered_by"];
            isOneToOne: false;
            referencedRelation: "user_roles";
            referencedColumns: ["private_profile_id"];
          }
        ];
      };
      review_assignment_rubric_parts: {
        Row: {
          class_id: number;
          created_at: string;
          id: number;
          review_assignment_id: number;
          rubric_part_id: number;
        };
        Insert: {
          class_id: number;
          created_at?: string;
          id?: number;
          review_assignment_id: number;
          rubric_part_id: number;
        };
        Update: {
          class_id?: number;
          created_at?: string;
          id?: number;
          review_assignment_id?: number;
          rubric_part_id?: number;
        };
        Relationships: [
          {
            foreignKeyName: "review_assignment_rubric_parts_class_id_fkey";
            columns: ["class_id"];
            isOneToOne: false;
            referencedRelation: "classes";
            referencedColumns: ["id"];
          },
          {
            foreignKeyName: "review_assignment_rubric_parts_review_assignment_id_fkey";
            columns: ["review_assignment_id"];
            isOneToOne: false;
            referencedRelation: "review_assignments";
            referencedColumns: ["id"];
          },
          {
            foreignKeyName: "review_assignment_rubric_parts_rubric_part_id_fkey";
            columns: ["rubric_part_id"];
            isOneToOne: false;
            referencedRelation: "rubric_parts";
            referencedColumns: ["id"];
          }
        ];
      };
      review_assignments: {
        Row: {
          assignee_profile_id: string;
          assignment_id: number;
          class_id: number;
          created_at: string;
          due_date: string;
          id: number;
          max_allowable_late_tokens: number;
          release_date: string | null;
          rubric_id: number;
          submission_id: number;
          submission_review_id: number;
        };
        Insert: {
          assignee_profile_id: string;
          assignment_id: number;
          class_id: number;
          created_at?: string;
          due_date: string;
          id?: number;
          max_allowable_late_tokens?: number;
          release_date?: string | null;
          rubric_id: number;
          submission_id: number;
          submission_review_id: number;
        };
        Update: {
          assignee_profile_id?: string;
          assignment_id?: number;
          class_id?: number;
          created_at?: string;
          due_date?: string;
          id?: number;
          max_allowable_late_tokens?: number;
          release_date?: string | null;
          rubric_id?: number;
          submission_id?: number;
          submission_review_id?: number;
        };
        Relationships: [
          {
            foreignKeyName: "review_assignments_assignee_profile_id_fkey";
            columns: ["assignee_profile_id"];
            isOneToOne: false;
            referencedRelation: "profiles";
            referencedColumns: ["id"];
          },
          {
            foreignKeyName: "review_assignments_assignee_profile_id_fkey";
            columns: ["assignee_profile_id"];
            isOneToOne: false;
            referencedRelation: "submissions_with_grades_for_assignment";
            referencedColumns: ["student_private_profile_id"];
          },
          {
            foreignKeyName: "review_assignments_assignment_id_fkey";
            columns: ["assignment_id"];
            isOneToOne: false;
            referencedRelation: "assignments";
            referencedColumns: ["id"];
          },
          {
            foreignKeyName: "review_assignments_assignment_id_fkey";
            columns: ["assignment_id"];
            isOneToOne: false;
            referencedRelation: "submissions_with_grades_for_assignment";
            referencedColumns: ["assignment_id"];
          },
          {
            foreignKeyName: "review_assignments_assignment_id_fkey";
            columns: ["assignment_id"];
            isOneToOne: false;
            referencedRelation: "submissions_with_grades_for_assignment_and_regression_test";
            referencedColumns: ["assignment_id"];
          },
          {
            foreignKeyName: "review_assignments_class_id_fkey";
            columns: ["class_id"];
            isOneToOne: false;
            referencedRelation: "classes";
            referencedColumns: ["id"];
          },
          {
            foreignKeyName: "review_assignments_rubric_id_fkey";
            columns: ["rubric_id"];
            isOneToOne: false;
            referencedRelation: "rubrics";
            referencedColumns: ["id"];
          },
          {
            foreignKeyName: "review_assignments_submission_id_fkey";
            columns: ["submission_id"];
            isOneToOne: false;
            referencedRelation: "submissions";
            referencedColumns: ["id"];
          },
          {
            foreignKeyName: "review_assignments_submission_id_fkey";
            columns: ["submission_id"];
            isOneToOne: false;
            referencedRelation: "submissions_agg";
            referencedColumns: ["id"];
          },
          {
            foreignKeyName: "review_assignments_submission_id_fkey";
            columns: ["submission_id"];
            isOneToOne: false;
            referencedRelation: "submissions_with_grades_for_assignment";
            referencedColumns: ["activesubmissionid"];
          },
          {
            foreignKeyName: "review_assignments_submission_id_fkey";
            columns: ["submission_id"];
            isOneToOne: false;
            referencedRelation: "submissions_with_grades_for_assignment_and_regression_test";
            referencedColumns: ["activesubmissionid"];
          },
          {
            foreignKeyName: "review_assignments_submission_review_id_fkey";
            columns: ["submission_review_id"];
            isOneToOne: false;
            referencedRelation: "submission_reviews";
            referencedColumns: ["id"];
          }
        ];
      };
      rubric_check_references: {
        Row: {
          class_id: number;
          created_at: string;
          id: number;
          referenced_rubric_check_id: number;
          referencing_rubric_check_id: number;
        };
        Insert: {
          class_id: number;
          created_at?: string;
          id?: number;
          referenced_rubric_check_id: number;
          referencing_rubric_check_id: number;
        };
        Update: {
          class_id?: number;
          created_at?: string;
          id?: number;
          referenced_rubric_check_id?: number;
          referencing_rubric_check_id?: number;
        };
        Relationships: [
          {
            foreignKeyName: "rubric_check_references_class_id_fkey";
            columns: ["class_id"];
            isOneToOne: false;
            referencedRelation: "classes";
            referencedColumns: ["id"];
          },
          {
            foreignKeyName: "rubric_check_references_referenced_rubric_check_id_fkey";
            columns: ["referenced_rubric_check_id"];
            isOneToOne: false;
            referencedRelation: "rubric_checks";
            referencedColumns: ["id"];
          },
          {
            foreignKeyName: "rubric_check_references_referencing_rubric_check_id_fkey";
            columns: ["referencing_rubric_check_id"];
            isOneToOne: false;
            referencedRelation: "rubric_checks";
            referencedColumns: ["id"];
          }
        ];
      };
      rubric_checks: {
        Row: {
          annotation_target: string | null;
          artifact: string | null;
          class_id: number;
          created_at: string;
          data: Json | null;
          description: string | null;
          file: string | null;
          group: string | null;
          id: number;
          is_annotation: boolean;
          is_comment_required: boolean;
          is_required: boolean;
          max_annotations: number | null;
          name: string;
          ordinal: number;
          points: number;
          rubric_criteria_id: number;
          student_visibility: Database["public"]["Enums"]["rubric_check_student_visibility"];
        };
        Insert: {
          annotation_target?: string | null;
          artifact?: string | null;
          class_id: number;
          created_at?: string;
          data?: Json | null;
          description?: string | null;
          file?: string | null;
          group?: string | null;
          id?: number;
          is_annotation: boolean;
          is_comment_required?: boolean;
          is_required?: boolean;
          max_annotations?: number | null;
          name: string;
          ordinal: number;
          points: number;
          rubric_criteria_id: number;
          student_visibility?: Database["public"]["Enums"]["rubric_check_student_visibility"];
        };
        Update: {
          annotation_target?: string | null;
          artifact?: string | null;
          class_id?: number;
          created_at?: string;
          data?: Json | null;
          description?: string | null;
          file?: string | null;
          group?: string | null;
          id?: number;
          is_annotation?: boolean;
          is_comment_required?: boolean;
          is_required?: boolean;
          max_annotations?: number | null;
          name?: string;
          ordinal?: number;
          points?: number;
          rubric_criteria_id?: number;
          student_visibility?: Database["public"]["Enums"]["rubric_check_student_visibility"];
        };
        Relationships: [
          {
            foreignKeyName: "rubric_checks_class_id_fkey";
            columns: ["class_id"];
            isOneToOne: false;
            referencedRelation: "classes";
            referencedColumns: ["id"];
          },
          {
            foreignKeyName: "rubric_checks_rubric_criteria_id_fkey";
            columns: ["rubric_criteria_id"];
            isOneToOne: false;
            referencedRelation: "rubric_criteria";
            referencedColumns: ["id"];
          }
        ];
      };
      rubric_criteria: {
        Row: {
          class_id: number;
          created_at: string;
          data: Json | null;
          description: string | null;
          id: number;
          is_additive: boolean;
          max_checks_per_submission: number | null;
          min_checks_per_submission: number | null;
          name: string;
          ordinal: number;
          rubric_id: number;
          rubric_part_id: number;
          total_points: number;
        };
        Insert: {
          class_id: number;
          created_at?: string;
          data?: Json | null;
          description?: string | null;
          id?: number;
          is_additive: boolean;
          max_checks_per_submission?: number | null;
          min_checks_per_submission?: number | null;
          name: string;
          ordinal?: number;
          rubric_id: number;
          rubric_part_id: number;
          total_points: number;
        };
        Update: {
          class_id?: number;
          created_at?: string;
          data?: Json | null;
          description?: string | null;
          id?: number;
          is_additive?: boolean;
          max_checks_per_submission?: number | null;
          min_checks_per_submission?: number | null;
          name?: string;
          ordinal?: number;
          rubric_id?: number;
          rubric_part_id?: number;
          total_points?: number;
        };
        Relationships: [
          {
            foreignKeyName: "rubric_criteria_class_id_fkey";
            columns: ["class_id"];
            isOneToOne: false;
            referencedRelation: "classes";
            referencedColumns: ["id"];
          },
          {
            foreignKeyName: "rubric_criteria_rubric_id_fkey";
            columns: ["rubric_id"];
            isOneToOne: false;
            referencedRelation: "rubrics";
            referencedColumns: ["id"];
          },
          {
            foreignKeyName: "rubric_criteria_rubric_part_id_fkey";
            columns: ["rubric_part_id"];
            isOneToOne: false;
            referencedRelation: "rubric_parts";
            referencedColumns: ["id"];
          }
        ];
      };
      rubric_parts: {
        Row: {
          class_id: number;
          created_at: string;
          data: Json | null;
          description: string | null;
          id: number;
          name: string;
          ordinal: number;
          rubric_id: number;
        };
        Insert: {
          class_id: number;
          created_at?: string;
          data?: Json | null;
          description?: string | null;
          id?: number;
          name: string;
          ordinal: number;
          rubric_id: number;
        };
        Update: {
          class_id?: number;
          created_at?: string;
          data?: Json | null;
          description?: string | null;
          id?: number;
          name?: string;
          ordinal?: number;
          rubric_id?: number;
        };
        Relationships: [
          {
            foreignKeyName: "rubric_parts_class_id_fkey";
            columns: ["class_id"];
            isOneToOne: false;
            referencedRelation: "classes";
            referencedColumns: ["id"];
          },
          {
            foreignKeyName: "rubric_parts_rubric_id_fkey";
            columns: ["rubric_id"];
            isOneToOne: false;
            referencedRelation: "rubrics";
            referencedColumns: ["id"];
          }
        ];
      };
      rubrics: {
        Row: {
          assignment_id: number;
          class_id: number;
          created_at: string;
          description: string | null;
          id: number;
          is_private: boolean;
          name: string;
          review_round: Database["public"]["Enums"]["review_round"] | null;
        };
        Insert: {
          assignment_id: number;
          class_id: number;
          created_at?: string;
          description?: string | null;
          id?: number;
          is_private?: boolean;
          name: string;
          review_round?: Database["public"]["Enums"]["review_round"] | null;
        };
        Update: {
          assignment_id?: number;
          class_id?: number;
          created_at?: string;
          description?: string | null;
          id?: number;
          is_private?: boolean;
          name?: string;
          review_round?: Database["public"]["Enums"]["review_round"] | null;
        };
        Relationships: [
          {
            foreignKeyName: "assignment_rubric_class_id_fkey";
            columns: ["class_id"];
            isOneToOne: false;
            referencedRelation: "classes";
            referencedColumns: ["id"];
          },
          {
            foreignKeyName: "rubrics_assignment_id_fkey";
            columns: ["assignment_id"];
            isOneToOne: false;
            referencedRelation: "assignments";
            referencedColumns: ["id"];
          },
          {
            foreignKeyName: "rubrics_assignment_id_fkey";
            columns: ["assignment_id"];
            isOneToOne: false;
            referencedRelation: "submissions_with_grades_for_assignment";
            referencedColumns: ["assignment_id"];
          },
          {
            foreignKeyName: "rubrics_assignment_id_fkey";
            columns: ["assignment_id"];
            isOneToOne: false;
            referencedRelation: "submissions_with_grades_for_assignment_and_regression_test";
            referencedColumns: ["assignment_id"];
          }
        ];
      };
      student_flashcard_deck_progress: {
        Row: {
          card_id: number;
          class_id: number;
          created_at: string;
          first_answered_correctly_at: string | null;
          is_mastered: boolean;
          last_answered_correctly_at: string | null;
          student_id: string;
          updated_at: string | null;
        };
        Insert: {
          card_id: number;
          class_id: number;
          created_at?: string;
          first_answered_correctly_at?: string | null;
          is_mastered?: boolean;
          last_answered_correctly_at?: string | null;
          student_id: string;
          updated_at?: string | null;
        };
        Update: {
          card_id?: number;
          class_id?: number;
          created_at?: string;
          first_answered_correctly_at?: string | null;
          is_mastered?: boolean;
          last_answered_correctly_at?: string | null;
          student_id?: string;
          updated_at?: string | null;
        };
        Relationships: [
          {
            foreignKeyName: "student_flashcard_deck_progress_card_id_fkey";
            columns: ["card_id"];
            isOneToOne: false;
            referencedRelation: "flashcards";
            referencedColumns: ["id"];
          },
          {
            foreignKeyName: "student_flashcard_deck_progress_class_id_fkey";
            columns: ["class_id"];
            isOneToOne: false;
            referencedRelation: "classes";
            referencedColumns: ["id"];
          },
          {
            foreignKeyName: "student_flashcard_deck_progress_student_id_fkey";
            columns: ["student_id"];
            isOneToOne: false;
            referencedRelation: "users";
            referencedColumns: ["user_id"];
          }
        ];
      };
      submission_artifact_comments: {
        Row: {
          author: string;
          class_id: number;
          comment: string;
          created_at: string;
          deleted_at: string | null;
          edited_at: string | null;
          edited_by: string | null;
          eventually_visible: boolean;
          id: number;
          points: number | null;
          released: boolean;
          rubric_check_id: number | null;
          submission_artifact_id: number;
          submission_id: number;
          submission_review_id: number | null;
        };
        Insert: {
          author: string;
          class_id: number;
          comment: string;
          created_at?: string;
          deleted_at?: string | null;
          edited_at?: string | null;
          edited_by?: string | null;
          eventually_visible?: boolean;
          id?: number;
          points?: number | null;
          released?: boolean;
          rubric_check_id?: number | null;
          submission_artifact_id: number;
          submission_id: number;
          submission_review_id?: number | null;
        };
        Update: {
          author?: string;
          class_id?: number;
          comment?: string;
          created_at?: string;
          deleted_at?: string | null;
          edited_at?: string | null;
          edited_by?: string | null;
          eventually_visible?: boolean;
          id?: number;
          points?: number | null;
          released?: boolean;
          rubric_check_id?: number | null;
          submission_artifact_id?: number;
          submission_id?: number;
          submission_review_id?: number | null;
        };
        Relationships: [
          {
            foreignKeyName: "submission_artifact_comments_author_fkey";
            columns: ["author"];
            isOneToOne: false;
            referencedRelation: "profiles";
            referencedColumns: ["id"];
          },
          {
            foreignKeyName: "submission_artifact_comments_author_fkey";
            columns: ["author"];
            isOneToOne: false;
            referencedRelation: "submissions_with_grades_for_assignment";
            referencedColumns: ["student_private_profile_id"];
          },
          {
            foreignKeyName: "submission_artifact_comments_author_fkey1";
            columns: ["author"];
            isOneToOne: false;
            referencedRelation: "profiles";
            referencedColumns: ["id"];
          },
          {
            foreignKeyName: "submission_artifact_comments_author_fkey1";
            columns: ["author"];
            isOneToOne: false;
            referencedRelation: "submissions_with_grades_for_assignment";
            referencedColumns: ["student_private_profile_id"];
          },
          {
            foreignKeyName: "submission_artifact_comments_class_id_fkey";
            columns: ["class_id"];
            isOneToOne: false;
            referencedRelation: "classes";
            referencedColumns: ["id"];
          },
          {
            foreignKeyName: "submission_artifact_comments_class_id_fkey1";
            columns: ["class_id"];
            isOneToOne: false;
            referencedRelation: "classes";
            referencedColumns: ["id"];
          },
          {
            foreignKeyName: "submission_artifact_comments_rubric_check_id_fkey";
            columns: ["rubric_check_id"];
            isOneToOne: false;
            referencedRelation: "rubric_checks";
            referencedColumns: ["id"];
          },
          {
            foreignKeyName: "submission_artifact_comments_rubric_check_id_fkey1";
            columns: ["rubric_check_id"];
            isOneToOne: false;
            referencedRelation: "rubric_checks";
            referencedColumns: ["id"];
          },
          {
            foreignKeyName: "submission_artifact_comments_submission_artifact_id_fkey";
            columns: ["submission_artifact_id"];
            isOneToOne: false;
            referencedRelation: "submission_artifacts";
            referencedColumns: ["id"];
          },
          {
            foreignKeyName: "submission_artifact_comments_submission_id_fkey";
            columns: ["submission_id"];
            isOneToOne: false;
            referencedRelation: "submissions";
            referencedColumns: ["id"];
          },
          {
            foreignKeyName: "submission_artifact_comments_submission_id_fkey";
            columns: ["submission_id"];
            isOneToOne: false;
            referencedRelation: "submissions_agg";
            referencedColumns: ["id"];
          },
          {
            foreignKeyName: "submission_artifact_comments_submission_id_fkey";
            columns: ["submission_id"];
            isOneToOne: false;
            referencedRelation: "submissions_with_grades_for_assignment";
            referencedColumns: ["activesubmissionid"];
          },
          {
            foreignKeyName: "submission_artifact_comments_submission_id_fkey";
            columns: ["submission_id"];
            isOneToOne: false;
            referencedRelation: "submissions_with_grades_for_assignment_and_regression_test";
            referencedColumns: ["activesubmissionid"];
          },
          {
            foreignKeyName: "submission_artifact_comments_submission_id_fkey1";
            columns: ["submission_id"];
            isOneToOne: false;
            referencedRelation: "submissions";
            referencedColumns: ["id"];
          },
          {
            foreignKeyName: "submission_artifact_comments_submission_id_fkey1";
            columns: ["submission_id"];
            isOneToOne: false;
            referencedRelation: "submissions_agg";
            referencedColumns: ["id"];
          },
          {
            foreignKeyName: "submission_artifact_comments_submission_id_fkey1";
            columns: ["submission_id"];
            isOneToOne: false;
            referencedRelation: "submissions_with_grades_for_assignment";
            referencedColumns: ["activesubmissionid"];
          },
          {
            foreignKeyName: "submission_artifact_comments_submission_id_fkey1";
            columns: ["submission_id"];
            isOneToOne: false;
            referencedRelation: "submissions_with_grades_for_assignment_and_regression_test";
            referencedColumns: ["activesubmissionid"];
          },
          {
            foreignKeyName: "submission_artifact_comments_submission_review_id_fkey";
            columns: ["submission_review_id"];
            isOneToOne: false;
            referencedRelation: "submission_reviews";
            referencedColumns: ["id"];
          },
          {
            foreignKeyName: "submission_artifact_comments_submission_review_id_fkey1";
            columns: ["submission_review_id"];
            isOneToOne: false;
            referencedRelation: "submission_reviews";
            referencedColumns: ["id"];
          }
        ];
      };
      submission_artifacts: {
        Row: {
          assignment_group_id: number | null;
          autograder_regression_test_id: number | null;
          class_id: number;
          created_at: string;
          data: Json | null;
          id: number;
          name: string;
          profile_id: string | null;
          submission_file_id: number | null;
          submission_id: number;
        };
        Insert: {
          assignment_group_id?: number | null;
          autograder_regression_test_id?: number | null;
          class_id: number;
          created_at?: string;
          data?: Json | null;
          id?: number;
          name: string;
          profile_id?: string | null;
          submission_file_id?: number | null;
          submission_id: number;
        };
        Update: {
          assignment_group_id?: number | null;
          autograder_regression_test_id?: number | null;
          class_id?: number;
          created_at?: string;
          data?: Json | null;
          id?: number;
          name?: string;
          profile_id?: string | null;
          submission_file_id?: number | null;
          submission_id?: number;
        };
        Relationships: [
          {
            foreignKeyName: "submission_artifacts_assignment_group_id_fkey";
            columns: ["assignment_group_id"];
            isOneToOne: false;
            referencedRelation: "assignment_groups";
            referencedColumns: ["id"];
          },
          {
            foreignKeyName: "submission_artifacts_autograder_regression_test_id_fkey";
            columns: ["autograder_regression_test_id"];
            isOneToOne: false;
            referencedRelation: "autograder_regression_test";
            referencedColumns: ["id"];
          },
          {
            foreignKeyName: "submission_artifacts_autograder_regression_test_id_fkey";
            columns: ["autograder_regression_test_id"];
            isOneToOne: false;
            referencedRelation: "autograder_regression_test_by_grader";
            referencedColumns: ["id"];
          },
          {
            foreignKeyName: "submission_artifacts_class_id_fkey";
            columns: ["class_id"];
            isOneToOne: false;
            referencedRelation: "classes";
            referencedColumns: ["id"];
          },
          {
            foreignKeyName: "submission_artifacts_profile_id_fkey";
            columns: ["profile_id"];
            isOneToOne: false;
            referencedRelation: "profiles";
            referencedColumns: ["id"];
          },
          {
            foreignKeyName: "submission_artifacts_profile_id_fkey";
            columns: ["profile_id"];
            isOneToOne: false;
            referencedRelation: "submissions_with_grades_for_assignment";
            referencedColumns: ["student_private_profile_id"];
          },
          {
            foreignKeyName: "submission_artifacts_submission_file_id_fkey";
            columns: ["submission_file_id"];
            isOneToOne: false;
            referencedRelation: "submission_files";
            referencedColumns: ["id"];
          },
          {
            foreignKeyName: "submission_artifacts_submission_id_fkey";
            columns: ["submission_id"];
            isOneToOne: false;
            referencedRelation: "submissions";
            referencedColumns: ["id"];
          },
          {
            foreignKeyName: "submission_artifacts_submission_id_fkey";
            columns: ["submission_id"];
            isOneToOne: false;
            referencedRelation: "submissions_agg";
            referencedColumns: ["id"];
          },
          {
            foreignKeyName: "submission_artifacts_submission_id_fkey";
            columns: ["submission_id"];
            isOneToOne: false;
            referencedRelation: "submissions_with_grades_for_assignment";
            referencedColumns: ["activesubmissionid"];
          },
          {
            foreignKeyName: "submission_artifacts_submission_id_fkey";
            columns: ["submission_id"];
            isOneToOne: false;
            referencedRelation: "submissions_with_grades_for_assignment_and_regression_test";
            referencedColumns: ["activesubmissionid"];
          }
        ];
      };
      submission_comments: {
        Row: {
          author: string;
          class_id: number;
          comment: string;
          created_at: string;
          deleted_at: string | null;
          edited_at: string | null;
          edited_by: string | null;
          eventually_visible: boolean;
          id: number;
          points: number | null;
          released: boolean;
          rubric_check_id: number | null;
          submission_id: number;
          submission_review_id: number | null;
        };
        Insert: {
          author: string;
          class_id: number;
          comment: string;
          created_at?: string;
          deleted_at?: string | null;
          edited_at?: string | null;
          edited_by?: string | null;
          eventually_visible?: boolean;
          id?: number;
          points?: number | null;
          released?: boolean;
          rubric_check_id?: number | null;
          submission_id: number;
          submission_review_id?: number | null;
        };
        Update: {
          author?: string;
          class_id?: number;
          comment?: string;
          created_at?: string;
          deleted_at?: string | null;
          edited_at?: string | null;
          edited_by?: string | null;
          eventually_visible?: boolean;
          id?: number;
          points?: number | null;
          released?: boolean;
          rubric_check_id?: number | null;
          submission_id?: number;
          submission_review_id?: number | null;
        };
        Relationships: [
          {
            foreignKeyName: "submission_comments_author_fkey";
            columns: ["author"];
            isOneToOne: false;
            referencedRelation: "profiles";
            referencedColumns: ["id"];
          },
          {
            foreignKeyName: "submission_comments_author_fkey";
            columns: ["author"];
            isOneToOne: false;
            referencedRelation: "submissions_with_grades_for_assignment";
            referencedColumns: ["student_private_profile_id"];
          },
          {
            foreignKeyName: "submission_comments_class_id_fkey";
            columns: ["class_id"];
            isOneToOne: false;
            referencedRelation: "classes";
            referencedColumns: ["id"];
          },
          {
            foreignKeyName: "submission_comments_rubric_check_id_fkey";
            columns: ["rubric_check_id"];
            isOneToOne: false;
            referencedRelation: "rubric_checks";
            referencedColumns: ["id"];
          },
          {
            foreignKeyName: "submission_comments_submission_review_id_fkey";
            columns: ["submission_review_id"];
            isOneToOne: false;
            referencedRelation: "submission_reviews";
            referencedColumns: ["id"];
          },
          {
            foreignKeyName: "submission_comments_submissions_id_fkey";
            columns: ["submission_id"];
            isOneToOne: false;
            referencedRelation: "submissions";
            referencedColumns: ["id"];
          },
          {
            foreignKeyName: "submission_comments_submissions_id_fkey";
            columns: ["submission_id"];
            isOneToOne: false;
            referencedRelation: "submissions_agg";
            referencedColumns: ["id"];
          },
          {
            foreignKeyName: "submission_comments_submissions_id_fkey";
            columns: ["submission_id"];
            isOneToOne: false;
            referencedRelation: "submissions_with_grades_for_assignment";
            referencedColumns: ["activesubmissionid"];
          },
          {
            foreignKeyName: "submission_comments_submissions_id_fkey";
            columns: ["submission_id"];
            isOneToOne: false;
            referencedRelation: "submissions_with_grades_for_assignment_and_regression_test";
            referencedColumns: ["activesubmissionid"];
          }
        ];
      };
      submission_file_comments: {
        Row: {
          author: string;
          class_id: number;
          comment: string;
          created_at: string;
          deleted_at: string | null;
          edited_at: string | null;
          edited_by: string | null;
          eventually_visible: boolean;
          id: number;
          line: number;
          points: number | null;
          released: boolean;
          rubric_check_id: number | null;
          submission_file_id: number;
          submission_id: number;
          submission_review_id: number | null;
        };
        Insert: {
          author: string;
          class_id: number;
          comment: string;
          created_at?: string;
          deleted_at?: string | null;
          edited_at?: string | null;
          edited_by?: string | null;
          eventually_visible?: boolean;
          id?: number;
          line: number;
          points?: number | null;
          released?: boolean;
          rubric_check_id?: number | null;
          submission_file_id: number;
          submission_id: number;
          submission_review_id?: number | null;
        };
        Update: {
          author?: string;
          class_id?: number;
          comment?: string;
          created_at?: string;
          deleted_at?: string | null;
          edited_at?: string | null;
          edited_by?: string | null;
          eventually_visible?: boolean;
          id?: number;
          line?: number;
          points?: number | null;
          released?: boolean;
          rubric_check_id?: number | null;
          submission_file_id?: number;
          submission_id?: number;
          submission_review_id?: number | null;
        };
        Relationships: [
          {
            foreignKeyName: "submission_file_comments_class_id_fkey";
            columns: ["class_id"];
            isOneToOne: false;
            referencedRelation: "classes";
            referencedColumns: ["id"];
          },
          {
            foreignKeyName: "submission_file_comments_rubric_check_id_fkey";
            columns: ["rubric_check_id"];
            isOneToOne: false;
            referencedRelation: "rubric_checks";
            referencedColumns: ["id"];
          },
          {
            foreignKeyName: "submission_file_comments_submission_review_id_fkey";
            columns: ["submission_review_id"];
            isOneToOne: false;
            referencedRelation: "submission_reviews";
            referencedColumns: ["id"];
          },
          {
            foreignKeyName: "submission_file_lcomments_author_fkey";
            columns: ["author"];
            isOneToOne: false;
            referencedRelation: "profiles";
            referencedColumns: ["id"];
          },
          {
            foreignKeyName: "submission_file_lcomments_author_fkey";
            columns: ["author"];
            isOneToOne: false;
            referencedRelation: "submissions_with_grades_for_assignment";
            referencedColumns: ["student_private_profile_id"];
          },
          {
            foreignKeyName: "submission_file_lcomments_submission_files_id_fkey";
            columns: ["submission_file_id"];
            isOneToOne: false;
            referencedRelation: "submission_files";
            referencedColumns: ["id"];
          },
          {
            foreignKeyName: "submission_file_lcomments_submissions_id_fkey";
            columns: ["submission_id"];
            isOneToOne: false;
            referencedRelation: "submissions";
            referencedColumns: ["id"];
          },
          {
            foreignKeyName: "submission_file_lcomments_submissions_id_fkey";
            columns: ["submission_id"];
            isOneToOne: false;
            referencedRelation: "submissions_agg";
            referencedColumns: ["id"];
          },
          {
            foreignKeyName: "submission_file_lcomments_submissions_id_fkey";
            columns: ["submission_id"];
            isOneToOne: false;
            referencedRelation: "submissions_with_grades_for_assignment";
            referencedColumns: ["activesubmissionid"];
          },
          {
            foreignKeyName: "submission_file_lcomments_submissions_id_fkey";
            columns: ["submission_id"];
            isOneToOne: false;
            referencedRelation: "submissions_with_grades_for_assignment_and_regression_test";
            referencedColumns: ["activesubmissionid"];
          }
        ];
      };
      submission_files: {
        Row: {
          assignment_group_id: number | null;
          class_id: number;
          contents: string;
          created_at: string;
          id: number;
          name: string;
          profile_id: string | null;
          submission_id: number;
        };
        Insert: {
          assignment_group_id?: number | null;
          class_id: number;
          contents: string;
          created_at?: string;
          id?: number;
          name: string;
          profile_id?: string | null;
          submission_id: number;
        };
        Update: {
          assignment_group_id?: number | null;
          class_id?: number;
          contents?: string;
          created_at?: string;
          id?: number;
          name?: string;
          profile_id?: string | null;
          submission_id?: number;
        };
        Relationships: [
          {
            foreignKeyName: "submission_files_assignment_group_id_fkey";
            columns: ["assignment_group_id"];
            isOneToOne: false;
            referencedRelation: "assignment_groups";
            referencedColumns: ["id"];
          },
          {
            foreignKeyName: "submission_files_class_id_fkey";
            columns: ["class_id"];
            isOneToOne: false;
            referencedRelation: "classes";
            referencedColumns: ["id"];
          },
          {
            foreignKeyName: "submission_files_profile_id_fkey";
            columns: ["profile_id"];
            isOneToOne: false;
            referencedRelation: "submissions_agg";
            referencedColumns: ["profile_id"];
          },
          {
            foreignKeyName: "submission_files_profile_id_fkey";
            columns: ["profile_id"];
            isOneToOne: false;
            referencedRelation: "user_roles";
            referencedColumns: ["private_profile_id"];
          },
          {
            foreignKeyName: "submission_files_submissions_id_fkey";
            columns: ["submission_id"];
            isOneToOne: false;
            referencedRelation: "submissions";
            referencedColumns: ["id"];
          },
          {
            foreignKeyName: "submission_files_submissions_id_fkey";
            columns: ["submission_id"];
            isOneToOne: false;
            referencedRelation: "submissions_agg";
            referencedColumns: ["id"];
          },
          {
            foreignKeyName: "submission_files_submissions_id_fkey";
            columns: ["submission_id"];
            isOneToOne: false;
            referencedRelation: "submissions_with_grades_for_assignment";
            referencedColumns: ["activesubmissionid"];
          },
          {
            foreignKeyName: "submission_files_submissions_id_fkey";
            columns: ["submission_id"];
            isOneToOne: false;
            referencedRelation: "submissions_with_grades_for_assignment_and_regression_test";
            referencedColumns: ["activesubmissionid"];
          },
          {
            foreignKeyName: "submission_files_user_id_fkey";
            columns: ["profile_id"];
            isOneToOne: false;
            referencedRelation: "profiles";
            referencedColumns: ["id"];
          },
          {
            foreignKeyName: "submission_files_user_id_fkey";
            columns: ["profile_id"];
            isOneToOne: false;
            referencedRelation: "submissions_with_grades_for_assignment";
            referencedColumns: ["student_private_profile_id"];
          }
        ];
      };
      submission_reviews: {
        Row: {
          checked_at: string | null;
          checked_by: string | null;
          class_id: number;
          completed_at: string | null;
          completed_by: string | null;
          created_at: string;
          grader: string | null;
          id: number;
          meta_grader: string | null;
          name: string;
          released: boolean;
          rubric_id: number;
          submission_id: number;
          total_autograde_score: number;
          total_score: number;
          tweak: number;
        };
        Insert: {
          checked_at?: string | null;
          checked_by?: string | null;
          class_id: number;
          completed_at?: string | null;
          completed_by?: string | null;
          created_at?: string;
          grader?: string | null;
          id?: number;
          meta_grader?: string | null;
          name: string;
          released?: boolean;
          rubric_id: number;
          submission_id: number;
          total_autograde_score?: number;
          total_score: number;
          tweak: number;
        };
        Update: {
          checked_at?: string | null;
          checked_by?: string | null;
          class_id?: number;
          completed_at?: string | null;
          completed_by?: string | null;
          created_at?: string;
          grader?: string | null;
          id?: number;
          meta_grader?: string | null;
          name?: string;
          released?: boolean;
          rubric_id?: number;
          submission_id?: number;
          total_autograde_score?: number;
          total_score?: number;
          tweak?: number;
        };
        Relationships: [
          {
            foreignKeyName: "submission_reviews_class_id_fkey";
            columns: ["class_id"];
            isOneToOne: false;
            referencedRelation: "classes";
            referencedColumns: ["id"];
          },
          {
            foreignKeyName: "submission_reviews_completed_by_fkey";
            columns: ["completed_by"];
            isOneToOne: false;
            referencedRelation: "profiles";
            referencedColumns: ["id"];
          },
          {
            foreignKeyName: "submission_reviews_completed_by_fkey";
            columns: ["completed_by"];
            isOneToOne: false;
            referencedRelation: "submissions_with_grades_for_assignment";
            referencedColumns: ["student_private_profile_id"];
          },
          {
            foreignKeyName: "submission_reviews_grader_fkey";
            columns: ["grader"];
            isOneToOne: false;
            referencedRelation: "profiles";
            referencedColumns: ["id"];
          },
          {
            foreignKeyName: "submission_reviews_grader_fkey";
            columns: ["grader"];
            isOneToOne: false;
            referencedRelation: "submissions_with_grades_for_assignment";
            referencedColumns: ["student_private_profile_id"];
          },
          {
            foreignKeyName: "submission_reviews_meta_grader_fkey";
            columns: ["meta_grader"];
            isOneToOne: false;
            referencedRelation: "profiles";
            referencedColumns: ["id"];
          },
          {
            foreignKeyName: "submission_reviews_meta_grader_fkey";
            columns: ["meta_grader"];
            isOneToOne: false;
            referencedRelation: "submissions_with_grades_for_assignment";
            referencedColumns: ["student_private_profile_id"];
          },
          {
            foreignKeyName: "submission_reviews_rubric_id_fkey";
            columns: ["rubric_id"];
            isOneToOne: false;
            referencedRelation: "rubrics";
            referencedColumns: ["id"];
          },
          {
            foreignKeyName: "submission_reviews_submission_id_fkey";
            columns: ["submission_id"];
            isOneToOne: false;
            referencedRelation: "submissions";
            referencedColumns: ["id"];
          },
          {
            foreignKeyName: "submission_reviews_submission_id_fkey";
            columns: ["submission_id"];
            isOneToOne: false;
            referencedRelation: "submissions_agg";
            referencedColumns: ["id"];
          },
          {
            foreignKeyName: "submission_reviews_submission_id_fkey";
            columns: ["submission_id"];
            isOneToOne: false;
            referencedRelation: "submissions_with_grades_for_assignment";
            referencedColumns: ["activesubmissionid"];
          },
          {
            foreignKeyName: "submission_reviews_submission_id_fkey";
            columns: ["submission_id"];
            isOneToOne: false;
            referencedRelation: "submissions_with_grades_for_assignment_and_regression_test";
            referencedColumns: ["activesubmissionid"];
          }
        ];
      };
      submissions: {
        Row: {
          assignment_group_id: number | null;
          assignment_id: number;
          class_id: number;
          created_at: string;
          grading_review_id: number | null;
          id: number;
          is_active: boolean;
          ordinal: number;
          profile_id: string | null;
          released: string | null;
          repository: string;
          repository_check_run_id: number | null;
          repository_id: number | null;
          run_attempt: number;
          run_number: number;
          sha: string;
        };
        Insert: {
          assignment_group_id?: number | null;
          assignment_id: number;
          class_id: number;
          created_at?: string;
          grading_review_id?: number | null;
          id?: number;
          is_active?: boolean;
          ordinal?: number;
          profile_id?: string | null;
          released?: string | null;
          repository: string;
          repository_check_run_id?: number | null;
          repository_id?: number | null;
          run_attempt: number;
          run_number: number;
          sha: string;
        };
        Update: {
          assignment_group_id?: number | null;
          assignment_id?: number;
          class_id?: number;
          created_at?: string;
          grading_review_id?: number | null;
          id?: number;
          is_active?: boolean;
          ordinal?: number;
          profile_id?: string | null;
          released?: string | null;
          repository?: string;
          repository_check_run_id?: number | null;
          repository_id?: number | null;
          run_attempt?: number;
          run_number?: number;
          sha?: string;
        };
        Relationships: [
          {
            foreignKeyName: "submissio_assignment_id_fkey";
            columns: ["assignment_id"];
            isOneToOne: false;
            referencedRelation: "assignments";
            referencedColumns: ["id"];
          },
          {
            foreignKeyName: "submissio_assignment_id_fkey";
            columns: ["assignment_id"];
            isOneToOne: false;
            referencedRelation: "submissions_with_grades_for_assignment";
            referencedColumns: ["assignment_id"];
          },
          {
            foreignKeyName: "submissio_assignment_id_fkey";
            columns: ["assignment_id"];
            isOneToOne: false;
            referencedRelation: "submissions_with_grades_for_assignment_and_regression_test";
            referencedColumns: ["assignment_id"];
          },
          {
            foreignKeyName: "submissio_user_id_fkey1";
            columns: ["profile_id"];
            isOneToOne: false;
            referencedRelation: "profiles";
            referencedColumns: ["id"];
          },
          {
            foreignKeyName: "submissio_user_id_fkey1";
            columns: ["profile_id"];
            isOneToOne: false;
            referencedRelation: "submissions_with_grades_for_assignment";
            referencedColumns: ["student_private_profile_id"];
          },
          {
            foreignKeyName: "submissions_assignment_group_id_fkey";
            columns: ["assignment_group_id"];
            isOneToOne: false;
            referencedRelation: "assignment_groups";
            referencedColumns: ["id"];
          },
          {
            foreignKeyName: "submissions_class_id_fkey";
            columns: ["class_id"];
            isOneToOne: false;
            referencedRelation: "classes";
            referencedColumns: ["id"];
          },
          {
            foreignKeyName: "submissions_grading_review_id_fkey";
            columns: ["grading_review_id"];
            isOneToOne: false;
            referencedRelation: "submission_reviews";
            referencedColumns: ["id"];
          },
          {
            foreignKeyName: "submissions_profile_id_fkey";
            columns: ["profile_id"];
            isOneToOne: false;
            referencedRelation: "submissions_agg";
            referencedColumns: ["profile_id"];
          },
          {
            foreignKeyName: "submissions_profile_id_fkey";
            columns: ["profile_id"];
            isOneToOne: false;
            referencedRelation: "user_roles";
            referencedColumns: ["private_profile_id"];
          },
          {
            foreignKeyName: "submissions_repository_check_run_id_fkey";
            columns: ["repository_check_run_id"];
            isOneToOne: false;
            referencedRelation: "repository_check_runs";
            referencedColumns: ["id"];
          },
          {
            foreignKeyName: "submissions_repository_id_fkey";
            columns: ["repository_id"];
            isOneToOne: false;
            referencedRelation: "repositories";
            referencedColumns: ["id"];
          }
        ];
      };
      tags: {
        Row: {
          class_id: number;
          color: string;
          created_at: string;
          creator_id: string;
          id: string;
          name: string;
          profile_id: string;
          visible: boolean;
        };
        Insert: {
          class_id: number;
          color: string;
          created_at?: string;
          creator_id?: string;
          id?: string;
          name: string;
          profile_id: string;
          visible: boolean;
        };
        Update: {
          class_id?: number;
          color?: string;
          created_at?: string;
          creator_id?: string;
          id?: string;
          name?: string;
          profile_id?: string;
          visible?: boolean;
        };
        Relationships: [
          {
            foreignKeyName: "tags_class_id_fkey";
            columns: ["class_id"];
            isOneToOne: false;
            referencedRelation: "classes";
            referencedColumns: ["id"];
          },
          {
            foreignKeyName: "tags_creator_fkey";
            columns: ["creator_id"];
            isOneToOne: false;
            referencedRelation: "users";
            referencedColumns: ["user_id"];
          },
          {
            foreignKeyName: "tags_profile_id_fkey";
            columns: ["profile_id"];
            isOneToOne: false;
            referencedRelation: "profiles";
            referencedColumns: ["id"];
<<<<<<< HEAD
=======
          },
          {
            foreignKeyName: "tags_profile_id_fkey";
            columns: ["profile_id"];
            isOneToOne: false;
            referencedRelation: "submissions_with_grades_for_assignment";
            referencedColumns: ["student_private_profile_id"];
>>>>>>> 52074536
          }
        ];
      };
      user_roles: {
        Row: {
          canvas_id: number | null;
          class_id: number;
          class_section_id: number | null;
          id: number;
          private_profile_id: string;
          public_profile_id: string;
          role: Database["public"]["Enums"]["app_role"];
          user_id: string;
        };
        Insert: {
          canvas_id?: number | null;
          class_id: number;
          class_section_id?: number | null;
          id?: number;
          private_profile_id: string;
          public_profile_id: string;
          role: Database["public"]["Enums"]["app_role"];
          user_id: string;
        };
        Update: {
          canvas_id?: number | null;
          class_id?: number;
          class_section_id?: number | null;
          id?: number;
          private_profile_id?: string;
          public_profile_id?: string;
          role?: Database["public"]["Enums"]["app_role"];
          user_id?: string;
        };
        Relationships: [
          {
            foreignKeyName: "user_roles_class_id_fkey";
            columns: ["class_id"];
            isOneToOne: false;
            referencedRelation: "classes";
            referencedColumns: ["id"];
          },
          {
            foreignKeyName: "user_roles_class_section_id_fkey";
            columns: ["class_section_id"];
            isOneToOne: false;
            referencedRelation: "class_sections";
            referencedColumns: ["id"];
          },
          {
            foreignKeyName: "user_roles_private_profile_id_fkey";
            columns: ["private_profile_id"];
            isOneToOne: true;
            referencedRelation: "profiles";
            referencedColumns: ["id"];
          },
          {
            foreignKeyName: "user_roles_private_profile_id_fkey";
            columns: ["private_profile_id"];
            isOneToOne: true;
            referencedRelation: "submissions_with_grades_for_assignment";
            referencedColumns: ["student_private_profile_id"];
          },
          {
            foreignKeyName: "user_roles_public_profile_id_fkey";
            columns: ["public_profile_id"];
            isOneToOne: true;
            referencedRelation: "profiles";
            referencedColumns: ["id"];
          },
          {
            foreignKeyName: "user_roles_public_profile_id_fkey";
            columns: ["public_profile_id"];
            isOneToOne: true;
            referencedRelation: "submissions_with_grades_for_assignment";
            referencedColumns: ["student_private_profile_id"];
          },
          {
            foreignKeyName: "user_roles_user_id_fkey1";
            columns: ["user_id"];
            isOneToOne: false;
            referencedRelation: "users";
            referencedColumns: ["user_id"];
          }
        ];
      };
      users: {
        Row: {
          avatar_url: string | null;
          created_at: string;
          email: string | null;
          github_username: string | null;
          name: string | null;
          user_id: string;
        };
        Insert: {
          avatar_url?: string | null;
          created_at?: string;
          email?: string | null;
          github_username?: string | null;
          name?: string | null;
          user_id?: string;
        };
        Update: {
          avatar_url?: string | null;
          created_at?: string;
          email?: string | null;
          github_username?: string | null;
          name?: string | null;
          user_id?: string;
        };
        Relationships: [];
      };
      video_meeting_sessions: {
        Row: {
          chime_meeting_id: string | null;
          class_id: number;
          created_at: string;
          ended: string | null;
          help_request_id: number;
          id: number;
          started: string | null;
        };
        Insert: {
          chime_meeting_id?: string | null;
          class_id: number;
          created_at?: string;
          ended?: string | null;
          help_request_id: number;
          id?: number;
          started?: string | null;
        };
        Update: {
          chime_meeting_id?: string | null;
          class_id?: number;
          created_at?: string;
          ended?: string | null;
          help_request_id?: number;
          id?: number;
          started?: string | null;
        };
        Relationships: [
          {
            foreignKeyName: "video_meeting_sessions_class_id_fkey";
            columns: ["class_id"];
            isOneToOne: false;
            referencedRelation: "classes";
            referencedColumns: ["id"];
          },
          {
            foreignKeyName: "video_meeting_sessions_help_request_id_fkey";
            columns: ["help_request_id"];
            isOneToOne: false;
            referencedRelation: "help_requests";
            referencedColumns: ["id"];
          }
        ];
      };
      webhook_process_status: {
        Row: {
          completed: boolean;
          created_at: string;
          id: number;
          webhook_id: string;
        };
        Insert: {
          completed: boolean;
          created_at?: string;
          id?: number;
          webhook_id: string;
        };
        Update: {
          completed?: boolean;
          created_at?: string;
          id?: number;
          webhook_id?: string;
        };
        Relationships: [];
      };
    };
    Views: {
      autograder_regression_test_by_grader: {
        Row: {
          class_id: number | null;
          grader_repo: string | null;
          id: number | null;
          name: string | null;
          repository: string | null;
          score: number | null;
          sha: string | null;
        };
        Relationships: [
          {
            foreignKeyName: "grader_results_class_id_fkey";
            columns: ["class_id"];
            isOneToOne: false;
            referencedRelation: "classes";
            referencedColumns: ["id"];
          }
        ];
      };
      flashcard_card_analytics: {
        Row: {
          answer_viewed_count: number | null;
          avg_answer_time_ms: number | null;
          avg_got_it_time_ms: number | null;
          avg_keep_trying_time_ms: number | null;
          card_id: number | null;
          class_id: number | null;
          deck_id: number | null;
          got_it_count: number | null;
          keep_trying_count: number | null;
          prompt_views: number | null;
          returned_to_deck: number | null;
        };
        Relationships: [
          {
            foreignKeyName: "flashcard_interaction_logs_card_id_fkey";
            columns: ["card_id"];
            isOneToOne: false;
            referencedRelation: "flashcards";
            referencedColumns: ["id"];
          },
          {
            foreignKeyName: "flashcard_interaction_logs_class_id_fkey";
            columns: ["class_id"];
            isOneToOne: false;
            referencedRelation: "classes";
            referencedColumns: ["id"];
          },
          {
            foreignKeyName: "flashcard_interaction_logs_deck_id_fkey";
            columns: ["deck_id"];
            isOneToOne: false;
            referencedRelation: "flashcard_deck_analytics";
            referencedColumns: ["deck_id"];
          },
          {
            foreignKeyName: "flashcard_interaction_logs_deck_id_fkey";
            columns: ["deck_id"];
            isOneToOne: false;
            referencedRelation: "flashcard_decks";
            referencedColumns: ["id"];
          }
        ];
      };
      flashcard_deck_analytics: {
        Row: {
          class_id: number | null;
          deck_id: number | null;
          deck_name: string | null;
          resets: number | null;
          views: number | null;
        };
        Relationships: [
          {
            foreignKeyName: "flashcard_decks_class_id_fkey";
            columns: ["class_id"];
            isOneToOne: false;
            referencedRelation: "classes";
            referencedColumns: ["id"];
          }
        ];
      };
      flashcard_student_card_analytics: {
        Row: {
          answer_views: number | null;
          avg_answer_time_ms: number | null;
          avg_got_it_time_ms: number | null;
          avg_keep_trying_time_ms: number | null;
          card_id: number | null;
          class_id: number | null;
          deck_id: number | null;
          got_it_count: number | null;
          keep_trying_count: number | null;
          prompt_views: number | null;
          returned_to_deck: number | null;
          student_name: string | null;
          student_profile_id: string | null;
        };
        Relationships: [
          {
            foreignKeyName: "flashcard_interaction_logs_card_id_fkey";
            columns: ["card_id"];
            isOneToOne: false;
            referencedRelation: "flashcards";
            referencedColumns: ["id"];
          },
          {
            foreignKeyName: "flashcard_interaction_logs_class_id_fkey";
            columns: ["class_id"];
            isOneToOne: false;
            referencedRelation: "classes";
            referencedColumns: ["id"];
          },
          {
            foreignKeyName: "flashcard_interaction_logs_deck_id_fkey";
            columns: ["deck_id"];
            isOneToOne: false;
            referencedRelation: "flashcard_deck_analytics";
            referencedColumns: ["deck_id"];
          },
          {
            foreignKeyName: "flashcard_interaction_logs_deck_id_fkey";
            columns: ["deck_id"];
            isOneToOne: false;
            referencedRelation: "flashcard_decks";
            referencedColumns: ["id"];
          },
          {
            foreignKeyName: "flashcard_interaction_logs_student_id_fkey";
            columns: ["student_profile_id"];
            isOneToOne: false;
            referencedRelation: "users";
            referencedColumns: ["user_id"];
          }
        ];
      };
      flashcard_student_deck_analytics: {
        Row: {
          answer_views: number | null;
          class_id: number | null;
          deck_id: number | null;
          mastered_count: number | null;
          name: string | null;
          not_mastered_count: number | null;
          prompt_views: number | null;
          returned_to_deck: number | null;
          student_profile_id: string | null;
        };
        Relationships: [];
      };
      submissions_agg: {
        Row: {
          assignment_id: number | null;
          avatar_url: string | null;
          created_at: string | null;
          execution_time: number | null;
          groupname: string | null;
          id: number | null;
          latestsubmissionid: number | null;
          name: string | null;
          profile_id: string | null;
          released: string | null;
          repository: string | null;
          ret_code: number | null;
          run_attempt: number | null;
          run_number: number | null;
          score: number | null;
          sha: string | null;
          sortable_name: string | null;
          submissioncount: number | null;
          user_id: string | null;
        };
        Relationships: [
          {
            foreignKeyName: "submissio_assignment_id_fkey";
            columns: ["assignment_id"];
            isOneToOne: false;
            referencedRelation: "assignments";
            referencedColumns: ["id"];
          },
          {
            foreignKeyName: "submissio_assignment_id_fkey";
            columns: ["assignment_id"];
            isOneToOne: false;
            referencedRelation: "submissions_with_grades_for_assignment";
            referencedColumns: ["assignment_id"];
          },
          {
            foreignKeyName: "submissio_assignment_id_fkey";
            columns: ["assignment_id"];
            isOneToOne: false;
            referencedRelation: "submissions_with_grades_for_assignment_and_regression_test";
            referencedColumns: ["assignment_id"];
          },
          {
            foreignKeyName: "submissio_user_id_fkey1";
            columns: ["user_id"];
            isOneToOne: false;
            referencedRelation: "profiles";
            referencedColumns: ["id"];
          },
          {
            foreignKeyName: "submissio_user_id_fkey1";
            columns: ["user_id"];
            isOneToOne: false;
            referencedRelation: "submissions_with_grades_for_assignment";
            referencedColumns: ["student_private_profile_id"];
          },
          {
            foreignKeyName: "submissions_profile_id_fkey";
            columns: ["user_id"];
            isOneToOne: false;
            referencedRelation: "submissions_agg";
            referencedColumns: ["profile_id"];
          },
          {
            foreignKeyName: "submissions_profile_id_fkey";
            columns: ["user_id"];
            isOneToOne: false;
            referencedRelation: "user_roles";
            referencedColumns: ["private_profile_id"];
          },
          {
            foreignKeyName: "user_roles_private_profile_id_fkey";
            columns: ["profile_id"];
            isOneToOne: true;
            referencedRelation: "profiles";
            referencedColumns: ["id"];
          },
          {
            foreignKeyName: "user_roles_private_profile_id_fkey";
            columns: ["profile_id"];
            isOneToOne: true;
            referencedRelation: "submissions_with_grades_for_assignment";
            referencedColumns: ["student_private_profile_id"];
          }
        ];
      };
      submissions_with_grades_for_assignment: {
        Row: {
          activesubmissionid: number | null;
          assignedgradername: string | null;
          assignedmetagradername: string | null;
          assignment_id: number | null;
          autograder_score: number | null;
          checked_at: string | null;
          checked_by: string | null;
          checkername: string | null;
          class_id: number | null;
          completed_at: string | null;
          completed_by: string | null;
          created_at: string | null;
          due_date: string | null;
          grader: string | null;
          grader_action_sha: string | null;
          grader_sha: string | null;
          gradername: string | null;
          groupname: string | null;
          hours: number | null;
          id: number | null;
          late_due_date: string | null;
          meta_grader: string | null;
          name: string | null;
          released: string | null;
          repository: string | null;
          sha: string | null;
          sortable_name: string | null;
          student_private_profile_id: string | null;
          tokens_consumed: number | null;
          total_score: number | null;
          tweak: number | null;
        };
        Relationships: [
          {
            foreignKeyName: "submission_reviews_completed_by_fkey";
            columns: ["completed_by"];
            isOneToOne: false;
            referencedRelation: "profiles";
            referencedColumns: ["id"];
          },
          {
            foreignKeyName: "submission_reviews_completed_by_fkey";
            columns: ["completed_by"];
            isOneToOne: false;
            referencedRelation: "submissions_with_grades_for_assignment";
            referencedColumns: ["student_private_profile_id"];
          },
          {
            foreignKeyName: "submission_reviews_grader_fkey";
            columns: ["grader"];
            isOneToOne: false;
            referencedRelation: "profiles";
            referencedColumns: ["id"];
          },
          {
            foreignKeyName: "submission_reviews_grader_fkey";
            columns: ["grader"];
            isOneToOne: false;
            referencedRelation: "submissions_with_grades_for_assignment";
            referencedColumns: ["student_private_profile_id"];
          },
          {
            foreignKeyName: "submission_reviews_meta_grader_fkey";
            columns: ["meta_grader"];
            isOneToOne: false;
            referencedRelation: "profiles";
            referencedColumns: ["id"];
          },
          {
            foreignKeyName: "submission_reviews_meta_grader_fkey";
            columns: ["meta_grader"];
            isOneToOne: false;
            referencedRelation: "submissions_with_grades_for_assignment";
            referencedColumns: ["student_private_profile_id"];
          },
          {
            foreignKeyName: "user_roles_class_id_fkey";
            columns: ["class_id"];
            isOneToOne: false;
            referencedRelation: "classes";
            referencedColumns: ["id"];
          }
        ];
      };
      submissions_with_grades_for_assignment_and_regression_test: {
        Row: {
          activesubmissionid: number | null;
          assignment_id: number | null;
          autograder_score: number | null;
          class_id: number | null;
          created_at: string | null;
          grader_action_sha: string | null;
          grader_sha: string | null;
          groupname: string | null;
          id: number | null;
          name: string | null;
          released: string | null;
          repository: string | null;
          rt_autograder_score: number | null;
          rt_grader_action_sha: string | null;
          rt_grader_sha: string | null;
          sha: string | null;
          sortable_name: string | null;
        };
        Relationships: [
          {
            foreignKeyName: "user_roles_class_id_fkey";
            columns: ["class_id"];
            isOneToOne: false;
            referencedRelation: "classes";
            referencedColumns: ["id"];
          }
        ];
      };
    };
    Functions: {
      authorize_for_private_discussion_thread: {
        Args: { root: number };
        Returns: boolean;
      };
      authorize_for_submission: {
        Args: { requested_submission_id: number };
        Returns: boolean;
      };
      authorize_for_submission_review: {
        Args: { submission_review_id: number };
        Returns: boolean;
      };
      authorize_for_submission_review_writable: {
        Args: { submission_review_id: number };
        Returns: boolean;
      };
      authorize_for_submission_reviewable: {
        Args: {
          requested_submission_id: number;
          requested_submission_review_id: number;
        };
        Returns: boolean;
      };
      authorize_to_create_own_due_date_extension: {
        Args: {
          _student_id: string;
          _assignment_group_id: number;
          _assignment_id: number;
          _class_id: number;
          _creator_id: string;
          _hours_to_extend: number;
          _tokens_consumed: number;
        };
        Returns: boolean;
      };
      authorizeforassignmentgroup: {
        Args: { _assignment_group_id: number };
        Returns: boolean;
      };
      authorizeforclass: {
        Args: { class__id: number };
        Returns: boolean;
      };
      authorizeforclassgrader: {
        Args: { class__id: number };
        Returns: boolean;
      };
      authorizeforclassinstructor: {
        Args: { class__id: number };
        Returns: boolean;
      };
      authorizeforinstructorofstudent: {
        Args: { _user_id: string };
        Returns: boolean;
      };
      authorizeforinstructororgraderofstudent: {
        Args: { _user_id: string };
        Returns: boolean;
      };
      authorizeforpoll: {
        Args: { poll__id: number } | { poll__id: number; class__id: number };
        Returns: boolean;
      };
      authorizeforprofile: {
        Args: { profile_id: string };
        Returns: boolean;
      };
      auto_assign_self_reviews: {
        Args: { this_assignment_id: number; this_profile_id: string };
        Returns: undefined;
      };
      check_assignment_deadlines_passed: {
        Args: Record<PropertyKey, never>;
        Returns: undefined;
      };
      custom_access_token_hook: {
        Args: { event: Json };
        Returns: Json;
      };
      generate_anon_name: {
        Args: Record<PropertyKey, never>;
        Returns: string;
      };
      get_user_id_by_email: {
        Args: { email: string };
        Returns: {
          id: string;
        }[];
      };
      intval: {
        Args: { "": string };
        Returns: number;
      };
      is_allowed_grader_key: {
        Args: { graderkey: string; class: number };
        Returns: boolean;
      };
      is_in_class: {
        Args: { userid: string; classid: number };
        Returns: boolean;
      };
      is_instructor_for_class: {
        Args: { _person_id: string; _class_id: number } | { _person_id: string; classid: number };
        Returns: boolean;
      };
      is_instructor_for_student: {
        Args: { _person_id: string; _student_id: string };
        Returns: boolean;
      };
      log_flashcard_interaction: {
        Args: {
          p_action: string;
          p_class_id: number;
          p_deck_id: number;
          p_student_id: string;
          p_duration_on_card_ms: number;
          p_card_id?: number;
        };
        Returns: undefined;
      };
      reset_all_flashcard_progress: {
        Args: { p_class_id: number; p_student_id: string; p_card_ids: number[] };
        Returns: undefined;
      };
      submission_set_active: {
        Args: { _submission_id: number };
        Returns: boolean;
      };
      update_card_progress: {
        Args: {
          p_class_id: number;
          p_student_id: string;
          p_card_id: number;
          p_is_mastered: boolean;
        };
        Returns: undefined;
      };
    };
    Enums: {
      allowed_modes: "private" | "public" | "question" | "note";
      app_role: "admin" | "instructor" | "grader" | "student";
      assignment_group_join_status: "pending" | "approved" | "rejected" | "withdrawn";
      assignment_group_mode: "individual" | "groups" | "both";
      feedback_visibility: "visible" | "hidden" | "after_due_date" | "after_published";
      flashcard_actions:
        | "deck_viewed"
        | "card_prompt_viewed"
        | "card_answer_viewed"
        | "card_marked_got_it"
        | "card_marked_keep_trying"
        | "card_returned_to_deck"
        | "deck_progress_reset_all"
        | "deck_progress_reset_card";
      review_round: "self-review" | "grading-review" | "meta-grading-review";
      rubric_check_student_visibility: "always" | "if_released" | "if_applied" | "never";
    };
    CompositeTypes: {
      [_ in never]: never;
    };
  };
};

type DefaultSchema = Database[Extract<keyof Database, "public">];

export type Tables<
  DefaultSchemaTableNameOrOptions extends
    | keyof (DefaultSchema["Tables"] & DefaultSchema["Views"])
    | { schema: keyof Database },
  TableName extends DefaultSchemaTableNameOrOptions extends {
    schema: keyof Database;
  }
    ? keyof (Database[DefaultSchemaTableNameOrOptions["schema"]]["Tables"] &
        Database[DefaultSchemaTableNameOrOptions["schema"]]["Views"])
    : never = never
> = DefaultSchemaTableNameOrOptions extends { schema: keyof Database }
  ? (Database[DefaultSchemaTableNameOrOptions["schema"]]["Tables"] &
      Database[DefaultSchemaTableNameOrOptions["schema"]]["Views"])[TableName] extends {
      Row: infer R;
    }
    ? R
    : never
  : DefaultSchemaTableNameOrOptions extends keyof (DefaultSchema["Tables"] & DefaultSchema["Views"])
    ? (DefaultSchema["Tables"] & DefaultSchema["Views"])[DefaultSchemaTableNameOrOptions] extends {
        Row: infer R;
      }
      ? R
      : never
    : never;

export type TablesInsert<
  DefaultSchemaTableNameOrOptions extends keyof DefaultSchema["Tables"] | { schema: keyof Database },
  TableName extends DefaultSchemaTableNameOrOptions extends {
    schema: keyof Database;
  }
    ? keyof Database[DefaultSchemaTableNameOrOptions["schema"]]["Tables"]
    : never = never
> = DefaultSchemaTableNameOrOptions extends { schema: keyof Database }
  ? Database[DefaultSchemaTableNameOrOptions["schema"]]["Tables"][TableName] extends {
      Insert: infer I;
    }
    ? I
    : never
  : DefaultSchemaTableNameOrOptions extends keyof DefaultSchema["Tables"]
    ? DefaultSchema["Tables"][DefaultSchemaTableNameOrOptions] extends {
        Insert: infer I;
      }
      ? I
      : never
    : never;

export type TablesUpdate<
  DefaultSchemaTableNameOrOptions extends keyof DefaultSchema["Tables"] | { schema: keyof Database },
  TableName extends DefaultSchemaTableNameOrOptions extends {
    schema: keyof Database;
  }
    ? keyof Database[DefaultSchemaTableNameOrOptions["schema"]]["Tables"]
    : never = never
> = DefaultSchemaTableNameOrOptions extends { schema: keyof Database }
  ? Database[DefaultSchemaTableNameOrOptions["schema"]]["Tables"][TableName] extends {
      Update: infer U;
    }
    ? U
    : never
  : DefaultSchemaTableNameOrOptions extends keyof DefaultSchema["Tables"]
    ? DefaultSchema["Tables"][DefaultSchemaTableNameOrOptions] extends {
        Update: infer U;
      }
      ? U
      : never
    : never;

export type Enums<
  DefaultSchemaEnumNameOrOptions extends keyof DefaultSchema["Enums"] | { schema: keyof Database },
  EnumName extends DefaultSchemaEnumNameOrOptions extends {
    schema: keyof Database;
  }
    ? keyof Database[DefaultSchemaEnumNameOrOptions["schema"]]["Enums"]
    : never = never
> = DefaultSchemaEnumNameOrOptions extends { schema: keyof Database }
  ? Database[DefaultSchemaEnumNameOrOptions["schema"]]["Enums"][EnumName]
  : DefaultSchemaEnumNameOrOptions extends keyof DefaultSchema["Enums"]
    ? DefaultSchema["Enums"][DefaultSchemaEnumNameOrOptions]
    : never;

export type CompositeTypes<
  PublicCompositeTypeNameOrOptions extends keyof DefaultSchema["CompositeTypes"] | { schema: keyof Database },
  CompositeTypeName extends PublicCompositeTypeNameOrOptions extends {
    schema: keyof Database;
  }
    ? keyof Database[PublicCompositeTypeNameOrOptions["schema"]]["CompositeTypes"]
    : never = never
> = PublicCompositeTypeNameOrOptions extends { schema: keyof Database }
  ? Database[PublicCompositeTypeNameOrOptions["schema"]]["CompositeTypes"][CompositeTypeName]
  : PublicCompositeTypeNameOrOptions extends keyof DefaultSchema["CompositeTypes"]
    ? DefaultSchema["CompositeTypes"][PublicCompositeTypeNameOrOptions]
    : never;

export const Constants = {
  pgmq_public: {
    Enums: {}
  },
  public: {
    Enums: {
      allowed_modes: ["private", "public", "question", "note"],
      app_role: ["admin", "instructor", "grader", "student"],
      assignment_group_join_status: ["pending", "approved", "rejected", "withdrawn"],
      assignment_group_mode: ["individual", "groups", "both"],
      feedback_visibility: ["visible", "hidden", "after_due_date", "after_published"],
      flashcard_actions: [
        "deck_viewed",
        "card_prompt_viewed",
        "card_answer_viewed",
        "card_marked_got_it",
        "card_marked_keep_trying",
        "card_returned_to_deck",
        "deck_progress_reset_all",
        "deck_progress_reset_card"
      ],
      review_round: ["self-review", "grading-review", "meta-grading-review"],
      rubric_check_student_visibility: ["always", "if_released", "if_applied", "never"]
    }
  }
} as const;<|MERGE_RESOLUTION|>--- conflicted
+++ resolved
@@ -1291,66 +1291,6 @@
           }
         ];
       };
-<<<<<<< HEAD
-      email_distribution_exception: {
-        Row: {
-          assignment_id: number | null;
-          class_id: number;
-          created_at: string;
-          id: number;
-          include: boolean;
-          profile_id: string;
-          tag_id: number | null;
-        };
-        Insert: {
-          assignment_id?: number | null;
-          class_id: number;
-          created_at?: string;
-          id?: number;
-          include: boolean;
-          profile_id: string;
-          tag_id?: number | null;
-        };
-        Update: {
-          assignment_id?: number | null;
-          class_id?: number;
-          created_at?: string;
-          id?: number;
-          include?: boolean;
-          profile_id?: string;
-          tag_id?: number | null;
-        };
-        Relationships: [];
-      };
-      email_distribution_item: {
-        Row: {
-          class_id: number;
-          created_at: string;
-          email: string;
-          email_distribution_list_id: number;
-          id: number;
-          profile_id: string;
-        };
-        Insert: {
-          class_id: number;
-          created_at?: string;
-          email: string;
-          email_distribution_list_id: number;
-          id?: number;
-          profile_id: string;
-        };
-        Update: {
-          class_id?: number;
-          created_at?: string;
-          email?: string;
-          email_distribution_list_id?: number;
-          id?: number;
-          profile_id?: string;
-        };
-        Relationships: [
-          {
-            foreignKeyName: "email_distribution_item_keys_class_id_fkey";
-=======
       flashcard_decks: {
         Row: {
           class_id: number;
@@ -1440,52 +1380,12 @@
           },
           {
             foreignKeyName: "flashcard_interaction_logs_class_id_fkey";
->>>>>>> 52074536
-            columns: ["class_id"];
-            isOneToOne: false;
-            referencedRelation: "classes";
-            referencedColumns: ["id"];
-          },
-          {
-<<<<<<< HEAD
-            foreignKeyName: "email_distribution_item_keys_list_fkey";
-            columns: ["email_distribution_list_id"];
-            isOneToOne: false;
-            referencedRelation: "email_distribution_list";
-            referencedColumns: ["id"];
-          },
-          {
-            foreignKeyName: "email_distribution_item_keys_profile_id_fkey";
-            columns: ["profile_id"];
-            isOneToOne: false;
-            referencedRelation: "profiles";
-            referencedColumns: ["id"];
-          }
-        ];
-      };
-      email_distribution_list: {
-        Row: {
-          class_id: number;
-          created_at: string;
-          id: number;
-          name: string;
-        };
-        Insert: {
-          class_id: number;
-          created_at?: string;
-          id?: number;
-          name: string;
-        };
-        Update: {
-          class_id?: number;
-          created_at?: string;
-          id?: number;
-          name?: string;
-        };
-        Relationships: [
-          {
-            foreignKeyName: "email_distribution_list_keys_class_id_fkey";
-=======
+            columns: ["class_id"];
+            isOneToOne: false;
+            referencedRelation: "classes";
+            referencedColumns: ["id"];
+          },
+          {
             foreignKeyName: "flashcard_interaction_logs_deck_id_fkey";
             columns: ["deck_id"];
             isOneToOne: false;
@@ -1548,13 +1448,10 @@
         Relationships: [
           {
             foreignKeyName: "flashcards_class_id_fkey";
->>>>>>> 52074536
-            columns: ["class_id"];
-            isOneToOne: false;
-            referencedRelation: "classes";
-            referencedColumns: ["id"];
-<<<<<<< HEAD
-=======
+            columns: ["class_id"];
+            isOneToOne: false;
+            referencedRelation: "classes";
+            referencedColumns: ["id"];
           },
           {
             foreignKeyName: "flashcards_deck_id_fkey";
@@ -1569,7 +1466,114 @@
             isOneToOne: false;
             referencedRelation: "flashcard_decks";
             referencedColumns: ["id"];
->>>>>>> 52074536
+          }
+        ];
+      };
+      email_distribution_exception: {
+        Row: {
+          assignment_id: number | null;
+          class_id: number;
+          created_at: string;
+          id: number;
+          include: boolean;
+          profile_id: string;
+          tag_id: number | null;
+        };
+        Insert: {
+          assignment_id?: number | null;
+          class_id: number;
+          created_at?: string;
+          id?: number;
+          include: boolean;
+          profile_id: string;
+          tag_id?: number | null;
+        };
+        Update: {
+          assignment_id?: number | null;
+          class_id?: number;
+          created_at?: string;
+          id?: number;
+          include?: boolean;
+          profile_id?: string;
+          tag_id?: number | null;
+        };
+        Relationships: [];
+      };
+      email_distribution_item: {
+        Row: {
+          class_id: number;
+          created_at: string;
+          email: string;
+          email_distribution_list_id: number;
+          id: number;
+          profile_id: string;
+        };
+        Insert: {
+          class_id: number;
+          created_at?: string;
+          email: string;
+          email_distribution_list_id: number;
+          id?: number;
+          profile_id: string;
+        };
+        Update: {
+          class_id?: number;
+          created_at?: string;
+          email?: string;
+          email_distribution_list_id?: number;
+          id?: number;
+          profile_id?: string;
+        };
+        Relationships: [
+          {
+            foreignKeyName: "email_distribution_item_keys_class_id_fkey";
+            columns: ["class_id"];
+            isOneToOne: false;
+            referencedRelation: "classes";
+            referencedColumns: ["id"];
+          },
+          {
+            foreignKeyName: "email_distribution_item_keys_list_fkey";
+            columns: ["email_distribution_list_id"];
+            isOneToOne: false;
+            referencedRelation: "email_distribution_list";
+            referencedColumns: ["id"];
+          },
+          {
+            foreignKeyName: "email_distribution_item_keys_profile_id_fkey";
+            columns: ["profile_id"];
+            isOneToOne: false;
+            referencedRelation: "profiles";
+            referencedColumns: ["id"];
+          }
+        ];
+      };
+      email_distribution_list: {
+        Row: {
+          class_id: number;
+          created_at: string;
+          id: number;
+          name: string;
+        };
+        Insert: {
+          class_id: number;
+          created_at?: string;
+          id?: number;
+          name: string;
+        };
+        Update: {
+          class_id?: number;
+          created_at?: string;
+          id?: number;
+          name?: string;
+        };
+        Relationships: [
+          {
+            foreignKeyName: "email_distribution_list_keys_class_id_fkey";
+            columns: ["class_id"];
+            isOneToOne: false;
+            referencedRelation: "classes";
+            referencedColumns: ["id"];
           }
         ];
       };
@@ -4436,8 +4440,6 @@
             isOneToOne: false;
             referencedRelation: "profiles";
             referencedColumns: ["id"];
-<<<<<<< HEAD
-=======
           },
           {
             foreignKeyName: "tags_profile_id_fkey";
@@ -4445,7 +4447,6 @@
             isOneToOne: false;
             referencedRelation: "submissions_with_grades_for_assignment";
             referencedColumns: ["student_private_profile_id"];
->>>>>>> 52074536
           }
         ];
       };
