export type Json = string | number | boolean | null | { [key: string]: Json | undefined } | Json[];

export type Database = {
  pgmq_public: {
    Tables: {
      [_ in never]: never;
    };
    Views: {
      [_ in never]: never;
    };
    Functions: {
      archive: {
        Args: { queue_name: string; message_id: number };
        Returns: boolean;
      };
      delete: {
        Args: { queue_name: string; message_id: number };
        Returns: boolean;
      };
      pop: {
        Args: { queue_name: string };
        Returns: unknown[];
      };
      read: {
        Args: { queue_name: string; sleep_seconds: number; n: number };
        Returns: unknown[];
      };
      send: {
        Args: { queue_name: string; message: Json; sleep_seconds?: number };
        Returns: number[];
      };
      send_batch: {
        Args: { queue_name: string; messages: Json[]; sleep_seconds?: number };
        Returns: number[];
      };
    };
    Enums: {
      [_ in never]: never;
    };
    CompositeTypes: {
      [_ in never]: never;
    };
  };
  public: {
    Tables: {
      assignment_due_date_exceptions: {
        Row: {
          assignment_group_id: number | null;
          assignment_id: number;
          class_id: number | null;
          created_at: string;
          creator_id: string;
          hours: number;
          id: number;
          minutes: number;
          note: string | null;
          student_id: string | null;
          tokens_consumed: number;
        };
        Insert: {
          assignment_group_id?: number | null;
          assignment_id: number;
          class_id?: number | null;
          created_at?: string;
          creator_id: string;
          hours: number;
          id?: number;
          minutes?: number;
          note?: string | null;
          student_id?: string | null;
          tokens_consumed?: number;
        };
        Update: {
          assignment_group_id?: number | null;
          assignment_id?: number;
          class_id?: number | null;
          created_at?: string;
          creator_id?: string;
          hours?: number;
          id?: number;
          minutes?: number;
          note?: string | null;
          student_id?: string | null;
          tokens_consumed?: number;
        };
        Relationships: [
          {
            foreignKeyName: "assignment_late_exception_assignment_group_id_fkey";
            columns: ["assignment_group_id"];
            isOneToOne: false;
            referencedRelation: "assignment_groups";
            referencedColumns: ["id"];
          },
          {
            foreignKeyName: "assignment_late_exception_assignment_id_fkey";
            columns: ["assignment_id"];
            isOneToOne: false;
            referencedRelation: "assignments";
            referencedColumns: ["id"];
          },
          {
            foreignKeyName: "assignment_late_exception_assignment_id_fkey";
            columns: ["assignment_id"];
            isOneToOne: false;
            referencedRelation: "submissions_with_grades_for_assignment";
            referencedColumns: ["assignment_id"];
          },
          {
            foreignKeyName: "assignment_late_exception_assignment_id_fkey";
            columns: ["assignment_id"];
            isOneToOne: false;
            referencedRelation: "submissions_with_grades_for_assignment_and_regression_test";
            referencedColumns: ["assignment_id"];
          },
          {
            foreignKeyName: "assignment_late_exception_class_id_fkey";
            columns: ["class_id"];
            isOneToOne: false;
            referencedRelation: "classes";
            referencedColumns: ["id"];
          },
          {
            foreignKeyName: "assignment_late_exception_instructor_id_fkey";
            columns: ["creator_id"];
            isOneToOne: false;
            referencedRelation: "profiles";
            referencedColumns: ["id"];
          },
          {
            foreignKeyName: "assignment_late_exception_instructor_id_fkey";
            columns: ["creator_id"];
            isOneToOne: false;
            referencedRelation: "submissions_with_grades_for_assignment";
            referencedColumns: ["student_private_profile_id"];
          },
          {
            foreignKeyName: "assignment_late_exception_student_id_fkey";
            columns: ["student_id"];
            isOneToOne: false;
            referencedRelation: "profiles";
            referencedColumns: ["id"];
          },
          {
            foreignKeyName: "assignment_late_exception_student_id_fkey";
            columns: ["student_id"];
            isOneToOne: false;
            referencedRelation: "submissions_with_grades_for_assignment";
            referencedColumns: ["student_private_profile_id"];
          }
        ];
      };
      assignment_group_invitations: {
        Row: {
          assignment_group_id: number;
          class_id: number;
          created_at: string;
          id: number;
          invitee: string;
          inviter: string;
        };
        Insert: {
          assignment_group_id: number;
          class_id: number;
          created_at?: string;
          id?: number;
          invitee?: string;
          inviter?: string;
        };
        Update: {
          assignment_group_id?: number;
          class_id?: number;
          created_at?: string;
          id?: number;
          invitee?: string;
          inviter?: string;
        };
        Relationships: [
          {
            foreignKeyName: "assignment_group_invitation_assignment_group_id_fkey";
            columns: ["assignment_group_id"];
            isOneToOne: false;
            referencedRelation: "assignment_groups";
            referencedColumns: ["id"];
          },
          {
            foreignKeyName: "assignment_group_invitation_invitee_fkey";
            columns: ["invitee"];
            isOneToOne: false;
            referencedRelation: "profiles";
            referencedColumns: ["id"];
          },
          {
            foreignKeyName: "assignment_group_invitation_invitee_fkey";
            columns: ["invitee"];
            isOneToOne: false;
            referencedRelation: "submissions_with_grades_for_assignment";
            referencedColumns: ["student_private_profile_id"];
          },
          {
            foreignKeyName: "assignment_group_invitation_inviter_fkey";
            columns: ["inviter"];
            isOneToOne: false;
            referencedRelation: "profiles";
            referencedColumns: ["id"];
          },
          {
            foreignKeyName: "assignment_group_invitation_inviter_fkey";
            columns: ["inviter"];
            isOneToOne: false;
            referencedRelation: "submissions_with_grades_for_assignment";
            referencedColumns: ["student_private_profile_id"];
          },
          {
            foreignKeyName: "assignment_group_invitations_class_id_fkey";
            columns: ["class_id"];
            isOneToOne: false;
            referencedRelation: "classes";
            referencedColumns: ["id"];
          }
        ];
      };
      assignment_group_join_request: {
        Row: {
          assignment_group_id: number;
          assignment_id: number;
          class_id: number;
          created_at: string;
          decided_at: string | null;
          decision_maker: string | null;
          id: number;
          profile_id: string;
          status: Database["public"]["Enums"]["assignment_group_join_status"];
        };
        Insert: {
          assignment_group_id: number;
          assignment_id: number;
          class_id: number;
          created_at?: string;
          decided_at?: string | null;
          decision_maker?: string | null;
          id?: number;
          profile_id: string;
          status?: Database["public"]["Enums"]["assignment_group_join_status"];
        };
        Update: {
          assignment_group_id?: number;
          assignment_id?: number;
          class_id?: number;
          created_at?: string;
          decided_at?: string | null;
          decision_maker?: string | null;
          id?: number;
          profile_id?: string;
          status?: Database["public"]["Enums"]["assignment_group_join_status"];
        };
        Relationships: [
          {
            foreignKeyName: "assignment_group_join_request_assignment_group_id_fkey";
            columns: ["assignment_group_id"];
            isOneToOne: false;
            referencedRelation: "assignment_groups";
            referencedColumns: ["id"];
          },
          {
            foreignKeyName: "assignment_group_join_request_assignment_id_fkey";
            columns: ["assignment_id"];
            isOneToOne: false;
            referencedRelation: "assignments";
            referencedColumns: ["id"];
          },
          {
            foreignKeyName: "assignment_group_join_request_assignment_id_fkey";
            columns: ["assignment_id"];
            isOneToOne: false;
            referencedRelation: "submissions_with_grades_for_assignment";
            referencedColumns: ["assignment_id"];
          },
          {
            foreignKeyName: "assignment_group_join_request_assignment_id_fkey";
            columns: ["assignment_id"];
            isOneToOne: false;
            referencedRelation: "submissions_with_grades_for_assignment_and_regression_test";
            referencedColumns: ["assignment_id"];
          },
          {
            foreignKeyName: "assignment_group_join_request_class_id_fkey";
            columns: ["class_id"];
            isOneToOne: false;
            referencedRelation: "classes";
            referencedColumns: ["id"];
          },
          {
            foreignKeyName: "assignment_group_join_request_decision_maker_fkey";
            columns: ["decision_maker"];
            isOneToOne: false;
            referencedRelation: "profiles";
            referencedColumns: ["id"];
          },
          {
            foreignKeyName: "assignment_group_join_request_decision_maker_fkey";
            columns: ["decision_maker"];
            isOneToOne: false;
            referencedRelation: "submissions_with_grades_for_assignment";
            referencedColumns: ["student_private_profile_id"];
          },
          {
            foreignKeyName: "assignment_group_join_request_profile_id_fkey";
            columns: ["profile_id"];
            isOneToOne: false;
            referencedRelation: "profiles";
            referencedColumns: ["id"];
          },
          {
            foreignKeyName: "assignment_group_join_request_profile_id_fkey";
            columns: ["profile_id"];
            isOneToOne: false;
            referencedRelation: "submissions_with_grades_for_assignment";
            referencedColumns: ["student_private_profile_id"];
          },
          {
            foreignKeyName: "assignment_group_join_request_profile_id_fkey1";
            columns: ["profile_id"];
            isOneToOne: false;
            referencedRelation: "submissions_agg";
            referencedColumns: ["profile_id"];
          },
          {
            foreignKeyName: "assignment_group_join_request_profile_id_fkey1";
            columns: ["profile_id"];
            isOneToOne: false;
            referencedRelation: "user_roles";
            referencedColumns: ["private_profile_id"];
          }
        ];
      };
      assignment_groups: {
        Row: {
          assignment_id: number;
          class_id: number;
          created_at: string;
          id: number;
          name: string;
        };
        Insert: {
          assignment_id: number;
          class_id: number;
          created_at?: string;
          id?: number;
          name: string;
        };
        Update: {
          assignment_id?: number;
          class_id?: number;
          created_at?: string;
          id?: number;
          name?: string;
        };
        Relationships: [
          {
            foreignKeyName: "assignment_groups_assignment_id_fkey";
            columns: ["assignment_id"];
            isOneToOne: false;
            referencedRelation: "assignments";
            referencedColumns: ["id"];
          },
          {
            foreignKeyName: "assignment_groups_assignment_id_fkey";
            columns: ["assignment_id"];
            isOneToOne: false;
            referencedRelation: "submissions_with_grades_for_assignment";
            referencedColumns: ["assignment_id"];
          },
          {
            foreignKeyName: "assignment_groups_assignment_id_fkey";
            columns: ["assignment_id"];
            isOneToOne: false;
            referencedRelation: "submissions_with_grades_for_assignment_and_regression_test";
            referencedColumns: ["assignment_id"];
          },
          {
            foreignKeyName: "assignment_groups_class_id_fkey";
            columns: ["class_id"];
            isOneToOne: false;
            referencedRelation: "classes";
            referencedColumns: ["id"];
          }
        ];
      };
      assignment_groups_members: {
        Row: {
          added_by: string;
          assignment_group_id: number;
          assignment_id: number;
          class_id: number;
          created_at: string;
          id: number;
          profile_id: string;
        };
        Insert: {
          added_by: string;
          assignment_group_id: number;
          assignment_id: number;
          class_id: number;
          created_at?: string;
          id?: number;
          profile_id?: string;
        };
        Update: {
          added_by?: string;
          assignment_group_id?: number;
          assignment_id?: number;
          class_id?: number;
          created_at?: string;
          id?: number;
          profile_id?: string;
        };
        Relationships: [
          {
            foreignKeyName: "assignment_groups_members_added_by_fkey";
            columns: ["added_by"];
            isOneToOne: false;
            referencedRelation: "profiles";
            referencedColumns: ["id"];
          },
          {
            foreignKeyName: "assignment_groups_members_added_by_fkey";
            columns: ["added_by"];
            isOneToOne: false;
            referencedRelation: "submissions_with_grades_for_assignment";
            referencedColumns: ["student_private_profile_id"];
          },
          {
            foreignKeyName: "assignment_groups_members_assignment_group_id_fkey";
            columns: ["assignment_group_id"];
            isOneToOne: false;
            referencedRelation: "assignment_groups";
            referencedColumns: ["id"];
          },
          {
            foreignKeyName: "assignment_groups_members_assignment_id_fkey";
            columns: ["assignment_id"];
            isOneToOne: false;
            referencedRelation: "assignments";
            referencedColumns: ["id"];
          },
          {
            foreignKeyName: "assignment_groups_members_assignment_id_fkey";
            columns: ["assignment_id"];
            isOneToOne: false;
            referencedRelation: "submissions_with_grades_for_assignment";
            referencedColumns: ["assignment_id"];
          },
          {
            foreignKeyName: "assignment_groups_members_assignment_id_fkey";
            columns: ["assignment_id"];
            isOneToOne: false;
            referencedRelation: "submissions_with_grades_for_assignment_and_regression_test";
            referencedColumns: ["assignment_id"];
          },
          {
            foreignKeyName: "assignment_groups_members_class_id_fkey";
            columns: ["class_id"];
            isOneToOne: false;
            referencedRelation: "classes";
            referencedColumns: ["id"];
          },
          {
            foreignKeyName: "assignment_groups_members_profile_id_fkey";
            columns: ["profile_id"];
            isOneToOne: false;
            referencedRelation: "profiles";
            referencedColumns: ["id"];
          },
          {
            foreignKeyName: "assignment_groups_members_profile_id_fkey";
            columns: ["profile_id"];
            isOneToOne: false;
            referencedRelation: "submissions_with_grades_for_assignment";
            referencedColumns: ["student_private_profile_id"];
          },
          {
            foreignKeyName: "assignment_groups_members_profile_id_fkey1";
            columns: ["profile_id"];
            isOneToOne: false;
            referencedRelation: "submissions_agg";
            referencedColumns: ["profile_id"];
          },
          {
            foreignKeyName: "assignment_groups_members_profile_id_fkey1";
            columns: ["profile_id"];
            isOneToOne: false;
            referencedRelation: "user_roles";
            referencedColumns: ["private_profile_id"];
          }
        ];
      };
      assignment_handout_commits: {
        Row: {
          assignment_id: number;
          author: string | null;
          class_id: number | null;
          created_at: string;
          id: number;
          message: string;
          sha: string;
        };
        Insert: {
          assignment_id: number;
          author?: string | null;
          class_id?: number | null;
          created_at?: string;
          id?: number;
          message: string;
          sha: string;
        };
        Update: {
          assignment_id?: number;
          author?: string | null;
          class_id?: number | null;
          created_at?: string;
          id?: number;
          message?: string;
          sha?: string;
        };
        Relationships: [
          {
            foreignKeyName: "assignment_handout_commit_assignment_id_fkey";
            columns: ["assignment_id"];
            isOneToOne: false;
            referencedRelation: "assignments";
            referencedColumns: ["id"];
          },
          {
            foreignKeyName: "assignment_handout_commit_assignment_id_fkey";
            columns: ["assignment_id"];
            isOneToOne: false;
            referencedRelation: "submissions_with_grades_for_assignment";
            referencedColumns: ["assignment_id"];
          },
          {
            foreignKeyName: "assignment_handout_commit_assignment_id_fkey";
            columns: ["assignment_id"];
            isOneToOne: false;
            referencedRelation: "submissions_with_grades_for_assignment_and_regression_test";
            referencedColumns: ["assignment_id"];
          },
          {
            foreignKeyName: "assignment_handout_commits_class_id_fkey";
            columns: ["class_id"];
            isOneToOne: false;
            referencedRelation: "classes";
            referencedColumns: ["id"];
          }
        ];
      };
      assignments: {
        Row: {
          allow_student_formed_groups: boolean | null;
          archived_at: string | null;
          autograder_points: number | null;
          class_id: number;
          created_at: string;
          description: string | null;
          due_date: string;
          grading_rubric_id: number | null;
          group_config: Database["public"]["Enums"]["assignment_group_mode"];
          group_formation_deadline: string | null;
          has_autograder: boolean;
          has_handgrader: boolean;
          id: number;
          latest_template_sha: string | null;
          max_group_size: number | null;
          max_late_tokens: number;
          meta_grading_rubric_id: number | null;
          min_group_size: number | null;
          release_date: string | null;
          self_review_rubric_id: number | null;
          self_review_setting_id: number;
          slug: string | null;
          student_repo_prefix: string | null;
          template_repo: string | null;
          title: string;
          total_points: number | null;
        };
        Insert: {
          allow_student_formed_groups?: boolean | null;
          archived_at?: string | null;
          autograder_points?: number | null;
          class_id: number;
          created_at?: string;
          description?: string | null;
          due_date: string;
          grading_rubric_id?: number | null;
          group_config: Database["public"]["Enums"]["assignment_group_mode"];
          group_formation_deadline?: string | null;
          has_autograder?: boolean;
          has_handgrader?: boolean;
          id?: number;
          latest_template_sha?: string | null;
          max_group_size?: number | null;
          max_late_tokens?: number;
          meta_grading_rubric_id?: number | null;
          min_group_size?: number | null;
          release_date?: string | null;
          self_review_rubric_id?: number | null;
          self_review_setting_id: number;
          slug?: string | null;
          student_repo_prefix?: string | null;
          template_repo?: string | null;
          title: string;
          total_points?: number | null;
        };
        Update: {
          allow_student_formed_groups?: boolean | null;
          archived_at?: string | null;
          autograder_points?: number | null;
          class_id?: number;
          created_at?: string;
          description?: string | null;
          due_date?: string;
          grading_rubric_id?: number | null;
          group_config?: Database["public"]["Enums"]["assignment_group_mode"];
          group_formation_deadline?: string | null;
          has_autograder?: boolean;
          has_handgrader?: boolean;
          id?: number;
          latest_template_sha?: string | null;
          max_group_size?: number | null;
          max_late_tokens?: number;
          meta_grading_rubric_id?: number | null;
          min_group_size?: number | null;
          release_date?: string | null;
          self_review_rubric_id?: number | null;
          self_review_setting_id?: number;
          slug?: string | null;
          student_repo_prefix?: string | null;
          template_repo?: string | null;
          title?: string;
          total_points?: number | null;
        };
        Relationships: [
          {
            foreignKeyName: "assignments_class_id_fkey";
            columns: ["class_id"];
            isOneToOne: false;
            referencedRelation: "classes";
            referencedColumns: ["id"];
          },
          {
            foreignKeyName: "assignments_meta_grading_rubric_id_fkey";
            columns: ["meta_grading_rubric_id"];
            isOneToOne: false;
            referencedRelation: "rubrics";
            referencedColumns: ["id"];
          },
          {
            foreignKeyName: "assignments_rubric_id_fkey";
            columns: ["grading_rubric_id"];
            isOneToOne: false;
            referencedRelation: "rubrics";
            referencedColumns: ["id"];
          },
          {
            foreignKeyName: "assignments_self_review_rubric_id_fkey";
            columns: ["self_review_rubric_id"];
            isOneToOne: false;
            referencedRelation: "rubrics";
            referencedColumns: ["id"];
          },
          {
            foreignKeyName: "assignments_self_review_setting_fkey";
            columns: ["self_review_setting_id"];
            isOneToOne: false;
            referencedRelation: "assignment_self_review_settings";
            referencedColumns: ["id"];
          }
        ];
      };
      audit: {
        Row: {
          class_id: number;
          created_at: string;
          id: number;
          ip_addr: string | null;
          new: Json | null;
          old: Json | null;
          table: string;
          user_id: string | null;
        };
        Insert: {
          class_id: number;
          created_at?: string;
          id?: number;
          ip_addr?: string | null;
          new?: Json | null;
          old?: Json | null;
          table: string;
          user_id?: string | null;
        };
        Update: {
          class_id?: number;
          created_at?: string;
          id?: number;
          ip_addr?: string | null;
          new?: Json | null;
          old?: Json | null;
          table?: string;
          user_id?: string | null;
        };
        Relationships: [
          {
            foreignKeyName: "audit_user_id_fkey";
            columns: ["user_id"];
            isOneToOne: false;
            referencedRelation: "users";
            referencedColumns: ["user_id"];
          }
        ];
      };
      autograder: {
        Row: {
          class_id: number | null;
          config: Json | null;
          created_at: string;
          grader_commit_sha: string | null;
          grader_repo: string | null;
          id: number;
          latest_autograder_sha: string | null;
          max_submissions_count: number | null;
          max_submissions_period_secs: number | null;
          workflow_sha: string | null;
        };
        Insert: {
          class_id?: number | null;
          config?: Json | null;
          created_at?: string;
          grader_commit_sha?: string | null;
          grader_repo?: string | null;
          id: number;
          latest_autograder_sha?: string | null;
          max_submissions_count?: number | null;
          max_submissions_period_secs?: number | null;
          workflow_sha?: string | null;
        };
        Update: {
          class_id?: number | null;
          config?: Json | null;
          created_at?: string;
          grader_commit_sha?: string | null;
          grader_repo?: string | null;
          id?: number;
          latest_autograder_sha?: string | null;
          max_submissions_count?: number | null;
          max_submissions_period_secs?: number | null;
          workflow_sha?: string | null;
        };
        Relationships: [
          {
            foreignKeyName: "autograder_class_id_fkey";
            columns: ["class_id"];
            isOneToOne: false;
            referencedRelation: "classes";
            referencedColumns: ["id"];
          },
          {
            foreignKeyName: "grader_configs_id_fkey";
            columns: ["id"];
            isOneToOne: true;
            referencedRelation: "assignments";
            referencedColumns: ["id"];
          },
          {
            foreignKeyName: "grader_configs_id_fkey";
            columns: ["id"];
            isOneToOne: true;
            referencedRelation: "submissions_with_grades_for_assignment";
            referencedColumns: ["assignment_id"];
          },
          {
            foreignKeyName: "grader_configs_id_fkey";
            columns: ["id"];
            isOneToOne: true;
            referencedRelation: "submissions_with_grades_for_assignment_and_regression_test";
            referencedColumns: ["assignment_id"];
          }
        ];
      };
      autograder_commits: {
        Row: {
          author: string | null;
          autograder_id: number;
          class_id: number;
          created_at: string;
          id: number;
          message: string;
          ref: string;
          sha: string;
        };
        Insert: {
          author?: string | null;
          autograder_id: number;
          class_id: number;
          created_at?: string;
          id?: number;
          message: string;
          ref: string;
          sha: string;
        };
        Update: {
          author?: string | null;
          autograder_id?: number;
          class_id?: number;
          created_at?: string;
          id?: number;
          message?: string;
          ref?: string;
          sha?: string;
        };
        Relationships: [
          {
            foreignKeyName: "autograder_commits_assignment_id_fkey";
            columns: ["autograder_id"];
            isOneToOne: false;
            referencedRelation: "assignments";
            referencedColumns: ["id"];
          },
          {
            foreignKeyName: "autograder_commits_assignment_id_fkey";
            columns: ["autograder_id"];
            isOneToOne: false;
            referencedRelation: "submissions_with_grades_for_assignment";
            referencedColumns: ["assignment_id"];
          },
          {
            foreignKeyName: "autograder_commits_assignment_id_fkey";
            columns: ["autograder_id"];
            isOneToOne: false;
            referencedRelation: "submissions_with_grades_for_assignment_and_regression_test";
            referencedColumns: ["assignment_id"];
          },
          {
            foreignKeyName: "autograder_commits_autograder_id_fkey";
            columns: ["autograder_id"];
            isOneToOne: false;
            referencedRelation: "autograder";
            referencedColumns: ["id"];
          },
          {
            foreignKeyName: "autograder_commits_class_id_fkey";
            columns: ["class_id"];
            isOneToOne: false;
            referencedRelation: "classes";
            referencedColumns: ["id"];
          },
          {
            foreignKeyName: "autograder_commits_class_id_fkey1";
            columns: ["class_id"];
            isOneToOne: false;
            referencedRelation: "classes";
            referencedColumns: ["id"];
          }
        ];
      };
      autograder_regression_test: {
        Row: {
          autograder_id: number;
          created_at: string;
          id: number;
          repository: string;
        };
        Insert: {
          autograder_id: number;
          created_at?: string;
          id?: number;
          repository: string;
        };
        Update: {
          autograder_id?: number;
          created_at?: string;
          id?: number;
          repository?: string;
        };
        Relationships: [
          {
            foreignKeyName: "autograder_regression_test_autograder_id_fkey";
            columns: ["autograder_id"];
            isOneToOne: false;
            referencedRelation: "autograder";
            referencedColumns: ["id"];
          }
        ];
      };
      class_sections: {
        Row: {
          canvas_course_id: number | null;
          canvas_course_section_id: number | null;
          class_id: number;
          created_at: string;
          id: number;
          name: string;
        };
        Insert: {
          canvas_course_id?: number | null;
          canvas_course_section_id?: number | null;
          class_id: number;
          created_at?: string;
          id?: number;
          name: string;
        };
        Update: {
          canvas_course_id?: number | null;
          canvas_course_section_id?: number | null;
          class_id?: number;
          created_at?: string;
          id?: number;
          name?: string;
        };
        Relationships: [
          {
            foreignKeyName: "class_sections_class_id_fkey";
            columns: ["class_id"];
            isOneToOne: false;
            referencedRelation: "classes";
            referencedColumns: ["id"];
          }
        ];
      };
      classes: {
        Row: {
          created_at: string;
          features: Json | null;
          github_org: string | null;
          id: number;
          is_demo: boolean;
          late_tokens_per_student: number;
          name: string | null;
          semester: number | null;
          slug: string | null;
          time_zone: string | null;
        };
        Insert: {
          created_at?: string;
          features?: Json | null;
          github_org?: string | null;
          id?: number;
          is_demo?: boolean;
          late_tokens_per_student?: number;
          name?: string | null;
          semester?: number | null;
          slug?: string | null;
          time_zone?: string | null;
        };
        Update: {
          created_at?: string;
          features?: Json | null;
          github_org?: string | null;
          id?: number;
          is_demo?: boolean;
          late_tokens_per_student?: number;
          name?: string | null;
          semester?: number | null;
          slug?: string | null;
          time_zone?: string | null;
        };
        Relationships: [];
      };
      discussion_thread_likes: {
        Row: {
          created_at: string;
          creator: string;
          discussion_thread: number;
          emoji: string;
          id: number;
        };
        Insert: {
          created_at?: string;
          creator: string;
          discussion_thread: number;
          emoji: string;
          id?: number;
        };
        Update: {
          created_at?: string;
          creator?: string;
          discussion_thread?: number;
          emoji?: string;
          id?: number;
        };
        Relationships: [
          {
            foreignKeyName: "discussion_thread_likes_discussion_thread_fkey";
            columns: ["discussion_thread"];
            isOneToOne: false;
            referencedRelation: "discussion_threads";
            referencedColumns: ["id"];
          },
          {
            foreignKeyName: "discussion_thread_likes_user_fkey";
            columns: ["creator"];
            isOneToOne: false;
            referencedRelation: "profiles";
            referencedColumns: ["id"];
          },
          {
            foreignKeyName: "discussion_thread_likes_user_fkey";
            columns: ["creator"];
            isOneToOne: false;
            referencedRelation: "submissions_with_grades_for_assignment";
            referencedColumns: ["student_private_profile_id"];
          }
        ];
      };
      discussion_thread_read_status: {
        Row: {
          created_at: string;
          discussion_thread_id: number;
          discussion_thread_root_id: number;
          id: number;
          read_at: string | null;
          user_id: string;
        };
        Insert: {
          created_at?: string;
          discussion_thread_id: number;
          discussion_thread_root_id: number;
          id?: number;
          read_at?: string | null;
          user_id?: string;
        };
        Update: {
          created_at?: string;
          discussion_thread_id?: number;
          discussion_thread_root_id?: number;
          id?: number;
          read_at?: string | null;
          user_id?: string;
        };
        Relationships: [
          {
            foreignKeyName: "discussion_thread_read_status_discussion_thread_id_fkey";
            columns: ["discussion_thread_id"];
            isOneToOne: false;
            referencedRelation: "discussion_threads";
            referencedColumns: ["id"];
          },
          {
            foreignKeyName: "discussion_thread_read_status_discussion_thread_root_id_fkey";
            columns: ["discussion_thread_root_id"];
            isOneToOne: false;
            referencedRelation: "discussion_threads";
            referencedColumns: ["id"];
          },
          {
            foreignKeyName: "discussion_thread_read_status_user_id_fkey";
            columns: ["user_id"];
            isOneToOne: false;
            referencedRelation: "users";
            referencedColumns: ["user_id"];
          }
        ];
      };
      discussion_thread_watchers: {
        Row: {
          class_id: number;
          created_at: string;
          discussion_thread_root_id: number;
          enabled: boolean;
          id: number;
          user_id: string;
        };
        Insert: {
          class_id: number;
          created_at?: string;
          discussion_thread_root_id: number;
          enabled?: boolean;
          id?: number;
          user_id: string;
        };
        Update: {
          class_id?: number;
          created_at?: string;
          discussion_thread_root_id?: number;
          enabled?: boolean;
          id?: number;
          user_id?: string;
        };
        Relationships: [
          {
            foreignKeyName: "discussion_thread_watchers_class_id_fkey";
            columns: ["class_id"];
            isOneToOne: false;
            referencedRelation: "classes";
            referencedColumns: ["id"];
          },
          {
            foreignKeyName: "discussion_thread_watchers_discussion_thread_root_id_fkey";
            columns: ["discussion_thread_root_id"];
            isOneToOne: false;
            referencedRelation: "discussion_threads";
            referencedColumns: ["id"];
          },
          {
            foreignKeyName: "discussion_thread_watchers_user_id_fkey";
            columns: ["user_id"];
            isOneToOne: false;
            referencedRelation: "users";
            referencedColumns: ["user_id"];
          }
        ];
      };
      discussion_threads: {
        Row: {
          answer: number | null;
          author: string;
          body: string;
          children_count: number;
          class_id: number;
          created_at: string;
          draft: boolean;
          edited_at: string | null;
          id: number;
          instructors_only: boolean;
          is_question: boolean;
          likes_count: number;
          ordinal: number | null;
          parent: number | null;
          root: number | null;
          root_class_id: number | null;
          subject: string;
          topic_id: number;
        };
        Insert: {
          answer?: number | null;
          author: string;
          body: string;
          children_count?: number;
          class_id: number;
          created_at?: string;
          draft?: boolean;
          edited_at?: string | null;
          id?: number;
          instructors_only?: boolean;
          is_question?: boolean;
          likes_count?: number;
          ordinal?: number | null;
          parent?: number | null;
          root?: number | null;
          root_class_id?: number | null;
          subject: string;
          topic_id: number;
        };
        Update: {
          answer?: number | null;
          author?: string;
          body?: string;
          children_count?: number;
          class_id?: number;
          created_at?: string;
          draft?: boolean;
          edited_at?: string | null;
          id?: number;
          instructors_only?: boolean;
          is_question?: boolean;
          likes_count?: number;
          ordinal?: number | null;
          parent?: number | null;
          root?: number | null;
          root_class_id?: number | null;
          subject?: string;
          topic_id?: number;
        };
        Relationships: [
          {
            foreignKeyName: "dicussion_threads_author_fkey";
            columns: ["author"];
            isOneToOne: false;
            referencedRelation: "profiles";
            referencedColumns: ["id"];
          },
          {
            foreignKeyName: "dicussion_threads_author_fkey";
            columns: ["author"];
            isOneToOne: false;
            referencedRelation: "submissions_with_grades_for_assignment";
            referencedColumns: ["student_private_profile_id"];
          },
          {
            foreignKeyName: "dicussion_threads_class_fkey";
            columns: ["class_id"];
            isOneToOne: false;
            referencedRelation: "classes";
            referencedColumns: ["id"];
          },
          {
            foreignKeyName: "dicussion_threads_parent_fkey";
            columns: ["parent"];
            isOneToOne: false;
            referencedRelation: "discussion_threads";
            referencedColumns: ["id"];
          },
          {
            foreignKeyName: "discussion_threads_answer_fkey";
            columns: ["answer"];
            isOneToOne: false;
            referencedRelation: "discussion_threads";
            referencedColumns: ["id"];
          },
          {
            foreignKeyName: "discussion_threads_root_fkey";
            columns: ["root"];
            isOneToOne: false;
            referencedRelation: "discussion_threads";
            referencedColumns: ["id"];
          },
          {
            foreignKeyName: "discussion_threads_topic_id_fkey";
            columns: ["topic_id"];
            isOneToOne: false;
            referencedRelation: "discussion_topics";
            referencedColumns: ["id"];
          }
        ];
      };
      discussion_topics: {
        Row: {
          class_id: number;
          color: string;
          created_at: string;
          description: string;
          id: number;
          ordinal: number;
          topic: string;
        };
        Insert: {
          class_id: number;
          color: string;
          created_at?: string;
          description: string;
          id?: number;
          ordinal?: number;
          topic: string;
        };
        Update: {
          class_id?: number;
          color?: string;
          created_at?: string;
          description?: string;
          id?: number;
          ordinal?: number;
          topic?: string;
        };
        Relationships: [
          {
            foreignKeyName: "discussion_topics_class_id_fkey";
            columns: ["class_id"];
            isOneToOne: false;
            referencedRelation: "classes";
            referencedColumns: ["id"];
          }
        ];
      };
      grader_keys: {
        Row: {
          class_id: number;
          created_at: string;
          id: number;
          key: string;
          note: string | null;
        };
        Insert: {
          class_id: number;
          created_at?: string;
          id?: number;
          key?: string;
          note?: string | null;
        };
        Update: {
          class_id?: number;
          created_at?: string;
          id?: number;
          key?: string;
          note?: string | null;
        };
        Relationships: [
          {
            foreignKeyName: "grader_keys_class_id_fkey";
            columns: ["class_id"];
            isOneToOne: false;
            referencedRelation: "classes";
            referencedColumns: ["id"];
          }
        ];
      };
      grader_result_output: {
        Row: {
          assignment_group_id: number | null;
          class_id: number;
          created_at: string;
          format: string;
          grader_result_id: number;
          id: number;
          output: string;
          student_id: string | null;
          visibility: Database["public"]["Enums"]["feedback_visibility"];
        };
        Insert: {
          assignment_group_id?: number | null;
          class_id: number;
          created_at?: string;
          format: string;
          grader_result_id: number;
          id?: number;
          output: string;
          student_id?: string | null;
          visibility: Database["public"]["Enums"]["feedback_visibility"];
        };
        Update: {
          assignment_group_id?: number | null;
          class_id?: number;
          created_at?: string;
          format?: string;
          grader_result_id?: number;
          id?: number;
          output?: string;
          student_id?: string | null;
          visibility?: Database["public"]["Enums"]["feedback_visibility"];
        };
        Relationships: [
          {
            foreignKeyName: "grader_result_output_assignment_group_id_fkey";
            columns: ["assignment_group_id"];
            isOneToOne: false;
            referencedRelation: "assignment_groups";
            referencedColumns: ["id"];
          },
          {
            foreignKeyName: "grader_result_output_class_id_fkey";
            columns: ["class_id"];
            isOneToOne: false;
            referencedRelation: "classes";
            referencedColumns: ["id"];
          },
          {
            foreignKeyName: "grader_result_output_grader_result_id_fkey";
            columns: ["grader_result_id"];
            isOneToOne: false;
            referencedRelation: "grader_results";
            referencedColumns: ["id"];
          },
          {
            foreignKeyName: "grader_result_output_student_id_fkey";
            columns: ["student_id"];
            isOneToOne: false;
            referencedRelation: "profiles";
            referencedColumns: ["id"];
          },
          {
            foreignKeyName: "grader_result_output_student_id_fkey";
            columns: ["student_id"];
            isOneToOne: false;
            referencedRelation: "submissions_with_grades_for_assignment";
            referencedColumns: ["student_private_profile_id"];
          }
        ];
      };
      grader_result_test_output: {
        Row: {
          class_id: number;
          created_at: string;
          grader_result_test_id: number;
          id: number;
          output: string;
          output_format: string;
        };
        Insert: {
          class_id: number;
          created_at?: string;
          grader_result_test_id: number;
          id?: number;
          output: string;
          output_format: string;
        };
        Update: {
          class_id?: number;
          created_at?: string;
          grader_result_test_id?: number;
          id?: number;
          output?: string;
          output_format?: string;
        };
        Relationships: [
          {
            foreignKeyName: "grader_result_test_output_class_id_fkey";
            columns: ["class_id"];
            isOneToOne: false;
            referencedRelation: "classes";
            referencedColumns: ["id"];
          },
          {
            foreignKeyName: "grader_result_test_output_grader_result_test_id_fkey";
            columns: ["grader_result_test_id"];
            isOneToOne: false;
            referencedRelation: "grader_result_tests";
            referencedColumns: ["id"];
          }
        ];
      };
      grader_result_tests: {
        Row: {
          assignment_group_id: number | null;
          class_id: number;
          created_at: string;
          extra_data: Json | null;
          grader_result_id: number;
          id: number;
          is_released: boolean;
          max_score: number | null;
          name: string;
          name_format: string;
          output: string | null;
          output_format: string | null;
          part: string | null;
          score: number | null;
          student_id: string | null;
          submission_id: number | null;
        };
        Insert: {
          assignment_group_id?: number | null;
          class_id: number;
          created_at?: string;
          extra_data?: Json | null;
          grader_result_id: number;
          id?: number;
          is_released?: boolean;
          max_score?: number | null;
          name: string;
          name_format?: string;
          output?: string | null;
          output_format?: string | null;
          part?: string | null;
          score?: number | null;
          student_id?: string | null;
          submission_id?: number | null;
        };
        Update: {
          assignment_group_id?: number | null;
          class_id?: number;
          created_at?: string;
          extra_data?: Json | null;
          grader_result_id?: number;
          id?: number;
          is_released?: boolean;
          max_score?: number | null;
          name?: string;
          name_format?: string;
          output?: string | null;
          output_format?: string | null;
          part?: string | null;
          score?: number | null;
          student_id?: string | null;
          submission_id?: number | null;
        };
        Relationships: [
          {
            foreignKeyName: "grader_result_tests_assignment_group_id_fkey";
            columns: ["assignment_group_id"];
            isOneToOne: false;
            referencedRelation: "assignment_groups";
            referencedColumns: ["id"];
          },
          {
            foreignKeyName: "grader_result_tests_grader_result_id_fkey";
            columns: ["grader_result_id"];
            isOneToOne: false;
            referencedRelation: "grader_results";
            referencedColumns: ["id"];
          },
          {
            foreignKeyName: "grader_result_tests_student_id_fkey";
            columns: ["student_id"];
            isOneToOne: false;
            referencedRelation: "profiles";
            referencedColumns: ["id"];
          },
          {
            foreignKeyName: "grader_result_tests_student_id_fkey";
            columns: ["student_id"];
            isOneToOne: false;
            referencedRelation: "submissions_with_grades_for_assignment";
            referencedColumns: ["student_private_profile_id"];
          },
          {
            foreignKeyName: "grader_result_tests_submission_id_fkey";
            columns: ["submission_id"];
            isOneToOne: false;
            referencedRelation: "submissions";
            referencedColumns: ["id"];
          },
          {
            foreignKeyName: "grader_result_tests_submission_id_fkey";
            columns: ["submission_id"];
            isOneToOne: false;
            referencedRelation: "submissions_agg";
            referencedColumns: ["id"];
          },
          {
            foreignKeyName: "grader_result_tests_submission_id_fkey";
            columns: ["submission_id"];
            isOneToOne: false;
            referencedRelation: "submissions_with_grades_for_assignment";
            referencedColumns: ["activesubmissionid"];
          },
          {
            foreignKeyName: "grader_result_tests_submission_id_fkey";
            columns: ["submission_id"];
            isOneToOne: false;
            referencedRelation: "submissions_with_grades_for_assignment_and_regression_test";
            referencedColumns: ["activesubmissionid"];
          },
          {
            foreignKeyName: "grader_test_results_class_id_fkey";
            columns: ["class_id"];
            isOneToOne: false;
            referencedRelation: "classes";
            referencedColumns: ["id"];
          }
        ];
      };
      grader_results: {
        Row: {
          assignment_group_id: number | null;
          autograder_regression_test: number | null;
          class_id: number;
          created_at: string;
          errors: Json | null;
          execution_time: number | null;
          grader_action_sha: string | null;
          grader_sha: string | null;
          id: number;
          lint_output: string;
          lint_output_format: string;
          lint_passed: boolean;
          max_score: number;
          profile_id: string | null;
          ret_code: number | null;
          score: number;
          submission_id: number | null;
        };
        Insert: {
          assignment_group_id?: number | null;
          autograder_regression_test?: number | null;
          class_id: number;
          created_at?: string;
          errors?: Json | null;
          execution_time?: number | null;
          grader_action_sha?: string | null;
          grader_sha?: string | null;
          id?: number;
          lint_output: string;
          lint_output_format: string;
          lint_passed: boolean;
          max_score?: number;
          profile_id?: string | null;
          ret_code?: number | null;
          score: number;
          submission_id?: number | null;
        };
        Update: {
          assignment_group_id?: number | null;
          autograder_regression_test?: number | null;
          class_id?: number;
          created_at?: string;
          errors?: Json | null;
          execution_time?: number | null;
          grader_action_sha?: string | null;
          grader_sha?: string | null;
          id?: number;
          lint_output?: string;
          lint_output_format?: string;
          lint_passed?: boolean;
          max_score?: number;
          profile_id?: string | null;
          ret_code?: number | null;
          score?: number;
          submission_id?: number | null;
        };
        Relationships: [
          {
            foreignKeyName: "grader_results_assignment_group_id_fkey";
            columns: ["assignment_group_id"];
            isOneToOne: false;
            referencedRelation: "assignment_groups";
            referencedColumns: ["id"];
          },
          {
            foreignKeyName: "grader_results_autograder_regression_test_fkey";
            columns: ["autograder_regression_test"];
            isOneToOne: false;
            referencedRelation: "autograder_regression_test";
            referencedColumns: ["id"];
          },
          {
            foreignKeyName: "grader_results_autograder_regression_test_fkey";
            columns: ["autograder_regression_test"];
            isOneToOne: false;
            referencedRelation: "autograder_regression_test_by_grader";
            referencedColumns: ["id"];
          },
          {
            foreignKeyName: "grader_results_class_id_fkey";
            columns: ["class_id"];
            isOneToOne: false;
            referencedRelation: "classes";
            referencedColumns: ["id"];
          },
          {
            foreignKeyName: "grader_results_submission_id_fkey";
            columns: ["submission_id"];
            isOneToOne: true;
            referencedRelation: "submissions";
            referencedColumns: ["id"];
          },
          {
            foreignKeyName: "grader_results_submission_id_fkey";
            columns: ["submission_id"];
            isOneToOne: true;
            referencedRelation: "submissions_agg";
            referencedColumns: ["id"];
          },
          {
            foreignKeyName: "grader_results_submission_id_fkey";
            columns: ["submission_id"];
            isOneToOne: true;
            referencedRelation: "submissions_with_grades_for_assignment";
            referencedColumns: ["activesubmissionid"];
          },
          {
            foreignKeyName: "grader_results_submission_id_fkey";
            columns: ["submission_id"];
            isOneToOne: true;
            referencedRelation: "submissions_with_grades_for_assignment_and_regression_test";
            referencedColumns: ["activesubmissionid"];
          },
          {
            foreignKeyName: "grader_results_user_id_fkey";
            columns: ["profile_id"];
            isOneToOne: false;
            referencedRelation: "profiles";
            referencedColumns: ["id"];
          },
          {
            foreignKeyName: "grader_results_user_id_fkey";
            columns: ["profile_id"];
            isOneToOne: false;
            referencedRelation: "submissions_with_grades_for_assignment";
            referencedColumns: ["student_private_profile_id"];
          }
        ];
      };
      grading_conflicts: {
        Row: {
          class_id: number;
          created_at: string;
          created_by_profile_id: string;
          grader_profile_id: string;
          id: number;
          reason: string | null;
          student_profile_id: string;
        };
        Insert: {
          class_id: number;
          created_at?: string;
          created_by_profile_id: string;
          grader_profile_id: string;
          id?: number;
          reason?: string | null;
          student_profile_id: string;
        };
        Update: {
          class_id?: number;
          created_at?: string;
          created_by_profile_id?: string;
          grader_profile_id?: string;
          id?: number;
          reason?: string | null;
          student_profile_id?: string;
        };
        Relationships: [
          {
            foreignKeyName: "grading_conflicts_class_id_fkey";
            columns: ["class_id"];
            isOneToOne: false;
            referencedRelation: "classes";
            referencedColumns: ["id"];
          },
          {
            foreignKeyName: "grading_conflicts_created_by_profile_id_fkey";
            columns: ["created_by_profile_id"];
            isOneToOne: false;
            referencedRelation: "profiles";
            referencedColumns: ["id"];
          },
          {
            foreignKeyName: "grading_conflicts_created_by_profile_id_fkey";
            columns: ["created_by_profile_id"];
            isOneToOne: false;
            referencedRelation: "submissions_with_grades_for_assignment";
            referencedColumns: ["student_private_profile_id"];
          },
          {
            foreignKeyName: "grading_conflicts_grader_profile_id_fkey";
            columns: ["grader_profile_id"];
            isOneToOne: false;
            referencedRelation: "profiles";
            referencedColumns: ["id"];
          },
          {
            foreignKeyName: "grading_conflicts_grader_profile_id_fkey";
            columns: ["grader_profile_id"];
            isOneToOne: false;
            referencedRelation: "submissions_with_grades_for_assignment";
            referencedColumns: ["student_private_profile_id"];
          },
          {
            foreignKeyName: "grading_conflicts_student_profile_id_fkey";
            columns: ["student_profile_id"];
            isOneToOne: false;
            referencedRelation: "profiles";
            referencedColumns: ["id"];
          },
          {
            foreignKeyName: "grading_conflicts_student_profile_id_fkey";
            columns: ["student_profile_id"];
            isOneToOne: false;
            referencedRelation: "submissions_with_grades_for_assignment";
            referencedColumns: ["student_private_profile_id"];
          }
        ];
      };
      help_queues: {
        Row: {
          available: boolean;
          class_id: number;
          closing_at: string | null;
          color: string | null;
          created_at: string;
          depth: number;
          description: string;
          id: number;
          name: string;
        };
        Insert: {
          available?: boolean;
          class_id: number;
          closing_at?: string | null;
          color?: string | null;
          created_at?: string;
          depth: number;
          description: string;
          id?: number;
          name: string;
        };
        Update: {
          available?: boolean;
          class_id?: number;
          closing_at?: string | null;
          color?: string | null;
          created_at?: string;
          depth?: number;
          description?: string;
          id?: number;
          name?: string;
        };
        Relationships: [
          {
            foreignKeyName: "help_queues_class_fkey";
            columns: ["class_id"];
            isOneToOne: false;
            referencedRelation: "classes";
            referencedColumns: ["id"];
          }
        ];
      };
      help_request_messages: {
        Row: {
          author: string;
          class_id: number;
          created_at: string;
          help_request_id: number;
          id: number;
          instructors_only: boolean;
          message: string;
          requestor: string | null;
        };
        Insert: {
          author: string;
          class_id: number;
          created_at?: string;
          help_request_id: number;
          id?: number;
          instructors_only?: boolean;
          message: string;
          requestor?: string | null;
        };
        Update: {
          author?: string;
          class_id?: number;
          created_at?: string;
          help_request_id?: number;
          id?: number;
          instructors_only?: boolean;
          message?: string;
          requestor?: string | null;
        };
        Relationships: [
          {
            foreignKeyName: "help_request_messages_author_fkey1";
            columns: ["author"];
            isOneToOne: false;
            referencedRelation: "profiles";
            referencedColumns: ["id"];
          },
          {
            foreignKeyName: "help_request_messages_author_fkey1";
            columns: ["author"];
            isOneToOne: false;
            referencedRelation: "submissions_with_grades_for_assignment";
            referencedColumns: ["student_private_profile_id"];
          },
          {
            foreignKeyName: "help_request_messages_class_id_fkey";
            columns: ["class_id"];
            isOneToOne: false;
            referencedRelation: "classes";
            referencedColumns: ["id"];
          },
          {
            foreignKeyName: "help_request_messages_help_request_id_fkey";
            columns: ["help_request_id"];
            isOneToOne: false;
            referencedRelation: "help_requests";
            referencedColumns: ["id"];
          }
        ];
      };
      help_requests: {
        Row: {
          assignee: string | null;
          class_id: number;
          created_at: string;
          creator: string;
          followup_to: number | null;
          help_queue: number;
          id: number;
          is_video_live: boolean;
          request: string;
          resolved_at: string | null;
          resolved_by: string | null;
        };
        Insert: {
          assignee?: string | null;
          class_id: number;
          created_at?: string;
          creator: string;
          followup_to?: number | null;
          help_queue: number;
          id?: number;
          is_video_live?: boolean;
          request: string;
          resolved_at?: string | null;
          resolved_by?: string | null;
        };
        Update: {
          assignee?: string | null;
          class_id?: number;
          created_at?: string;
          creator?: string;
          followup_to?: number | null;
          help_queue?: number;
          id?: number;
          is_video_live?: boolean;
          request?: string;
          resolved_at?: string | null;
          resolved_by?: string | null;
        };
        Relationships: [
          {
            foreignKeyName: "help_requests_assignee_fkey";
            columns: ["assignee"];
            isOneToOne: false;
            referencedRelation: "profiles";
            referencedColumns: ["id"];
          },
          {
            foreignKeyName: "help_requests_assignee_fkey";
            columns: ["assignee"];
            isOneToOne: false;
            referencedRelation: "submissions_with_grades_for_assignment";
            referencedColumns: ["student_private_profile_id"];
          },
          {
            foreignKeyName: "help_requests_class_id_fkey";
            columns: ["class_id"];
            isOneToOne: false;
            referencedRelation: "classes";
            referencedColumns: ["id"];
          },
          {
            foreignKeyName: "help_requests_creator_fkey";
            columns: ["creator"];
            isOneToOne: false;
            referencedRelation: "profiles";
            referencedColumns: ["id"];
          },
          {
            foreignKeyName: "help_requests_creator_fkey";
            columns: ["creator"];
            isOneToOne: false;
            referencedRelation: "submissions_with_grades_for_assignment";
            referencedColumns: ["student_private_profile_id"];
          },
          {
            foreignKeyName: "help_requests_help_queue_fkey";
            columns: ["help_queue"];
            isOneToOne: false;
            referencedRelation: "help_queues";
            referencedColumns: ["id"];
          },
          {
            foreignKeyName: "help_requests_resolved_by_fkey";
            columns: ["resolved_by"];
            isOneToOne: false;
            referencedRelation: "profiles";
            referencedColumns: ["id"];
          },
          {
            foreignKeyName: "help_requests_resolved_by_fkey";
            columns: ["resolved_by"];
            isOneToOne: false;
            referencedRelation: "submissions_with_grades_for_assignment";
            referencedColumns: ["student_private_profile_id"];
          }
        ];
      };
      name_generation_words: {
        Row: {
          id: number;
          is_adjective: boolean;
          is_noun: boolean;
          word: string;
        };
        Insert: {
          id?: number;
          is_adjective: boolean;
          is_noun: boolean;
          word: string;
        };
        Update: {
          id?: number;
          is_adjective?: boolean;
          is_noun?: boolean;
          word?: string;
        };
        Relationships: [];
      };
      notifications: {
        Row: {
          body: Json;
          class_id: number;
          created_at: string;
          id: number;
          style: string | null;
          subject: Json;
          user_id: string;
          viewed_at: string | null;
        };
        Insert: {
          body: Json;
          class_id: number;
          created_at?: string;
          id?: number;
          style?: string | null;
          subject: Json;
          user_id: string;
          viewed_at?: string | null;
        };
        Update: {
          body?: Json;
          class_id?: number;
          created_at?: string;
          id?: number;
          style?: string | null;
          subject?: Json;
          user_id?: string;
          viewed_at?: string | null;
        };
        Relationships: [
          {
            foreignKeyName: "notifications_class_id_fkey";
            columns: ["class_id"];
            isOneToOne: false;
            referencedRelation: "classes";
            referencedColumns: ["id"];
          },
          {
            foreignKeyName: "notifications_user_id_fkey";
            columns: ["user_id"];
            isOneToOne: false;
            referencedRelation: "users";
            referencedColumns: ["user_id"];
          }
        ];
      };
      permissions: {
        Row: {
          created_at: string;
          id: number;
          permission: string | null;
          user_id: string | null;
        };
        Insert: {
          created_at?: string;
          id?: number;
          permission?: string | null;
          user_id?: string | null;
        };
        Update: {
          created_at?: string;
          id?: number;
          permission?: string | null;
          user_id?: string | null;
        };
        Relationships: [];
      };
      poll_question_answers: {
        Row: {
          class_id: number;
          created_at: string;
          description: string | null;
          id: number;
          ordinal: number;
          poll: number;
          poll_question: number;
          title: string;
        };
        Insert: {
          class_id: number;
          created_at?: string;
          description?: string | null;
          id?: number;
          ordinal?: number;
          poll: number;
          poll_question: number;
          title: string;
        };
        Update: {
          class_id?: number;
          created_at?: string;
          description?: string | null;
          id?: number;
          ordinal?: number;
          poll?: number;
          poll_question?: number;
          title?: string;
        };
        Relationships: [
          {
            foreignKeyName: "poll_question_answers_class_id_fkey";
            columns: ["class_id"];
            isOneToOne: false;
            referencedRelation: "classes";
            referencedColumns: ["id"];
          },
          {
            foreignKeyName: "poll_question_answers_poll_fkey";
            columns: ["poll"];
            isOneToOne: false;
            referencedRelation: "polls";
            referencedColumns: ["id"];
          },
          {
            foreignKeyName: "poll_question_answers_poll_question_fkey";
            columns: ["poll_question"];
            isOneToOne: false;
            referencedRelation: "poll_questions";
            referencedColumns: ["id"];
          }
        ];
      };
      poll_question_results: {
        Row: {
          count: number;
          created_at: string;
          id: number;
          poll: number;
          poll_question: number;
          poll_question_answer: number;
        };
        Insert: {
          count?: number;
          created_at?: string;
          id?: number;
          poll: number;
          poll_question: number;
          poll_question_answer: number;
        };
        Update: {
          count?: number;
          created_at?: string;
          id?: number;
          poll?: number;
          poll_question?: number;
          poll_question_answer?: number;
        };
        Relationships: [
          {
            foreignKeyName: "poll_question_results_poll_fkey";
            columns: ["poll"];
            isOneToOne: false;
            referencedRelation: "polls";
            referencedColumns: ["id"];
          },
          {
            foreignKeyName: "poll_question_results_poll_question_answer_fkey";
            columns: ["poll_question_answer"];
            isOneToOne: false;
            referencedRelation: "poll_question_answers";
            referencedColumns: ["id"];
          },
          {
            foreignKeyName: "poll_question_results_poll_question_fkey";
            columns: ["poll_question"];
            isOneToOne: false;
            referencedRelation: "poll_questions";
            referencedColumns: ["id"];
          }
        ];
      };
      poll_questions: {
        Row: {
          class_id: number;
          created_at: string;
          description: string | null;
          id: number;
          poll: number;
          question_type: string;
          title: string;
        };
        Insert: {
          class_id: number;
          created_at?: string;
          description?: string | null;
          id?: number;
          poll: number;
          question_type?: string;
          title: string;
        };
        Update: {
          class_id?: number;
          created_at?: string;
          description?: string | null;
          id?: number;
          poll?: number;
          question_type?: string;
          title?: string;
        };
        Relationships: [
          {
            foreignKeyName: "poll_questions_class_id_fkey";
            columns: ["class_id"];
            isOneToOne: false;
            referencedRelation: "classes";
            referencedColumns: ["id"];
          },
          {
            foreignKeyName: "poll_questions_poll_fkey";
            columns: ["poll"];
            isOneToOne: false;
            referencedRelation: "polls";
            referencedColumns: ["id"];
          }
        ];
      };
      poll_response_answers: {
        Row: {
          created_at: string;
          id: number;
          poll: number;
          poll_question: number;
          poll_question_answer: number;
          poll_response: number;
          profile_id: string;
        };
        Insert: {
          created_at?: string;
          id?: number;
          poll: number;
          poll_question: number;
          poll_question_answer: number;
          poll_response: number;
          profile_id?: string;
        };
        Update: {
          created_at?: string;
          id?: number;
          poll?: number;
          poll_question?: number;
          poll_question_answer?: number;
          poll_response?: number;
          profile_id?: string;
        };
        Relationships: [
          {
            foreignKeyName: "poll_response_answers_poll_fkey";
            columns: ["poll"];
            isOneToOne: false;
            referencedRelation: "polls";
            referencedColumns: ["id"];
          },
          {
            foreignKeyName: "poll_response_answers_poll_question_answer_fkey";
            columns: ["poll_question_answer"];
            isOneToOne: false;
            referencedRelation: "poll_question_answers";
            referencedColumns: ["id"];
          },
          {
            foreignKeyName: "poll_response_answers_poll_question_fkey";
            columns: ["poll_question"];
            isOneToOne: false;
            referencedRelation: "poll_questions";
            referencedColumns: ["id"];
          },
          {
            foreignKeyName: "poll_response_answers_poll_response_fkey";
            columns: ["poll_response"];
            isOneToOne: false;
            referencedRelation: "poll_responses";
            referencedColumns: ["id"];
          },
          {
            foreignKeyName: "poll_response_answers_profile_id_fkey";
            columns: ["profile_id"];
            isOneToOne: false;
            referencedRelation: "profiles";
            referencedColumns: ["id"];
          },
          {
            foreignKeyName: "poll_response_answers_profile_id_fkey";
            columns: ["profile_id"];
            isOneToOne: false;
            referencedRelation: "submissions_with_grades_for_assignment";
            referencedColumns: ["student_private_profile_id"];
          }
        ];
      };
      poll_responses: {
        Row: {
          class_id: number;
          created_at: string;
          ended_at: string | null;
          id: number;
          poll: number;
          profile_id: string;
        };
        Insert: {
          class_id: number;
          created_at?: string;
          ended_at?: string | null;
          id?: number;
          poll: number;
          profile_id: string;
        };
        Update: {
          class_id?: number;
          created_at?: string;
          ended_at?: string | null;
          id?: number;
          poll?: number;
          profile_id?: string;
        };
        Relationships: [
          {
            foreignKeyName: "poll_responses_class_id_fkey";
            columns: ["class_id"];
            isOneToOne: false;
            referencedRelation: "classes";
            referencedColumns: ["id"];
          },
          {
            foreignKeyName: "poll_responses_poll_fkey";
            columns: ["poll"];
            isOneToOne: false;
            referencedRelation: "polls";
            referencedColumns: ["id"];
          },
          {
            foreignKeyName: "poll_responses_profile_id_fkey";
            columns: ["profile_id"];
            isOneToOne: false;
            referencedRelation: "profiles";
            referencedColumns: ["id"];
          },
          {
            foreignKeyName: "poll_responses_profile_id_fkey";
            columns: ["profile_id"];
            isOneToOne: false;
            referencedRelation: "submissions_with_grades_for_assignment";
            referencedColumns: ["student_private_profile_id"];
          }
        ];
      };
      polls: {
        Row: {
          class_id: number;
          created_at: string;
          description: string | null;
          due_date: string | null;
          flair: Json | null;
          id: number;
          name: string;
          released_at: string | null;
        };
        Insert: {
          class_id: number;
          created_at?: string;
          description?: string | null;
          due_date?: string | null;
          flair?: Json | null;
          id?: number;
          name: string;
          released_at?: string | null;
        };
        Update: {
          class_id?: number;
          created_at?: string;
          description?: string | null;
          due_date?: string | null;
          flair?: Json | null;
          id?: number;
          name?: string;
          released_at?: string | null;
        };
        Relationships: [
          {
            foreignKeyName: "polls_class_id_fkey";
            columns: ["class_id"];
            isOneToOne: false;
            referencedRelation: "classes";
            referencedColumns: ["id"];
          }
        ];
      };
      profiles: {
        Row: {
          avatar_url: string | null;
          class_id: number;
          created_at: string;
          flair: string | null;
          flair_color: string | null;
          id: string;
          is_private_profile: boolean;
          name: string | null;
          short_name: string | null;
          sis_user_id: string | null;
          sortable_name: string | null;
          time_zone: string | null;
        };
        Insert: {
          avatar_url?: string | null;
          class_id: number;
          created_at?: string;
          flair?: string | null;
          flair_color?: string | null;
          id?: string;
          is_private_profile: boolean;
          name?: string | null;
          short_name?: string | null;
          sis_user_id?: string | null;
          sortable_name?: string | null;
          time_zone?: string | null;
        };
        Update: {
          avatar_url?: string | null;
          class_id?: number;
          created_at?: string;
          flair?: string | null;
          flair_color?: string | null;
          id?: string;
          is_private_profile?: boolean;
          name?: string | null;
          short_name?: string | null;
          sis_user_id?: string | null;
          sortable_name?: string | null;
          time_zone?: string | null;
        };
        Relationships: [];
      };
      repositories: {
        Row: {
          assignment_group_id: number | null;
          assignment_id: number;
          class_id: number;
          created_at: string;
          id: number;
          profile_id: string | null;
          repository: string;
          synced_handout_sha: string | null;
          synced_repo_sha: string | null;
        };
        Insert: {
          assignment_group_id?: number | null;
          assignment_id: number;
          class_id: number;
          created_at?: string;
          id?: number;
          profile_id?: string | null;
          repository: string;
          synced_handout_sha?: string | null;
          synced_repo_sha?: string | null;
        };
        Update: {
          assignment_group_id?: number | null;
          assignment_id?: number;
          class_id?: number;
          created_at?: string;
          id?: number;
          profile_id?: string | null;
          repository?: string;
          synced_handout_sha?: string | null;
          synced_repo_sha?: string | null;
        };
        Relationships: [
          {
            foreignKeyName: "repositories_assignment_group_id_fkey";
            columns: ["assignment_group_id"];
            isOneToOne: false;
            referencedRelation: "assignment_groups";
            referencedColumns: ["id"];
          },
          {
            foreignKeyName: "repositories_assignment_id_fkey";
            columns: ["assignment_id"];
            isOneToOne: false;
            referencedRelation: "assignments";
            referencedColumns: ["id"];
          },
          {
            foreignKeyName: "repositories_assignment_id_fkey";
            columns: ["assignment_id"];
            isOneToOne: false;
            referencedRelation: "submissions_with_grades_for_assignment";
            referencedColumns: ["assignment_id"];
          },
          {
            foreignKeyName: "repositories_assignment_id_fkey";
            columns: ["assignment_id"];
            isOneToOne: false;
            referencedRelation: "submissions_with_grades_for_assignment_and_regression_test";
            referencedColumns: ["assignment_id"];
          },
          {
            foreignKeyName: "repositories_class_id_fkey";
            columns: ["class_id"];
            isOneToOne: false;
            referencedRelation: "classes";
            referencedColumns: ["id"];
          },
          {
            foreignKeyName: "repositories_profile_id_fkey";
            columns: ["profile_id"];
            isOneToOne: false;
            referencedRelation: "submissions_agg";
            referencedColumns: ["profile_id"];
          },
          {
            foreignKeyName: "repositories_profile_id_fkey";
            columns: ["profile_id"];
            isOneToOne: false;
            referencedRelation: "user_roles";
            referencedColumns: ["private_profile_id"];
          },
          {
            foreignKeyName: "repositories_user_id_fkey1";
            columns: ["profile_id"];
            isOneToOne: false;
            referencedRelation: "profiles";
            referencedColumns: ["id"];
          },
          {
            foreignKeyName: "repositories_user_id_fkey1";
            columns: ["profile_id"];
            isOneToOne: false;
            referencedRelation: "submissions_with_grades_for_assignment";
            referencedColumns: ["student_private_profile_id"];
          }
        ];
      };
      repository_check_runs: {
        Row: {
          assignment_group_id: number | null;
          check_run_id: number;
          class_id: number;
          commit_message: string;
          created_at: string;
          id: number;
          profile_id: string | null;
          repository_id: number;
          sha: string;
          status: Json;
          triggered_by: string | null;
        };
        Insert: {
          assignment_group_id?: number | null;
          check_run_id: number;
          class_id: number;
          commit_message: string;
          created_at?: string;
          id?: number;
          profile_id?: string | null;
          repository_id: number;
          sha: string;
          status: Json;
          triggered_by?: string | null;
        };
        Update: {
          assignment_group_id?: number | null;
          check_run_id?: number;
          class_id?: number;
          commit_message?: string;
          created_at?: string;
          id?: number;
          profile_id?: string | null;
          repository_id?: number;
          sha?: string;
          status?: Json;
          triggered_by?: string | null;
        };
        Relationships: [
          {
            foreignKeyName: "repository_check_run_class_id_fkey";
            columns: ["class_id"];
            isOneToOne: false;
            referencedRelation: "classes";
            referencedColumns: ["id"];
          },
          {
            foreignKeyName: "repository_check_run_repository_id_fkey";
            columns: ["repository_id"];
            isOneToOne: false;
            referencedRelation: "repositories";
            referencedColumns: ["id"];
          },
          {
            foreignKeyName: "repository_check_runs_assignment_group_id_fkey";
            columns: ["assignment_group_id"];
            isOneToOne: false;
            referencedRelation: "assignment_groups";
            referencedColumns: ["id"];
          },
          {
            foreignKeyName: "repository_check_runs_profile_id_fkey";
            columns: ["profile_id"];
            isOneToOne: false;
            referencedRelation: "profiles";
            referencedColumns: ["id"];
          },
          {
            foreignKeyName: "repository_check_runs_profile_id_fkey";
            columns: ["profile_id"];
            isOneToOne: false;
            referencedRelation: "submissions_with_grades_for_assignment";
            referencedColumns: ["student_private_profile_id"];
          },
          {
            foreignKeyName: "repository_check_runs_triggered_by_fkey";
            columns: ["triggered_by"];
            isOneToOne: false;
            referencedRelation: "profiles";
            referencedColumns: ["id"];
          },
          {
            foreignKeyName: "repository_check_runs_triggered_by_fkey";
            columns: ["triggered_by"];
            isOneToOne: false;
            referencedRelation: "submissions_with_grades_for_assignment";
            referencedColumns: ["student_private_profile_id"];
          },
          {
            foreignKeyName: "repository_check_runs_triggered_by_fkey1";
            columns: ["triggered_by"];
            isOneToOne: false;
            referencedRelation: "submissions_agg";
            referencedColumns: ["profile_id"];
          },
          {
            foreignKeyName: "repository_check_runs_triggered_by_fkey1";
            columns: ["triggered_by"];
            isOneToOne: false;
            referencedRelation: "user_roles";
            referencedColumns: ["private_profile_id"];
          }
        ];
      };
      review_assignment_rubric_parts: {
        Row: {
          class_id: number;
          created_at: string;
          id: number;
          review_assignment_id: number;
          rubric_part_id: number;
        };
        Insert: {
          class_id: number;
          created_at?: string;
          id?: number;
          review_assignment_id: number;
          rubric_part_id: number;
        };
        Update: {
          class_id?: number;
          created_at?: string;
          id?: number;
          review_assignment_id?: number;
          rubric_part_id?: number;
        };
        Relationships: [
          {
            foreignKeyName: "review_assignment_rubric_parts_class_id_fkey";
            columns: ["class_id"];
            isOneToOne: false;
            referencedRelation: "classes";
            referencedColumns: ["id"];
          },
          {
            foreignKeyName: "review_assignment_rubric_parts_review_assignment_id_fkey";
            columns: ["review_assignment_id"];
            isOneToOne: false;
            referencedRelation: "review_assignments";
            referencedColumns: ["id"];
          },
          {
            foreignKeyName: "review_assignment_rubric_parts_rubric_part_id_fkey";
            columns: ["rubric_part_id"];
            isOneToOne: false;
            referencedRelation: "rubric_parts";
            referencedColumns: ["id"];
          }
        ];
      };
      review_assignments: {
        Row: {
          assignee_profile_id: string;
          assignment_id: number;
          class_id: number;
          created_at: string;
          due_date: string;
          id: number;
          max_allowable_late_tokens: number;
          release_date: string | null;
          rubric_id: number;
          submission_id: number;
          submission_review_id: number;
        };
        Insert: {
          assignee_profile_id: string;
          assignment_id: number;
          class_id: number;
          created_at?: string;
          due_date: string;
          id?: number;
          max_allowable_late_tokens?: number;
          release_date?: string | null;
          rubric_id: number;
          submission_id: number;
          submission_review_id: number;
        };
        Update: {
          assignee_profile_id?: string;
          assignment_id?: number;
          class_id?: number;
          created_at?: string;
          due_date?: string;
          id?: number;
          max_allowable_late_tokens?: number;
          release_date?: string | null;
          rubric_id?: number;
          submission_id?: number;
          submission_review_id?: number;
        };
        Relationships: [
          {
            foreignKeyName: "review_assignments_assignee_profile_id_fkey";
            columns: ["assignee_profile_id"];
            isOneToOne: false;
            referencedRelation: "profiles";
            referencedColumns: ["id"];
          },
          {
            foreignKeyName: "review_assignments_assignee_profile_id_fkey";
            columns: ["assignee_profile_id"];
            isOneToOne: false;
            referencedRelation: "submissions_with_grades_for_assignment";
            referencedColumns: ["student_private_profile_id"];
          },
          {
            foreignKeyName: "review_assignments_assignment_id_fkey";
            columns: ["assignment_id"];
            isOneToOne: false;
            referencedRelation: "assignments";
            referencedColumns: ["id"];
          },
          {
            foreignKeyName: "review_assignments_assignment_id_fkey";
            columns: ["assignment_id"];
            isOneToOne: false;
            referencedRelation: "submissions_with_grades_for_assignment";
            referencedColumns: ["assignment_id"];
          },
          {
            foreignKeyName: "review_assignments_assignment_id_fkey";
            columns: ["assignment_id"];
            isOneToOne: false;
            referencedRelation: "submissions_with_grades_for_assignment_and_regression_test";
            referencedColumns: ["assignment_id"];
          },
          {
            foreignKeyName: "review_assignments_class_id_fkey";
            columns: ["class_id"];
            isOneToOne: false;
            referencedRelation: "classes";
            referencedColumns: ["id"];
          },
          {
            foreignKeyName: "review_assignments_rubric_id_fkey";
            columns: ["rubric_id"];
            isOneToOne: false;
            referencedRelation: "rubrics";
            referencedColumns: ["id"];
          },
          {
            foreignKeyName: "review_assignments_submission_id_fkey";
            columns: ["submission_id"];
            isOneToOne: false;
            referencedRelation: "submissions";
            referencedColumns: ["id"];
          },
          {
            foreignKeyName: "review_assignments_submission_id_fkey";
            columns: ["submission_id"];
            isOneToOne: false;
            referencedRelation: "submissions_agg";
            referencedColumns: ["id"];
          },
          {
            foreignKeyName: "review_assignments_submission_id_fkey";
            columns: ["submission_id"];
            isOneToOne: false;
            referencedRelation: "submissions_with_grades_for_assignment";
            referencedColumns: ["activesubmissionid"];
          },
          {
            foreignKeyName: "review_assignments_submission_id_fkey";
            columns: ["submission_id"];
            isOneToOne: false;
            referencedRelation: "submissions_with_grades_for_assignment_and_regression_test";
            referencedColumns: ["activesubmissionid"];
          },
          {
            foreignKeyName: "review_assignments_submission_review_id_fkey";
            columns: ["submission_review_id"];
            isOneToOne: false;
            referencedRelation: "submission_reviews";
            referencedColumns: ["id"];
          }
        ];
      };
      rubric_check_references: {
        Row: {
          class_id: number;
          created_at: string;
          id: number;
          referenced_rubric_check_id: number;
          referencing_rubric_check_id: number;
        };
        Insert: {
          class_id: number;
          created_at?: string;
          id?: number;
          referenced_rubric_check_id: number;
          referencing_rubric_check_id: number;
        };
        Update: {
          class_id?: number;
          created_at?: string;
          id?: number;
          referenced_rubric_check_id?: number;
          referencing_rubric_check_id?: number;
        };
        Relationships: [
          {
            foreignKeyName: "rubric_check_references_class_id_fkey";
            columns: ["class_id"];
            isOneToOne: false;
            referencedRelation: "classes";
            referencedColumns: ["id"];
          },
          {
            foreignKeyName: "rubric_check_references_referenced_rubric_check_id_fkey";
            columns: ["referenced_rubric_check_id"];
            isOneToOne: false;
            referencedRelation: "rubric_checks";
            referencedColumns: ["id"];
          },
          {
            foreignKeyName: "rubric_check_references_referencing_rubric_check_id_fkey";
            columns: ["referencing_rubric_check_id"];
            isOneToOne: false;
            referencedRelation: "rubric_checks";
            referencedColumns: ["id"];
          }
        ];
      };
      rubric_checks: {
        Row: {
          annotation_target: string | null;
          artifact: string | null;
          class_id: number;
          created_at: string;
          data: Json | null;
          description: string | null;
          file: string | null;
          group: string | null;
          id: number;
          is_annotation: boolean;
          is_comment_required: boolean;
          is_required: boolean;
          max_annotations: number | null;
          name: string;
          ordinal: number;
          points: number;
          rubric_criteria_id: number;
        };
        Insert: {
          annotation_target?: string | null;
          artifact?: string | null;
          class_id: number;
          created_at?: string;
          data?: Json | null;
          description?: string | null;
          file?: string | null;
          group?: string | null;
          id?: number;
          is_annotation: boolean;
          is_comment_required?: boolean;
          is_required?: boolean;
          max_annotations?: number | null;
          name: string;
          ordinal: number;
          points: number;
          rubric_criteria_id: number;
        };
        Update: {
          annotation_target?: string | null;
          artifact?: string | null;
          class_id?: number;
          created_at?: string;
          data?: Json | null;
          description?: string | null;
          file?: string | null;
          group?: string | null;
          id?: number;
          is_annotation?: boolean;
          is_comment_required?: boolean;
          is_required?: boolean;
          max_annotations?: number | null;
          name?: string;
          ordinal?: number;
          points?: number;
          rubric_criteria_id?: number;
        };
        Relationships: [
          {
            foreignKeyName: "rubric_checks_class_id_fkey";
            columns: ["class_id"];
            isOneToOne: false;
            referencedRelation: "classes";
            referencedColumns: ["id"];
          },
          {
            foreignKeyName: "rubric_checks_rubric_criteria_id_fkey";
            columns: ["rubric_criteria_id"];
            isOneToOne: false;
            referencedRelation: "rubric_criteria";
            referencedColumns: ["id"];
          }
        ];
      };
      rubric_criteria: {
        Row: {
          class_id: number;
          created_at: string;
          data: Json | null;
          description: string | null;
          id: number;
          is_additive: boolean;
          max_checks_per_submission: number | null;
          min_checks_per_submission: number | null;
          name: string;
          ordinal: number;
          rubric_id: number;
          rubric_part_id: number;
          total_points: number;
        };
        Insert: {
          class_id: number;
          created_at?: string;
          data?: Json | null;
          description?: string | null;
          id?: number;
          is_additive: boolean;
          max_checks_per_submission?: number | null;
          min_checks_per_submission?: number | null;
          name: string;
          ordinal?: number;
          rubric_id: number;
          rubric_part_id: number;
          total_points: number;
        };
        Update: {
          class_id?: number;
          created_at?: string;
          data?: Json | null;
          description?: string | null;
          id?: number;
          is_additive?: boolean;
          max_checks_per_submission?: number | null;
          min_checks_per_submission?: number | null;
          name?: string;
          ordinal?: number;
          rubric_id?: number;
          rubric_part_id?: number;
          total_points?: number;
        };
        Relationships: [
          {
            foreignKeyName: "rubric_criteria_class_id_fkey";
            columns: ["class_id"];
            isOneToOne: false;
            referencedRelation: "classes";
            referencedColumns: ["id"];
          },
          {
            foreignKeyName: "rubric_criteria_rubric_id_fkey";
            columns: ["rubric_id"];
            isOneToOne: false;
            referencedRelation: "rubrics";
            referencedColumns: ["id"];
          },
          {
            foreignKeyName: "rubric_criteria_rubric_part_id_fkey";
            columns: ["rubric_part_id"];
            isOneToOne: false;
            referencedRelation: "rubric_parts";
            referencedColumns: ["id"];
          }
        ];
      };
      rubric_parts: {
        Row: {
          class_id: number;
          created_at: string;
          data: Json | null;
          description: string | null;
          id: number;
          name: string;
          ordinal: number;
          rubric_id: number;
        };
        Insert: {
          class_id: number;
          created_at?: string;
          data?: Json | null;
          description?: string | null;
          id?: number;
          name: string;
          ordinal: number;
          rubric_id: number;
        };
        Update: {
          class_id?: number;
          created_at?: string;
          data?: Json | null;
          description?: string | null;
          id?: number;
          name?: string;
          ordinal?: number;
          rubric_id?: number;
        };
        Relationships: [
          {
            foreignKeyName: "rubric_parts_class_id_fkey";
            columns: ["class_id"];
            isOneToOne: false;
            referencedRelation: "classes";
            referencedColumns: ["id"];
          },
          {
            foreignKeyName: "rubric_parts_rubric_id_fkey";
            columns: ["rubric_id"];
            isOneToOne: false;
            referencedRelation: "rubrics";
            referencedColumns: ["id"];
          }
        ];
      };
      rubrics: {
        Row: {
          assignment_id: number;
          class_id: number;
          created_at: string;
          description: string | null;
          id: number;
          is_private: boolean;
          name: string;
          review_round: Database["public"]["Enums"]["review_round"] | null;
        };
        Insert: {
          assignment_id: number;
          class_id: number;
          created_at?: string;
          description?: string | null;
          id?: number;
          is_private?: boolean;
          name: string;
          review_round?: Database["public"]["Enums"]["review_round"] | null;
        };
        Update: {
          assignment_id?: number;
          class_id?: number;
          created_at?: string;
          description?: string | null;
          id?: number;
          is_private?: boolean;
          name?: string;
          review_round?: Database["public"]["Enums"]["review_round"] | null;
        };
        Relationships: [
          {
            foreignKeyName: "assignment_rubric_class_id_fkey";
            columns: ["class_id"];
            isOneToOne: false;
            referencedRelation: "classes";
            referencedColumns: ["id"];
          },
          {
            foreignKeyName: "rubrics_assignment_id_fkey";
            columns: ["assignment_id"];
            isOneToOne: false;
            referencedRelation: "assignments";
            referencedColumns: ["id"];
          },
          {
            foreignKeyName: "rubrics_assignment_id_fkey";
            columns: ["assignment_id"];
            isOneToOne: false;
            referencedRelation: "submissions_with_grades_for_assignment";
            referencedColumns: ["assignment_id"];
          },
          {
            foreignKeyName: "rubrics_assignment_id_fkey";
            columns: ["assignment_id"];
            isOneToOne: false;
            referencedRelation: "submissions_with_grades_for_assignment_and_regression_test";
            referencedColumns: ["assignment_id"];
          }
        ];
      };
      assignment_self_review_settings: {
        Row: {
          allow_early: boolean | null;
          class_id: number;
          deadline_offset: number | null;
          enabled: boolean;
          id: number;
        };
        Insert: {
          allow_early?: boolean | null;
          class_id: number;
          deadline_offset?: number | null;
          enabled?: boolean;
          id?: number;
        };
        Update: {
          allow_early?: boolean | null;
          class_id?: number;
          deadline_offset?: number | null;
          enabled?: boolean;
          id?: number;
        };
        Relationships: [
          {
            foreignKeyName: "self_review_settings_class_fkey";
            columns: ["class_id"];
            isOneToOne: false;
            referencedRelation: "classes";
            referencedColumns: ["id"];
          }
        ];
      };
      submission_artifact_comments: {
        Row: {
          author: string;
          class_id: number;
          comment: string;
          created_at: string;
          deleted_at: string | null;
          edited_at: string | null;
          edited_by: string | null;
          eventually_visible: boolean;
          id: number;
          points: number | null;
          released: boolean;
          rubric_check_id: number | null;
          submission_artifact_id: number;
          submission_id: number;
          submission_review_id: number | null;
        };
        Insert: {
          author: string;
          class_id: number;
          comment: string;
          created_at?: string;
          deleted_at?: string | null;
          edited_at?: string | null;
          edited_by?: string | null;
          eventually_visible?: boolean;
          id?: number;
          points?: number | null;
          released?: boolean;
          rubric_check_id?: number | null;
          submission_artifact_id: number;
          submission_id: number;
          submission_review_id?: number | null;
        };
        Update: {
          author?: string;
          class_id?: number;
          comment?: string;
          created_at?: string;
          deleted_at?: string | null;
          edited_at?: string | null;
          edited_by?: string | null;
          eventually_visible?: boolean;
          id?: number;
          points?: number | null;
          released?: boolean;
          rubric_check_id?: number | null;
          submission_artifact_id?: number;
          submission_id?: number;
          submission_review_id?: number | null;
        };
        Relationships: [
          {
            foreignKeyName: "submission_artifact_comments_author_fkey";
            columns: ["author"];
            isOneToOne: false;
            referencedRelation: "profiles";
            referencedColumns: ["id"];
          },
          {
            foreignKeyName: "submission_artifact_comments_author_fkey";
            columns: ["author"];
            isOneToOne: false;
            referencedRelation: "submissions_with_grades_for_assignment";
            referencedColumns: ["student_private_profile_id"];
          },
          {
            foreignKeyName: "submission_artifact_comments_author_fkey1";
            columns: ["author"];
            isOneToOne: false;
            referencedRelation: "profiles";
            referencedColumns: ["id"];
          },
          {
            foreignKeyName: "submission_artifact_comments_author_fkey1";
            columns: ["author"];
            isOneToOne: false;
            referencedRelation: "submissions_with_grades_for_assignment";
            referencedColumns: ["student_private_profile_id"];
          },
          {
            foreignKeyName: "submission_artifact_comments_class_id_fkey";
            columns: ["class_id"];
            isOneToOne: false;
            referencedRelation: "classes";
            referencedColumns: ["id"];
          },
          {
            foreignKeyName: "submission_artifact_comments_class_id_fkey1";
            columns: ["class_id"];
            isOneToOne: false;
            referencedRelation: "classes";
            referencedColumns: ["id"];
          },
          {
            foreignKeyName: "submission_artifact_comments_rubric_check_id_fkey";
            columns: ["rubric_check_id"];
            isOneToOne: false;
            referencedRelation: "rubric_checks";
            referencedColumns: ["id"];
          },
          {
            foreignKeyName: "submission_artifact_comments_rubric_check_id_fkey1";
            columns: ["rubric_check_id"];
            isOneToOne: false;
            referencedRelation: "rubric_checks";
            referencedColumns: ["id"];
          },
          {
            foreignKeyName: "submission_artifact_comments_submission_artifact_id_fkey";
            columns: ["submission_artifact_id"];
            isOneToOne: false;
            referencedRelation: "submission_artifacts";
            referencedColumns: ["id"];
          },
          {
            foreignKeyName: "submission_artifact_comments_submission_id_fkey";
            columns: ["submission_id"];
            isOneToOne: false;
            referencedRelation: "submissions";
            referencedColumns: ["id"];
          },
          {
            foreignKeyName: "submission_artifact_comments_submission_id_fkey";
            columns: ["submission_id"];
            isOneToOne: false;
            referencedRelation: "submissions_agg";
            referencedColumns: ["id"];
          },
          {
            foreignKeyName: "submission_artifact_comments_submission_id_fkey";
            columns: ["submission_id"];
            isOneToOne: false;
            referencedRelation: "submissions_with_grades_for_assignment";
            referencedColumns: ["activesubmissionid"];
          },
          {
            foreignKeyName: "submission_artifact_comments_submission_id_fkey";
            columns: ["submission_id"];
            isOneToOne: false;
            referencedRelation: "submissions_with_grades_for_assignment_and_regression_test";
            referencedColumns: ["activesubmissionid"];
          },
          {
            foreignKeyName: "submission_artifact_comments_submission_id_fkey1";
            columns: ["submission_id"];
            isOneToOne: false;
            referencedRelation: "submissions";
            referencedColumns: ["id"];
          },
          {
            foreignKeyName: "submission_artifact_comments_submission_id_fkey1";
            columns: ["submission_id"];
            isOneToOne: false;
            referencedRelation: "submissions_agg";
            referencedColumns: ["id"];
          },
          {
            foreignKeyName: "submission_artifact_comments_submission_id_fkey1";
            columns: ["submission_id"];
            isOneToOne: false;
            referencedRelation: "submissions_with_grades_for_assignment";
            referencedColumns: ["activesubmissionid"];
          },
          {
            foreignKeyName: "submission_artifact_comments_submission_id_fkey1";
            columns: ["submission_id"];
            isOneToOne: false;
            referencedRelation: "submissions_with_grades_for_assignment_and_regression_test";
            referencedColumns: ["activesubmissionid"];
          },
          {
            foreignKeyName: "submission_artifact_comments_submission_review_id_fkey";
            columns: ["submission_review_id"];
            isOneToOne: false;
            referencedRelation: "submission_reviews";
            referencedColumns: ["id"];
          },
          {
            foreignKeyName: "submission_artifact_comments_submission_review_id_fkey1";
            columns: ["submission_review_id"];
            isOneToOne: false;
            referencedRelation: "submission_reviews";
            referencedColumns: ["id"];
          }
        ];
      };
      submission_artifacts: {
        Row: {
          assignment_group_id: number | null;
          autograder_regression_test_id: number | null;
          class_id: number;
          created_at: string;
          data: Json | null;
          id: number;
          name: string;
          profile_id: string | null;
          submission_file_id: number | null;
          submission_id: number;
        };
        Insert: {
          assignment_group_id?: number | null;
          autograder_regression_test_id?: number | null;
          class_id: number;
          created_at?: string;
          data?: Json | null;
          id?: number;
          name: string;
          profile_id?: string | null;
          submission_file_id?: number | null;
          submission_id: number;
        };
        Update: {
          assignment_group_id?: number | null;
          autograder_regression_test_id?: number | null;
          class_id?: number;
          created_at?: string;
          data?: Json | null;
          id?: number;
          name?: string;
          profile_id?: string | null;
          submission_file_id?: number | null;
          submission_id?: number;
        };
        Relationships: [
          {
            foreignKeyName: "submission_artifacts_assignment_group_id_fkey";
            columns: ["assignment_group_id"];
            isOneToOne: false;
            referencedRelation: "assignment_groups";
            referencedColumns: ["id"];
          },
          {
            foreignKeyName: "submission_artifacts_autograder_regression_test_id_fkey";
            columns: ["autograder_regression_test_id"];
            isOneToOne: false;
            referencedRelation: "autograder_regression_test";
            referencedColumns: ["id"];
          },
          {
            foreignKeyName: "submission_artifacts_autograder_regression_test_id_fkey";
            columns: ["autograder_regression_test_id"];
            isOneToOne: false;
            referencedRelation: "autograder_regression_test_by_grader";
            referencedColumns: ["id"];
          },
          {
            foreignKeyName: "submission_artifacts_class_id_fkey";
            columns: ["class_id"];
            isOneToOne: false;
            referencedRelation: "classes";
            referencedColumns: ["id"];
          },
          {
            foreignKeyName: "submission_artifacts_profile_id_fkey";
            columns: ["profile_id"];
            isOneToOne: false;
            referencedRelation: "profiles";
            referencedColumns: ["id"];
          },
          {
            foreignKeyName: "submission_artifacts_profile_id_fkey";
            columns: ["profile_id"];
            isOneToOne: false;
            referencedRelation: "submissions_with_grades_for_assignment";
            referencedColumns: ["student_private_profile_id"];
          },
          {
            foreignKeyName: "submission_artifacts_submission_file_id_fkey";
            columns: ["submission_file_id"];
            isOneToOne: false;
            referencedRelation: "submission_files";
            referencedColumns: ["id"];
          },
          {
            foreignKeyName: "submission_artifacts_submission_id_fkey";
            columns: ["submission_id"];
            isOneToOne: false;
            referencedRelation: "submissions";
            referencedColumns: ["id"];
          },
          {
            foreignKeyName: "submission_artifacts_submission_id_fkey";
            columns: ["submission_id"];
            isOneToOne: false;
            referencedRelation: "submissions_agg";
            referencedColumns: ["id"];
          },
          {
            foreignKeyName: "submission_artifacts_submission_id_fkey";
            columns: ["submission_id"];
            isOneToOne: false;
            referencedRelation: "submissions_with_grades_for_assignment";
            referencedColumns: ["activesubmissionid"];
          },
          {
            foreignKeyName: "submission_artifacts_submission_id_fkey";
            columns: ["submission_id"];
            isOneToOne: false;
            referencedRelation: "submissions_with_grades_for_assignment_and_regression_test";
            referencedColumns: ["activesubmissionid"];
          }
        ];
      };
      submission_comments: {
        Row: {
          author: string;
          class_id: number;
          comment: string;
          created_at: string;
          deleted_at: string | null;
          edited_at: string | null;
          edited_by: string | null;
          eventually_visible: boolean;
          id: number;
          points: number | null;
          released: boolean;
          rubric_check_id: number | null;
          submission_id: number;
          submission_review_id: number | null;
        };
        Insert: {
          author: string;
          class_id: number;
          comment: string;
          created_at?: string;
          deleted_at?: string | null;
          edited_at?: string | null;
          edited_by?: string | null;
          eventually_visible?: boolean;
          id?: number;
          points?: number | null;
          released?: boolean;
          rubric_check_id?: number | null;
          submission_id: number;
          submission_review_id?: number | null;
        };
        Update: {
          author?: string;
          class_id?: number;
          comment?: string;
          created_at?: string;
          deleted_at?: string | null;
          edited_at?: string | null;
          edited_by?: string | null;
          eventually_visible?: boolean;
          id?: number;
          points?: number | null;
          released?: boolean;
          rubric_check_id?: number | null;
          submission_id?: number;
          submission_review_id?: number | null;
        };
        Relationships: [
          {
            foreignKeyName: "submission_comments_author_fkey";
            columns: ["author"];
            isOneToOne: false;
            referencedRelation: "profiles";
            referencedColumns: ["id"];
          },
          {
            foreignKeyName: "submission_comments_author_fkey";
            columns: ["author"];
            isOneToOne: false;
            referencedRelation: "submissions_with_grades_for_assignment";
            referencedColumns: ["student_private_profile_id"];
          },
          {
            foreignKeyName: "submission_comments_class_id_fkey";
            columns: ["class_id"];
            isOneToOne: false;
            referencedRelation: "classes";
            referencedColumns: ["id"];
          },
          {
            foreignKeyName: "submission_comments_rubric_check_id_fkey";
            columns: ["rubric_check_id"];
            isOneToOne: false;
            referencedRelation: "rubric_checks";
            referencedColumns: ["id"];
          },
          {
            foreignKeyName: "submission_comments_submission_review_id_fkey";
            columns: ["submission_review_id"];
            isOneToOne: false;
            referencedRelation: "submission_reviews";
            referencedColumns: ["id"];
          },
          {
            foreignKeyName: "submission_comments_submissions_id_fkey";
            columns: ["submission_id"];
            isOneToOne: false;
            referencedRelation: "submissions";
            referencedColumns: ["id"];
          },
          {
            foreignKeyName: "submission_comments_submissions_id_fkey";
            columns: ["submission_id"];
            isOneToOne: false;
            referencedRelation: "submissions_agg";
            referencedColumns: ["id"];
          },
          {
            foreignKeyName: "submission_comments_submissions_id_fkey";
            columns: ["submission_id"];
            isOneToOne: false;
            referencedRelation: "submissions_with_grades_for_assignment";
            referencedColumns: ["activesubmissionid"];
          },
          {
            foreignKeyName: "submission_comments_submissions_id_fkey";
            columns: ["submission_id"];
            isOneToOne: false;
            referencedRelation: "submissions_with_grades_for_assignment_and_regression_test";
            referencedColumns: ["activesubmissionid"];
          }
        ];
      };
      submission_file_comments: {
        Row: {
          author: string;
          class_id: number;
          comment: string;
          created_at: string;
          deleted_at: string | null;
          edited_at: string | null;
          edited_by: string | null;
          eventually_visible: boolean;
          id: number;
          line: number;
          points: number | null;
          released: boolean;
          rubric_check_id: number | null;
          submission_file_id: number;
          submission_id: number;
          submission_review_id: number | null;
        };
        Insert: {
          author: string;
          class_id: number;
          comment: string;
          created_at?: string;
          deleted_at?: string | null;
          edited_at?: string | null;
          edited_by?: string | null;
          eventually_visible?: boolean;
          id?: number;
          line: number;
          points?: number | null;
          released?: boolean;
          rubric_check_id?: number | null;
          submission_file_id: number;
          submission_id: number;
          submission_review_id?: number | null;
        };
        Update: {
          author?: string;
          class_id?: number;
          comment?: string;
          created_at?: string;
          deleted_at?: string | null;
          edited_at?: string | null;
          edited_by?: string | null;
          eventually_visible?: boolean;
          id?: number;
          line?: number;
          points?: number | null;
          released?: boolean;
          rubric_check_id?: number | null;
          submission_file_id?: number;
          submission_id?: number;
          submission_review_id?: number | null;
        };
        Relationships: [
          {
            foreignKeyName: "submission_file_comments_class_id_fkey";
            columns: ["class_id"];
            isOneToOne: false;
            referencedRelation: "classes";
            referencedColumns: ["id"];
          },
          {
            foreignKeyName: "submission_file_comments_rubric_check_id_fkey";
            columns: ["rubric_check_id"];
            isOneToOne: false;
            referencedRelation: "rubric_checks";
            referencedColumns: ["id"];
          },
          {
            foreignKeyName: "submission_file_comments_submission_review_id_fkey";
            columns: ["submission_review_id"];
            isOneToOne: false;
            referencedRelation: "submission_reviews";
            referencedColumns: ["id"];
          },
          {
            foreignKeyName: "submission_file_lcomments_author_fkey";
            columns: ["author"];
            isOneToOne: false;
            referencedRelation: "profiles";
            referencedColumns: ["id"];
          },
          {
            foreignKeyName: "submission_file_lcomments_author_fkey";
            columns: ["author"];
            isOneToOne: false;
            referencedRelation: "submissions_with_grades_for_assignment";
            referencedColumns: ["student_private_profile_id"];
          },
          {
            foreignKeyName: "submission_file_lcomments_submission_files_id_fkey";
            columns: ["submission_file_id"];
            isOneToOne: false;
            referencedRelation: "submission_files";
            referencedColumns: ["id"];
          },
          {
            foreignKeyName: "submission_file_lcomments_submissions_id_fkey";
            columns: ["submission_id"];
            isOneToOne: false;
            referencedRelation: "submissions";
            referencedColumns: ["id"];
          },
          {
            foreignKeyName: "submission_file_lcomments_submissions_id_fkey";
            columns: ["submission_id"];
            isOneToOne: false;
            referencedRelation: "submissions_agg";
            referencedColumns: ["id"];
          },
          {
            foreignKeyName: "submission_file_lcomments_submissions_id_fkey";
            columns: ["submission_id"];
            isOneToOne: false;
            referencedRelation: "submissions_with_grades_for_assignment";
            referencedColumns: ["activesubmissionid"];
          },
          {
            foreignKeyName: "submission_file_lcomments_submissions_id_fkey";
            columns: ["submission_id"];
            isOneToOne: false;
            referencedRelation: "submissions_with_grades_for_assignment_and_regression_test";
            referencedColumns: ["activesubmissionid"];
          }
        ];
      };
      submission_files: {
        Row: {
          assignment_group_id: number | null;
          class_id: number;
          contents: string;
          created_at: string;
          id: number;
          name: string;
          profile_id: string | null;
          submission_id: number;
        };
        Insert: {
          assignment_group_id?: number | null;
          class_id: number;
          contents: string;
          created_at?: string;
          id?: number;
          name: string;
          profile_id?: string | null;
          submission_id: number;
        };
        Update: {
          assignment_group_id?: number | null;
          class_id?: number;
          contents?: string;
          created_at?: string;
          id?: number;
          name?: string;
          profile_id?: string | null;
          submission_id?: number;
        };
        Relationships: [
          {
            foreignKeyName: "submission_files_assignment_group_id_fkey";
            columns: ["assignment_group_id"];
            isOneToOne: false;
            referencedRelation: "assignment_groups";
            referencedColumns: ["id"];
          },
          {
            foreignKeyName: "submission_files_class_id_fkey";
            columns: ["class_id"];
            isOneToOne: false;
            referencedRelation: "classes";
            referencedColumns: ["id"];
          },
          {
            foreignKeyName: "submission_files_profile_id_fkey";
            columns: ["profile_id"];
            isOneToOne: false;
            referencedRelation: "submissions_agg";
            referencedColumns: ["profile_id"];
          },
          {
            foreignKeyName: "submission_files_profile_id_fkey";
            columns: ["profile_id"];
            isOneToOne: false;
            referencedRelation: "user_roles";
            referencedColumns: ["private_profile_id"];
          },
          {
            foreignKeyName: "submission_files_submissions_id_fkey";
            columns: ["submission_id"];
            isOneToOne: false;
            referencedRelation: "submissions";
            referencedColumns: ["id"];
          },
          {
            foreignKeyName: "submission_files_submissions_id_fkey";
            columns: ["submission_id"];
            isOneToOne: false;
            referencedRelation: "submissions_agg";
            referencedColumns: ["id"];
          },
          {
            foreignKeyName: "submission_files_submissions_id_fkey";
            columns: ["submission_id"];
            isOneToOne: false;
            referencedRelation: "submissions_with_grades_for_assignment";
            referencedColumns: ["activesubmissionid"];
          },
          {
            foreignKeyName: "submission_files_submissions_id_fkey";
            columns: ["submission_id"];
            isOneToOne: false;
            referencedRelation: "submissions_with_grades_for_assignment_and_regression_test";
            referencedColumns: ["activesubmissionid"];
          },
          {
            foreignKeyName: "submission_files_user_id_fkey";
            columns: ["profile_id"];
            isOneToOne: false;
            referencedRelation: "profiles";
            referencedColumns: ["id"];
          },
          {
            foreignKeyName: "submission_files_user_id_fkey";
            columns: ["profile_id"];
            isOneToOne: false;
            referencedRelation: "submissions_with_grades_for_assignment";
            referencedColumns: ["student_private_profile_id"];
          }
        ];
      };
      submission_reviews: {
        Row: {
          checked_at: string | null;
          checked_by: string | null;
          class_id: number;
          completed_at: string | null;
          completed_by: string | null;
          created_at: string;
          grader: string | null;
          id: number;
          meta_grader: string | null;
          name: string;
          released: boolean;
          rubric_id: number;
          submission_id: number;
          total_autograde_score: number;
          total_score: number;
          tweak: number;
        };
        Insert: {
          checked_at?: string | null;
          checked_by?: string | null;
          class_id: number;
          completed_at?: string | null;
          completed_by?: string | null;
          created_at?: string;
          grader?: string | null;
          id?: number;
          meta_grader?: string | null;
          name: string;
          released?: boolean;
          rubric_id: number;
          submission_id: number;
          total_autograde_score?: number;
          total_score: number;
          tweak: number;
        };
        Update: {
          checked_at?: string | null;
          checked_by?: string | null;
          class_id?: number;
          completed_at?: string | null;
          completed_by?: string | null;
          created_at?: string;
          grader?: string | null;
          id?: number;
          meta_grader?: string | null;
          name?: string;
          released?: boolean;
          rubric_id?: number;
          submission_id?: number;
          total_autograde_score?: number;
          total_score?: number;
          tweak?: number;
        };
        Relationships: [
          {
            foreignKeyName: "submission_reviews_class_id_fkey";
            columns: ["class_id"];
            isOneToOne: false;
            referencedRelation: "classes";
            referencedColumns: ["id"];
          },
          {
            foreignKeyName: "submission_reviews_completed_by_fkey";
            columns: ["completed_by"];
            isOneToOne: false;
            referencedRelation: "profiles";
            referencedColumns: ["id"];
          },
          {
            foreignKeyName: "submission_reviews_completed_by_fkey";
            columns: ["completed_by"];
            isOneToOne: false;
            referencedRelation: "submissions_with_grades_for_assignment";
            referencedColumns: ["student_private_profile_id"];
          },
          {
            foreignKeyName: "submission_reviews_grader_fkey";
            columns: ["grader"];
            isOneToOne: false;
            referencedRelation: "profiles";
            referencedColumns: ["id"];
          },
          {
            foreignKeyName: "submission_reviews_grader_fkey";
            columns: ["grader"];
            isOneToOne: false;
            referencedRelation: "submissions_with_grades_for_assignment";
            referencedColumns: ["student_private_profile_id"];
          },
          {
            foreignKeyName: "submission_reviews_meta_grader_fkey";
            columns: ["meta_grader"];
            isOneToOne: false;
            referencedRelation: "profiles";
            referencedColumns: ["id"];
          },
          {
            foreignKeyName: "submission_reviews_meta_grader_fkey";
            columns: ["meta_grader"];
            isOneToOne: false;
            referencedRelation: "submissions_with_grades_for_assignment";
            referencedColumns: ["student_private_profile_id"];
          },
          {
            foreignKeyName: "submission_reviews_rubric_id_fkey";
            columns: ["rubric_id"];
            isOneToOne: false;
            referencedRelation: "rubrics";
            referencedColumns: ["id"];
          },
          {
            foreignKeyName: "submission_reviews_submission_id_fkey";
            columns: ["submission_id"];
            isOneToOne: false;
            referencedRelation: "submissions";
            referencedColumns: ["id"];
          },
          {
            foreignKeyName: "submission_reviews_submission_id_fkey";
            columns: ["submission_id"];
            isOneToOne: false;
            referencedRelation: "submissions_agg";
            referencedColumns: ["id"];
          },
          {
            foreignKeyName: "submission_reviews_submission_id_fkey";
            columns: ["submission_id"];
            isOneToOne: false;
            referencedRelation: "submissions_with_grades_for_assignment";
            referencedColumns: ["activesubmissionid"];
          },
          {
            foreignKeyName: "submission_reviews_submission_id_fkey";
            columns: ["submission_id"];
            isOneToOne: false;
            referencedRelation: "submissions_with_grades_for_assignment_and_regression_test";
            referencedColumns: ["activesubmissionid"];
          }
        ];
      };
      submissions: {
        Row: {
          assignment_group_id: number | null;
          assignment_id: number;
          class_id: number;
          created_at: string;
          grading_review_id: number | null;
          id: number;
          is_active: boolean;
          ordinal: number;
          profile_id: string | null;
          released: string | null;
          repository: string;
          repository_check_run_id: number | null;
          repository_id: number | null;
          run_attempt: number;
          run_number: number;
          sha: string;
        };
        Insert: {
          assignment_group_id?: number | null;
          assignment_id: number;
          class_id: number;
          created_at?: string;
          grading_review_id?: number | null;
          id?: number;
          is_active?: boolean;
          ordinal?: number;
          profile_id?: string | null;
          released?: string | null;
          repository: string;
          repository_check_run_id?: number | null;
          repository_id?: number | null;
          run_attempt: number;
          run_number: number;
          sha: string;
        };
        Update: {
          assignment_group_id?: number | null;
          assignment_id?: number;
          class_id?: number;
          created_at?: string;
          grading_review_id?: number | null;
          id?: number;
          is_active?: boolean;
          ordinal?: number;
          profile_id?: string | null;
          released?: string | null;
          repository?: string;
          repository_check_run_id?: number | null;
          repository_id?: number | null;
          run_attempt?: number;
          run_number?: number;
          sha?: string;
        };
        Relationships: [
          {
            foreignKeyName: "submissio_assignment_id_fkey";
            columns: ["assignment_id"];
            isOneToOne: false;
            referencedRelation: "assignments";
            referencedColumns: ["id"];
          },
          {
            foreignKeyName: "submissio_assignment_id_fkey";
            columns: ["assignment_id"];
            isOneToOne: false;
            referencedRelation: "submissions_with_grades_for_assignment";
            referencedColumns: ["assignment_id"];
          },
          {
            foreignKeyName: "submissio_assignment_id_fkey";
            columns: ["assignment_id"];
            isOneToOne: false;
            referencedRelation: "submissions_with_grades_for_assignment_and_regression_test";
            referencedColumns: ["assignment_id"];
          },
          {
            foreignKeyName: "submissio_user_id_fkey1";
            columns: ["profile_id"];
            isOneToOne: false;
            referencedRelation: "profiles";
            referencedColumns: ["id"];
          },
          {
            foreignKeyName: "submissio_user_id_fkey1";
            columns: ["profile_id"];
            isOneToOne: false;
            referencedRelation: "submissions_with_grades_for_assignment";
            referencedColumns: ["student_private_profile_id"];
          },
          {
            foreignKeyName: "submissions_assignment_group_id_fkey";
            columns: ["assignment_group_id"];
            isOneToOne: false;
            referencedRelation: "assignment_groups";
            referencedColumns: ["id"];
          },
          {
            foreignKeyName: "submissions_class_id_fkey";
            columns: ["class_id"];
            isOneToOne: false;
            referencedRelation: "classes";
            referencedColumns: ["id"];
          },
          {
            foreignKeyName: "submissions_grading_review_id_fkey";
            columns: ["grading_review_id"];
            isOneToOne: false;
            referencedRelation: "submission_reviews";
            referencedColumns: ["id"];
          },
          {
            foreignKeyName: "submissions_profile_id_fkey";
            columns: ["profile_id"];
            isOneToOne: false;
            referencedRelation: "submissions_agg";
            referencedColumns: ["profile_id"];
          },
          {
            foreignKeyName: "submissions_profile_id_fkey";
            columns: ["profile_id"];
            isOneToOne: false;
            referencedRelation: "user_roles";
            referencedColumns: ["private_profile_id"];
          },
          {
            foreignKeyName: "submissions_repository_check_run_id_fkey";
            columns: ["repository_check_run_id"];
            isOneToOne: false;
            referencedRelation: "repository_check_runs";
            referencedColumns: ["id"];
          },
          {
            foreignKeyName: "submissions_repository_id_fkey";
            columns: ["repository_id"];
            isOneToOne: false;
            referencedRelation: "repositories";
            referencedColumns: ["id"];
          }
        ];
      };
      tags: {
        Row: {
          class_id: number;
          color: string;
          created_at: string;
          creator_id: string;
          id: string;
          name: string;
          profile_id: string;
          visible: boolean;
        };
        Insert: {
          class_id: number;
          color: string;
          created_at?: string;
          creator_id?: string;
          id?: string;
          name: string;
          profile_id: string;
          visible: boolean;
        };
        Update: {
          class_id?: number;
          color?: string;
          created_at?: string;
          creator_id?: string;
          id?: string;
          name?: string;
          profile_id?: string;
          visible?: boolean;
        };
        Relationships: [
          {
            foreignKeyName: "tags_class_id_fkey";
            columns: ["class_id"];
            isOneToOne: false;
            referencedRelation: "classes";
            referencedColumns: ["id"];
          },
          {
            foreignKeyName: "tags_creator_fkey";
            columns: ["creator_id"];
            isOneToOne: false;
            referencedRelation: "users";
            referencedColumns: ["user_id"];
          },
          {
            foreignKeyName: "tags_profile_id_fkey";
            columns: ["profile_id"];
            isOneToOne: false;
            referencedRelation: "profiles";
            referencedColumns: ["id"];
<<<<<<< HEAD
          },
          {
            foreignKeyName: "tags_profile_id_fkey";
            columns: ["profile_id"];
            isOneToOne: false;
            referencedRelation: "submissions_with_grades_for_assignment";
            referencedColumns: ["student_private_profile_id"];
=======
>>>>>>> 84756e2d
          }
        ];
      };
      user_roles: {
        Row: {
          canvas_id: number | null;
          class_id: number;
          class_section_id: number | null;
          id: number;
          private_profile_id: string;
          public_profile_id: string;
          role: Database["public"]["Enums"]["app_role"];
          user_id: string;
        };
        Insert: {
          canvas_id?: number | null;
          class_id: number;
          class_section_id?: number | null;
          id?: number;
          private_profile_id: string;
          public_profile_id: string;
          role: Database["public"]["Enums"]["app_role"];
          user_id: string;
        };
        Update: {
          canvas_id?: number | null;
          class_id?: number;
          class_section_id?: number | null;
          id?: number;
          private_profile_id?: string;
          public_profile_id?: string;
          role?: Database["public"]["Enums"]["app_role"];
          user_id?: string;
        };
        Relationships: [
          {
            foreignKeyName: "user_roles_class_id_fkey";
            columns: ["class_id"];
            isOneToOne: false;
            referencedRelation: "classes";
            referencedColumns: ["id"];
          },
          {
            foreignKeyName: "user_roles_class_section_id_fkey";
            columns: ["class_section_id"];
            isOneToOne: false;
            referencedRelation: "class_sections";
            referencedColumns: ["id"];
          },
          {
            foreignKeyName: "user_roles_private_profile_id_fkey";
            columns: ["private_profile_id"];
            isOneToOne: true;
            referencedRelation: "profiles";
            referencedColumns: ["id"];
          },
          {
            foreignKeyName: "user_roles_private_profile_id_fkey";
            columns: ["private_profile_id"];
            isOneToOne: true;
            referencedRelation: "submissions_with_grades_for_assignment";
            referencedColumns: ["student_private_profile_id"];
          },
          {
            foreignKeyName: "user_roles_public_profile_id_fkey";
            columns: ["public_profile_id"];
            isOneToOne: true;
            referencedRelation: "profiles";
            referencedColumns: ["id"];
          },
          {
            foreignKeyName: "user_roles_public_profile_id_fkey";
            columns: ["public_profile_id"];
            isOneToOne: true;
            referencedRelation: "submissions_with_grades_for_assignment";
            referencedColumns: ["student_private_profile_id"];
          },
          {
            foreignKeyName: "user_roles_user_id_fkey1";
            columns: ["user_id"];
            isOneToOne: false;
            referencedRelation: "users";
            referencedColumns: ["user_id"];
          }
        ];
      };
      users: {
        Row: {
          avatar_url: string | null;
          created_at: string;
          email: string | null;
          github_username: string | null;
          name: string | null;
          user_id: string;
        };
        Insert: {
          avatar_url?: string | null;
          created_at?: string;
          email?: string | null;
          github_username?: string | null;
          name?: string | null;
          user_id?: string;
        };
        Update: {
          avatar_url?: string | null;
          created_at?: string;
          email?: string | null;
          github_username?: string | null;
          name?: string | null;
          user_id?: string;
        };
        Relationships: [];
      };
      video_meeting_sessions: {
        Row: {
          chime_meeting_id: string | null;
          class_id: number;
          created_at: string;
          ended: string | null;
          help_request_id: number;
          id: number;
          started: string | null;
        };
        Insert: {
          chime_meeting_id?: string | null;
          class_id: number;
          created_at?: string;
          ended?: string | null;
          help_request_id: number;
          id?: number;
          started?: string | null;
        };
        Update: {
          chime_meeting_id?: string | null;
          class_id?: number;
          created_at?: string;
          ended?: string | null;
          help_request_id?: number;
          id?: number;
          started?: string | null;
        };
        Relationships: [
          {
            foreignKeyName: "video_meeting_sessions_class_id_fkey";
            columns: ["class_id"];
            isOneToOne: false;
            referencedRelation: "classes";
            referencedColumns: ["id"];
          },
          {
            foreignKeyName: "video_meeting_sessions_help_request_id_fkey";
            columns: ["help_request_id"];
            isOneToOne: false;
            referencedRelation: "help_requests";
            referencedColumns: ["id"];
          }
        ];
      };
      webhook_process_status: {
        Row: {
          completed: boolean;
          created_at: string;
          id: number;
          webhook_id: string;
        };
        Insert: {
          completed: boolean;
          created_at?: string;
          id?: number;
          webhook_id: string;
        };
        Update: {
          completed?: boolean;
          created_at?: string;
          id?: number;
          webhook_id?: string;
        };
        Relationships: [];
      };
    };
    Views: {
      autograder_regression_test_by_grader: {
        Row: {
          class_id: number | null;
          grader_repo: string | null;
          id: number | null;
          name: string | null;
          repository: string | null;
          score: number | null;
          sha: string | null;
        };
        Relationships: [
          {
            foreignKeyName: "grader_results_class_id_fkey";
            columns: ["class_id"];
            isOneToOne: false;
            referencedRelation: "classes";
            referencedColumns: ["id"];
          }
        ];
      };
      submissions_agg: {
        Row: {
          assignment_id: number | null;
          avatar_url: string | null;
          created_at: string | null;
          execution_time: number | null;
          groupname: string | null;
          id: number | null;
          latestsubmissionid: number | null;
          name: string | null;
          profile_id: string | null;
          released: string | null;
          repository: string | null;
          ret_code: number | null;
          run_attempt: number | null;
          run_number: number | null;
          score: number | null;
          sha: string | null;
          sortable_name: string | null;
          submissioncount: number | null;
          user_id: string | null;
        };
        Relationships: [
          {
            foreignKeyName: "submissio_assignment_id_fkey";
            columns: ["assignment_id"];
            isOneToOne: false;
            referencedRelation: "assignments";
            referencedColumns: ["id"];
          },
          {
            foreignKeyName: "submissio_assignment_id_fkey";
            columns: ["assignment_id"];
            isOneToOne: false;
            referencedRelation: "submissions_with_grades_for_assignment";
            referencedColumns: ["assignment_id"];
          },
          {
            foreignKeyName: "submissio_assignment_id_fkey";
            columns: ["assignment_id"];
            isOneToOne: false;
            referencedRelation: "submissions_with_grades_for_assignment_and_regression_test";
            referencedColumns: ["assignment_id"];
          },
          {
            foreignKeyName: "submissio_user_id_fkey1";
            columns: ["user_id"];
            isOneToOne: false;
            referencedRelation: "profiles";
            referencedColumns: ["id"];
          },
          {
            foreignKeyName: "submissio_user_id_fkey1";
            columns: ["user_id"];
            isOneToOne: false;
            referencedRelation: "submissions_with_grades_for_assignment";
            referencedColumns: ["student_private_profile_id"];
          },
          {
            foreignKeyName: "submissions_profile_id_fkey";
            columns: ["user_id"];
            isOneToOne: false;
            referencedRelation: "submissions_agg";
            referencedColumns: ["profile_id"];
          },
          {
            foreignKeyName: "submissions_profile_id_fkey";
            columns: ["user_id"];
            isOneToOne: false;
            referencedRelation: "user_roles";
            referencedColumns: ["private_profile_id"];
          },
          {
            foreignKeyName: "user_roles_private_profile_id_fkey";
            columns: ["profile_id"];
            isOneToOne: true;
            referencedRelation: "profiles";
            referencedColumns: ["id"];
          },
          {
            foreignKeyName: "user_roles_private_profile_id_fkey";
            columns: ["profile_id"];
            isOneToOne: true;
            referencedRelation: "submissions_with_grades_for_assignment";
            referencedColumns: ["student_private_profile_id"];
          }
        ];
      };
      submissions_with_grades_for_assignment: {
        Row: {
          activesubmissionid: number | null;
          assignedgradername: string | null;
          assignedmetagradername: string | null;
          assignment_id: number | null;
          autograder_score: number | null;
          checked_at: string | null;
          checked_by: string | null;
          checkername: string | null;
          class_id: number | null;
          completed_at: string | null;
          completed_by: string | null;
          created_at: string | null;
          due_date: string | null;
          grader: string | null;
          grader_action_sha: string | null;
          grader_sha: string | null;
          gradername: string | null;
          groupname: string | null;
          hours: number | null;
          id: number | null;
          late_due_date: string | null;
          meta_grader: string | null;
          name: string | null;
          released: string | null;
          repository: string | null;
          sha: string | null;
          sortable_name: string | null;
          student_private_profile_id: string | null;
          tokens_consumed: number | null;
          total_score: number | null;
          tweak: number | null;
        };
        Relationships: [
          {
            foreignKeyName: "submission_reviews_completed_by_fkey";
            columns: ["completed_by"];
            isOneToOne: false;
            referencedRelation: "profiles";
            referencedColumns: ["id"];
          },
          {
            foreignKeyName: "submission_reviews_completed_by_fkey";
            columns: ["completed_by"];
            isOneToOne: false;
            referencedRelation: "submissions_with_grades_for_assignment";
            referencedColumns: ["student_private_profile_id"];
          },
          {
            foreignKeyName: "submission_reviews_grader_fkey";
            columns: ["grader"];
            isOneToOne: false;
            referencedRelation: "profiles";
            referencedColumns: ["id"];
          },
          {
            foreignKeyName: "submission_reviews_grader_fkey";
            columns: ["grader"];
            isOneToOne: false;
            referencedRelation: "submissions_with_grades_for_assignment";
            referencedColumns: ["student_private_profile_id"];
          },
          {
            foreignKeyName: "submission_reviews_meta_grader_fkey";
            columns: ["meta_grader"];
            isOneToOne: false;
            referencedRelation: "profiles";
            referencedColumns: ["id"];
          },
          {
            foreignKeyName: "submission_reviews_meta_grader_fkey";
            columns: ["meta_grader"];
            isOneToOne: false;
            referencedRelation: "submissions_with_grades_for_assignment";
            referencedColumns: ["student_private_profile_id"];
          },
          {
            foreignKeyName: "user_roles_class_id_fkey";
            columns: ["class_id"];
            isOneToOne: false;
            referencedRelation: "classes";
            referencedColumns: ["id"];
          }
        ];
      };
      submissions_with_grades_for_assignment_and_regression_test: {
        Row: {
          activesubmissionid: number | null;
          assignment_id: number | null;
          autograder_score: number | null;
          class_id: number | null;
          created_at: string | null;
          grader_action_sha: string | null;
          grader_sha: string | null;
          groupname: string | null;
          id: number | null;
          name: string | null;
          released: string | null;
          repository: string | null;
          rt_autograder_score: number | null;
          rt_grader_action_sha: string | null;
          rt_grader_sha: string | null;
          sha: string | null;
          sortable_name: string | null;
        };
        Relationships: [
          {
            foreignKeyName: "user_roles_class_id_fkey";
            columns: ["class_id"];
            isOneToOne: false;
            referencedRelation: "classes";
            referencedColumns: ["id"];
          }
        ];
      };
    };
    Functions: {
      authorize_for_private_discussion_thread: {
        Args: { root: number };
        Returns: boolean;
      };
      authorize_for_submission: {
        Args: { requested_submission_id: number };
        Returns: boolean;
      };
      authorize_for_submission_review: {
        Args: { submission_review_id: number };
        Returns: boolean;
      };
      authorize_for_submission_reviewable: {
        Args: {
          requested_submission_id: number;
          requested_submission_review_id: number;
        };
        Returns: boolean;
      };
      authorize_to_create_own_due_date_extension: {
        Args: {
          _student_id: string;
          _assignment_group_id: number;
          _assignment_id: number;
          _class_id: number;
          _creator_id: string;
          _hours_to_extend: number;
          _tokens_consumed: number;
        };
        Returns: boolean;
      };
      authorizeforassignmentgroup: {
        Args: { _assignment_group_id: number };
        Returns: boolean;
      };
      authorizeforclass: {
        Args: { class__id: number };
        Returns: boolean;
      };
      authorizeforclassgrader: {
        Args: { class__id: number };
        Returns: boolean;
      };
      authorizeforclassinstructor: {
        Args: { class__id: number };
        Returns: boolean;
      };
      authorizeforinstructorofstudent: {
        Args: { _user_id: string };
        Returns: boolean;
      };
      authorizeforinstructororgraderofstudent: {
        Args: { _user_id: string };
        Returns: boolean;
      };
      authorizeforpoll: {
        Args: { poll__id: number } | { poll__id: number; class__id: number };
        Returns: boolean;
      };
      authorizeforprofile: {
        Args: { profile_id: string };
        Returns: boolean;
      };
      auto_assign_self_reviews: {
        Args: { this_assignment_id: number; this_profile_id: string };
        Returns: undefined;
      };
      check_assignment_deadlines_passed: {
        Args: Record<PropertyKey, never>;
        Returns: undefined;
      };
      custom_access_token_hook: {
        Args: { event: Json };
        Returns: Json;
      };
      generate_anon_name: {
        Args: Record<PropertyKey, never>;
        Returns: string;
      };
      get_user_id_by_email: {
        Args: { email: string };
        Returns: {
          id: string;
        }[];
      };
      intval: {
        Args: { "": string };
        Returns: number;
      };
      is_allowed_grader_key: {
        Args: { graderkey: string; class: number };
        Returns: boolean;
      };
      is_in_class: {
        Args: { userid: string; classid: number };
        Returns: boolean;
      };
      is_instructor_for_class: {
        Args: { _person_id: string; _class_id: number } | { _person_id: string; classid: number };
        Returns: boolean;
      };
      is_instructor_for_student: {
        Args: { _person_id: string; _student_id: string };
        Returns: boolean;
      };
      submission_set_active: {
        Args: { _submission_id: number };
        Returns: boolean;
      };
    };
    Enums: {
      allowed_modes: "private" | "public" | "question" | "note";
      app_role: "admin" | "instructor" | "grader" | "student";
      assignment_group_join_status: "pending" | "approved" | "rejected" | "withdrawn";
      assignment_group_mode: "individual" | "groups" | "both";
      feedback_visibility: "visible" | "hidden" | "after_due_date" | "after_published";
      review_round: "self-review" | "grading-review" | "meta-grading-review";
    };
    CompositeTypes: {
      [_ in never]: never;
    };
  };
};

type DefaultSchema = Database[Extract<keyof Database, "public">];

export type Tables<
  DefaultSchemaTableNameOrOptions extends
    | keyof (DefaultSchema["Tables"] & DefaultSchema["Views"])
    | { schema: keyof Database },
  TableName extends DefaultSchemaTableNameOrOptions extends {
    schema: keyof Database;
  }
    ? keyof (Database[DefaultSchemaTableNameOrOptions["schema"]]["Tables"] &
        Database[DefaultSchemaTableNameOrOptions["schema"]]["Views"])
    : never = never
> = DefaultSchemaTableNameOrOptions extends { schema: keyof Database }
  ? (Database[DefaultSchemaTableNameOrOptions["schema"]]["Tables"] &
      Database[DefaultSchemaTableNameOrOptions["schema"]]["Views"])[TableName] extends {
      Row: infer R;
    }
    ? R
    : never
  : DefaultSchemaTableNameOrOptions extends keyof (DefaultSchema["Tables"] & DefaultSchema["Views"])
    ? (DefaultSchema["Tables"] & DefaultSchema["Views"])[DefaultSchemaTableNameOrOptions] extends {
        Row: infer R;
      }
      ? R
      : never
    : never;

export type TablesInsert<
  DefaultSchemaTableNameOrOptions extends keyof DefaultSchema["Tables"] | { schema: keyof Database },
  TableName extends DefaultSchemaTableNameOrOptions extends {
    schema: keyof Database;
  }
    ? keyof Database[DefaultSchemaTableNameOrOptions["schema"]]["Tables"]
    : never = never
> = DefaultSchemaTableNameOrOptions extends { schema: keyof Database }
  ? Database[DefaultSchemaTableNameOrOptions["schema"]]["Tables"][TableName] extends {
      Insert: infer I;
    }
    ? I
    : never
  : DefaultSchemaTableNameOrOptions extends keyof DefaultSchema["Tables"]
    ? DefaultSchema["Tables"][DefaultSchemaTableNameOrOptions] extends {
        Insert: infer I;
      }
      ? I
      : never
    : never;

export type TablesUpdate<
  DefaultSchemaTableNameOrOptions extends keyof DefaultSchema["Tables"] | { schema: keyof Database },
  TableName extends DefaultSchemaTableNameOrOptions extends {
    schema: keyof Database;
  }
    ? keyof Database[DefaultSchemaTableNameOrOptions["schema"]]["Tables"]
    : never = never
> = DefaultSchemaTableNameOrOptions extends { schema: keyof Database }
  ? Database[DefaultSchemaTableNameOrOptions["schema"]]["Tables"][TableName] extends {
      Update: infer U;
    }
    ? U
    : never
  : DefaultSchemaTableNameOrOptions extends keyof DefaultSchema["Tables"]
    ? DefaultSchema["Tables"][DefaultSchemaTableNameOrOptions] extends {
        Update: infer U;
      }
      ? U
      : never
    : never;

export type Enums<
  DefaultSchemaEnumNameOrOptions extends keyof DefaultSchema["Enums"] | { schema: keyof Database },
  EnumName extends DefaultSchemaEnumNameOrOptions extends {
    schema: keyof Database;
  }
    ? keyof Database[DefaultSchemaEnumNameOrOptions["schema"]]["Enums"]
    : never = never
> = DefaultSchemaEnumNameOrOptions extends { schema: keyof Database }
  ? Database[DefaultSchemaEnumNameOrOptions["schema"]]["Enums"][EnumName]
  : DefaultSchemaEnumNameOrOptions extends keyof DefaultSchema["Enums"]
    ? DefaultSchema["Enums"][DefaultSchemaEnumNameOrOptions]
    : never;

export type CompositeTypes<
  PublicCompositeTypeNameOrOptions extends keyof DefaultSchema["CompositeTypes"] | { schema: keyof Database },
  CompositeTypeName extends PublicCompositeTypeNameOrOptions extends {
    schema: keyof Database;
  }
    ? keyof Database[PublicCompositeTypeNameOrOptions["schema"]]["CompositeTypes"]
    : never = never
> = PublicCompositeTypeNameOrOptions extends { schema: keyof Database }
  ? Database[PublicCompositeTypeNameOrOptions["schema"]]["CompositeTypes"][CompositeTypeName]
  : PublicCompositeTypeNameOrOptions extends keyof DefaultSchema["CompositeTypes"]
    ? DefaultSchema["CompositeTypes"][PublicCompositeTypeNameOrOptions]
    : never;

export const Constants = {
  pgmq_public: {
    Enums: {}
  },
  public: {
    Enums: {
      allowed_modes: ["private", "public", "question", "note"],
      app_role: ["admin", "instructor", "grader", "student"],
      assignment_group_join_status: ["pending", "approved", "rejected", "withdrawn"],
      assignment_group_mode: ["individual", "groups", "both"],
      feedback_visibility: ["visible", "hidden", "after_due_date", "after_published"],
      review_round: ["self-review", "grading-review", "meta-grading-review"]
    }
  }
} as const;<|MERGE_RESOLUTION|>--- conflicted
+++ resolved
@@ -553,6 +553,38 @@
           }
         ];
       };
+      assignment_self_review_settings: {
+        Row: {
+          allow_early: boolean | null;
+          class_id: number;
+          deadline_offset: number | null;
+          enabled: boolean;
+          id: number;
+        };
+        Insert: {
+          allow_early?: boolean | null;
+          class_id: number;
+          deadline_offset?: number | null;
+          enabled?: boolean;
+          id?: number;
+        };
+        Update: {
+          allow_early?: boolean | null;
+          class_id?: number;
+          deadline_offset?: number | null;
+          enabled?: boolean;
+          id?: number;
+        };
+        Relationships: [
+          {
+            foreignKeyName: "self_review_settings_class_fkey";
+            columns: ["class_id"];
+            isOneToOne: false;
+            referencedRelation: "classes";
+            referencedColumns: ["id"];
+          }
+        ];
+      };
       assignments: {
         Row: {
           allow_student_formed_groups: boolean | null;
@@ -3076,38 +3108,6 @@
           }
         ];
       };
-      assignment_self_review_settings: {
-        Row: {
-          allow_early: boolean | null;
-          class_id: number;
-          deadline_offset: number | null;
-          enabled: boolean;
-          id: number;
-        };
-        Insert: {
-          allow_early?: boolean | null;
-          class_id: number;
-          deadline_offset?: number | null;
-          enabled?: boolean;
-          id?: number;
-        };
-        Update: {
-          allow_early?: boolean | null;
-          class_id?: number;
-          deadline_offset?: number | null;
-          enabled?: boolean;
-          id?: number;
-        };
-        Relationships: [
-          {
-            foreignKeyName: "self_review_settings_class_fkey";
-            columns: ["class_id"];
-            isOneToOne: false;
-            referencedRelation: "classes";
-            referencedColumns: ["id"];
-          }
-        ];
-      };
       submission_artifact_comments: {
         Row: {
           author: string;
@@ -4096,7 +4096,6 @@
             isOneToOne: false;
             referencedRelation: "profiles";
             referencedColumns: ["id"];
-<<<<<<< HEAD
           },
           {
             foreignKeyName: "tags_profile_id_fkey";
@@ -4104,8 +4103,6 @@
             isOneToOne: false;
             referencedRelation: "submissions_with_grades_for_assignment";
             referencedColumns: ["student_private_profile_id"];
-=======
->>>>>>> 84756e2d
           }
         ];
       };
@@ -4522,6 +4519,10 @@
         Returns: boolean;
       };
       authorize_for_submission_review: {
+        Args: { submission_review_id: number };
+        Returns: boolean;
+      };
+      authorize_for_submission_review_writable: {
         Args: { submission_review_id: number };
         Returns: boolean;
       };
