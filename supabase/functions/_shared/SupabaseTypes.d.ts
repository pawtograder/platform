export type Json = string | number | boolean | null | { [key: string]: Json | undefined } | Json[];

export type Database = {
  pgmq_public: {
    Tables: {
      [_ in never]: never;
    };
    Views: {
      [_ in never]: never;
    };
    Functions: {
      archive: {
        Args: { queue_name: string; message_id: number };
        Returns: boolean;
      };
      delete: {
        Args: { queue_name: string; message_id: number };
        Returns: boolean;
      };
      pop: {
        Args: { queue_name: string };
        Returns: unknown[];
      };
      read: {
        Args: { queue_name: string; sleep_seconds: number; n: number };
        Returns: unknown[];
      };
      send: {
        Args: { queue_name: string; message: Json; sleep_seconds?: number };
        Returns: number[];
      };
      send_batch: {
        Args: { queue_name: string; messages: Json[]; sleep_seconds?: number };
        Returns: number[];
      };
    };
    Enums: {
      [_ in never]: never;
    };
    CompositeTypes: {
      [_ in never]: never;
    };
  };
  public: {
    Tables: {
      assignment_due_date_exceptions: {
        Row: {
          assignment_group_id: number | null;
          assignment_id: number;
          class_id: number | null;
          created_at: string;
          creator_id: string;
          hours: number;
          id: number;
          minutes: number;
          note: string | null;
          student_id: string | null;
          tokens_consumed: number;
        };
        Insert: {
          assignment_group_id?: number | null;
          assignment_id: number;
          class_id?: number | null;
          created_at?: string;
          creator_id: string;
          hours: number;
          id?: number;
          minutes?: number;
          note?: string | null;
          student_id?: string | null;
          tokens_consumed?: number;
        };
        Update: {
          assignment_group_id?: number | null;
          assignment_id?: number;
          class_id?: number | null;
          created_at?: string;
          creator_id?: string;
          hours?: number;
          id?: number;
          minutes?: number;
          note?: string | null;
          student_id?: string | null;
          tokens_consumed?: number;
        };
        Relationships: [
          {
            foreignKeyName: "assignment_late_exception_assignment_group_id_fkey";
            columns: ["assignment_group_id"];
            isOneToOne: false;
            referencedRelation: "assignment_groups";
            referencedColumns: ["id"];
          },
          {
            foreignKeyName: "assignment_late_exception_assignment_id_fkey";
            columns: ["assignment_id"];
            isOneToOne: false;
            referencedRelation: "assignments";
            referencedColumns: ["id"];
          },
          {
            foreignKeyName: "assignment_late_exception_assignment_id_fkey";
            columns: ["assignment_id"];
            isOneToOne: false;
            referencedRelation: "submissions_with_grades_for_assignment";
            referencedColumns: ["assignment_id"];
          },
          {
            foreignKeyName: "assignment_late_exception_assignment_id_fkey";
            columns: ["assignment_id"];
            isOneToOne: false;
            referencedRelation: "submissions_with_grades_for_assignment_and_regression_test";
            referencedColumns: ["assignment_id"];
          },
          {
            foreignKeyName: "assignment_late_exception_class_id_fkey";
            columns: ["class_id"];
            isOneToOne: false;
            referencedRelation: "classes";
            referencedColumns: ["id"];
          },
          {
            foreignKeyName: "assignment_late_exception_instructor_id_fkey";
            columns: ["creator_id"];
            isOneToOne: false;
            referencedRelation: "profiles";
            referencedColumns: ["id"];
          },
          {
            foreignKeyName: "assignment_late_exception_student_id_fkey";
            columns: ["student_id"];
            isOneToOne: false;
            referencedRelation: "profiles";
            referencedColumns: ["id"];
          }
        ];
      };
      assignment_group_invitations: {
        Row: {
          assignment_group_id: number;
          class_id: number;
          created_at: string;
          id: number;
          invitee: string;
          inviter: string;
        };
        Insert: {
          assignment_group_id: number;
          class_id: number;
          created_at?: string;
          id?: number;
          invitee?: string;
          inviter?: string;
        };
        Update: {
          assignment_group_id?: number;
          class_id?: number;
          created_at?: string;
          id?: number;
          invitee?: string;
          inviter?: string;
        };
        Relationships: [
          {
            foreignKeyName: "assignment_group_invitation_assignment_group_id_fkey";
            columns: ["assignment_group_id"];
            isOneToOne: false;
            referencedRelation: "assignment_groups";
            referencedColumns: ["id"];
          },
          {
            foreignKeyName: "assignment_group_invitation_invitee_fkey";
            columns: ["invitee"];
            isOneToOne: false;
            referencedRelation: "profiles";
            referencedColumns: ["id"];
          },
          {
            foreignKeyName: "assignment_group_invitation_inviter_fkey";
            columns: ["inviter"];
            isOneToOne: false;
            referencedRelation: "profiles";
            referencedColumns: ["id"];
          },
          {
            foreignKeyName: "assignment_group_invitations_class_id_fkey";
            columns: ["class_id"];
            isOneToOne: false;
            referencedRelation: "classes";
            referencedColumns: ["id"];
          }
        ];
      };
      assignment_group_join_request: {
        Row: {
          assignment_group_id: number;
          assignment_id: number;
          class_id: number;
          created_at: string;
          decided_at: string | null;
          decision_maker: string | null;
          id: number;
          profile_id: string;
          status: Database["public"]["Enums"]["assignment_group_join_status"];
        };
        Insert: {
          assignment_group_id: number;
          assignment_id: number;
          class_id: number;
          created_at?: string;
          decided_at?: string | null;
          decision_maker?: string | null;
          id?: number;
          profile_id: string;
          status?: Database["public"]["Enums"]["assignment_group_join_status"];
        };
        Update: {
          assignment_group_id?: number;
          assignment_id?: number;
          class_id?: number;
          created_at?: string;
          decided_at?: string | null;
          decision_maker?: string | null;
          id?: number;
          profile_id?: string;
          status?: Database["public"]["Enums"]["assignment_group_join_status"];
        };
        Relationships: [
          {
            foreignKeyName: "assignment_group_join_request_assignment_group_id_fkey";
            columns: ["assignment_group_id"];
            isOneToOne: false;
            referencedRelation: "assignment_groups";
            referencedColumns: ["id"];
          },
          {
            foreignKeyName: "assignment_group_join_request_assignment_id_fkey";
            columns: ["assignment_id"];
            isOneToOne: false;
            referencedRelation: "assignments";
            referencedColumns: ["id"];
          },
          {
            foreignKeyName: "assignment_group_join_request_assignment_id_fkey";
            columns: ["assignment_id"];
            isOneToOne: false;
            referencedRelation: "submissions_with_grades_for_assignment";
            referencedColumns: ["assignment_id"];
          },
          {
            foreignKeyName: "assignment_group_join_request_assignment_id_fkey";
            columns: ["assignment_id"];
            isOneToOne: false;
            referencedRelation: "submissions_with_grades_for_assignment_and_regression_test";
            referencedColumns: ["assignment_id"];
          },
          {
            foreignKeyName: "assignment_group_join_request_class_id_fkey";
            columns: ["class_id"];
            isOneToOne: false;
            referencedRelation: "classes";
            referencedColumns: ["id"];
          },
          {
            foreignKeyName: "assignment_group_join_request_decision_maker_fkey";
            columns: ["decision_maker"];
            isOneToOne: false;
            referencedRelation: "profiles";
            referencedColumns: ["id"];
          },
          {
            foreignKeyName: "assignment_group_join_request_profile_id_fkey";
            columns: ["profile_id"];
            isOneToOne: false;
            referencedRelation: "profiles";
            referencedColumns: ["id"];
          },
          {
            foreignKeyName: "assignment_group_join_request_profile_id_fkey1";
            columns: ["profile_id"];
            isOneToOne: false;
            referencedRelation: "submissions_agg";
            referencedColumns: ["profile_id"];
          },
          {
            foreignKeyName: "assignment_group_join_request_profile_id_fkey1";
            columns: ["profile_id"];
            isOneToOne: false;
            referencedRelation: "user_roles";
            referencedColumns: ["private_profile_id"];
          }
        ];
      };
      assignment_groups: {
        Row: {
          assignment_id: number;
          class_id: number;
          created_at: string;
          id: number;
          name: string;
        };
        Insert: {
          assignment_id: number;
          class_id: number;
          created_at?: string;
          id?: number;
          name: string;
        };
        Update: {
          assignment_id?: number;
          class_id?: number;
          created_at?: string;
          id?: number;
          name?: string;
        };
        Relationships: [
          {
            foreignKeyName: "assignment_groups_assignment_id_fkey";
            columns: ["assignment_id"];
            isOneToOne: false;
            referencedRelation: "assignments";
            referencedColumns: ["id"];
          },
          {
            foreignKeyName: "assignment_groups_assignment_id_fkey";
            columns: ["assignment_id"];
            isOneToOne: false;
            referencedRelation: "submissions_with_grades_for_assignment";
            referencedColumns: ["assignment_id"];
          },
          {
            foreignKeyName: "assignment_groups_assignment_id_fkey";
            columns: ["assignment_id"];
            isOneToOne: false;
            referencedRelation: "submissions_with_grades_for_assignment_and_regression_test";
            referencedColumns: ["assignment_id"];
          },
          {
            foreignKeyName: "assignment_groups_class_id_fkey";
            columns: ["class_id"];
            isOneToOne: false;
            referencedRelation: "classes";
            referencedColumns: ["id"];
          }
        ];
      };
      assignment_groups_members: {
        Row: {
          added_by: string;
          assignment_group_id: number;
          assignment_id: number;
          class_id: number;
          created_at: string;
          id: number;
          profile_id: string;
        };
        Insert: {
          added_by: string;
          assignment_group_id: number;
          assignment_id: number;
          class_id: number;
          created_at?: string;
          id?: number;
          profile_id?: string;
        };
        Update: {
          added_by?: string;
          assignment_group_id?: number;
          assignment_id?: number;
          class_id?: number;
          created_at?: string;
          id?: number;
          profile_id?: string;
        };
        Relationships: [
          {
            foreignKeyName: "assignment_groups_members_added_by_fkey";
            columns: ["added_by"];
            isOneToOne: false;
            referencedRelation: "profiles";
            referencedColumns: ["id"];
          },
          {
            foreignKeyName: "assignment_groups_members_assignment_group_id_fkey";
            columns: ["assignment_group_id"];
            isOneToOne: false;
            referencedRelation: "assignment_groups";
            referencedColumns: ["id"];
          },
          {
            foreignKeyName: "assignment_groups_members_assignment_id_fkey";
            columns: ["assignment_id"];
            isOneToOne: false;
            referencedRelation: "assignments";
            referencedColumns: ["id"];
          },
          {
            foreignKeyName: "assignment_groups_members_assignment_id_fkey";
            columns: ["assignment_id"];
            isOneToOne: false;
            referencedRelation: "submissions_with_grades_for_assignment";
            referencedColumns: ["assignment_id"];
          },
          {
            foreignKeyName: "assignment_groups_members_assignment_id_fkey";
            columns: ["assignment_id"];
            isOneToOne: false;
            referencedRelation: "submissions_with_grades_for_assignment_and_regression_test";
            referencedColumns: ["assignment_id"];
          },
          {
            foreignKeyName: "assignment_groups_members_class_id_fkey";
            columns: ["class_id"];
            isOneToOne: false;
            referencedRelation: "classes";
            referencedColumns: ["id"];
          },
          {
            foreignKeyName: "assignment_groups_members_profile_id_fkey";
            columns: ["profile_id"];
            isOneToOne: false;
            referencedRelation: "profiles";
            referencedColumns: ["id"];
          },
          {
            foreignKeyName: "assignment_groups_members_profile_id_fkey1";
            columns: ["profile_id"];
            isOneToOne: false;
            referencedRelation: "submissions_agg";
            referencedColumns: ["profile_id"];
          },
          {
            foreignKeyName: "assignment_groups_members_profile_id_fkey1";
            columns: ["profile_id"];
            isOneToOne: false;
            referencedRelation: "user_roles";
            referencedColumns: ["private_profile_id"];
          }
        ];
      };
      assignment_handout_commits: {
        Row: {
          assignment_id: number;
          author: string | null;
          class_id: number | null;
          created_at: string;
          id: number;
          message: string;
          sha: string;
        };
        Insert: {
          assignment_id: number;
          author?: string | null;
          class_id?: number | null;
          created_at?: string;
          id?: number;
          message: string;
          sha: string;
        };
        Update: {
          assignment_id?: number;
          author?: string | null;
          class_id?: number | null;
          created_at?: string;
          id?: number;
          message?: string;
          sha?: string;
        };
        Relationships: [
          {
            foreignKeyName: "assignment_handout_commit_assignment_id_fkey";
            columns: ["assignment_id"];
            isOneToOne: false;
            referencedRelation: "assignments";
            referencedColumns: ["id"];
          },
          {
            foreignKeyName: "assignment_handout_commit_assignment_id_fkey";
            columns: ["assignment_id"];
            isOneToOne: false;
            referencedRelation: "submissions_with_grades_for_assignment";
            referencedColumns: ["assignment_id"];
          },
          {
            foreignKeyName: "assignment_handout_commit_assignment_id_fkey";
            columns: ["assignment_id"];
            isOneToOne: false;
            referencedRelation: "submissions_with_grades_for_assignment_and_regression_test";
            referencedColumns: ["assignment_id"];
          },
          {
            foreignKeyName: "assignment_handout_commits_class_id_fkey";
            columns: ["class_id"];
            isOneToOne: false;
            referencedRelation: "classes";
            referencedColumns: ["id"];
          }
        ];
      };
      assignments: {
        Row: {
          allow_student_formed_groups: boolean | null;
          archived_at: string | null;
          autograder_points: number | null;
          class_id: number;
          created_at: string;
          description: string | null;
          due_date: string;
          grading_rubric_id: number | null;
          group_config: Database["public"]["Enums"]["assignment_group_mode"];
          group_formation_deadline: string | null;
          has_autograder: boolean;
          has_handgrader: boolean;
          id: number;
          latest_template_sha: string | null;
          max_group_size: number | null;
          max_late_tokens: number;
          meta_grading_rubric_id: number | null;
          min_group_size: number | null;
          release_date: string | null;
          self_review_rubric_id: number | null;
          self_review_setting_id: number;
          slug: string | null;
          student_repo_prefix: string | null;
          template_repo: string | null;
          title: string;
          total_points: number | null;
        };
        Insert: {
          allow_student_formed_groups?: boolean | null;
          archived_at?: string | null;
          autograder_points?: number | null;
          class_id: number;
          created_at?: string;
          description?: string | null;
          due_date: string;
          grading_rubric_id?: number | null;
          group_config: Database["public"]["Enums"]["assignment_group_mode"];
          group_formation_deadline?: string | null;
          has_autograder?: boolean;
          has_handgrader?: boolean;
          id?: number;
          latest_template_sha?: string | null;
          max_group_size?: number | null;
          max_late_tokens?: number;
          meta_grading_rubric_id?: number | null;
          min_group_size?: number | null;
          release_date?: string | null;
          self_review_rubric_id?: number | null;
          self_review_setting_id: number;
          slug?: string | null;
          student_repo_prefix?: string | null;
          template_repo?: string | null;
          title: string;
          total_points?: number | null;
        };
        Update: {
          allow_student_formed_groups?: boolean | null;
          archived_at?: string | null;
          autograder_points?: number | null;
          class_id?: number;
          created_at?: string;
          description?: string | null;
          due_date?: string;
          grading_rubric_id?: number | null;
          group_config?: Database["public"]["Enums"]["assignment_group_mode"];
          group_formation_deadline?: string | null;
          has_autograder?: boolean;
          has_handgrader?: boolean;
          id?: number;
          latest_template_sha?: string | null;
          max_group_size?: number | null;
          max_late_tokens?: number;
          meta_grading_rubric_id?: number | null;
          min_group_size?: number | null;
          release_date?: string | null;
          self_review_rubric_id?: number | null;
          self_review_setting_id?: number;
          slug?: string | null;
          student_repo_prefix?: string | null;
          template_repo?: string | null;
          title?: string;
          total_points?: number | null;
        };
        Relationships: [
          {
            foreignKeyName: "assignments_class_id_fkey";
            columns: ["class_id"];
            isOneToOne: false;
            referencedRelation: "classes";
            referencedColumns: ["id"];
          },
          {
            foreignKeyName: "assignments_meta_grading_rubric_id_fkey";
            columns: ["meta_grading_rubric_id"];
            isOneToOne: false;
            referencedRelation: "rubrics";
            referencedColumns: ["id"];
          },
          {
            foreignKeyName: "assignments_rubric_id_fkey";
            columns: ["grading_rubric_id"];
            isOneToOne: false;
            referencedRelation: "rubrics";
            referencedColumns: ["id"];
          },
          {
            foreignKeyName: "assignments_self_review_rubric_id_fkey";
            columns: ["self_review_rubric_id"];
            isOneToOne: false;
            referencedRelation: "rubrics";
            referencedColumns: ["id"];
          },
          {
            foreignKeyName: "assignments_self_review_setting_fkey";
            columns: ["self_review_setting_id"];
            isOneToOne: false;
            referencedRelation: "assignment_self_review_settings";
            referencedColumns: ["id"];
          }
        ];
      };
      audit: {
        Row: {
          class_id: number;
          created_at: string;
          id: number;
          ip_addr: string | null;
          new: Json | null;
          old: Json | null;
          table: string;
          user_id: string | null;
        };
        Insert: {
          class_id: number;
          created_at?: string;
          id?: number;
          ip_addr?: string | null;
          new?: Json | null;
          old?: Json | null;
          table: string;
          user_id?: string | null;
        };
        Update: {
          class_id?: number;
          created_at?: string;
          id?: number;
          ip_addr?: string | null;
          new?: Json | null;
          old?: Json | null;
          table?: string;
          user_id?: string | null;
        };
        Relationships: [
          {
            foreignKeyName: "audit_user_id_fkey";
            columns: ["user_id"];
            isOneToOne: false;
            referencedRelation: "users";
            referencedColumns: ["user_id"];
          }
        ];
      };
      autograder: {
        Row: {
          class_id: number | null;
          config: Json | null;
          created_at: string;
          grader_commit_sha: string | null;
          grader_repo: string | null;
          id: number;
          latest_autograder_sha: string | null;
          max_submissions_count: number | null;
          max_submissions_period_secs: number | null;
          workflow_sha: string | null;
        };
        Insert: {
          class_id?: number | null;
          config?: Json | null;
          created_at?: string;
          grader_commit_sha?: string | null;
          grader_repo?: string | null;
          id: number;
          latest_autograder_sha?: string | null;
          max_submissions_count?: number | null;
          max_submissions_period_secs?: number | null;
          workflow_sha?: string | null;
        };
        Update: {
          class_id?: number | null;
          config?: Json | null;
          created_at?: string;
          grader_commit_sha?: string | null;
          grader_repo?: string | null;
          id?: number;
          latest_autograder_sha?: string | null;
          max_submissions_count?: number | null;
          max_submissions_period_secs?: number | null;
          workflow_sha?: string | null;
        };
        Relationships: [
          {
            foreignKeyName: "autograder_class_id_fkey";
            columns: ["class_id"];
            isOneToOne: false;
            referencedRelation: "classes";
            referencedColumns: ["id"];
          },
          {
            foreignKeyName: "grader_configs_id_fkey";
            columns: ["id"];
            isOneToOne: true;
            referencedRelation: "assignments";
            referencedColumns: ["id"];
          },
          {
            foreignKeyName: "grader_configs_id_fkey";
            columns: ["id"];
            isOneToOne: true;
            referencedRelation: "submissions_with_grades_for_assignment";
            referencedColumns: ["assignment_id"];
          },
          {
            foreignKeyName: "grader_configs_id_fkey";
            columns: ["id"];
            isOneToOne: true;
            referencedRelation: "submissions_with_grades_for_assignment_and_regression_test";
            referencedColumns: ["assignment_id"];
          }
        ];
      };
      autograder_commits: {
        Row: {
          author: string | null;
          autograder_id: number;
          class_id: number;
          created_at: string;
          id: number;
          message: string;
          ref: string;
          sha: string;
        };
        Insert: {
          author?: string | null;
          autograder_id: number;
          class_id: number;
          created_at?: string;
          id?: number;
          message: string;
          ref: string;
          sha: string;
        };
        Update: {
          author?: string | null;
          autograder_id?: number;
          class_id?: number;
          created_at?: string;
          id?: number;
          message?: string;
          ref?: string;
          sha?: string;
        };
        Relationships: [
          {
            foreignKeyName: "autograder_commits_assignment_id_fkey";
            columns: ["autograder_id"];
            isOneToOne: false;
            referencedRelation: "assignments";
            referencedColumns: ["id"];
          },
          {
            foreignKeyName: "autograder_commits_assignment_id_fkey";
            columns: ["autograder_id"];
            isOneToOne: false;
            referencedRelation: "submissions_with_grades_for_assignment";
            referencedColumns: ["assignment_id"];
          },
          {
            foreignKeyName: "autograder_commits_assignment_id_fkey";
            columns: ["autograder_id"];
            isOneToOne: false;
            referencedRelation: "submissions_with_grades_for_assignment_and_regression_test";
            referencedColumns: ["assignment_id"];
          },
          {
            foreignKeyName: "autograder_commits_autograder_id_fkey";
            columns: ["autograder_id"];
            isOneToOne: false;
            referencedRelation: "autograder";
            referencedColumns: ["id"];
          },
          {
            foreignKeyName: "autograder_commits_class_id_fkey";
            columns: ["class_id"];
            isOneToOne: false;
            referencedRelation: "classes";
            referencedColumns: ["id"];
          },
          {
            foreignKeyName: "autograder_commits_class_id_fkey1";
            columns: ["class_id"];
            isOneToOne: false;
            referencedRelation: "classes";
            referencedColumns: ["id"];
          }
        ];
      };
      autograder_regression_test: {
        Row: {
          autograder_id: number;
          created_at: string;
          id: number;
          repository: string;
        };
        Insert: {
          autograder_id: number;
          created_at?: string;
          id?: number;
          repository: string;
        };
        Update: {
          autograder_id?: number;
          created_at?: string;
          id?: number;
          repository?: string;
        };
        Relationships: [
          {
            foreignKeyName: "autograder_regression_test_autograder_id_fkey";
            columns: ["autograder_id"];
            isOneToOne: false;
            referencedRelation: "autograder";
            referencedColumns: ["id"];
          }
        ];
      };
      class_sections: {
        Row: {
          canvas_course_id: number | null;
          canvas_course_section_id: number | null;
          class_id: number;
          created_at: string;
          id: number;
          name: string;
        };
        Insert: {
          canvas_course_id?: number | null;
          canvas_course_section_id?: number | null;
          class_id: number;
          created_at?: string;
          id?: number;
          name: string;
        };
        Update: {
          canvas_course_id?: number | null;
          canvas_course_section_id?: number | null;
          class_id?: number;
          created_at?: string;
          id?: number;
          name?: string;
        };
        Relationships: [
          {
            foreignKeyName: "class_sections_class_id_fkey";
            columns: ["class_id"];
            isOneToOne: false;
            referencedRelation: "classes";
            referencedColumns: ["id"];
          }
        ];
      };
      classes: {
        Row: {
          created_at: string;
          features: Json | null;
          github_org: string | null;
          id: number;
          is_demo: boolean;
          late_tokens_per_student: number;
          name: string | null;
          semester: number | null;
          slug: string | null;
          time_zone: string | null;
        };
        Insert: {
          created_at?: string;
          features?: Json | null;
          github_org?: string | null;
          id?: number;
          is_demo?: boolean;
          late_tokens_per_student?: number;
          name?: string | null;
          semester?: number | null;
          slug?: string | null;
          time_zone?: string | null;
        };
        Update: {
          created_at?: string;
          features?: Json | null;
          github_org?: string | null;
          id?: number;
          is_demo?: boolean;
          late_tokens_per_student?: number;
          name?: string | null;
          semester?: number | null;
          slug?: string | null;
          time_zone?: string | null;
        };
        Relationships: [];
      };
      discussion_thread_likes: {
        Row: {
          created_at: string;
          creator: string;
          discussion_thread: number;
          emoji: string;
          id: number;
        };
        Insert: {
          created_at?: string;
          creator: string;
          discussion_thread: number;
          emoji: string;
          id?: number;
        };
        Update: {
          created_at?: string;
          creator?: string;
          discussion_thread?: number;
          emoji?: string;
          id?: number;
        };
        Relationships: [
          {
            foreignKeyName: "discussion_thread_likes_discussion_thread_fkey";
            columns: ["discussion_thread"];
            isOneToOne: false;
            referencedRelation: "discussion_threads";
            referencedColumns: ["id"];
          },
          {
            foreignKeyName: "discussion_thread_likes_user_fkey";
            columns: ["creator"];
            isOneToOne: false;
            referencedRelation: "profiles";
            referencedColumns: ["id"];
          }
        ];
      };
      discussion_thread_read_status: {
        Row: {
          created_at: string;
          discussion_thread_id: number;
          discussion_thread_root_id: number;
          id: number;
          read_at: string | null;
          user_id: string;
        };
        Insert: {
          created_at?: string;
          discussion_thread_id: number;
          discussion_thread_root_id: number;
          id?: number;
          read_at?: string | null;
          user_id?: string;
        };
        Update: {
          created_at?: string;
          discussion_thread_id?: number;
          discussion_thread_root_id?: number;
          id?: number;
          read_at?: string | null;
          user_id?: string;
        };
        Relationships: [
          {
            foreignKeyName: "discussion_thread_read_status_discussion_thread_id_fkey";
            columns: ["discussion_thread_id"];
            isOneToOne: false;
            referencedRelation: "discussion_threads";
            referencedColumns: ["id"];
          },
          {
            foreignKeyName: "discussion_thread_read_status_discussion_thread_root_id_fkey";
            columns: ["discussion_thread_root_id"];
            isOneToOne: false;
            referencedRelation: "discussion_threads";
            referencedColumns: ["id"];
          },
          {
            foreignKeyName: "discussion_thread_read_status_user_id_fkey";
            columns: ["user_id"];
            isOneToOne: false;
            referencedRelation: "users";
            referencedColumns: ["user_id"];
          }
        ];
      };
      discussion_thread_watchers: {
        Row: {
          class_id: number;
          created_at: string;
          discussion_thread_root_id: number;
          enabled: boolean;
          id: number;
          user_id: string;
        };
        Insert: {
          class_id: number;
          created_at?: string;
          discussion_thread_root_id: number;
          enabled?: boolean;
          id?: number;
          user_id: string;
        };
        Update: {
          class_id?: number;
          created_at?: string;
          discussion_thread_root_id?: number;
          enabled?: boolean;
          id?: number;
          user_id?: string;
        };
        Relationships: [
          {
            foreignKeyName: "discussion_thread_watchers_class_id_fkey";
            columns: ["class_id"];
            isOneToOne: false;
            referencedRelation: "classes";
            referencedColumns: ["id"];
          },
          {
            foreignKeyName: "discussion_thread_watchers_discussion_thread_root_id_fkey";
            columns: ["discussion_thread_root_id"];
            isOneToOne: false;
            referencedRelation: "discussion_threads";
            referencedColumns: ["id"];
          },
          {
            foreignKeyName: "discussion_thread_watchers_user_id_fkey";
            columns: ["user_id"];
            isOneToOne: false;
            referencedRelation: "users";
            referencedColumns: ["user_id"];
          }
        ];
      };
      discussion_threads: {
        Row: {
          answer: number | null;
          author: string;
          body: string;
          children_count: number;
          class_id: number;
          created_at: string;
          draft: boolean;
          edited_at: string | null;
          id: number;
          instructors_only: boolean;
          is_question: boolean;
          likes_count: number;
          ordinal: number | null;
          parent: number | null;
          root: number | null;
          root_class_id: number | null;
          subject: string;
          topic_id: number;
        };
        Insert: {
          answer?: number | null;
          author: string;
          body: string;
          children_count?: number;
          class_id: number;
          created_at?: string;
          draft?: boolean;
          edited_at?: string | null;
          id?: number;
          instructors_only?: boolean;
          is_question?: boolean;
          likes_count?: number;
          ordinal?: number | null;
          parent?: number | null;
          root?: number | null;
          root_class_id?: number | null;
          subject: string;
          topic_id: number;
        };
        Update: {
          answer?: number | null;
          author?: string;
          body?: string;
          children_count?: number;
          class_id?: number;
          created_at?: string;
          draft?: boolean;
          edited_at?: string | null;
          id?: number;
          instructors_only?: boolean;
          is_question?: boolean;
          likes_count?: number;
          ordinal?: number | null;
          parent?: number | null;
          root?: number | null;
          root_class_id?: number | null;
          subject?: string;
          topic_id?: number;
        };
        Relationships: [
          {
            foreignKeyName: "dicussion_threads_author_fkey";
            columns: ["author"];
            isOneToOne: false;
            referencedRelation: "profiles";
            referencedColumns: ["id"];
          },
          {
            foreignKeyName: "dicussion_threads_class_fkey";
            columns: ["class_id"];
            isOneToOne: false;
            referencedRelation: "classes";
            referencedColumns: ["id"];
          },
          {
            foreignKeyName: "dicussion_threads_parent_fkey";
            columns: ["parent"];
            isOneToOne: false;
            referencedRelation: "discussion_threads";
            referencedColumns: ["id"];
          },
          {
            foreignKeyName: "discussion_threads_answer_fkey";
            columns: ["answer"];
            isOneToOne: false;
            referencedRelation: "discussion_threads";
            referencedColumns: ["id"];
          },
          {
            foreignKeyName: "discussion_threads_root_fkey";
            columns: ["root"];
            isOneToOne: false;
            referencedRelation: "discussion_threads";
            referencedColumns: ["id"];
          },
          {
            foreignKeyName: "discussion_threads_topic_id_fkey";
            columns: ["topic_id"];
            isOneToOne: false;
            referencedRelation: "discussion_topics";
            referencedColumns: ["id"];
          }
        ];
      };
      discussion_topics: {
        Row: {
          class_id: number;
          color: string;
          created_at: string;
          description: string;
          id: number;
          ordinal: number;
          topic: string;
        };
        Insert: {
          class_id: number;
          color: string;
          created_at?: string;
          description: string;
          id?: number;
          ordinal?: number;
          topic: string;
        };
        Update: {
          class_id?: number;
          color?: string;
          created_at?: string;
          description?: string;
          id?: number;
          ordinal?: number;
          topic?: string;
        };
        Relationships: [
          {
            foreignKeyName: "discussion_topics_class_id_fkey";
            columns: ["class_id"];
            isOneToOne: false;
            referencedRelation: "classes";
            referencedColumns: ["id"];
          }
        ];
      };
      flashcard_decks: {
        Row: {
          class_id: number;
          created_at: string;
          creator_id: string;
          deleted_at: string | null;
          description: string | null;
          id: number;
          name: string;
          updated_at: string | null;
        };
        Insert: {
          class_id: number;
          created_at?: string;
          creator_id: string;
          deleted_at?: string | null;
          description?: string | null;
          id?: number;
          name: string;
          updated_at?: string | null;
        };
        Update: {
          class_id?: number;
          created_at?: string;
          creator_id?: string;
          deleted_at?: string | null;
          description?: string | null;
          id?: number;
          name?: string;
          updated_at?: string | null;
        };
        Relationships: [
          {
            foreignKeyName: "flashcard_decks_class_id_fkey";
            columns: ["class_id"];
            isOneToOne: false;
            referencedRelation: "classes";
            referencedColumns: ["id"];
          },
          {
            foreignKeyName: "flashcard_decks_creator_id_fkey";
            columns: ["creator_id"];
            isOneToOne: false;
            referencedRelation: "users";
            referencedColumns: ["user_id"];
          }
        ];
      };
      flashcard_interaction_logs: {
        Row: {
          action: Database["public"]["Enums"]["flashcard_actions"];
          card_id: number | null;
          class_id: number;
          created_at: string;
          deck_id: number;
          duration_on_card_ms: number;
          id: number;
          student_id: string;
        };
        Insert: {
          action: Database["public"]["Enums"]["flashcard_actions"];
          card_id?: number | null;
          class_id: number;
          created_at?: string;
          deck_id: number;
          duration_on_card_ms: number;
          id?: number;
          student_id: string;
        };
        Update: {
          action?: Database["public"]["Enums"]["flashcard_actions"];
          card_id?: number | null;
          class_id?: number;
          created_at?: string;
          deck_id?: number;
          duration_on_card_ms?: number;
          id?: number;
          student_id?: string;
        };
        Relationships: [
          {
            foreignKeyName: "flashcard_interaction_logs_card_id_fkey";
            columns: ["card_id"];
            isOneToOne: false;
            referencedRelation: "flashcards";
            referencedColumns: ["id"];
          },
          {
            foreignKeyName: "flashcard_interaction_logs_class_id_fkey";
            columns: ["class_id"];
            isOneToOne: false;
            referencedRelation: "classes";
            referencedColumns: ["id"];
          },
          {
            foreignKeyName: "flashcard_interaction_logs_deck_id_fkey";
            columns: ["deck_id"];
            isOneToOne: false;
            referencedRelation: "flashcard_decks";
            referencedColumns: ["id"];
          },
          {
            foreignKeyName: "flashcard_interaction_logs_student_id_fkey";
            columns: ["student_id"];
            isOneToOne: false;
            referencedRelation: "users";
            referencedColumns: ["user_id"];
          }
        ];
      };
      flashcards: {
        Row: {
          answer: string;
          class_id: number;
          created_at: string;
          deck_id: number;
          deleted_at: string | null;
          id: number;
          order: number | null;
          prompt: string;
          title: string;
          updated_at: string | null;
        };
        Insert: {
          answer: string;
          class_id: number;
          created_at?: string;
          deck_id: number;
          deleted_at?: string | null;
          id?: number;
          order?: number | null;
          prompt: string;
          title: string;
          updated_at?: string | null;
        };
        Update: {
          answer?: string;
          class_id?: number;
          created_at?: string;
          deck_id?: number;
          deleted_at?: string | null;
          id?: number;
          order?: number | null;
          prompt?: string;
          title?: string;
          updated_at?: string | null;
        };
        Relationships: [
          {
            foreignKeyName: "flashcards_class_id_fkey";
            columns: ["class_id"];
            isOneToOne: false;
            referencedRelation: "classes";
            referencedColumns: ["id"];
          },
          {
            foreignKeyName: "flashcards_deck_id_fkey";
            columns: ["deck_id"];
            isOneToOne: false;
            referencedRelation: "flashcard_decks";
            referencedColumns: ["id"];
          }
        ];
      };
      grader_keys: {
        Row: {
          class_id: number;
          created_at: string;
          id: number;
          key: string;
          note: string | null;
        };
        Insert: {
          class_id: number;
          created_at?: string;
          id?: number;
          key?: string;
          note?: string | null;
        };
        Update: {
          class_id?: number;
          created_at?: string;
          id?: number;
          key?: string;
          note?: string | null;
        };
        Relationships: [
          {
            foreignKeyName: "grader_keys_class_id_fkey";
            columns: ["class_id"];
            isOneToOne: false;
            referencedRelation: "classes";
            referencedColumns: ["id"];
          }
        ];
      };
      grader_result_output: {
        Row: {
          assignment_group_id: number | null;
          class_id: number;
          created_at: string;
          format: string;
          grader_result_id: number;
          id: number;
          output: string;
          student_id: string | null;
          visibility: Database["public"]["Enums"]["feedback_visibility"];
        };
        Insert: {
          assignment_group_id?: number | null;
          class_id: number;
          created_at?: string;
          format: string;
          grader_result_id: number;
          id?: number;
          output: string;
          student_id?: string | null;
          visibility: Database["public"]["Enums"]["feedback_visibility"];
        };
        Update: {
          assignment_group_id?: number | null;
          class_id?: number;
          created_at?: string;
          format?: string;
          grader_result_id?: number;
          id?: number;
          output?: string;
          student_id?: string | null;
          visibility?: Database["public"]["Enums"]["feedback_visibility"];
        };
        Relationships: [
          {
            foreignKeyName: "grader_result_output_assignment_group_id_fkey";
            columns: ["assignment_group_id"];
            isOneToOne: false;
            referencedRelation: "assignment_groups";
            referencedColumns: ["id"];
          },
          {
            foreignKeyName: "grader_result_output_class_id_fkey";
            columns: ["class_id"];
            isOneToOne: false;
            referencedRelation: "classes";
            referencedColumns: ["id"];
          },
          {
            foreignKeyName: "grader_result_output_grader_result_id_fkey";
            columns: ["grader_result_id"];
            isOneToOne: false;
            referencedRelation: "grader_results";
            referencedColumns: ["id"];
          },
          {
            foreignKeyName: "grader_result_output_student_id_fkey";
            columns: ["student_id"];
            isOneToOne: false;
            referencedRelation: "profiles";
            referencedColumns: ["id"];
          }
        ];
      };
      grader_result_test_output: {
        Row: {
          class_id: number;
          created_at: string;
          grader_result_test_id: number;
          id: number;
          output: string;
          output_format: string;
        };
        Insert: {
          class_id: number;
          created_at?: string;
          grader_result_test_id: number;
          id?: number;
          output: string;
          output_format: string;
        };
        Update: {
          class_id?: number;
          created_at?: string;
          grader_result_test_id?: number;
          id?: number;
          output?: string;
          output_format?: string;
        };
        Relationships: [
          {
            foreignKeyName: "grader_result_test_output_class_id_fkey";
            columns: ["class_id"];
            isOneToOne: false;
            referencedRelation: "classes";
            referencedColumns: ["id"];
          },
          {
            foreignKeyName: "grader_result_test_output_grader_result_test_id_fkey";
            columns: ["grader_result_test_id"];
            isOneToOne: false;
            referencedRelation: "grader_result_tests";
            referencedColumns: ["id"];
          }
        ];
      };
      grader_result_tests: {
        Row: {
          assignment_group_id: number | null;
          class_id: number;
          created_at: string;
          extra_data: Json | null;
          grader_result_id: number;
          id: number;
          is_released: boolean;
          max_score: number | null;
          name: string;
          name_format: string;
          output: string | null;
          output_format: string | null;
          part: string | null;
          score: number | null;
          student_id: string | null;
          submission_id: number | null;
        };
        Insert: {
          assignment_group_id?: number | null;
          class_id: number;
          created_at?: string;
          extra_data?: Json | null;
          grader_result_id: number;
          id?: number;
          is_released?: boolean;
          max_score?: number | null;
          name: string;
          name_format?: string;
          output?: string | null;
          output_format?: string | null;
          part?: string | null;
          score?: number | null;
          student_id?: string | null;
          submission_id?: number | null;
        };
        Update: {
          assignment_group_id?: number | null;
          class_id?: number;
          created_at?: string;
          extra_data?: Json | null;
          grader_result_id?: number;
          id?: number;
          is_released?: boolean;
          max_score?: number | null;
          name?: string;
          name_format?: string;
          output?: string | null;
          output_format?: string | null;
          part?: string | null;
          score?: number | null;
          student_id?: string | null;
          submission_id?: number | null;
        };
        Relationships: [
          {
            foreignKeyName: "grader_result_tests_assignment_group_id_fkey";
            columns: ["assignment_group_id"];
            isOneToOne: false;
            referencedRelation: "assignment_groups";
            referencedColumns: ["id"];
          },
          {
            foreignKeyName: "grader_result_tests_grader_result_id_fkey";
            columns: ["grader_result_id"];
            isOneToOne: false;
            referencedRelation: "grader_results";
            referencedColumns: ["id"];
          },
          {
            foreignKeyName: "grader_result_tests_student_id_fkey";
            columns: ["student_id"];
            isOneToOne: false;
            referencedRelation: "profiles";
            referencedColumns: ["id"];
          },
          {
            foreignKeyName: "grader_result_tests_submission_id_fkey";
            columns: ["submission_id"];
            isOneToOne: false;
            referencedRelation: "submissions";
            referencedColumns: ["id"];
          },
          {
            foreignKeyName: "grader_result_tests_submission_id_fkey";
            columns: ["submission_id"];
            isOneToOne: false;
            referencedRelation: "submissions_agg";
            referencedColumns: ["id"];
          },
          {
            foreignKeyName: "grader_result_tests_submission_id_fkey";
            columns: ["submission_id"];
            isOneToOne: false;
            referencedRelation: "submissions_with_grades_for_assignment";
            referencedColumns: ["activesubmissionid"];
          },
          {
            foreignKeyName: "grader_result_tests_submission_id_fkey";
            columns: ["submission_id"];
            isOneToOne: false;
            referencedRelation: "submissions_with_grades_for_assignment_and_regression_test";
            referencedColumns: ["activesubmissionid"];
          },
          {
            foreignKeyName: "grader_test_results_class_id_fkey";
            columns: ["class_id"];
            isOneToOne: false;
            referencedRelation: "classes";
            referencedColumns: ["id"];
          }
        ];
      };
      grader_results: {
        Row: {
          assignment_group_id: number | null;
          autograder_regression_test: number | null;
          class_id: number;
          created_at: string;
          errors: Json | null;
          execution_time: number | null;
          grader_action_sha: string | null;
          grader_sha: string | null;
          id: number;
          lint_output: string;
          lint_output_format: string;
          lint_passed: boolean;
          max_score: number;
          profile_id: string | null;
          ret_code: number | null;
          score: number;
          submission_id: number | null;
        };
        Insert: {
          assignment_group_id?: number | null;
          autograder_regression_test?: number | null;
          class_id: number;
          created_at?: string;
          errors?: Json | null;
          execution_time?: number | null;
          grader_action_sha?: string | null;
          grader_sha?: string | null;
          id?: number;
          lint_output: string;
          lint_output_format: string;
          lint_passed: boolean;
          max_score?: number;
          profile_id?: string | null;
          ret_code?: number | null;
          score: number;
          submission_id?: number | null;
        };
        Update: {
          assignment_group_id?: number | null;
          autograder_regression_test?: number | null;
          class_id?: number;
          created_at?: string;
          errors?: Json | null;
          execution_time?: number | null;
          grader_action_sha?: string | null;
          grader_sha?: string | null;
          id?: number;
          lint_output?: string;
          lint_output_format?: string;
          lint_passed?: boolean;
          max_score?: number;
          profile_id?: string | null;
          ret_code?: number | null;
          score?: number;
          submission_id?: number | null;
        };
        Relationships: [
          {
            foreignKeyName: "grader_results_assignment_group_id_fkey";
            columns: ["assignment_group_id"];
            isOneToOne: false;
            referencedRelation: "assignment_groups";
            referencedColumns: ["id"];
          },
          {
            foreignKeyName: "grader_results_autograder_regression_test_fkey";
            columns: ["autograder_regression_test"];
            isOneToOne: false;
            referencedRelation: "autograder_regression_test";
            referencedColumns: ["id"];
          },
          {
            foreignKeyName: "grader_results_autograder_regression_test_fkey";
            columns: ["autograder_regression_test"];
            isOneToOne: false;
            referencedRelation: "autograder_regression_test_by_grader";
            referencedColumns: ["id"];
          },
          {
            foreignKeyName: "grader_results_class_id_fkey";
            columns: ["class_id"];
            isOneToOne: false;
            referencedRelation: "classes";
            referencedColumns: ["id"];
          },
          {
            foreignKeyName: "grader_results_submission_id_fkey";
            columns: ["submission_id"];
            isOneToOne: true;
            referencedRelation: "submissions";
            referencedColumns: ["id"];
          },
          {
            foreignKeyName: "grader_results_submission_id_fkey";
            columns: ["submission_id"];
            isOneToOne: true;
            referencedRelation: "submissions_agg";
            referencedColumns: ["id"];
          },
          {
            foreignKeyName: "grader_results_submission_id_fkey";
            columns: ["submission_id"];
            isOneToOne: true;
            referencedRelation: "submissions_with_grades_for_assignment";
            referencedColumns: ["activesubmissionid"];
          },
          {
            foreignKeyName: "grader_results_submission_id_fkey";
            columns: ["submission_id"];
            isOneToOne: true;
            referencedRelation: "submissions_with_grades_for_assignment_and_regression_test";
            referencedColumns: ["activesubmissionid"];
          },
          {
            foreignKeyName: "grader_results_user_id_fkey";
            columns: ["profile_id"];
            isOneToOne: false;
            referencedRelation: "profiles";
            referencedColumns: ["id"];
          }
        ];
      };
      grading_conflicts: {
        Row: {
          class_id: number;
          created_at: string;
          created_by_profile_id: string;
          grader_profile_id: string;
          id: number;
          reason: string | null;
          student_profile_id: string;
        };
        Insert: {
          class_id: number;
          created_at?: string;
          created_by_profile_id: string;
          grader_profile_id: string;
          id?: number;
          reason?: string | null;
          student_profile_id: string;
        };
        Update: {
          class_id?: number;
          created_at?: string;
          created_by_profile_id?: string;
          grader_profile_id?: string;
          id?: number;
          reason?: string | null;
          student_profile_id?: string;
        };
        Relationships: [
          {
            foreignKeyName: "grading_conflicts_class_id_fkey";
            columns: ["class_id"];
            isOneToOne: false;
            referencedRelation: "classes";
            referencedColumns: ["id"];
          },
          {
            foreignKeyName: "grading_conflicts_created_by_profile_id_fkey";
            columns: ["created_by_profile_id"];
            isOneToOne: false;
            referencedRelation: "profiles";
            referencedColumns: ["id"];
          },
          {
            foreignKeyName: "grading_conflicts_grader_profile_id_fkey";
            columns: ["grader_profile_id"];
            isOneToOne: false;
            referencedRelation: "profiles";
            referencedColumns: ["id"];
          },
          {
            foreignKeyName: "grading_conflicts_student_profile_id_fkey";
            columns: ["student_profile_id"];
            isOneToOne: false;
            referencedRelation: "profiles";
            referencedColumns: ["id"];
          }
        ];
      };
      help_queues: {
        Row: {
          available: boolean;
          class_id: number;
          closing_at: string | null;
          color: string | null;
          created_at: string;
          depth: number;
          description: string;
          id: number;
          name: string;
        };
        Insert: {
          available?: boolean;
          class_id: number;
          closing_at?: string | null;
          color?: string | null;
          created_at?: string;
          depth: number;
          description: string;
          id?: number;
          name: string;
        };
        Update: {
          available?: boolean;
          class_id?: number;
          closing_at?: string | null;
          color?: string | null;
          created_at?: string;
          depth?: number;
          description?: string;
          id?: number;
          name?: string;
        };
        Relationships: [
          {
            foreignKeyName: "help_queues_class_fkey";
            columns: ["class_id"];
            isOneToOne: false;
            referencedRelation: "classes";
            referencedColumns: ["id"];
          }
        ];
      };
      help_request_messages: {
        Row: {
          author: string;
          class_id: number;
          created_at: string;
          help_request_id: number;
          id: number;
          instructors_only: boolean;
          message: string;
          requestor: string | null;
        };
        Insert: {
          author: string;
          class_id: number;
          created_at?: string;
          help_request_id: number;
          id?: number;
          instructors_only?: boolean;
          message: string;
          requestor?: string | null;
        };
        Update: {
          author?: string;
          class_id?: number;
          created_at?: string;
          help_request_id?: number;
          id?: number;
          instructors_only?: boolean;
          message?: string;
          requestor?: string | null;
        };
        Relationships: [
          {
            foreignKeyName: "help_request_messages_author_fkey1";
            columns: ["author"];
            isOneToOne: false;
            referencedRelation: "profiles";
            referencedColumns: ["id"];
          },
          {
            foreignKeyName: "help_request_messages_class_id_fkey";
            columns: ["class_id"];
            isOneToOne: false;
            referencedRelation: "classes";
            referencedColumns: ["id"];
          },
          {
            foreignKeyName: "help_request_messages_help_request_id_fkey";
            columns: ["help_request_id"];
            isOneToOne: false;
            referencedRelation: "help_requests";
            referencedColumns: ["id"];
          }
        ];
      };
      help_requests: {
        Row: {
          assignee: string | null;
          class_id: number;
          created_at: string;
          creator: string;
          followup_to: number | null;
          help_queue: number;
          id: number;
          is_video_live: boolean;
          request: string;
          resolved_at: string | null;
          resolved_by: string | null;
        };
        Insert: {
          assignee?: string | null;
          class_id: number;
          created_at?: string;
          creator: string;
          followup_to?: number | null;
          help_queue: number;
          id?: number;
          is_video_live?: boolean;
          request: string;
          resolved_at?: string | null;
          resolved_by?: string | null;
        };
        Update: {
          assignee?: string | null;
          class_id?: number;
          created_at?: string;
          creator?: string;
          followup_to?: number | null;
          help_queue?: number;
          id?: number;
          is_video_live?: boolean;
          request?: string;
          resolved_at?: string | null;
          resolved_by?: string | null;
        };
        Relationships: [
          {
            foreignKeyName: "help_requests_assignee_fkey";
            columns: ["assignee"];
            isOneToOne: false;
            referencedRelation: "profiles";
            referencedColumns: ["id"];
          },
          {
            foreignKeyName: "help_requests_class_id_fkey";
            columns: ["class_id"];
            isOneToOne: false;
            referencedRelation: "classes";
            referencedColumns: ["id"];
          },
          {
            foreignKeyName: "help_requests_creator_fkey";
            columns: ["creator"];
            isOneToOne: false;
            referencedRelation: "profiles";
            referencedColumns: ["id"];
          },
          {
            foreignKeyName: "help_requests_help_queue_fkey";
            columns: ["help_queue"];
            isOneToOne: false;
            referencedRelation: "help_queues";
            referencedColumns: ["id"];
          },
          {
            foreignKeyName: "help_requests_resolved_by_fkey";
            columns: ["resolved_by"];
            isOneToOne: false;
            referencedRelation: "profiles";
            referencedColumns: ["id"];
          }
        ];
      };
      name_generation_words: {
        Row: {
          id: number;
          is_adjective: boolean;
          is_noun: boolean;
          word: string;
        };
        Insert: {
          id?: number;
          is_adjective: boolean;
          is_noun: boolean;
          word: string;
        };
        Update: {
          id?: number;
          is_adjective?: boolean;
          is_noun?: boolean;
          word?: string;
        };
        Relationships: [];
      };
      notifications: {
        Row: {
          body: Json;
          class_id: number;
          created_at: string;
          id: number;
          style: string | null;
          subject: Json;
          user_id: string;
          viewed_at: string | null;
        };
        Insert: {
          body: Json;
          class_id: number;
          created_at?: string;
          id?: number;
          style?: string | null;
          subject: Json;
          user_id: string;
          viewed_at?: string | null;
        };
        Update: {
          body?: Json;
          class_id?: number;
          created_at?: string;
          id?: number;
          style?: string | null;
          subject?: Json;
          user_id?: string;
          viewed_at?: string | null;
        };
        Relationships: [
          {
            foreignKeyName: "notifications_class_id_fkey";
            columns: ["class_id"];
            isOneToOne: false;
            referencedRelation: "classes";
            referencedColumns: ["id"];
          },
          {
            foreignKeyName: "notifications_user_id_fkey";
            columns: ["user_id"];
            isOneToOne: false;
            referencedRelation: "users";
            referencedColumns: ["user_id"];
          }
        ];
      };
      permissions: {
        Row: {
          created_at: string;
          id: number;
          permission: string | null;
          user_id: string | null;
        };
        Insert: {
          created_at?: string;
          id?: number;
          permission?: string | null;
          user_id?: string | null;
        };
        Update: {
          created_at?: string;
          id?: number;
          permission?: string | null;
          user_id?: string | null;
        };
        Relationships: [];
      };
      poll_question_answers: {
        Row: {
          class_id: number;
          created_at: string;
          description: string | null;
          id: number;
          ordinal: number;
          poll: number;
          poll_question: number;
          title: string;
        };
        Insert: {
          class_id: number;
          created_at?: string;
          description?: string | null;
          id?: number;
          ordinal?: number;
          poll: number;
          poll_question: number;
          title: string;
        };
        Update: {
          class_id?: number;
          created_at?: string;
          description?: string | null;
          id?: number;
          ordinal?: number;
          poll?: number;
          poll_question?: number;
          title?: string;
        };
        Relationships: [
          {
            foreignKeyName: "poll_question_answers_class_id_fkey";
            columns: ["class_id"];
            isOneToOne: false;
            referencedRelation: "classes";
            referencedColumns: ["id"];
          },
          {
            foreignKeyName: "poll_question_answers_poll_fkey";
            columns: ["poll"];
            isOneToOne: false;
            referencedRelation: "polls";
            referencedColumns: ["id"];
          },
          {
            foreignKeyName: "poll_question_answers_poll_question_fkey";
            columns: ["poll_question"];
            isOneToOne: false;
            referencedRelation: "poll_questions";
            referencedColumns: ["id"];
          }
        ];
      };
      poll_question_results: {
        Row: {
          count: number;
          created_at: string;
          id: number;
          poll: number;
          poll_question: number;
          poll_question_answer: number;
        };
        Insert: {
          count?: number;
          created_at?: string;
          id?: number;
          poll: number;
          poll_question: number;
          poll_question_answer: number;
        };
        Update: {
          count?: number;
          created_at?: string;
          id?: number;
          poll?: number;
          poll_question?: number;
          poll_question_answer?: number;
        };
        Relationships: [
          {
            foreignKeyName: "poll_question_results_poll_fkey";
            columns: ["poll"];
            isOneToOne: false;
            referencedRelation: "polls";
            referencedColumns: ["id"];
          },
          {
            foreignKeyName: "poll_question_results_poll_question_answer_fkey";
            columns: ["poll_question_answer"];
            isOneToOne: false;
            referencedRelation: "poll_question_answers";
            referencedColumns: ["id"];
          },
          {
            foreignKeyName: "poll_question_results_poll_question_fkey";
            columns: ["poll_question"];
            isOneToOne: false;
            referencedRelation: "poll_questions";
            referencedColumns: ["id"];
          }
        ];
      };
      poll_questions: {
        Row: {
          class_id: number;
          created_at: string;
          description: string | null;
          id: number;
          poll: number;
          question_type: string;
          title: string;
        };
        Insert: {
          class_id: number;
          created_at?: string;
          description?: string | null;
          id?: number;
          poll: number;
          question_type?: string;
          title: string;
        };
        Update: {
          class_id?: number;
          created_at?: string;
          description?: string | null;
          id?: number;
          poll?: number;
          question_type?: string;
          title?: string;
        };
        Relationships: [
          {
            foreignKeyName: "poll_questions_class_id_fkey";
            columns: ["class_id"];
            isOneToOne: false;
            referencedRelation: "classes";
            referencedColumns: ["id"];
          },
          {
            foreignKeyName: "poll_questions_poll_fkey";
            columns: ["poll"];
            isOneToOne: false;
            referencedRelation: "polls";
            referencedColumns: ["id"];
          }
        ];
      };
      poll_response_answers: {
        Row: {
          created_at: string;
          id: number;
          poll: number;
          poll_question: number;
          poll_question_answer: number;
          poll_response: number;
          profile_id: string;
        };
        Insert: {
          created_at?: string;
          id?: number;
          poll: number;
          poll_question: number;
          poll_question_answer: number;
          poll_response: number;
          profile_id?: string;
        };
        Update: {
          created_at?: string;
          id?: number;
          poll?: number;
          poll_question?: number;
          poll_question_answer?: number;
          poll_response?: number;
          profile_id?: string;
        };
        Relationships: [
          {
            foreignKeyName: "poll_response_answers_poll_fkey";
            columns: ["poll"];
            isOneToOne: false;
            referencedRelation: "polls";
            referencedColumns: ["id"];
          },
          {
            foreignKeyName: "poll_response_answers_poll_question_answer_fkey";
            columns: ["poll_question_answer"];
            isOneToOne: false;
            referencedRelation: "poll_question_answers";
            referencedColumns: ["id"];
          },
          {
            foreignKeyName: "poll_response_answers_poll_question_fkey";
            columns: ["poll_question"];
            isOneToOne: false;
            referencedRelation: "poll_questions";
            referencedColumns: ["id"];
          },
          {
            foreignKeyName: "poll_response_answers_poll_response_fkey";
            columns: ["poll_response"];
            isOneToOne: false;
            referencedRelation: "poll_responses";
            referencedColumns: ["id"];
          },
          {
            foreignKeyName: "poll_response_answers_profile_id_fkey";
            columns: ["profile_id"];
            isOneToOne: false;
            referencedRelation: "profiles";
            referencedColumns: ["id"];
          }
        ];
      };
      poll_responses: {
        Row: {
          class_id: number;
          created_at: string;
          ended_at: string | null;
          id: number;
          poll: number;
          profile_id: string;
        };
        Insert: {
          class_id: number;
          created_at?: string;
          ended_at?: string | null;
          id?: number;
          poll: number;
          profile_id: string;
        };
        Update: {
          class_id?: number;
          created_at?: string;
          ended_at?: string | null;
          id?: number;
          poll?: number;
          profile_id?: string;
        };
        Relationships: [
          {
            foreignKeyName: "poll_responses_class_id_fkey";
            columns: ["class_id"];
            isOneToOne: false;
            referencedRelation: "classes";
            referencedColumns: ["id"];
          },
          {
            foreignKeyName: "poll_responses_poll_fkey";
            columns: ["poll"];
            isOneToOne: false;
            referencedRelation: "polls";
            referencedColumns: ["id"];
          },
          {
            foreignKeyName: "poll_responses_profile_id_fkey";
            columns: ["profile_id"];
            isOneToOne: false;
            referencedRelation: "profiles";
            referencedColumns: ["id"];
          }
        ];
      };
      polls: {
        Row: {
          class_id: number;
          created_at: string;
          description: string | null;
          due_date: string | null;
          flair: Json | null;
          id: number;
          name: string;
          released_at: string | null;
        };
        Insert: {
          class_id: number;
          created_at?: string;
          description?: string | null;
          due_date?: string | null;
          flair?: Json | null;
          id?: number;
          name: string;
          released_at?: string | null;
        };
        Update: {
          class_id?: number;
          created_at?: string;
          description?: string | null;
          due_date?: string | null;
          flair?: Json | null;
          id?: number;
          name?: string;
          released_at?: string | null;
        };
        Relationships: [
          {
            foreignKeyName: "polls_class_id_fkey";
            columns: ["class_id"];
            isOneToOne: false;
            referencedRelation: "classes";
            referencedColumns: ["id"];
          }
        ];
      };
      profiles: {
        Row: {
          avatar_url: string | null;
          class_id: number;
          created_at: string;
          flair: string | null;
          flair_color: string | null;
          id: string;
          is_private_profile: boolean;
          name: string | null;
          short_name: string | null;
          sis_user_id: string | null;
          sortable_name: string | null;
          time_zone: string | null;
        };
        Insert: {
          avatar_url?: string | null;
          class_id: number;
          created_at?: string;
          flair?: string | null;
          flair_color?: string | null;
          id?: string;
          is_private_profile: boolean;
          name?: string | null;
          short_name?: string | null;
          sis_user_id?: string | null;
          sortable_name?: string | null;
          time_zone?: string | null;
        };
        Update: {
          avatar_url?: string | null;
          class_id?: number;
          created_at?: string;
          flair?: string | null;
          flair_color?: string | null;
          id?: string;
          is_private_profile?: boolean;
          name?: string | null;
          short_name?: string | null;
          sis_user_id?: string | null;
          sortable_name?: string | null;
          time_zone?: string | null;
        };
        Relationships: [];
      };
      repositories: {
        Row: {
          assignment_group_id: number | null;
          assignment_id: number;
          class_id: number;
          created_at: string;
          id: number;
          profile_id: string | null;
          repository: string;
          synced_handout_sha: string | null;
          synced_repo_sha: string | null;
        };
        Insert: {
          assignment_group_id?: number | null;
          assignment_id: number;
          class_id: number;
          created_at?: string;
          id?: number;
          profile_id?: string | null;
          repository: string;
          synced_handout_sha?: string | null;
          synced_repo_sha?: string | null;
        };
        Update: {
          assignment_group_id?: number | null;
          assignment_id?: number;
          class_id?: number;
          created_at?: string;
          id?: number;
          profile_id?: string | null;
          repository?: string;
          synced_handout_sha?: string | null;
          synced_repo_sha?: string | null;
        };
        Relationships: [
          {
            foreignKeyName: "repositories_assignment_group_id_fkey";
            columns: ["assignment_group_id"];
            isOneToOne: false;
            referencedRelation: "assignment_groups";
            referencedColumns: ["id"];
          },
          {
            foreignKeyName: "repositories_assignment_id_fkey";
            columns: ["assignment_id"];
            isOneToOne: false;
            referencedRelation: "assignments";
            referencedColumns: ["id"];
          },
          {
            foreignKeyName: "repositories_assignment_id_fkey";
            columns: ["assignment_id"];
            isOneToOne: false;
            referencedRelation: "submissions_with_grades_for_assignment";
            referencedColumns: ["assignment_id"];
          },
          {
            foreignKeyName: "repositories_assignment_id_fkey";
            columns: ["assignment_id"];
            isOneToOne: false;
            referencedRelation: "submissions_with_grades_for_assignment_and_regression_test";
            referencedColumns: ["assignment_id"];
          },
          {
            foreignKeyName: "repositories_class_id_fkey";
            columns: ["class_id"];
            isOneToOne: false;
            referencedRelation: "classes";
            referencedColumns: ["id"];
          },
          {
            foreignKeyName: "repositories_profile_id_fkey";
            columns: ["profile_id"];
            isOneToOne: false;
            referencedRelation: "submissions_agg";
            referencedColumns: ["profile_id"];
          },
          {
            foreignKeyName: "repositories_profile_id_fkey";
            columns: ["profile_id"];
            isOneToOne: false;
            referencedRelation: "user_roles";
            referencedColumns: ["private_profile_id"];
          },
          {
            foreignKeyName: "repositories_user_id_fkey1";
            columns: ["profile_id"];
            isOneToOne: false;
            referencedRelation: "profiles";
            referencedColumns: ["id"];
          }
        ];
      };
      repository_check_runs: {
        Row: {
          assignment_group_id: number | null;
          check_run_id: number;
          class_id: number;
          commit_message: string;
          created_at: string;
          id: number;
          profile_id: string | null;
          repository_id: number;
          sha: string;
          status: Json;
          triggered_by: string | null;
        };
        Insert: {
          assignment_group_id?: number | null;
          check_run_id: number;
          class_id: number;
          commit_message: string;
          created_at?: string;
          id?: number;
          profile_id?: string | null;
          repository_id: number;
          sha: string;
          status: Json;
          triggered_by?: string | null;
        };
        Update: {
          assignment_group_id?: number | null;
          check_run_id?: number;
          class_id?: number;
          commit_message?: string;
          created_at?: string;
          id?: number;
          profile_id?: string | null;
          repository_id?: number;
          sha?: string;
          status?: Json;
          triggered_by?: string | null;
        };
        Relationships: [
          {
            foreignKeyName: "repository_check_run_class_id_fkey";
            columns: ["class_id"];
            isOneToOne: false;
            referencedRelation: "classes";
            referencedColumns: ["id"];
          },
          {
            foreignKeyName: "repository_check_run_repository_id_fkey";
            columns: ["repository_id"];
            isOneToOne: false;
            referencedRelation: "repositories";
            referencedColumns: ["id"];
          },
          {
            foreignKeyName: "repository_check_runs_assignment_group_id_fkey";
            columns: ["assignment_group_id"];
            isOneToOne: false;
            referencedRelation: "assignment_groups";
            referencedColumns: ["id"];
          },
          {
            foreignKeyName: "repository_check_runs_profile_id_fkey";
            columns: ["profile_id"];
            isOneToOne: false;
            referencedRelation: "profiles";
            referencedColumns: ["id"];
          },
          {
            foreignKeyName: "repository_check_runs_triggered_by_fkey";
            columns: ["triggered_by"];
            isOneToOne: false;
            referencedRelation: "profiles";
            referencedColumns: ["id"];
          },
          {
            foreignKeyName: "repository_check_runs_triggered_by_fkey1";
            columns: ["triggered_by"];
            isOneToOne: false;
            referencedRelation: "submissions_agg";
            referencedColumns: ["profile_id"];
          },
          {
            foreignKeyName: "repository_check_runs_triggered_by_fkey1";
            columns: ["triggered_by"];
            isOneToOne: false;
            referencedRelation: "user_roles";
            referencedColumns: ["private_profile_id"];
          }
        ];
      };
      review_assignment_rubric_parts: {
        Row: {
          class_id: number;
          created_at: string;
          id: number;
          review_assignment_id: number;
          rubric_part_id: number;
        };
        Insert: {
          class_id: number;
          created_at?: string;
          id?: number;
          review_assignment_id: number;
          rubric_part_id: number;
        };
        Update: {
          class_id?: number;
          created_at?: string;
          id?: number;
          review_assignment_id?: number;
          rubric_part_id?: number;
        };
        Relationships: [
          {
            foreignKeyName: "review_assignment_rubric_parts_class_id_fkey";
            columns: ["class_id"];
            isOneToOne: false;
            referencedRelation: "classes";
            referencedColumns: ["id"];
          },
          {
            foreignKeyName: "review_assignment_rubric_parts_review_assignment_id_fkey";
            columns: ["review_assignment_id"];
            isOneToOne: false;
            referencedRelation: "review_assignments";
            referencedColumns: ["id"];
          },
          {
            foreignKeyName: "review_assignment_rubric_parts_rubric_part_id_fkey";
            columns: ["rubric_part_id"];
            isOneToOne: false;
            referencedRelation: "rubric_parts";
            referencedColumns: ["id"];
          }
        ];
      };
      review_assignments: {
        Row: {
          assignee_profile_id: string;
          assignment_id: number;
          class_id: number;
          created_at: string;
          due_date: string;
          id: number;
          max_allowable_late_tokens: number;
          release_date: string | null;
          rubric_id: number;
          submission_id: number;
          submission_review_id: number;
        };
        Insert: {
          assignee_profile_id: string;
          assignment_id: number;
          class_id: number;
          created_at?: string;
          due_date: string;
          id?: number;
          max_allowable_late_tokens?: number;
          release_date?: string | null;
          rubric_id: number;
          submission_id: number;
          submission_review_id: number;
        };
        Update: {
          assignee_profile_id?: string;
          assignment_id?: number;
          class_id?: number;
          created_at?: string;
          due_date?: string;
          id?: number;
          max_allowable_late_tokens?: number;
          release_date?: string | null;
          rubric_id?: number;
          submission_id?: number;
          submission_review_id?: number;
        };
        Relationships: [
          {
            foreignKeyName: "review_assignments_assignee_profile_id_fkey";
            columns: ["assignee_profile_id"];
            isOneToOne: false;
            referencedRelation: "profiles";
            referencedColumns: ["id"];
          },
          {
            foreignKeyName: "review_assignments_assignment_id_fkey";
            columns: ["assignment_id"];
            isOneToOne: false;
            referencedRelation: "assignments";
            referencedColumns: ["id"];
          },
          {
            foreignKeyName: "review_assignments_assignment_id_fkey";
            columns: ["assignment_id"];
            isOneToOne: false;
            referencedRelation: "submissions_with_grades_for_assignment";
            referencedColumns: ["assignment_id"];
          },
          {
            foreignKeyName: "review_assignments_assignment_id_fkey";
            columns: ["assignment_id"];
            isOneToOne: false;
            referencedRelation: "submissions_with_grades_for_assignment_and_regression_test";
            referencedColumns: ["assignment_id"];
          },
          {
            foreignKeyName: "review_assignments_class_id_fkey";
            columns: ["class_id"];
            isOneToOne: false;
            referencedRelation: "classes";
            referencedColumns: ["id"];
          },
          {
            foreignKeyName: "review_assignments_rubric_id_fkey";
            columns: ["rubric_id"];
            isOneToOne: false;
            referencedRelation: "rubrics";
            referencedColumns: ["id"];
          },
          {
            foreignKeyName: "review_assignments_submission_id_fkey";
            columns: ["submission_id"];
            isOneToOne: false;
            referencedRelation: "submissions";
            referencedColumns: ["id"];
          },
          {
            foreignKeyName: "review_assignments_submission_id_fkey";
            columns: ["submission_id"];
            isOneToOne: false;
            referencedRelation: "submissions_agg";
            referencedColumns: ["id"];
          },
          {
            foreignKeyName: "review_assignments_submission_id_fkey";
            columns: ["submission_id"];
            isOneToOne: false;
            referencedRelation: "submissions_with_grades_for_assignment";
            referencedColumns: ["activesubmissionid"];
          },
          {
            foreignKeyName: "review_assignments_submission_id_fkey";
            columns: ["submission_id"];
            isOneToOne: false;
            referencedRelation: "submissions_with_grades_for_assignment_and_regression_test";
            referencedColumns: ["activesubmissionid"];
          },
          {
            foreignKeyName: "review_assignments_submission_review_id_fkey";
            columns: ["submission_review_id"];
            isOneToOne: false;
            referencedRelation: "submission_reviews";
            referencedColumns: ["id"];
          }
        ];
      };
      rubric_check_references: {
        Row: {
          class_id: number;
          created_at: string;
          id: number;
          referenced_rubric_check_id: number;
          referencing_rubric_check_id: number;
        };
        Insert: {
          class_id: number;
          created_at?: string;
          id?: number;
          referenced_rubric_check_id: number;
          referencing_rubric_check_id: number;
        };
        Update: {
          class_id?: number;
          created_at?: string;
          id?: number;
          referenced_rubric_check_id?: number;
          referencing_rubric_check_id?: number;
        };
        Relationships: [
          {
            foreignKeyName: "rubric_check_references_class_id_fkey";
            columns: ["class_id"];
            isOneToOne: false;
            referencedRelation: "classes";
            referencedColumns: ["id"];
          },
          {
            foreignKeyName: "rubric_check_references_referenced_rubric_check_id_fkey";
            columns: ["referenced_rubric_check_id"];
            isOneToOne: false;
            referencedRelation: "rubric_checks";
            referencedColumns: ["id"];
          },
          {
            foreignKeyName: "rubric_check_references_referencing_rubric_check_id_fkey";
            columns: ["referencing_rubric_check_id"];
            isOneToOne: false;
            referencedRelation: "rubric_checks";
            referencedColumns: ["id"];
          }
        ];
      };
      rubric_checks: {
        Row: {
          annotation_target: string | null;
          artifact: string | null;
          class_id: number;
          created_at: string;
          data: Json | null;
          description: string | null;
          file: string | null;
          group: string | null;
          id: number;
          is_annotation: boolean;
          is_comment_required: boolean;
          is_required: boolean;
          max_annotations: number | null;
          name: string;
          ordinal: number;
          points: number;
          rubric_criteria_id: number;
        };
        Insert: {
          annotation_target?: string | null;
          artifact?: string | null;
          class_id: number;
          created_at?: string;
          data?: Json | null;
          description?: string | null;
          file?: string | null;
          group?: string | null;
          id?: number;
          is_annotation: boolean;
          is_comment_required?: boolean;
          is_required?: boolean;
          max_annotations?: number | null;
          name: string;
          ordinal: number;
          points: number;
          rubric_criteria_id: number;
        };
        Update: {
          annotation_target?: string | null;
          artifact?: string | null;
          class_id?: number;
          created_at?: string;
          data?: Json | null;
          description?: string | null;
          file?: string | null;
          group?: string | null;
          id?: number;
          is_annotation?: boolean;
          is_comment_required?: boolean;
          is_required?: boolean;
          max_annotations?: number | null;
          name?: string;
          ordinal?: number;
          points?: number;
          rubric_criteria_id?: number;
        };
        Relationships: [
          {
            foreignKeyName: "rubric_checks_class_id_fkey";
            columns: ["class_id"];
            isOneToOne: false;
            referencedRelation: "classes";
            referencedColumns: ["id"];
          },
          {
            foreignKeyName: "rubric_checks_rubric_criteria_id_fkey";
            columns: ["rubric_criteria_id"];
            isOneToOne: false;
            referencedRelation: "rubric_criteria";
            referencedColumns: ["id"];
          }
        ];
      };
      rubric_criteria: {
        Row: {
          class_id: number;
          created_at: string;
          data: Json | null;
          description: string | null;
          id: number;
          is_additive: boolean;
          max_checks_per_submission: number | null;
          min_checks_per_submission: number | null;
          name: string;
          ordinal: number;
          rubric_id: number;
          rubric_part_id: number;
          total_points: number;
        };
        Insert: {
          class_id: number;
          created_at?: string;
          data?: Json | null;
          description?: string | null;
          id?: number;
          is_additive: boolean;
          max_checks_per_submission?: number | null;
          min_checks_per_submission?: number | null;
          name: string;
          ordinal?: number;
          rubric_id: number;
          rubric_part_id: number;
          total_points: number;
        };
        Update: {
          class_id?: number;
          created_at?: string;
          data?: Json | null;
          description?: string | null;
          id?: number;
          is_additive?: boolean;
          max_checks_per_submission?: number | null;
          min_checks_per_submission?: number | null;
          name?: string;
          ordinal?: number;
          rubric_id?: number;
          rubric_part_id?: number;
          total_points?: number;
        };
        Relationships: [
          {
            foreignKeyName: "rubric_criteria_class_id_fkey";
            columns: ["class_id"];
            isOneToOne: false;
            referencedRelation: "classes";
            referencedColumns: ["id"];
          },
          {
            foreignKeyName: "rubric_criteria_rubric_id_fkey";
            columns: ["rubric_id"];
            isOneToOne: false;
            referencedRelation: "rubrics";
            referencedColumns: ["id"];
          },
          {
            foreignKeyName: "rubric_criteria_rubric_part_id_fkey";
            columns: ["rubric_part_id"];
            isOneToOne: false;
            referencedRelation: "rubric_parts";
            referencedColumns: ["id"];
          }
        ];
      };
      rubric_parts: {
        Row: {
          class_id: number;
          created_at: string;
          data: Json | null;
          description: string | null;
          id: number;
          name: string;
          ordinal: number;
          rubric_id: number;
        };
        Insert: {
          class_id: number;
          created_at?: string;
          data?: Json | null;
          description?: string | null;
          id?: number;
          name: string;
          ordinal: number;
          rubric_id: number;
        };
        Update: {
          class_id?: number;
          created_at?: string;
          data?: Json | null;
          description?: string | null;
          id?: number;
          name?: string;
          ordinal?: number;
          rubric_id?: number;
        };
        Relationships: [
          {
            foreignKeyName: "rubric_parts_class_id_fkey";
            columns: ["class_id"];
            isOneToOne: false;
            referencedRelation: "classes";
            referencedColumns: ["id"];
          },
          {
            foreignKeyName: "rubric_parts_rubric_id_fkey";
            columns: ["rubric_id"];
            isOneToOne: false;
            referencedRelation: "rubrics";
            referencedColumns: ["id"];
          }
        ];
      };
      rubrics: {
        Row: {
          assignment_id: number;
          class_id: number;
          created_at: string;
          description: string | null;
          id: number;
          is_private: boolean;
          name: string;
          review_round: Database["public"]["Enums"]["review_round"] | null;
        };
        Insert: {
          assignment_id: number;
          class_id: number;
          created_at?: string;
          description?: string | null;
          id?: number;
          is_private?: boolean;
          name: string;
          review_round?: Database["public"]["Enums"]["review_round"] | null;
        };
        Update: {
          assignment_id?: number;
          class_id?: number;
          created_at?: string;
          description?: string | null;
          id?: number;
          is_private?: boolean;
          name?: string;
          review_round?: Database["public"]["Enums"]["review_round"] | null;
        };
        Relationships: [
          {
            foreignKeyName: "assignment_rubric_class_id_fkey";
            columns: ["class_id"];
            isOneToOne: false;
            referencedRelation: "classes";
            referencedColumns: ["id"];
          },
          {
            foreignKeyName: "rubrics_assignment_id_fkey";
            columns: ["assignment_id"];
            isOneToOne: false;
            referencedRelation: "assignments";
            referencedColumns: ["id"];
          },
          {
            foreignKeyName: "rubrics_assignment_id_fkey";
            columns: ["assignment_id"];
            isOneToOne: false;
            referencedRelation: "submissions_with_grades_for_assignment";
            referencedColumns: ["assignment_id"];
          },
          {
            foreignKeyName: "rubrics_assignment_id_fkey";
            columns: ["assignment_id"];
            isOneToOne: false;
            referencedRelation: "submissions_with_grades_for_assignment_and_regression_test";
            referencedColumns: ["assignment_id"];
          }
        ];
      };
<<<<<<< HEAD
      student_flashcard_deck_progress: {
        Row: {
          card_id: number;
          class_id: number;
          created_at: string;
          first_answered_correctly_at: string | null;
          is_mastered: boolean;
          last_answered_correctly_at: string | null;
          student_id: string;
          updated_at: string | null;
        };
        Insert: {
          card_id: number;
          class_id: number;
          created_at?: string;
          first_answered_correctly_at?: string | null;
          is_mastered?: boolean;
          last_answered_correctly_at?: string | null;
          student_id: string;
          updated_at?: string | null;
        };
        Update: {
          card_id?: number;
          class_id?: number;
          created_at?: string;
          first_answered_correctly_at?: string | null;
          is_mastered?: boolean;
          last_answered_correctly_at?: string | null;
          student_id?: string;
          updated_at?: string | null;
        };
        Relationships: [
          {
            foreignKeyName: "student_flashcard_deck_progress_card_id_fkey";
            columns: ["card_id"];
            isOneToOne: false;
            referencedRelation: "flashcards";
            referencedColumns: ["id"];
          },
          {
            foreignKeyName: "student_flashcard_deck_progress_class_id_fkey";
=======
      assignment_self_review_settings: {
        Row: {
          allow_early: boolean | null;
          class_id: number;
          deadline_offset: number | null;
          enabled: boolean;
          id: number;
        };
        Insert: {
          allow_early?: boolean | null;
          class_id: number;
          deadline_offset?: number | null;
          enabled?: boolean;
          id?: number;
        };
        Update: {
          allow_early?: boolean | null;
          class_id?: number;
          deadline_offset?: number | null;
          enabled?: boolean;
          id?: number;
        };
        Relationships: [
          {
            foreignKeyName: "self_review_settings_class_fkey";
>>>>>>> 3ecb48e5
            columns: ["class_id"];
            isOneToOne: false;
            referencedRelation: "classes";
            referencedColumns: ["id"];
<<<<<<< HEAD
          },
          {
            foreignKeyName: "student_flashcard_deck_progress_student_id_fkey";
            columns: ["student_id"];
            isOneToOne: false;
            referencedRelation: "users";
            referencedColumns: ["user_id"];
=======
>>>>>>> 3ecb48e5
          }
        ];
      };
      submission_artifact_comments: {
        Row: {
          author: string;
          class_id: number;
          comment: string;
          created_at: string;
          deleted_at: string | null;
          edited_at: string | null;
          edited_by: string | null;
          eventually_visible: boolean;
          id: number;
          points: number | null;
          released: boolean;
          rubric_check_id: number | null;
          submission_artifact_id: number;
          submission_id: number;
          submission_review_id: number | null;
        };
        Insert: {
          author: string;
          class_id: number;
          comment: string;
          created_at?: string;
          deleted_at?: string | null;
          edited_at?: string | null;
          edited_by?: string | null;
          eventually_visible?: boolean;
          id?: number;
          points?: number | null;
          released?: boolean;
          rubric_check_id?: number | null;
          submission_artifact_id: number;
          submission_id: number;
          submission_review_id?: number | null;
        };
        Update: {
          author?: string;
          class_id?: number;
          comment?: string;
          created_at?: string;
          deleted_at?: string | null;
          edited_at?: string | null;
          edited_by?: string | null;
          eventually_visible?: boolean;
          id?: number;
          points?: number | null;
          released?: boolean;
          rubric_check_id?: number | null;
          submission_artifact_id?: number;
          submission_id?: number;
          submission_review_id?: number | null;
        };
        Relationships: [
          {
            foreignKeyName: "submission_artifact_comments_author_fkey";
            columns: ["author"];
            isOneToOne: false;
            referencedRelation: "profiles";
            referencedColumns: ["id"];
          },
          {
            foreignKeyName: "submission_artifact_comments_author_fkey1";
            columns: ["author"];
            isOneToOne: false;
            referencedRelation: "profiles";
            referencedColumns: ["id"];
          },
          {
            foreignKeyName: "submission_artifact_comments_class_id_fkey";
            columns: ["class_id"];
            isOneToOne: false;
            referencedRelation: "classes";
            referencedColumns: ["id"];
          },
          {
            foreignKeyName: "submission_artifact_comments_class_id_fkey1";
            columns: ["class_id"];
            isOneToOne: false;
            referencedRelation: "classes";
            referencedColumns: ["id"];
          },
          {
            foreignKeyName: "submission_artifact_comments_rubric_check_id_fkey";
            columns: ["rubric_check_id"];
            isOneToOne: false;
            referencedRelation: "rubric_checks";
            referencedColumns: ["id"];
          },
          {
            foreignKeyName: "submission_artifact_comments_rubric_check_id_fkey1";
            columns: ["rubric_check_id"];
            isOneToOne: false;
            referencedRelation: "rubric_checks";
            referencedColumns: ["id"];
          },
          {
            foreignKeyName: "submission_artifact_comments_submission_artifact_id_fkey";
            columns: ["submission_artifact_id"];
            isOneToOne: false;
            referencedRelation: "submission_artifacts";
            referencedColumns: ["id"];
          },
          {
            foreignKeyName: "submission_artifact_comments_submission_id_fkey";
            columns: ["submission_id"];
            isOneToOne: false;
            referencedRelation: "submissions";
            referencedColumns: ["id"];
          },
          {
            foreignKeyName: "submission_artifact_comments_submission_id_fkey";
            columns: ["submission_id"];
            isOneToOne: false;
            referencedRelation: "submissions_agg";
            referencedColumns: ["id"];
          },
          {
            foreignKeyName: "submission_artifact_comments_submission_id_fkey";
            columns: ["submission_id"];
            isOneToOne: false;
            referencedRelation: "submissions_with_grades_for_assignment";
            referencedColumns: ["activesubmissionid"];
          },
          {
            foreignKeyName: "submission_artifact_comments_submission_id_fkey";
            columns: ["submission_id"];
            isOneToOne: false;
            referencedRelation: "submissions_with_grades_for_assignment_and_regression_test";
            referencedColumns: ["activesubmissionid"];
          },
          {
            foreignKeyName: "submission_artifact_comments_submission_id_fkey1";
            columns: ["submission_id"];
            isOneToOne: false;
            referencedRelation: "submissions";
            referencedColumns: ["id"];
          },
          {
            foreignKeyName: "submission_artifact_comments_submission_id_fkey1";
            columns: ["submission_id"];
            isOneToOne: false;
            referencedRelation: "submissions_agg";
            referencedColumns: ["id"];
          },
          {
            foreignKeyName: "submission_artifact_comments_submission_id_fkey1";
            columns: ["submission_id"];
            isOneToOne: false;
            referencedRelation: "submissions_with_grades_for_assignment";
            referencedColumns: ["activesubmissionid"];
          },
          {
            foreignKeyName: "submission_artifact_comments_submission_id_fkey1";
            columns: ["submission_id"];
            isOneToOne: false;
            referencedRelation: "submissions_with_grades_for_assignment_and_regression_test";
            referencedColumns: ["activesubmissionid"];
          },
          {
            foreignKeyName: "submission_artifact_comments_submission_review_id_fkey";
            columns: ["submission_review_id"];
            isOneToOne: false;
            referencedRelation: "submission_reviews";
            referencedColumns: ["id"];
          },
          {
            foreignKeyName: "submission_artifact_comments_submission_review_id_fkey1";
            columns: ["submission_review_id"];
            isOneToOne: false;
            referencedRelation: "submission_reviews";
            referencedColumns: ["id"];
          }
        ];
      };
      submission_artifacts: {
        Row: {
          assignment_group_id: number | null;
          autograder_regression_test_id: number | null;
          class_id: number;
          created_at: string;
          data: Json | null;
          id: number;
          name: string;
          profile_id: string | null;
          submission_file_id: number | null;
          submission_id: number;
        };
        Insert: {
          assignment_group_id?: number | null;
          autograder_regression_test_id?: number | null;
          class_id: number;
          created_at?: string;
          data?: Json | null;
          id?: number;
          name: string;
          profile_id?: string | null;
          submission_file_id?: number | null;
          submission_id: number;
        };
        Update: {
          assignment_group_id?: number | null;
          autograder_regression_test_id?: number | null;
          class_id?: number;
          created_at?: string;
          data?: Json | null;
          id?: number;
          name?: string;
          profile_id?: string | null;
          submission_file_id?: number | null;
          submission_id?: number;
        };
        Relationships: [
          {
            foreignKeyName: "submission_artifacts_assignment_group_id_fkey";
            columns: ["assignment_group_id"];
            isOneToOne: false;
            referencedRelation: "assignment_groups";
            referencedColumns: ["id"];
          },
          {
            foreignKeyName: "submission_artifacts_autograder_regression_test_id_fkey";
            columns: ["autograder_regression_test_id"];
            isOneToOne: false;
            referencedRelation: "autograder_regression_test";
            referencedColumns: ["id"];
          },
          {
            foreignKeyName: "submission_artifacts_autograder_regression_test_id_fkey";
            columns: ["autograder_regression_test_id"];
            isOneToOne: false;
            referencedRelation: "autograder_regression_test_by_grader";
            referencedColumns: ["id"];
          },
          {
            foreignKeyName: "submission_artifacts_class_id_fkey";
            columns: ["class_id"];
            isOneToOne: false;
            referencedRelation: "classes";
            referencedColumns: ["id"];
          },
          {
            foreignKeyName: "submission_artifacts_profile_id_fkey";
            columns: ["profile_id"];
            isOneToOne: false;
            referencedRelation: "profiles";
            referencedColumns: ["id"];
          },
          {
            foreignKeyName: "submission_artifacts_submission_file_id_fkey";
            columns: ["submission_file_id"];
            isOneToOne: false;
            referencedRelation: "submission_files";
            referencedColumns: ["id"];
          },
          {
            foreignKeyName: "submission_artifacts_submission_id_fkey";
            columns: ["submission_id"];
            isOneToOne: false;
            referencedRelation: "submissions";
            referencedColumns: ["id"];
          },
          {
            foreignKeyName: "submission_artifacts_submission_id_fkey";
            columns: ["submission_id"];
            isOneToOne: false;
            referencedRelation: "submissions_agg";
            referencedColumns: ["id"];
          },
          {
            foreignKeyName: "submission_artifacts_submission_id_fkey";
            columns: ["submission_id"];
            isOneToOne: false;
            referencedRelation: "submissions_with_grades_for_assignment";
            referencedColumns: ["activesubmissionid"];
          },
          {
            foreignKeyName: "submission_artifacts_submission_id_fkey";
            columns: ["submission_id"];
            isOneToOne: false;
            referencedRelation: "submissions_with_grades_for_assignment_and_regression_test";
            referencedColumns: ["activesubmissionid"];
          }
        ];
      };
      submission_comments: {
        Row: {
          author: string;
          class_id: number;
          comment: string;
          created_at: string;
          deleted_at: string | null;
          edited_at: string | null;
          edited_by: string | null;
          eventually_visible: boolean;
          id: number;
          points: number | null;
          released: boolean;
          rubric_check_id: number | null;
          submission_id: number;
          submission_review_id: number | null;
        };
        Insert: {
          author: string;
          class_id: number;
          comment: string;
          created_at?: string;
          deleted_at?: string | null;
          edited_at?: string | null;
          edited_by?: string | null;
          eventually_visible?: boolean;
          id?: number;
          points?: number | null;
          released?: boolean;
          rubric_check_id?: number | null;
          submission_id: number;
          submission_review_id?: number | null;
        };
        Update: {
          author?: string;
          class_id?: number;
          comment?: string;
          created_at?: string;
          deleted_at?: string | null;
          edited_at?: string | null;
          edited_by?: string | null;
          eventually_visible?: boolean;
          id?: number;
          points?: number | null;
          released?: boolean;
          rubric_check_id?: number | null;
          submission_id?: number;
          submission_review_id?: number | null;
        };
        Relationships: [
          {
            foreignKeyName: "submission_comments_author_fkey";
            columns: ["author"];
            isOneToOne: false;
            referencedRelation: "profiles";
            referencedColumns: ["id"];
          },
          {
            foreignKeyName: "submission_comments_class_id_fkey";
            columns: ["class_id"];
            isOneToOne: false;
            referencedRelation: "classes";
            referencedColumns: ["id"];
          },
          {
            foreignKeyName: "submission_comments_rubric_check_id_fkey";
            columns: ["rubric_check_id"];
            isOneToOne: false;
            referencedRelation: "rubric_checks";
            referencedColumns: ["id"];
          },
          {
            foreignKeyName: "submission_comments_submission_review_id_fkey";
            columns: ["submission_review_id"];
            isOneToOne: false;
            referencedRelation: "submission_reviews";
            referencedColumns: ["id"];
          },
          {
            foreignKeyName: "submission_comments_submissions_id_fkey";
            columns: ["submission_id"];
            isOneToOne: false;
            referencedRelation: "submissions";
            referencedColumns: ["id"];
          },
          {
            foreignKeyName: "submission_comments_submissions_id_fkey";
            columns: ["submission_id"];
            isOneToOne: false;
            referencedRelation: "submissions_agg";
            referencedColumns: ["id"];
          },
          {
            foreignKeyName: "submission_comments_submissions_id_fkey";
            columns: ["submission_id"];
            isOneToOne: false;
            referencedRelation: "submissions_with_grades_for_assignment";
            referencedColumns: ["activesubmissionid"];
          },
          {
            foreignKeyName: "submission_comments_submissions_id_fkey";
            columns: ["submission_id"];
            isOneToOne: false;
            referencedRelation: "submissions_with_grades_for_assignment_and_regression_test";
            referencedColumns: ["activesubmissionid"];
          }
        ];
      };
      submission_file_comments: {
        Row: {
          author: string;
          class_id: number;
          comment: string;
          created_at: string;
          deleted_at: string | null;
          edited_at: string | null;
          edited_by: string | null;
          eventually_visible: boolean;
          id: number;
          line: number;
          points: number | null;
          released: boolean;
          rubric_check_id: number | null;
          submission_file_id: number;
          submission_id: number;
          submission_review_id: number | null;
        };
        Insert: {
          author: string;
          class_id: number;
          comment: string;
          created_at?: string;
          deleted_at?: string | null;
          edited_at?: string | null;
          edited_by?: string | null;
          eventually_visible?: boolean;
          id?: number;
          line: number;
          points?: number | null;
          released?: boolean;
          rubric_check_id?: number | null;
          submission_file_id: number;
          submission_id: number;
          submission_review_id?: number | null;
        };
        Update: {
          author?: string;
          class_id?: number;
          comment?: string;
          created_at?: string;
          deleted_at?: string | null;
          edited_at?: string | null;
          edited_by?: string | null;
          eventually_visible?: boolean;
          id?: number;
          line?: number;
          points?: number | null;
          released?: boolean;
          rubric_check_id?: number | null;
          submission_file_id?: number;
          submission_id?: number;
          submission_review_id?: number | null;
        };
        Relationships: [
          {
            foreignKeyName: "submission_file_comments_class_id_fkey";
            columns: ["class_id"];
            isOneToOne: false;
            referencedRelation: "classes";
            referencedColumns: ["id"];
          },
          {
            foreignKeyName: "submission_file_comments_rubric_check_id_fkey";
            columns: ["rubric_check_id"];
            isOneToOne: false;
            referencedRelation: "rubric_checks";
            referencedColumns: ["id"];
          },
          {
            foreignKeyName: "submission_file_comments_submission_review_id_fkey";
            columns: ["submission_review_id"];
            isOneToOne: false;
            referencedRelation: "submission_reviews";
            referencedColumns: ["id"];
          },
          {
            foreignKeyName: "submission_file_lcomments_author_fkey";
            columns: ["author"];
            isOneToOne: false;
            referencedRelation: "profiles";
            referencedColumns: ["id"];
          },
          {
            foreignKeyName: "submission_file_lcomments_submission_files_id_fkey";
            columns: ["submission_file_id"];
            isOneToOne: false;
            referencedRelation: "submission_files";
            referencedColumns: ["id"];
          },
          {
            foreignKeyName: "submission_file_lcomments_submissions_id_fkey";
            columns: ["submission_id"];
            isOneToOne: false;
            referencedRelation: "submissions";
            referencedColumns: ["id"];
          },
          {
            foreignKeyName: "submission_file_lcomments_submissions_id_fkey";
            columns: ["submission_id"];
            isOneToOne: false;
            referencedRelation: "submissions_agg";
            referencedColumns: ["id"];
          },
          {
            foreignKeyName: "submission_file_lcomments_submissions_id_fkey";
            columns: ["submission_id"];
            isOneToOne: false;
            referencedRelation: "submissions_with_grades_for_assignment";
            referencedColumns: ["activesubmissionid"];
          },
          {
            foreignKeyName: "submission_file_lcomments_submissions_id_fkey";
            columns: ["submission_id"];
            isOneToOne: false;
            referencedRelation: "submissions_with_grades_for_assignment_and_regression_test";
            referencedColumns: ["activesubmissionid"];
          }
        ];
      };
      submission_files: {
        Row: {
          assignment_group_id: number | null;
          class_id: number;
          contents: string;
          created_at: string;
          id: number;
          name: string;
          profile_id: string | null;
          submission_id: number;
        };
        Insert: {
          assignment_group_id?: number | null;
          class_id: number;
          contents: string;
          created_at?: string;
          id?: number;
          name: string;
          profile_id?: string | null;
          submission_id: number;
        };
        Update: {
          assignment_group_id?: number | null;
          class_id?: number;
          contents?: string;
          created_at?: string;
          id?: number;
          name?: string;
          profile_id?: string | null;
          submission_id?: number;
        };
        Relationships: [
          {
            foreignKeyName: "submission_files_assignment_group_id_fkey";
            columns: ["assignment_group_id"];
            isOneToOne: false;
            referencedRelation: "assignment_groups";
            referencedColumns: ["id"];
          },
          {
            foreignKeyName: "submission_files_class_id_fkey";
            columns: ["class_id"];
            isOneToOne: false;
            referencedRelation: "classes";
            referencedColumns: ["id"];
          },
          {
            foreignKeyName: "submission_files_profile_id_fkey";
            columns: ["profile_id"];
            isOneToOne: false;
            referencedRelation: "submissions_agg";
            referencedColumns: ["profile_id"];
          },
          {
            foreignKeyName: "submission_files_profile_id_fkey";
            columns: ["profile_id"];
            isOneToOne: false;
            referencedRelation: "user_roles";
            referencedColumns: ["private_profile_id"];
          },
          {
            foreignKeyName: "submission_files_submissions_id_fkey";
            columns: ["submission_id"];
            isOneToOne: false;
            referencedRelation: "submissions";
            referencedColumns: ["id"];
          },
          {
            foreignKeyName: "submission_files_submissions_id_fkey";
            columns: ["submission_id"];
            isOneToOne: false;
            referencedRelation: "submissions_agg";
            referencedColumns: ["id"];
          },
          {
            foreignKeyName: "submission_files_submissions_id_fkey";
            columns: ["submission_id"];
            isOneToOne: false;
            referencedRelation: "submissions_with_grades_for_assignment";
            referencedColumns: ["activesubmissionid"];
          },
          {
            foreignKeyName: "submission_files_submissions_id_fkey";
            columns: ["submission_id"];
            isOneToOne: false;
            referencedRelation: "submissions_with_grades_for_assignment_and_regression_test";
            referencedColumns: ["activesubmissionid"];
          },
          {
            foreignKeyName: "submission_files_user_id_fkey";
            columns: ["profile_id"];
            isOneToOne: false;
            referencedRelation: "profiles";
            referencedColumns: ["id"];
          }
        ];
      };
      submission_reviews: {
        Row: {
          checked_at: string | null;
          checked_by: string | null;
          class_id: number;
          completed_at: string | null;
          completed_by: string | null;
          created_at: string;
          grader: string | null;
          id: number;
          meta_grader: string | null;
          name: string;
          released: boolean;
          rubric_id: number;
          submission_id: number;
          total_autograde_score: number;
          total_score: number;
          tweak: number;
        };
        Insert: {
          checked_at?: string | null;
          checked_by?: string | null;
          class_id: number;
          completed_at?: string | null;
          completed_by?: string | null;
          created_at?: string;
          grader?: string | null;
          id?: number;
          meta_grader?: string | null;
          name: string;
          released?: boolean;
          rubric_id: number;
          submission_id: number;
          total_autograde_score?: number;
          total_score: number;
          tweak: number;
        };
        Update: {
          checked_at?: string | null;
          checked_by?: string | null;
          class_id?: number;
          completed_at?: string | null;
          completed_by?: string | null;
          created_at?: string;
          grader?: string | null;
          id?: number;
          meta_grader?: string | null;
          name?: string;
          released?: boolean;
          rubric_id?: number;
          submission_id?: number;
          total_autograde_score?: number;
          total_score?: number;
          tweak?: number;
        };
        Relationships: [
          {
            foreignKeyName: "submission_reviews_class_id_fkey";
            columns: ["class_id"];
            isOneToOne: false;
            referencedRelation: "classes";
            referencedColumns: ["id"];
          },
          {
            foreignKeyName: "submission_reviews_completed_by_fkey";
            columns: ["completed_by"];
            isOneToOne: false;
            referencedRelation: "profiles";
            referencedColumns: ["id"];
          },
          {
            foreignKeyName: "submission_reviews_grader_fkey";
            columns: ["grader"];
            isOneToOne: false;
            referencedRelation: "profiles";
            referencedColumns: ["id"];
          },
          {
            foreignKeyName: "submission_reviews_meta_grader_fkey";
            columns: ["meta_grader"];
            isOneToOne: false;
            referencedRelation: "profiles";
            referencedColumns: ["id"];
          },
          {
            foreignKeyName: "submission_reviews_rubric_id_fkey";
            columns: ["rubric_id"];
            isOneToOne: false;
            referencedRelation: "rubrics";
            referencedColumns: ["id"];
          },
          {
            foreignKeyName: "submission_reviews_submission_id_fkey";
            columns: ["submission_id"];
            isOneToOne: false;
            referencedRelation: "submissions";
            referencedColumns: ["id"];
          },
          {
            foreignKeyName: "submission_reviews_submission_id_fkey";
            columns: ["submission_id"];
            isOneToOne: false;
            referencedRelation: "submissions_agg";
            referencedColumns: ["id"];
          },
          {
            foreignKeyName: "submission_reviews_submission_id_fkey";
            columns: ["submission_id"];
            isOneToOne: false;
            referencedRelation: "submissions_with_grades_for_assignment";
            referencedColumns: ["activesubmissionid"];
          },
          {
            foreignKeyName: "submission_reviews_submission_id_fkey";
            columns: ["submission_id"];
            isOneToOne: false;
            referencedRelation: "submissions_with_grades_for_assignment_and_regression_test";
            referencedColumns: ["activesubmissionid"];
          }
        ];
      };
      submissions: {
        Row: {
          assignment_group_id: number | null;
          assignment_id: number;
          class_id: number;
          created_at: string;
          grading_review_id: number | null;
          id: number;
          is_active: boolean;
          ordinal: number;
          profile_id: string | null;
          released: string | null;
          repository: string;
          repository_check_run_id: number | null;
          repository_id: number | null;
          run_attempt: number;
          run_number: number;
          sha: string;
        };
        Insert: {
          assignment_group_id?: number | null;
          assignment_id: number;
          class_id: number;
          created_at?: string;
          grading_review_id?: number | null;
          id?: number;
          is_active?: boolean;
          ordinal?: number;
          profile_id?: string | null;
          released?: string | null;
          repository: string;
          repository_check_run_id?: number | null;
          repository_id?: number | null;
          run_attempt: number;
          run_number: number;
          sha: string;
        };
        Update: {
          assignment_group_id?: number | null;
          assignment_id?: number;
          class_id?: number;
          created_at?: string;
          grading_review_id?: number | null;
          id?: number;
          is_active?: boolean;
          ordinal?: number;
          profile_id?: string | null;
          released?: string | null;
          repository?: string;
          repository_check_run_id?: number | null;
          repository_id?: number | null;
          run_attempt?: number;
          run_number?: number;
          sha?: string;
        };
        Relationships: [
          {
            foreignKeyName: "submissio_assignment_id_fkey";
            columns: ["assignment_id"];
            isOneToOne: false;
            referencedRelation: "assignments";
            referencedColumns: ["id"];
          },
          {
            foreignKeyName: "submissio_assignment_id_fkey";
            columns: ["assignment_id"];
            isOneToOne: false;
            referencedRelation: "submissions_with_grades_for_assignment";
            referencedColumns: ["assignment_id"];
          },
          {
            foreignKeyName: "submissio_assignment_id_fkey";
            columns: ["assignment_id"];
            isOneToOne: false;
            referencedRelation: "submissions_with_grades_for_assignment_and_regression_test";
            referencedColumns: ["assignment_id"];
          },
          {
            foreignKeyName: "submissio_user_id_fkey1";
            columns: ["profile_id"];
            isOneToOne: false;
            referencedRelation: "profiles";
            referencedColumns: ["id"];
          },
          {
            foreignKeyName: "submissions_assignment_group_id_fkey";
            columns: ["assignment_group_id"];
            isOneToOne: false;
            referencedRelation: "assignment_groups";
            referencedColumns: ["id"];
          },
          {
            foreignKeyName: "submissions_class_id_fkey";
            columns: ["class_id"];
            isOneToOne: false;
            referencedRelation: "classes";
            referencedColumns: ["id"];
          },
          {
            foreignKeyName: "submissions_grading_review_id_fkey";
            columns: ["grading_review_id"];
            isOneToOne: false;
            referencedRelation: "submission_reviews";
            referencedColumns: ["id"];
          },
          {
            foreignKeyName: "submissions_profile_id_fkey";
            columns: ["profile_id"];
            isOneToOne: false;
            referencedRelation: "submissions_agg";
            referencedColumns: ["profile_id"];
          },
          {
            foreignKeyName: "submissions_profile_id_fkey";
            columns: ["profile_id"];
            isOneToOne: false;
            referencedRelation: "user_roles";
            referencedColumns: ["private_profile_id"];
          },
          {
            foreignKeyName: "submissions_repository_check_run_id_fkey";
            columns: ["repository_check_run_id"];
            isOneToOne: false;
            referencedRelation: "repository_check_runs";
            referencedColumns: ["id"];
          },
          {
            foreignKeyName: "submissions_repository_id_fkey";
            columns: ["repository_id"];
            isOneToOne: false;
            referencedRelation: "repositories";
            referencedColumns: ["id"];
          }
        ];
      };
      tags: {
        Row: {
          class_id: number;
          color: string;
          created_at: string;
          creator_id: string;
          id: string;
          name: string;
          profile_id: string;
          visible: boolean;
        };
        Insert: {
          class_id: number;
          color: string;
          created_at?: string;
          creator_id?: string;
          id?: string;
          name: string;
          profile_id: string;
          visible: boolean;
        };
        Update: {
          class_id?: number;
          color?: string;
          created_at?: string;
          creator_id?: string;
          id?: string;
          name?: string;
          profile_id?: string;
          visible?: boolean;
        };
        Relationships: [
          {
            foreignKeyName: "tags_class_id_fkey";
            columns: ["class_id"];
            isOneToOne: false;
            referencedRelation: "classes";
            referencedColumns: ["id"];
          },
          {
            foreignKeyName: "tags_creator_fkey";
            columns: ["creator_id"];
            isOneToOne: false;
            referencedRelation: "users";
            referencedColumns: ["user_id"];
          },
          {
            foreignKeyName: "tags_profile_id_fkey";
            columns: ["profile_id"];
            isOneToOne: false;
            referencedRelation: "profiles";
            referencedColumns: ["id"];
          }
        ];
      };
      user_roles: {
        Row: {
          canvas_id: number | null;
          class_id: number;
          class_section_id: number | null;
          id: number;
          private_profile_id: string;
          public_profile_id: string;
          role: Database["public"]["Enums"]["app_role"];
          user_id: string;
        };
        Insert: {
          canvas_id?: number | null;
          class_id: number;
          class_section_id?: number | null;
          id?: number;
          private_profile_id: string;
          public_profile_id: string;
          role: Database["public"]["Enums"]["app_role"];
          user_id: string;
        };
        Update: {
          canvas_id?: number | null;
          class_id?: number;
          class_section_id?: number | null;
          id?: number;
          private_profile_id?: string;
          public_profile_id?: string;
          role?: Database["public"]["Enums"]["app_role"];
          user_id?: string;
        };
        Relationships: [
          {
            foreignKeyName: "user_roles_class_id_fkey";
            columns: ["class_id"];
            isOneToOne: false;
            referencedRelation: "classes";
            referencedColumns: ["id"];
          },
          {
            foreignKeyName: "user_roles_class_section_id_fkey";
            columns: ["class_section_id"];
            isOneToOne: false;
            referencedRelation: "class_sections";
            referencedColumns: ["id"];
          },
          {
            foreignKeyName: "user_roles_private_profile_id_fkey";
            columns: ["private_profile_id"];
            isOneToOne: true;
            referencedRelation: "profiles";
            referencedColumns: ["id"];
          },
          {
            foreignKeyName: "user_roles_public_profile_id_fkey";
            columns: ["public_profile_id"];
            isOneToOne: true;
            referencedRelation: "profiles";
            referencedColumns: ["id"];
          },
          {
            foreignKeyName: "user_roles_user_id_fkey1";
            columns: ["user_id"];
            isOneToOne: false;
            referencedRelation: "users";
            referencedColumns: ["user_id"];
          }
        ];
      };
      users: {
        Row: {
          avatar_url: string | null;
          created_at: string;
          email: string | null;
          github_username: string | null;
          name: string | null;
          user_id: string;
        };
        Insert: {
          avatar_url?: string | null;
          created_at?: string;
          email?: string | null;
          github_username?: string | null;
          name?: string | null;
          user_id?: string;
        };
        Update: {
          avatar_url?: string | null;
          created_at?: string;
          email?: string | null;
          github_username?: string | null;
          name?: string | null;
          user_id?: string;
        };
        Relationships: [];
      };
      video_meeting_sessions: {
        Row: {
          chime_meeting_id: string | null;
          class_id: number;
          created_at: string;
          ended: string | null;
          help_request_id: number;
          id: number;
          started: string | null;
        };
        Insert: {
          chime_meeting_id?: string | null;
          class_id: number;
          created_at?: string;
          ended?: string | null;
          help_request_id: number;
          id?: number;
          started?: string | null;
        };
        Update: {
          chime_meeting_id?: string | null;
          class_id?: number;
          created_at?: string;
          ended?: string | null;
          help_request_id?: number;
          id?: number;
          started?: string | null;
        };
        Relationships: [
          {
            foreignKeyName: "video_meeting_sessions_class_id_fkey";
            columns: ["class_id"];
            isOneToOne: false;
            referencedRelation: "classes";
            referencedColumns: ["id"];
          },
          {
            foreignKeyName: "video_meeting_sessions_help_request_id_fkey";
            columns: ["help_request_id"];
            isOneToOne: false;
            referencedRelation: "help_requests";
            referencedColumns: ["id"];
          }
        ];
      };
      webhook_process_status: {
        Row: {
          completed: boolean;
          created_at: string;
          id: number;
          webhook_id: string;
        };
        Insert: {
          completed: boolean;
          created_at?: string;
          id?: number;
          webhook_id: string;
        };
        Update: {
          completed?: boolean;
          created_at?: string;
          id?: number;
          webhook_id?: string;
        };
        Relationships: [];
      };
    };
    Views: {
      autograder_regression_test_by_grader: {
        Row: {
          class_id: number | null;
          grader_repo: string | null;
          id: number | null;
          name: string | null;
          repository: string | null;
          score: number | null;
          sha: string | null;
        };
        Relationships: [
          {
            foreignKeyName: "grader_results_class_id_fkey";
            columns: ["class_id"];
            isOneToOne: false;
            referencedRelation: "classes";
            referencedColumns: ["id"];
          }
        ];
      };
      submissions_agg: {
        Row: {
          assignment_id: number | null;
          avatar_url: string | null;
          created_at: string | null;
          execution_time: number | null;
          groupname: string | null;
          id: number | null;
          latestsubmissionid: number | null;
          name: string | null;
          profile_id: string | null;
          released: string | null;
          repository: string | null;
          ret_code: number | null;
          run_attempt: number | null;
          run_number: number | null;
          score: number | null;
          sha: string | null;
          sortable_name: string | null;
          submissioncount: number | null;
          user_id: string | null;
        };
        Relationships: [
          {
            foreignKeyName: "submissio_assignment_id_fkey";
            columns: ["assignment_id"];
            isOneToOne: false;
            referencedRelation: "assignments";
            referencedColumns: ["id"];
          },
          {
            foreignKeyName: "submissio_assignment_id_fkey";
            columns: ["assignment_id"];
            isOneToOne: false;
            referencedRelation: "submissions_with_grades_for_assignment";
            referencedColumns: ["assignment_id"];
          },
          {
            foreignKeyName: "submissio_assignment_id_fkey";
            columns: ["assignment_id"];
            isOneToOne: false;
            referencedRelation: "submissions_with_grades_for_assignment_and_regression_test";
            referencedColumns: ["assignment_id"];
          },
          {
            foreignKeyName: "submissio_user_id_fkey1";
            columns: ["user_id"];
            isOneToOne: false;
            referencedRelation: "profiles";
            referencedColumns: ["id"];
          },
          {
            foreignKeyName: "submissions_profile_id_fkey";
            columns: ["user_id"];
            isOneToOne: false;
            referencedRelation: "submissions_agg";
            referencedColumns: ["profile_id"];
          },
          {
            foreignKeyName: "submissions_profile_id_fkey";
            columns: ["user_id"];
            isOneToOne: false;
            referencedRelation: "user_roles";
            referencedColumns: ["private_profile_id"];
          },
          {
            foreignKeyName: "user_roles_private_profile_id_fkey";
            columns: ["profile_id"];
            isOneToOne: true;
            referencedRelation: "profiles";
            referencedColumns: ["id"];
          }
        ];
      };
      submissions_with_grades_for_assignment: {
        Row: {
          activesubmissionid: number | null;
          assignedgradername: string | null;
          assignedmetagradername: string | null;
          assignment_id: number | null;
          autograder_score: number | null;
          checked_at: string | null;
          checked_by: string | null;
          checkername: string | null;
          class_id: number | null;
          completed_at: string | null;
          completed_by: string | null;
          created_at: string | null;
          due_date: string | null;
          grader: string | null;
          grader_action_sha: string | null;
          grader_sha: string | null;
          gradername: string | null;
          groupname: string | null;
          hours: number | null;
          id: number | null;
          late_due_date: string | null;
          meta_grader: string | null;
          name: string | null;
          released: string | null;
          repository: string | null;
          sha: string | null;
          sortable_name: string | null;
          tokens_consumed: number | null;
          total_score: number | null;
          tweak: number | null;
        };
        Relationships: [
          {
            foreignKeyName: "submission_reviews_completed_by_fkey";
            columns: ["completed_by"];
            isOneToOne: false;
            referencedRelation: "profiles";
            referencedColumns: ["id"];
          },
          {
            foreignKeyName: "submission_reviews_grader_fkey";
            columns: ["grader"];
            isOneToOne: false;
            referencedRelation: "profiles";
            referencedColumns: ["id"];
          },
          {
            foreignKeyName: "submission_reviews_meta_grader_fkey";
            columns: ["meta_grader"];
            isOneToOne: false;
            referencedRelation: "profiles";
            referencedColumns: ["id"];
          },
          {
            foreignKeyName: "user_roles_class_id_fkey";
            columns: ["class_id"];
            isOneToOne: false;
            referencedRelation: "classes";
            referencedColumns: ["id"];
          }
        ];
      };
      submissions_with_grades_for_assignment_and_regression_test: {
        Row: {
          activesubmissionid: number | null;
          assignment_id: number | null;
          autograder_score: number | null;
          class_id: number | null;
          created_at: string | null;
          grader_action_sha: string | null;
          grader_sha: string | null;
          groupname: string | null;
          id: number | null;
          name: string | null;
          released: string | null;
          repository: string | null;
          rt_autograder_score: number | null;
          rt_grader_action_sha: string | null;
          rt_grader_sha: string | null;
          sha: string | null;
          sortable_name: string | null;
        };
        Relationships: [
          {
            foreignKeyName: "user_roles_class_id_fkey";
            columns: ["class_id"];
            isOneToOne: false;
            referencedRelation: "classes";
            referencedColumns: ["id"];
          }
        ];
      };
    };
    Functions: {
      authorize_for_private_discussion_thread: {
        Args: { root: number };
        Returns: boolean;
      };
      authorize_for_submission: {
        Args: { requested_submission_id: number };
        Returns: boolean;
      };
      authorize_for_submission_review: {
        Args: { submission_review_id: number };
        Returns: boolean;
      };
      authorize_for_submission_reviewable: {
        Args: {
          requested_submission_id: number;
          requested_submission_review_id: number;
        };
        Returns: boolean;
      };
      authorize_to_create_own_due_date_extension: {
        Args: {
          _student_id: string;
          _assignment_group_id: number;
          _assignment_id: number;
          _class_id: number;
          _creator_id: string;
          _hours_to_extend: number;
          _tokens_consumed: number;
        };
        Returns: boolean;
      };
      authorizeforassignmentgroup: {
        Args: { _assignment_group_id: number };
        Returns: boolean;
      };
      authorizeforclass: {
        Args: { class__id: number };
        Returns: boolean;
      };
      authorizeforclassgrader: {
        Args: { class__id: number };
        Returns: boolean;
      };
      authorizeforclassinstructor: {
        Args: { class__id: number };
        Returns: boolean;
      };
      authorizeforinstructorofstudent: {
        Args: { _user_id: string };
        Returns: boolean;
      };
      authorizeforinstructororgraderofstudent: {
        Args: { _user_id: string };
        Returns: boolean;
      };
      authorizeforpoll: {
        Args: { poll__id: number } | { poll__id: number; class__id: number };
        Returns: boolean;
      };
      authorizeforprofile: {
        Args: { profile_id: string };
        Returns: boolean;
      };
      auto_assign_self_reviews: {
        Args: { this_assignment_id: number; this_profile_id: string };
        Returns: undefined;
      };
      check_assignment_deadlines_passed: {
        Args: Record<PropertyKey, never>;
        Returns: undefined;
      };
      custom_access_token_hook: {
        Args: { event: Json };
        Returns: Json;
      };
      generate_anon_name: {
        Args: Record<PropertyKey, never>;
        Returns: string;
      };
      get_user_id_by_email: {
        Args: { email: string };
        Returns: {
          id: string;
        }[];
      };
      intval: {
        Args: { "": string };
        Returns: number;
      };
      is_allowed_grader_key: {
        Args: { graderkey: string; class: number };
        Returns: boolean;
      };
      is_in_class: {
        Args: { userid: string; classid: number };
        Returns: boolean;
      };
      is_instructor_for_class: {
        Args: { _person_id: string; _class_id: number } | { _person_id: string; classid: number };
        Returns: boolean;
      };
      is_instructor_for_student: {
        Args: { _person_id: string; _student_id: string };
        Returns: boolean;
      };
      log_flashcard_interaction: {
        Args: {
          p_action: string;
          p_class_id: number;
          p_deck_id: number;
          p_student_id: string;
          p_card_id: number;
          p_duration_on_card_ms: number;
        };
        Returns: undefined;
      };
      reset_all_flashcard_progress: {
        Args: { p_class_id: number; p_student_id: string; p_card_ids: number[] };
        Returns: undefined;
      };
      submission_set_active: {
        Args: { _submission_id: number };
        Returns: boolean;
      };
      update_card_progress: {
        Args: {
          p_class_id: number;
          p_student_id: string;
          p_card_id: number;
          p_is_mastered: boolean;
        };
        Returns: undefined;
      };
    };
    Enums: {
      allowed_modes: "private" | "public" | "question" | "note";
      app_role: "admin" | "instructor" | "grader" | "student";
      assignment_group_join_status: "pending" | "approved" | "rejected" | "withdrawn";
      assignment_group_mode: "individual" | "groups" | "both";
      feedback_visibility: "visible" | "hidden" | "after_due_date" | "after_published";
      flashcard_actions:
        | "deck_viewed"
        | "card_prompt_viewed"
        | "card_answer_viewed"
        | "card_marked_got_it"
        | "card_marked_keep_trying"
        | "card_returned_to_deck"
        | "deck_progress_reset_all"
        | "deck_progress_reset_card";
      review_round: "self-review" | "grading-review" | "meta-grading-review";
    };
    CompositeTypes: {
      [_ in never]: never;
    };
  };
};

type DefaultSchema = Database[Extract<keyof Database, "public">];

export type Tables<
  DefaultSchemaTableNameOrOptions extends
    | keyof (DefaultSchema["Tables"] & DefaultSchema["Views"])
    | { schema: keyof Database },
  TableName extends DefaultSchemaTableNameOrOptions extends {
    schema: keyof Database;
  }
    ? keyof (Database[DefaultSchemaTableNameOrOptions["schema"]]["Tables"] &
        Database[DefaultSchemaTableNameOrOptions["schema"]]["Views"])
    : never = never
> = DefaultSchemaTableNameOrOptions extends { schema: keyof Database }
  ? (Database[DefaultSchemaTableNameOrOptions["schema"]]["Tables"] &
      Database[DefaultSchemaTableNameOrOptions["schema"]]["Views"])[TableName] extends {
      Row: infer R;
    }
    ? R
    : never
  : DefaultSchemaTableNameOrOptions extends keyof (DefaultSchema["Tables"] & DefaultSchema["Views"])
    ? (DefaultSchema["Tables"] & DefaultSchema["Views"])[DefaultSchemaTableNameOrOptions] extends {
        Row: infer R;
      }
      ? R
      : never
    : never;

export type TablesInsert<
  DefaultSchemaTableNameOrOptions extends keyof DefaultSchema["Tables"] | { schema: keyof Database },
  TableName extends DefaultSchemaTableNameOrOptions extends {
    schema: keyof Database;
  }
    ? keyof Database[DefaultSchemaTableNameOrOptions["schema"]]["Tables"]
    : never = never
> = DefaultSchemaTableNameOrOptions extends { schema: keyof Database }
  ? Database[DefaultSchemaTableNameOrOptions["schema"]]["Tables"][TableName] extends {
      Insert: infer I;
    }
    ? I
    : never
  : DefaultSchemaTableNameOrOptions extends keyof DefaultSchema["Tables"]
    ? DefaultSchema["Tables"][DefaultSchemaTableNameOrOptions] extends {
        Insert: infer I;
      }
      ? I
      : never
    : never;

export type TablesUpdate<
  DefaultSchemaTableNameOrOptions extends keyof DefaultSchema["Tables"] | { schema: keyof Database },
  TableName extends DefaultSchemaTableNameOrOptions extends {
    schema: keyof Database;
  }
    ? keyof Database[DefaultSchemaTableNameOrOptions["schema"]]["Tables"]
    : never = never
> = DefaultSchemaTableNameOrOptions extends { schema: keyof Database }
  ? Database[DefaultSchemaTableNameOrOptions["schema"]]["Tables"][TableName] extends {
      Update: infer U;
    }
    ? U
    : never
  : DefaultSchemaTableNameOrOptions extends keyof DefaultSchema["Tables"]
    ? DefaultSchema["Tables"][DefaultSchemaTableNameOrOptions] extends {
        Update: infer U;
      }
      ? U
      : never
    : never;

export type Enums<
  DefaultSchemaEnumNameOrOptions extends keyof DefaultSchema["Enums"] | { schema: keyof Database },
  EnumName extends DefaultSchemaEnumNameOrOptions extends {
    schema: keyof Database;
  }
    ? keyof Database[DefaultSchemaEnumNameOrOptions["schema"]]["Enums"]
    : never = never
> = DefaultSchemaEnumNameOrOptions extends { schema: keyof Database }
  ? Database[DefaultSchemaEnumNameOrOptions["schema"]]["Enums"][EnumName]
  : DefaultSchemaEnumNameOrOptions extends keyof DefaultSchema["Enums"]
    ? DefaultSchema["Enums"][DefaultSchemaEnumNameOrOptions]
    : never;

export type CompositeTypes<
  PublicCompositeTypeNameOrOptions extends keyof DefaultSchema["CompositeTypes"] | { schema: keyof Database },
  CompositeTypeName extends PublicCompositeTypeNameOrOptions extends {
    schema: keyof Database;
  }
    ? keyof Database[PublicCompositeTypeNameOrOptions["schema"]]["CompositeTypes"]
    : never = never
> = PublicCompositeTypeNameOrOptions extends { schema: keyof Database }
  ? Database[PublicCompositeTypeNameOrOptions["schema"]]["CompositeTypes"][CompositeTypeName]
  : PublicCompositeTypeNameOrOptions extends keyof DefaultSchema["CompositeTypes"]
    ? DefaultSchema["CompositeTypes"][PublicCompositeTypeNameOrOptions]
    : never;

export const Constants = {
  pgmq_public: {
    Enums: {}
  },
  public: {
    Enums: {
      allowed_modes: ["private", "public", "question", "note"],
      app_role: ["admin", "instructor", "grader", "student"],
      assignment_group_join_status: ["pending", "approved", "rejected", "withdrawn"],
      assignment_group_mode: ["individual", "groups", "both"],
      feedback_visibility: ["visible", "hidden", "after_due_date", "after_published"],
      flashcard_actions: [
        "deck_viewed",
        "card_prompt_viewed",
        "card_answer_viewed",
        "card_marked_got_it",
        "card_marked_keep_trying",
        "card_returned_to_deck",
        "deck_progress_reset_all",
        "deck_progress_reset_card"
      ],
      review_round: ["self-review", "grading-review", "meta-grading-review"]
    }
  }
} as const;<|MERGE_RESOLUTION|>--- conflicted
+++ resolved
@@ -3055,92 +3055,6 @@
             isOneToOne: false;
             referencedRelation: "submissions_with_grades_for_assignment_and_regression_test";
             referencedColumns: ["assignment_id"];
-          }
-        ];
-      };
-<<<<<<< HEAD
-      student_flashcard_deck_progress: {
-        Row: {
-          card_id: number;
-          class_id: number;
-          created_at: string;
-          first_answered_correctly_at: string | null;
-          is_mastered: boolean;
-          last_answered_correctly_at: string | null;
-          student_id: string;
-          updated_at: string | null;
-        };
-        Insert: {
-          card_id: number;
-          class_id: number;
-          created_at?: string;
-          first_answered_correctly_at?: string | null;
-          is_mastered?: boolean;
-          last_answered_correctly_at?: string | null;
-          student_id: string;
-          updated_at?: string | null;
-        };
-        Update: {
-          card_id?: number;
-          class_id?: number;
-          created_at?: string;
-          first_answered_correctly_at?: string | null;
-          is_mastered?: boolean;
-          last_answered_correctly_at?: string | null;
-          student_id?: string;
-          updated_at?: string | null;
-        };
-        Relationships: [
-          {
-            foreignKeyName: "student_flashcard_deck_progress_card_id_fkey";
-            columns: ["card_id"];
-            isOneToOne: false;
-            referencedRelation: "flashcards";
-            referencedColumns: ["id"];
-          },
-          {
-            foreignKeyName: "student_flashcard_deck_progress_class_id_fkey";
-=======
-      assignment_self_review_settings: {
-        Row: {
-          allow_early: boolean | null;
-          class_id: number;
-          deadline_offset: number | null;
-          enabled: boolean;
-          id: number;
-        };
-        Insert: {
-          allow_early?: boolean | null;
-          class_id: number;
-          deadline_offset?: number | null;
-          enabled?: boolean;
-          id?: number;
-        };
-        Update: {
-          allow_early?: boolean | null;
-          class_id?: number;
-          deadline_offset?: number | null;
-          enabled?: boolean;
-          id?: number;
-        };
-        Relationships: [
-          {
-            foreignKeyName: "self_review_settings_class_fkey";
->>>>>>> 3ecb48e5
-            columns: ["class_id"];
-            isOneToOne: false;
-            referencedRelation: "classes";
-            referencedColumns: ["id"];
-<<<<<<< HEAD
-          },
-          {
-            foreignKeyName: "student_flashcard_deck_progress_student_id_fkey";
-            columns: ["student_id"];
-            isOneToOne: false;
-            referencedRelation: "users";
-            referencedColumns: ["user_id"];
-=======
->>>>>>> 3ecb48e5
           }
         ];
       };
