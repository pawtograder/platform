--- conflicted
+++ resolved
@@ -4041,71 +4041,6 @@
             isOneToOne: false;
             referencedRelation: "repositories";
             referencedColumns: ["id"];
-          }
-        ];
-      };
-      tags: {
-        Row: {
-          class_id: number;
-          color: string;
-          created_at: string;
-          creator_id: string;
-          id: string;
-          name: string;
-          profile_id: string;
-          visible: boolean;
-        };
-        Insert: {
-          class_id: number;
-          color: string;
-          created_at?: string;
-          creator_id?: string;
-          id?: string;
-          name: string;
-          profile_id: string;
-          visible: boolean;
-        };
-        Update: {
-          class_id?: number;
-          color?: string;
-          created_at?: string;
-          creator_id?: string;
-          id?: string;
-          name?: string;
-          profile_id?: string;
-          visible?: boolean;
-        };
-        Relationships: [
-          {
-            foreignKeyName: "tags_class_id_fkey";
-            columns: ["class_id"];
-            isOneToOne: false;
-            referencedRelation: "classes";
-            referencedColumns: ["id"];
-          },
-          {
-            foreignKeyName: "tags_creator_fkey";
-            columns: ["creator_id"];
-            isOneToOne: false;
-            referencedRelation: "users";
-            referencedColumns: ["user_id"];
-          },
-          {
-            foreignKeyName: "tags_profile_id_fkey";
-            columns: ["profile_id"];
-            isOneToOne: false;
-            referencedRelation: "profiles";
-            referencedColumns: ["id"];
-<<<<<<< HEAD
-=======
-          },
-          {
-            foreignKeyName: "tags_profile_id_fkey";
-            columns: ["profile_id"];
-            isOneToOne: false;
-            referencedRelation: "submissions_with_grades_for_assignment";
-            referencedColumns: ["student_private_profile_id"];
->>>>>>> 06e3ddba
           }
         ];
       };
