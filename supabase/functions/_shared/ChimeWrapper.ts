--- conflicted
+++ resolved
@@ -1,10 +1,6 @@
 import { ChimeSDKMeetings } from "npm:@aws-sdk/client-chime-sdk-meetings";
-<<<<<<< HEAD
-import type { Database } from "./SupabaseTypes.d.ts";
-=======
 import { Database } from "./SupabaseTypes.d.ts";
 // import { jwtDecode } from "npm:jwt-decode"; // Currently unused
->>>>>>> 81f950ae
 import { UserVisibleError } from "./HandlerUtils.ts";
 import { createClient } from "https://esm.sh/@supabase/supabase-js@2";
 import * as Sentry from "npm:@sentry/deno";
@@ -15,13 +11,10 @@
     return v.toString(16);
   });
 }
-<<<<<<< HEAD
-=======
 // type JoinMeetingResponse = { // Currently unused
 //   Meeting: CreateMeetingCommandOutput;
 //   Attendee: CreateAttendeeCommandOutput;
 // };
->>>>>>> 81f950ae
 
 type VideoMeetingSession = Database["public"]["Tables"]["video_meeting_sessions"]["Row"];
 type HelpRequest = Database["public"]["Tables"]["help_requests"]["Row"];
@@ -48,9 +41,6 @@
   };
 };
 
-<<<<<<< HEAD
-export async function processSNSMessage(message: ChimeSNSMessage): Promise<void> {
-=======
 export async function processSNSMessage(message: ChimeSNSMessage, scope?: Sentry.Scope): Promise<void> {
   scope?.setTag("chime_operation", "process_sns_message");
   scope?.setTag("chime_event_type", message.detail.eventType);
@@ -58,7 +48,6 @@
   scope?.setTag("chime_attendee_count", message.detail.attendeeCount.toString());
 
   console.log(JSON.stringify(message, null, 2));
->>>>>>> 81f950ae
   if (message.detail.eventType === "chime:AttendeeLeft") {
     const remainingAttendees = message.detail.attendeeCount;
     if (remainingAttendees === 0) {
