// Follow this setup guide to integrate the Deno language server with your editor:
// https://deno.land/manual/getting_started/setup_your_environment
// This enables autocomplete, go to definition, etc.

// Setup type definitions for built-in Supabase Runtime APIs
import "jsr:@supabase/functions-js/edge-runtime.d.ts";

import { createClient, SupabaseClient } from "https://esm.sh/@supabase/supabase-js@2";
import { createHash } from "node:crypto";
import { TZDate } from "npm:@date-fns/tz";
import { addSeconds, format, isAfter } from "npm:date-fns@4";
import micromatch from "npm:micromatch";
import { Open as openZip } from "npm:unzipper";
import { CheckRunStatus } from "../_shared/FunctionTypes.d.ts";
import {
  cloneRepository,
  createCheckRun,
  getOctoKit,
  getRepoTarballURL,
  GitHubOIDCToken,
  updateCheckRun,
  validateOIDCToken,
  PrimaryRateLimitError,
  SecondaryRateLimitError
} from "../_shared/GitHubWrapper.ts";
import { SecurityError, UserVisibleError, wrapRequestHandler } from "../_shared/HandlerUtils.ts";
import { PawtograderConfig } from "../_shared/PawtograderYml.d.ts";
import { Database } from "../_shared/SupabaseTypes.d.ts";
import { Buffer } from "node:buffer";
import { decode } from "https://deno.land/x/djwt@v3.0.2/mod.ts";
import { Json } from "https://esm.sh/@supabase/postgrest-js@1.19.2/dist/cjs/select-query-parser/types.js";
import * as Sentry from "npm:@sentry/deno";

// Retry helper with exponential backoff
async function retryWithExponentialBackoff<T>(
  operation: () => Promise<T>,
  maxRetries: number = 5,
  baseDelay: number = 1000
): Promise<T> {
  let lastError: Error | null = null;

  for (let attempt = 0; attempt <= maxRetries; attempt++) {
    try {
      return await operation();
    } catch (error) {
      lastError = error as Error;

      // If this is the last attempt, throw the error
      if (attempt === maxRetries) {
        throw lastError;
      }

      // Calculate delay with exponential backoff (baseDelay * 2^attempt)
      const delay = baseDelay * Math.pow(2, attempt);
      console.log(`Attempt ${attempt + 1} failed, retrying in ${delay}ms: ${lastError.message}`);

      // Wait before retrying
      await new Promise((resolve) => setTimeout(resolve, delay));
    }
  }

  // This should never be reached, but TypeScript requires it
  throw lastError!;
}
function formatSeconds(seconds: number) {
  const days = Math.floor(seconds / 86400);
  const hours = Math.floor((seconds % 86400) / 3600);
  const minutes = Math.floor((seconds % 3600) / 60);
  const parts = [];
  if (days > 0) parts.push(`${days} day${days === 1 ? "" : "s"}`);
  if (hours > 0) parts.push(`${hours} hour${hours === 1 ? "" : "s"}`);
  if (minutes > 0) parts.push(`${minutes} minute${minutes === 1 ? "" : "s"}`);
  return parts.join(" ");
}

// Circuit breaker utility functions
function parseRetryAfterSeconds(error: unknown): number | undefined {
  const err = error as {
    response?: { headers?: Record<string, string> };
    headers?: Record<string, string>;
    message?: string;
  };
  const headers = err?.response?.headers || (err as { headers?: Record<string, string> })?.headers;
  const retryAfter = headers?.["retry-after"] || headers?.["Retry-After"];
  if (retryAfter) {
    const seconds = parseInt(String(retryAfter), 10);
    if (!isNaN(seconds) && seconds >= 0) return seconds;
  }
  // If structured SecondaryRateLimitError with retryAfter, use it
  if (
    (error instanceof SecondaryRateLimitError || error instanceof PrimaryRateLimitError) &&
    typeof (error as { retryAfter?: number }).retryAfter === "number"
  ) {
    return (error as { retryAfter?: number }).retryAfter;
  }
  return undefined;
}

function isSecondaryRateLimit(error: unknown): boolean {
  return error instanceof SecondaryRateLimitError;
}

function isPrimaryRateLimit(error: unknown): boolean {
  return error instanceof PrimaryRateLimitError;
}

function getHeaders(error: unknown): Record<string, string> | undefined {
  const err = error as { response?: { headers?: Record<string, string> } };
  const h = err?.response?.headers;
  if (!h) return undefined;
  const lower: Record<string, string> = {};
  for (const [k, v] of Object.entries(h)) lower[k.toLowerCase()] = String(v);
  return lower;
}

function detectRateLimitType(error: unknown): {
  type: "secondary" | "primary" | "extreme" | null;
  retryAfter?: number;
} {
  if (isSecondaryRateLimit(error)) return { type: "secondary", retryAfter: parseRetryAfterSeconds(error) };
  if (isPrimaryRateLimit(error)) return { type: "primary", retryAfter: parseRetryAfterSeconds(error) };
  const err = error as { status?: number; message?: string };
  const status = typeof err?.status === "number" ? err.status : undefined;
  const headers = getHeaders(error);
  const retryAfter = headers ? parseInt(headers["retry-after"] || "", 10) : NaN;
  const remaining = headers ? parseInt(headers["x-ratelimit-remaining"] || "", 10) : NaN;
  const msg = (err?.message || "").toLowerCase();
  console.log("detectRateLimitType msg", msg);
  console.log("detectRateLimitType status", status);
  if (status === 429) return { type: "secondary", retryAfter: isNaN(retryAfter) ? undefined : retryAfter };
  if (status === 403) {
    if (
      !isNaN(retryAfter) &&
      (isNaN(remaining) || remaining > 0 || msg.includes("secondary rate limit") || msg.includes("abuse"))
    ) {
      return { type: "secondary", retryAfter };
    }
    if (!isNaN(remaining) && remaining === 0) {
      return { type: "extreme", retryAfter: isNaN(retryAfter) ? undefined : retryAfter };
    }
  }
  return { type: null };
}

function computeBackoffSeconds(baseSeconds: number | undefined, retryCount: number): number {
  const base = Math.max(5, baseSeconds ?? 60);
  const exp = Math.min(6, Math.max(0, retryCount));
  const backoff = Math.min(900, base * Math.pow(2, exp));
  const jitter = Math.floor(Math.random() * Math.floor(backoff / 4));
  return backoff + jitter;
}

async function recordGitHubAsyncError(
  adminSupabase: SupabaseClient<Database>,
  org: string,
  method: string,
  error: unknown,
  scope: Sentry.Scope
) {
  try {
    const errorMessage = error instanceof Error ? error.message : String(error);
    const errorData = {
      method,
      error_message: errorMessage,
      error_type: error instanceof Error ? error.constructor.name : "Unknown"
    };

    await adminSupabase.schema("public").rpc("record_github_async_error", {
      p_org: org,
      p_method: method,
      p_error_data: errorData as unknown as Json
    });
  } catch (e) {
    scope.setContext("error_recording_failed", {
      original_error: error instanceof Error ? error.message : String(error),
      recording_error: e instanceof Error ? e.message : String(e)
    });
    Sentry.captureException(e, scope);
  }
}

async function checkAndTripErrorCircuitBreaker(
  adminSupabase: SupabaseClient<Database>,
  org: string,
  scope: Sentry.Scope
): Promise<boolean> {
  try {
    const result = await adminSupabase.schema("public").rpc("check_github_error_threshold", {
      p_org: org,
      p_threshold: 5,
      p_window_minutes: 5
    });

    if (result.error) {
      Sentry.captureException(result.error, scope);
      return false;
    }

    const errorCount = result.data as number;
    if (errorCount >= 5) {
      // Trip the circuit breaker for 8 hours
      const tripResult = await adminSupabase.schema("public").rpc("open_github_circuit", {
        p_scope: "org",
        p_key: org,
        p_event: "error_threshold",
        p_retry_after_seconds: 28800, // 8 hours
        p_reason: `Error threshold exceeded: ${errorCount} errors in 5 minutes`
      });

      if (!tripResult.error) {
        // Log special error to Sentry
        scope.setTag("circuit_breaker_reason", "error_threshold");
        scope.setContext("error_threshold_breach", {
          org,
          error_count: errorCount,
          window_minutes: 5,
          circuit_duration_hours: 8
        });

        Sentry.captureMessage(
          `Autograder circuit breaker tripped for org ${org}: ${errorCount} errors in 5 minutes. Circuit open for 8 hours.`,
          {
            level: "error"
          }
        );

        return true;
      }
    }

    return false;
  } catch (e) {
    scope.setContext("circuit_check_error", {
      org,
      error_message: e instanceof Error ? e.message : String(e)
    });
    Sentry.captureException(e, scope);
    return false;
  }
}

// Wrapper function to handle GitHub API calls with circuit breaker logic
async function handleGitHubApiCall<T>(
  operation: () => Promise<T>,
  org: string,
  method: string,
  adminSupabase: SupabaseClient<Database>,
  scope: Sentry.Scope,
  retryCount: number = 0
): Promise<T> {
  try {
    return await operation();
  } catch (error) {
    console.trace(error);
    const rt = detectRateLimitType(error);
    console.log("rt", rt.type);
    scope.setTag("rate_limit_type", rt.type);
    scope.setTag("github_api_method", method);
    Sentry.captureException(error, scope);

    // Handle rate limits with circuit breaker logic
    if (rt.type === "secondary" || rt.type === "primary" || rt.type === "extreme") {
      const retryAfter = rt.retryAfter;
      // Defaults: primary=60s, secondary=180s, extreme=43200s (12h)
      const baseDefault = rt.type === "primary" ? 60 : rt.type === "secondary" ? 180 : 43200;
      const delay =
        rt.type === "extreme"
          ? baseDefault
          : computeBackoffSeconds(retryAfter ?? baseDefault, retryCount);
      const type = rt.type;
      scope.setTag("rate_limit", type);
      scope.setContext("rate_limit_detail", {
        type,
        retry_after: retryAfter,
        delay_seconds: delay,
        retry_count: retryCount
      });

      // Open circuit for this org
      try {
        const { data: tripCountResult, error: tripErr } = await adminSupabase
          .schema("public")
          .rpc("open_github_circuit", {
            p_scope: "org",
            p_key: org,
            p_event: type,
            p_retry_after_seconds: retryAfter,
            p_reason:
              type === "secondary"
                ? "secondary_rate_limit"
                : type === "primary"
                  ? "primary_rate_limit"
                  : "extreme_rate_limit"
          });
        const tripCount = tripErr ? undefined : tripCountResult;
        if (tripCount) {
          Sentry.addBreadcrumb({ message: `Circuit trip #${tripCount} for ${org} (${type})`, level: "warning" });
          scope.setTag("circuit_trip_count", String(tripCount));
          if (tripCount >= 5) {
            Sentry.captureMessage(`Elevated circuit to 24h for ${org} after ${tripCount} trips`, {
              level: "error"
            });
          }
        }
      } catch (e) {
        console.error("error", e);
        Sentry.captureException(e, scope);
      }

      // Check if we should trip the circuit breaker due to error threshold (8 hours)
      const circuitTripped = await checkAndTripErrorCircuitBreaker(adminSupabase, org, scope);
      if (circuitTripped) {
        throw new UserVisibleError(
          `GitHub operations temporarily unavailable due to repeated errors. Please try again in 8 hours.`
        );
      }

      // Throw rate limit error with user-friendly message
      const retryTime = new Date(Date.now() + delay * 1000).toLocaleString();
      throw new UserVisibleError(
        `GitHub API rate limit reached. Please try again after ${retryTime}. Rate limit type: ${type}`
      );
    }

    // For non-rate-limit errors, record the error and check circuit breaker
    await recordGitHubAsyncError(adminSupabase, org, method, error, scope);

    // Immediately open circuit breaker for 30 seconds on any error
    try {
      await adminSupabase.schema("public").rpc("open_github_circuit", {
        p_scope: "org",
        p_key: org,
        p_event: "immediate_error",
        p_retry_after_seconds: 30,
        p_reason: `Immediate circuit breaker: ${method} error - ${error instanceof Error ? error.message : String(error)}`
      });

      scope.setTag("immediate_circuit_breaker", "30s");
      scope.setContext("immediate_circuit_detail", {
        org,
        method: method,
        duration_seconds: 30,
        error_message: error instanceof Error ? error.message : String(error)
      });
    } catch (e) {
      console.error("Failed to open immediate circuit breaker:", e);
      Sentry.captureException(e, scope);
    }

    // Check if we should trip the circuit breaker due to error threshold (8 hours)
    const circuitTripped = await checkAndTripErrorCircuitBreaker(adminSupabase, org, scope);
    if (circuitTripped) {
      throw new UserVisibleError(
        `GitHub operations temporarily unavailable due to repeated errors. Please try again in 8 hours.`
      );
    }

    // Re-throw the original error
    throw error;
  }
}

const END_TO_END_REPO_PREFIX = "pawtograder-playground/test-e2e-student-repo";
const END_TO_END_SECRET = Deno.env.get("END_TO_END_SECRET") || "not-a-secret";

function getRepoToCloneConsideringE2E(repository: string) {
  if (repository.startsWith(END_TO_END_REPO_PREFIX)) {
    const separatorPosition = repository.indexOf("--");
    if (separatorPosition === -1) {
      throw new SecurityError("E2E repo provided, but no separator found");
    }
    return repository.slice(0, separatorPosition);
  }
  return repository;
}
async function validateOIDCTokenOrAllowE2E(token: string) {
  const decoded = decode(token);
  const payload = decoded[1] as GitHubOIDCToken;
  if (payload.repository.startsWith(END_TO_END_REPO_PREFIX)) {
    const header = decoded[0] as {
      alg: string;
      typ: string;
      kid: string;
    };
    if (header.kid !== END_TO_END_SECRET) {
      throw new SecurityError("E2E repo provided, but secret is incorrect");
    }
    return payload;
  }
  return await validateOIDCToken(token);
}

async function handleRequest(req: Request, scope: Sentry.Scope) {
  scope?.setTag("function", "autograder-create-submission");
  const token = req.headers.get("Authorization");
  if (!token) {
    throw new UserVisibleError("No token provided", 400);
  }
  // Check if this is part of an
  const decoded = await validateOIDCTokenOrAllowE2E(token);
  const { repository, sha, workflow_ref, run_id, run_attempt } = decoded;
  const isE2ERun = repository.startsWith(END_TO_END_REPO_PREFIX); //Don't write back to GitHub for E2E runs, just pull
  const isPawtograderTriggered = decoded.actor === "pawtograder[bot]" || decoded.actor === "pawtograder-next[bot]";
  scope?.setTag("actor", decoded.actor);
  scope?.setTag("repository", repository);
  scope?.setTag("sha", sha);
  scope?.setTag("workflow_ref", workflow_ref);
  scope?.setTag("run_id", run_id);
  scope?.setTag("run_attempt", run_attempt);
  scope?.setTag("is_e2e_run", isE2ERun.toString());

  // Circuit breaker: check if org-level circuit is open for GitHub API calls
  const adminSupabase = createClient<Database>(
    Deno.env.get("SUPABASE_URL") || "",
    Deno.env.get("SUPABASE_SERVICE_ROLE_KEY") || ""
  );
  
  const org = repository.split("/")[0];
  scope?.setTag("org", org);
  
  try {
    const circ = await adminSupabase.schema("public").rpc("get_github_circuit", { p_scope: "org", p_key: org });
    if (!circ.error && Array.isArray(circ.data) && circ.data.length > 0) {
      const row = circ.data[0] as { state?: string; open_until?: string; reason?: string };
      if (row?.state === "open" && (!row.open_until || new Date(row.open_until) > new Date())) {
        scope.setTag("circuit_state", "open");
        scope.setContext("circuit_breaker_active", {
          org,
          reason: row.reason || "Circuit breaker active",
          open_until: row.open_until
        });
        
        // Circuit breaker is open - fail fast with user-visible error
        const openUntil = row.open_until ? new Date(row.open_until) : new Date(Date.now() + 3600000); // 1 hour default
        throw new UserVisibleError(
          `GitHub operations are temporarily unavailable for organization ${org} due to rate limiting or errors. Please try again after ${openUntil.toLocaleString()}. Reason: ${row.reason || "Circuit breaker active"}`
        );
      }
    }
  } catch (e) {
    // If it's already a UserVisibleError from circuit breaker, re-throw it
    if (e instanceof UserVisibleError) {
      throw e;
    }
    // Circuit check failure should not break processing; log and continue
    scope.setContext("circuit_check_warning", {
      org,
      error_message: e instanceof Error ? e.message : String(e)
    });
    Sentry.captureException(e, scope);
  }
  // Find the corresponding student and assignment
  console.log("Creating submission for", repository, sha, workflow_ref);
  // const checkRunID = await GitHubController.getInstance().createCheckRun(repository, sha, workflow_ref);
  const { data: repoData, error: repoError } = await adminSupabase
    .from("repositories")
    .select("*, assignments(class_id, due_date, allow_not_graded_submissions, autograder(*))")
    .eq("repository", repository)
    .maybeSingle();
  if (repoError) {
    scope?.setTag("db_error", "repository_lookup_failed");
    scope?.setTag("db_error_message", repoError.message);
    throw new UserVisibleError(`Failed to query repositories: ${repoError.message}`);
  }

  if (repoData) {
    scope?.setTag("assignment_id", repoData.assignment_id.toString());
    scope?.setTag("class_id", repoData.assignments.class_id?.toString() || "unknown");
    scope?.setTag("profile_id", repoData.profile_id || "none");
    scope?.setTag("assignment_group_id", repoData.assignment_group_id?.toString() || "none");
  }

  // If repository isn't a student repo, check if it's a handout (template) repo for any assignment(s)
  if (!repoData) {
    const { data: handoutAssignments, error: handoutLookupError } = await adminSupabase
      .from("assignments")
      .select("id, title, slug, classes(name, term)")
      .eq("template_repo", repository);
    if (handoutLookupError) {
      scope?.setTag("db_error", "handout_lookup_failed");
      scope?.setTag("db_error_message", handoutLookupError.message);
      throw new UserVisibleError(`Failed to check handout repository: ${handoutLookupError.message}`);
    }
    if (handoutAssignments && handoutAssignments.length > 0) {
      // Return special handout notice response; autograder action should treat this as terminal
      return {
        grader_url: "",
        grader_sha: "",
        handout_notice: {
          message:
            "Detected this is a handout repository. The grader will not run on handout repos. It will run on the corresponding student repositories for the assignment(s) below.",
          assignments: handoutAssignments.map((a) => ({
            id: a.id,
            title: a.title,
            slug: a.slug,
            class_name: a.classes?.name,
            semester: a.classes?.term
          }))
        }
      };
    }
  }

  // Begin code where we might report an error to the user.
  let submission_id: number | undefined;
  async function recordWorkflowRunError({ name, data, is_private }: { name: string; data: Json; is_private: boolean }) {
    if (!repoData) {
      throw new SecurityError(
        `Repository not found for run_number: ${run_id}, run_attempt: ${run_attempt}, repository: ${repository}, sha: ${sha}`
      );
    }
    if (!name) {
      throw new Error("No name provided to recordWorkflowRunError");
    }
    const { error: workflowRunErrorError } = await adminSupabase.from("workflow_run_error").insert({
      run_number: Number.parseInt(run_id),
      run_attempt: Number.parseInt(run_attempt),
      class_id: repoData.assignments.class_id!,
      submission_id: submission_id ?? null,
      repository_id: repoData.id,
      name: name.length > 500 ? name.slice(0, 500) : name,
      data,
      is_private
    });
    if (workflowRunErrorError) {
      console.error(workflowRunErrorError);
      Sentry.addBreadcrumb({
        level: "error",
        message: JSON.stringify(workflowRunErrorError)
      });
      throw new Error(`Internal error: Failed to insert workflow run error: ${workflowRunErrorError.message}`);
    }
  }
  try {
    if (repoData) {
      //It's a student repo
      const assignment_id = repoData.assignment_id;
      if (!workflow_ref.includes(`.github/workflows/grade.yml`)) {
        throw new Error(`Invalid workflow, got ${workflow_ref}`);
      }
      // Fetch check run with retry logic for race conditions
      const fetchCheckRun = async () => {
        const { data: initialCheckRun, error: checkRunError } = await adminSupabase
          .from("repository_check_runs")
          .select("*, classes(time_zone), commit_message")
          .eq("repository_id", repoData.id)
          .eq("sha", sha)
          .order("created_at", { ascending: false }) // Order by most recent first
          .limit(1)
          .maybeSingle();

        //Fetch the role of the user who triggered the check run, so that we can check if they are an instructor or grader
        let userRoles: Database["public"]["Tables"]["user_roles"]["Row"] | undefined;
        if (initialCheckRun?.profile_id) {
          const { data: userRolesData } = await adminSupabase
            .from("user_roles")
            .select("*")
            .eq("private_profile_id", initialCheckRun.profile_id)
            .eq("class_id", initialCheckRun.class_id)
            .maybeSingle();

          if (!userRolesData) {
            scope.setContext("user_roles_data", { user_roles_data: userRolesData });
            Sentry.captureMessage("User roles data not found", scope);
            throw new Error("User roles data not found");
          }
          userRoles = userRolesData;
        }
        if (checkRunError) {
          throw new UserVisibleError(`Failed to find check run for ${repoData.id}@${sha}: ${checkRunError.message}`);
        }

        let checkRun = initialCheckRun;

        if (!checkRun) {
          //We might have lost a webhook. Instead of bailing, we'll fetch the check run info from GitHub.
          scope?.setTag("check_run_db_found", "false");
          Sentry.addBreadcrumb({
            category: "fallback",
            level: "info",
            message: "CheckRun missing in DB; fetching from GitHub",
            data: { repository, sha }
          });
          const octokit = await handleGitHubApiCall(
            () => getOctoKit(repository.split("/")[0], scope),
            org,
            "getOctoKit",
            adminSupabase,
            scope
          );
          if (!octokit) {
            throw new Error("No octokit found for organization " + repository.split("/")[0]);
          }
          //List check runs for reference from github
          const fetchedCheckRuns = await handleGitHubApiCall(
            () => octokit.rest.checks.listForRef({
              owner: repository.split("/")[0],
              repo: repository.split("/")[1],
              ref: sha,
              check_name: "pawtograder"
            }),
            org,
            "listForRef",
            adminSupabase,
            scope
          );
          if (fetchedCheckRuns.status !== 200) {
            scope?.setTag("check_run_fetch_error", "check_run_not_found");
            throw new Error(`Check run returned error code ${fetchedCheckRuns.status}`);
          }
          scope?.setContext("fetched_check_runs", {
            check_runs: fetchedCheckRuns.data.check_runs
          });
          Sentry.addBreadcrumb({
            category: "fallback",
            level: "info",
            message: "Fetched check runs from GitHub",
            data: { count: fetchedCheckRuns.data.check_runs.length }
          });
          //Take the most recent check run
          let fetchedCheckRun = fetchedCheckRuns.data.check_runs.sort((a, b) => {
            if (a.started_at && b.started_at) {
              return new Date(b.started_at).getTime() - new Date(a.started_at).getTime();
            }
            return 0;
          })[0];
          if (!fetchedCheckRun) {
            scope?.setTag("check_run_fetch_error", "check_run_not_found");
            // If there are no check runs for this repo yet, we must have raced with the webhook. Create it here.
            Sentry.addBreadcrumb({
              category: "fallback",
              level: "info",
              message: "No GitHub check runs; creating check run",
              data: { repository, sha }
            });
            const detailsUrl = `https://${Deno.env.get("APP_URL")}/course/${repoData.assignments.class_id}/assignments/${repoData.assignment_id}`;
            fetchedCheckRun = await handleGitHubApiCall(
              () => createCheckRun(repository, sha, detailsUrl, scope),
              org,
              "createCheckRun",
              adminSupabase,
              scope
            );
            Sentry.addBreadcrumb({
              category: "fallback",
              level: "info",
              message: "Created GitHub check run",
              data: { check_run_id: fetchedCheckRun.id }
            });
          }

          // Try to insert repository_check_runs row if missing, then retrieve it
          const owner = repository.split("/")[0];
          const repoNameOnly = repository.split("/")[1];
          // Fetch commit message/details for DB record
          Sentry.addBreadcrumb({
            category: "fallback",
            level: "info",
            message: "Fetching commit metadata",
            data: { owner, repo: repoNameOnly, sha }
          });
          const commitResponse = await handleGitHubApiCall(
            async () => {
              const octokit = await getOctoKit(owner, scope);
              if (!octokit) throw new Error(`No octokit found for organization ${owner}`);
              return octokit.rest.repos.getCommit({
                owner,
                repo: repoNameOnly,
                ref: sha
              });
            },
            org,
            "getCommit",
            adminSupabase,
            scope
          );
          const commitMessage = commitResponse.data.commit.message || "";
          const commitAuthorName =
            commitResponse.data.commit.author?.name || commitResponse.data.commit.committer?.name || "unknown";
          const commitDate =
            commitResponse.data.commit.author?.date ||
            commitResponse.data.commit.committer?.date ||
            new Date().toISOString();

          Sentry.addBreadcrumb({
            category: "fallback",
            level: "info",
            message: "Upserting repository_check_runs",
            data: { repository_id: repoData.id, sha, check_run_id: fetchedCheckRun.id }
          });
          const upsertResult = await adminSupabase
            .from("repository_check_runs")
            .upsert(
              {
                repository_id: repoData.id,
                check_run_id: fetchedCheckRun.id,
                class_id: repoData.assignments.class_id!,
                assignment_group_id: repoData.assignment_group_id,
                commit_message: commitMessage,
                sha,
                profile_id: repoData.profile_id,
                status: {
                  created_at: new Date().toISOString(),
                  commit_author: commitAuthorName,
                  commit_date: commitDate,
                  created_by: "autograder-create-submission fallback"
                } as unknown as Json
              },
              { onConflict: "repository_id,check_run_id,sha" }
            )
            .select("*, user_roles(*), classes(time_zone), commit_message")
            .single();

          if (upsertResult.error) {
            Sentry.captureException(upsertResult.error, scope);
            throw new Error(
              `Failed to upsert repository_check_runs for ${repoData.id}@${sha}: ${upsertResult.error.message}`
            );
          }
          Sentry.addBreadcrumb({
            category: "fallback",
            level: "info",
            message: "Upserted repository_check_runs successfully",
            data: { id: upsertResult.data?.id }
          });
          checkRun = upsertResult.data;
        }
        return { ...checkRun, user_roles: userRoles };
      };

      const checkRun = await retryWithExponentialBackoff(fetchCheckRun, 5, 1000);
      const timeZone = checkRun.classes.time_zone || "America/New_York";

      // Check if this is a NOT-GRADED submission
      const isNotGradedSubmission =
        (checkRun.commit_message && checkRun.commit_message.includes("#NOT-GRADED")) || false;

      scope?.setTag("time_zone", timeZone);
      scope?.setTag("is_not_graded", isNotGradedSubmission.toString());
      scope?.setTag("user_role", checkRun.user_roles?.role || "unknown");

      // Validate that the submission can be created
      if (
        !checkRun.user_roles ||
        (checkRun.user_roles.role !== "instructor" && checkRun.user_roles.role !== "grader" && !isPawtograderTriggered)
      ) {
        // Check if it's too late to submit using the lab-aware due date calculation
        console.log(`Timezone: ${timeZone}`);
        console.log(`Assignment ID: ${repoData.assignment_id}`);
        console.log(`Profile ID: ${repoData.profile_id}`);
        console.log(`Assignment Group ID: ${repoData.assignment_group_id}`);

        // Use the database function to calculate the final due date (includes lab scheduling + extensions)
        const { data: finalDueDateResult, error: dueDateError } = await adminSupabase.rpc("calculate_final_due_date", {
          assignment_id_param: repoData.assignment_id,
          student_profile_id_param: repoData.profile_id || "",
          assignment_group_id_param: repoData.assignment_group_id || undefined
        });

        if (dueDateError) {
          throw new UserVisibleError(`Failed to calculate due date: ${dueDateError.message}`);
        }

        const finalDueDate = new TZDate(finalDueDateResult);
        //Convert to course time zone for display purposes
        const finalDueDateInCourseTimeZone = new TZDate(finalDueDateResult, timeZone);
        console.log(`Final due date in course time zone: ${finalDueDateInCourseTimeZone.toLocaleString()}`);
        const currentDate = TZDate.tz(timeZone);

        if (isAfter(currentDate, finalDueDate)) {
          // Check if this is a NOT-GRADED submission and if the assignment allows it
          if (isNotGradedSubmission && repoData.assignments.allow_not_graded_submissions) {
            // Allow NOT-GRADED submissions after deadline

            // Update check run to indicate this is a NOT-GRADED submission
            if (!isE2ERun) {
              await handleGitHubApiCall(
                () => updateCheckRun({
                  owner: repository.split("/")[0],
                  repo: repository.split("/")[1],
                  check_run_id: checkRun.check_run_id,
                  status: "in_progress",
                  output: {
                    title: "NOT-GRADED submission",
                    summary: "This submission will not be graded but you can see feedback.",
                    text: `You submitted with #NOT-GRADED in your commit message. This submission will not be graded and cannot become your active submission, but you can still see autograder feedback.`
                  }
                }),
                org,
                "updateCheckRun",
                adminSupabase,
                scope
              );
            }
          } else if (isNotGradedSubmission && !repoData.assignments.allow_not_graded_submissions) {
            // Student tried to use NOT-GRADED but assignment doesn't allow it
            if (!isE2ERun) {
              await handleGitHubApiCall(
                () => updateCheckRun({
                  owner: repository.split("/")[0],
                  repo: repository.split("/")[1],
                  check_run_id: checkRun.check_run_id,
                  status: "completed",
                  conclusion: "failure",
                  output: {
                    title: "NOT-GRADED not allowed",
                    summary: "This assignment does not allow NOT-GRADED submissions.",
                    text: `You included #NOT-GRADED in your commit message, but this assignment does not allow NOT-GRADED submissions. Please contact your instructor if you need an extension.`
                  }
                }),
                org,
                "updateCheckRun",
                adminSupabase,
                scope
              );
            }
            throw new UserVisibleError(
              "This assignment does not allow NOT-GRADED submissions. Please contact your instructor if you need an extension.",
              400
            );
          } else {
            //Fail the check run

            //For usability, we should check to see if the user finalized their submission early, and if so, show THAT message
            let query = adminSupabase
              .from("assignment_due_date_exceptions")
              .select("*")
              .eq("assignment_id", repoData.assignment_id);
            if (repoData.assignment_group_id) {
              query = query.eq("assignment_group_id", repoData.assignment_group_id);
            } else if (repoData.profile_id) {
              query = query.eq("student_id", repoData.profile_id!);
            } else {
              throw new UserVisibleError("No assignment group or profile ID found for submission.");
            }
            const { data: negativeDueDateExceptions, error: negativeDueDateExceptionsError } = await query.limit(1000);
            if (negativeDueDateExceptionsError) {
              throw new UserVisibleError(
                `Internal error: Failed to find negative due date exceptions: ${negativeDueDateExceptionsError.message}`
              );
            }
            let checkRunMessage = `The due date for this assignment was ${finalDueDateInCourseTimeZone.toLocaleString()} (${timeZone}). Your code is still archived on GitHub, and instructors and TAs can still manually submit it if needed.`;
            let checkRunSummary = "You cannot submit after the due date.";
            let errorMessage = `You cannot submit after the due date. Your due date: ${finalDueDateInCourseTimeZone.toLocaleString()}, current time: ${currentDate.toLocaleString()}`;
            if (negativeDueDateExceptions && negativeDueDateExceptions.length > 0) {
              const hasNegativeException = negativeDueDateExceptions.some(
                (exception) => exception.hours < 0 || exception.minutes < 0
              );
              if (hasNegativeException) {
                checkRunMessage = `You have already finalized your submission for this assignment by clicking the "Finalize Submission Early" button. You cannot submit additional code after finalization.`;
                checkRunSummary = "You have already finalized your submission for this assignment.";
                errorMessage =
                  "You have already finalized your submission for this assignment. You cannot submit additional code after finalization.";
              }
            }
            if (!isE2ERun) {
<<<<<<< HEAD
              await handleGitHubApiCall(
                () => updateCheckRun({
                  owner: repository.split("/")[0],
                  repo: repository.split("/")[1],
                  check_run_id: checkRun.check_run_id,
                  status: "completed",
                  conclusion: "failure",
                  output: {
                    title: "Submission failed",
                    summary: "You cannot submit after the due date.",
                    text: `The due date for this assignment was ${finalDueDate.toLocaleString()} (${timeZone}). Your code is still archived on GitHub, and instructors and TAs can still manually submit it if needed.`
                  }
                }),
                org,
                "updateCheckRun",
                adminSupabase,
                scope
              );
=======
              await updateCheckRun({
                owner: repository.split("/")[0],
                repo: repository.split("/")[1],
                check_run_id: checkRun.check_run_id,
                status: "completed",
                conclusion: "failure",
                output: {
                  title: "Submission failed",
                  summary: checkRunSummary,
                  text: checkRunMessage
                }
              });
>>>>>>> 40db3a61
            }
            throw new UserVisibleError(errorMessage, 400);
          }
        }
        // Check the max submissions per-time
        if (
          repoData.assignments.autograder?.max_submissions_period_secs &&
          repoData.assignments.autograder?.max_submissions_count
        ) {
          const ownershipFilter = repoData.assignment_group_id
            ? `assignment_group_id.eq.${repoData.assignment_group_id}`
            : `profile_id.eq.${repoData.profile_id}`;
          const { data: submissions, error: submissionsError } = await adminSupabase
            .from("submissions")
            .select("*, grader_results(*)")
            .or(ownershipFilter)
            .eq("assignment_id", repoData.assignment_id)
            .gte(
              "created_at",
              addSeconds(new Date(), 0 - repoData.assignments.autograder.max_submissions_period_secs).toISOString()
            )
            .order("created_at", { ascending: false });
          if (submissionsError || !submissions) {
            throw new UserVisibleError(
              `Internal error: Failed to find submissions for rate limiting: ${submissionsError.message}`
            );
          }
          const submissionsInPeriod = submissions.filter(
            (s) => !s.grader_results || (s.grader_results && s.grader_results.score > 0)
          );
          if (submissionsInPeriod.length >= repoData.assignments.autograder.max_submissions_count) {
            //Calculate when the next submission is allowed
            const numSubmissionsOverLimit =
              1 + submissionsInPeriod.length - repoData.assignments.autograder.max_submissions_count;
            const oldestSubmission = submissionsInPeriod[submissionsInPeriod.length - numSubmissionsOverLimit];
            const nextAllowedSubmission = addSeconds(
              new TZDate(oldestSubmission.created_at, timeZone),
              repoData.assignments.autograder.max_submissions_period_secs
            );

            //Update the check run status
            if (!isE2ERun) {
              await handleGitHubApiCall(
                () => updateCheckRun({
                  owner: repository.split("/")[0],
                  repo: repository.split("/")[1],
                  check_run_id: checkRun.check_run_id,
                  status: "completed",
                  conclusion: "failure",
                  output: {
                    title: "Submission limit reached",
                    summary: `Please wait until ${format(nextAllowedSubmission, "MM/dd/yyyy HH:mm")} to submit again.`,
                    text: `Reached max limit (${repoData.assignments.autograder!.max_submissions_count} submissions per ${formatSeconds(repoData.assignments.autograder!.max_submissions_period_secs!)})`
                  },
                  actions: [
                    {
                      label: "Submit",
                      description: "Try to submit again",
                      identifier: "submit"
                    }
                  ]
                }),
                org,
                "updateCheckRun",
                adminSupabase,
                scope
              );
            }
            throw new UserVisibleError(
<<<<<<< HEAD
              `Submission limit reached (max ${repoData.assignments.autograder!.max_submissions_count} submissions per ${formatSeconds(repoData.assignments.autograder!.max_submissions_period_secs!)}). Please wait until ${format(nextAllowedSubmission, "MM/dd/yyyy HH:mm")} to submit again.`
=======
              `Submission limit reached (max ${repoData.assignments.autograder.max_submissions_count} submissions per ${formatSeconds(repoData.assignments.autograder.max_submissions_period_secs)}). Please wait until ${format(nextAllowedSubmission, "MM/dd/yyyy HH:mm")} to submit again.`,
              400
>>>>>>> 40db3a61
            );
          }
        }
      }

      const { error, data: subID } = await adminSupabase
        .from("submissions")
        .insert({
          profile_id: repoData?.profile_id,
          assignment_group_id: repoData?.assignment_group_id,
          assignment_id: repoData.assignment_id,
          repository,
          repository_id: repoData.id,
          sha,
          run_number: Number.parseInt(decoded.run_id),
          run_attempt: Number.parseInt(decoded.run_attempt),
          class_id: repoData.assignments.class_id!,
          repository_check_run_id: checkRun?.id,
          is_not_graded: isNotGradedSubmission
        })
        .select("id")
        .single();
      if (error) {
        scope?.setTag("db_error", "submission_creation_failed");
        scope?.setTag("db_error_message", error.message);
        console.error(error);
        throw new UserVisibleError(`Failed to create submission for repository ${repository}: ${error.message}`);
      }
      submission_id = subID?.id;

      if (submission_id) {
        scope?.setTag("submission_id", submission_id.toString());
      }

      console.log(`Created submission ${submission_id} for repository ${repository}`);
      if (checkRun && !isE2ERun) {
        await adminSupabase
          .from("repository_check_runs")
          .update({
            status: {
              ...(checkRun.status as CheckRunStatus),
              started_at: new Date().toISOString()
            }
          })
          .eq("id", checkRun.id);
        await handleGitHubApiCall(
          () => updateCheckRun({
            owner: repository.split("/")[0],
            repo: repository.split("/")[1],
            check_run_id: checkRun.check_run_id,
            status: "in_progress",
            details_url: `https://${Deno.env.get("APP_URL")}/course/${repoData.assignments.class_id}/assignments/${repoData.assignment_id}/submissions/${submission_id}`,
            output: {
              title: "Grading in progress",
              summary: "Autograder is running",
              text: "Details may be available in the 'Submit and Grade Assignment' action."
            }
          }),
          org,
          "updateCheckRun",
          adminSupabase,
          scope
        );
      }

      try {
        // Clone the repository
        const repoToClone = getRepoToCloneConsideringE2E(repository);
        const repo = await handleGitHubApiCall(
          () => cloneRepository(repoToClone, isE2ERun ? "HEAD" : sha),
          org,
          "cloneRepository",
          adminSupabase,
          scope
        );
        const zip = await openZip.buffer(repo);
        const stripTopDir = (str: string) => str.split("/").slice(1).join("/");

        // Check the SHA
        const workflowFile = zip.files.find(
          (file: { path: string }) => stripTopDir(file.path) === ".github/workflows/grade.yml"
        );
        const hash = createHash("sha256");
        const contents = await workflowFile?.buffer();
        if (!contents) {
          throw new UserVisibleError(
            "Failed to read workflow file in repository. Instructor: please be sure that the .github/workflows/grade.yml file is present and readable.",
            400
          );
        }
        const contentsStr = contents.toString("utf-8");
        // Retrieve the autograder config
        const { data: config } = await adminSupabase.from("autograder").select("*").eq("id", assignment_id).single();
        if (!config) {
          throw new UserVisibleError("Grader config not found");
        }
        hash.update(contentsStr);
        const hashStr = hash.digest("hex");

        // Allow graders and instructors to submit even if the workflow SHA doesn't match, but show a warning.
        const isGraderOrInstructor =
          checkRun.user_roles?.role === "instructor" || checkRun.user_roles?.role === "grader";
        scope.setTag("check_run_profile_id", checkRun.profile_id);
        scope.setTag("check_run_assignment_group_id", checkRun.assignment_group_id);
        scope.setTag("check_run_user_role", checkRun.user_roles?.role);
        if (hashStr !== config.workflow_sha && !isE2ERun && !isNotGradedSubmission) {
          scope.setTag("hash_in_db", config.workflow_sha);
          scope.setTag("hash_in_student_repo", hashStr);
          const errorMessage = `.github/workflows/grade.yml SHA does not match expected value. This file must be the same in student repos as in the grader repo for security reasons. SHA on student repo: ${hashStr} !== SHA in database: ${config.workflow_sha}.`;
          Sentry.captureMessage("workflow sha mismatch", scope);
          if (isGraderOrInstructor) {
            await recordWorkflowRunError({
              name: `.github/workflows/grade.yml SHA is different from that in handout!!! You are a grader or instructor, so this submission is permitted. But, if a student has this same workflow file, they will get a big nasty error. Please be sure to update the handout to match this repo's workflow, which will avoid this error.`,
              data: {
                type: "security_error"
              },
              is_private: true
            });
          } else {
            throw new SecurityError(errorMessage);
          }
        }
        const pawtograderConfig = config.config as unknown as PawtograderConfig;
        if (!pawtograderConfig) {
          throw new UserVisibleError(
            `Incorrect instructor setup for assignment: no pawtograder config found for grader repo ${config.grader_repo} at SHA ${config.grader_commit_sha}.`,
            400
          );
        }
        if (!pawtograderConfig.submissionFiles) {
          throw new UserVisibleError(
            `Incorrect instructor setup for assignment: no submission files set. Pawtograder.yml MUST include a submissionFiles section. Check grader repo: ${config.grader_repo} at SHA ${config.grader_commit_sha}. Include at least one file or glob pattern.`,
            400
          );
        }
        const expectedFiles = [
          ...(pawtograderConfig.submissionFiles.files || []),
          ...(pawtograderConfig.submissionFiles.testFiles || [])
        ];

        if (expectedFiles.length === 0) {
          throw new UserVisibleError(
            `Incorrect instructor setup for assignment: no submission files set. Pawtograder.yml MUST include a submissionFiles section. Check grader repo: ${config.grader_repo} at SHA ${config.grader_commit_sha}. Include at least one file or glob pattern.`,
            400
          );
        }
        const submittedFiles = zip.files.filter(
          (file: { path: string; type: string }) =>
            file.type === "File" && // Do not submit directories
            expectedFiles.some((pattern) => micromatch.isMatch(stripTopDir(file.path), pattern))
        );
        // Make sure that all files that are NOT glob patterns are present
        const nonGlobFiles = expectedFiles.filter((pattern) => !pattern.includes("*"));
        const allNonGlobFilesPresent = nonGlobFiles.every((file) =>
          submittedFiles.some((submittedFile: { path: string }) => stripTopDir(submittedFile.path) === file)
        );
        if (!allNonGlobFilesPresent) {
          throw new UserVisibleError(
            `Missing required files: ${nonGlobFiles.filter((file) => !submittedFiles.some((submittedFile: { path: string }) => stripTopDir(submittedFile.path) === file)).join(", ")}`,
            400
          );
        }

        const submittedFilesWithContents = await Promise.all(
          submittedFiles.map(async (file: { path: string; buffer: () => Promise<Buffer> }) => {
            const contents = await file.buffer();
            return { name: stripTopDir(file.path), contents };
          })
        );
        // Add files to supabase
        const { error: fileError } = await adminSupabase.from("submission_files").insert(
          submittedFilesWithContents.map((file: { name: string; contents: Buffer }) => ({
            submission_id: submission_id,
            name: file.name,
            profile_id: repoData.profile_id,
            assignment_group_id: repoData.assignment_group_id,
            contents: file.contents.toString("utf-8"),
            class_id: repoData.assignments.class_id!
          }))
        );
        if (fileError) {
          throw new UserVisibleError(`Internal error: Failed to insert submission files: ${fileError.message}`);
        }
        if (isE2ERun) {
          return {
            grader_url: "not-a-real-url",
            grader_sha: "not-a-real-sha",
            submission_id: submission_id
          };
        }
        if (!config.grader_repo) {
          throw new UserVisibleError(
            "This assignment is not configured to use an autograder. Please let your instructor know that there is no grader repo configured for this assignment.",
            400
          );
        }
        const { download_link: grader_url, sha: grader_sha } = await handleGitHubApiCall(
          () => getRepoTarballURL(config.grader_repo!),
          org,
          "getRepoTarballURL",
          adminSupabase,
          scope
        );
        //Debug-only hack... TODO cleanup
        const patchedURL = grader_url.replace("http://kong:8000", "https://khoury-classroom-dev.ngrok.pizza");
        return {
          grader_url: patchedURL,
          grader_sha
        };
      } catch (err) {
        //Do we still need this?
        console.error(err);
        await adminSupabase.from("grader_results").insert({
          submission_id: submission_id,
          errors:
            err instanceof UserVisibleError
              ? { user_visible_message: err.details }
              : { error: JSON.parse(JSON.stringify(err)) },
          grader_sha: "unknown",
          score: 0,
          ret_code: -1,
          execution_time: 0,
          class_id: repoData.assignments.class_id!,
          lint_passed: true,
          lint_output: "",
          lint_output_format: "text",
          max_score: 0,
          grader_action_sha: "unknown",
          profile_id: repoData.profile_id,
          assignment_group_id: repoData.assignment_group_id
        });

        throw err;
      }
    } else {
      throw new SecurityError(`Repository not found: ${repository}`);
    }
  } catch (err) {
    if (err instanceof UserVisibleError) {
      await recordWorkflowRunError({
        name: err.details,
        data: { type: "user_visible_error" },
        is_private: false
      });
    } else {
      if (err instanceof SecurityError) {
        await recordWorkflowRunError({
          name: err.details,
          data: { type: "security_error" },
          is_private: true
        });
      } else {
        if (err instanceof Error) {
          await recordWorkflowRunError({
            name: err.message,
            data: { error: JSON.parse(JSON.stringify(err)) },
            is_private: true
          });
        } else {
          await recordWorkflowRunError({
            name: "Internal error",
            data: { error: JSON.parse(JSON.stringify(err)) },
            is_private: true
          });
        }
        throw err;
      }
    }
    throw err;
  }
}
Deno.serve(async (req) => {
  return await wrapRequestHandler(req, handleRequest, {
    recordUserVisibleErrors: false,
    recordSecurityErrors: false
  });
});<|MERGE_RESOLUTION|>--- conflicted
+++ resolved
@@ -263,10 +263,7 @@
       const retryAfter = rt.retryAfter;
       // Defaults: primary=60s, secondary=180s, extreme=43200s (12h)
       const baseDefault = rt.type === "primary" ? 60 : rt.type === "secondary" ? 180 : 43200;
-      const delay =
-        rt.type === "extreme"
-          ? baseDefault
-          : computeBackoffSeconds(retryAfter ?? baseDefault, retryCount);
+      const delay = rt.type === "extreme" ? baseDefault : computeBackoffSeconds(retryAfter ?? baseDefault, retryCount);
       const type = rt.type;
       scope.setTag("rate_limit", type);
       scope.setContext("rate_limit_detail", {
@@ -414,10 +411,10 @@
     Deno.env.get("SUPABASE_URL") || "",
     Deno.env.get("SUPABASE_SERVICE_ROLE_KEY") || ""
   );
-  
+
   const org = repository.split("/")[0];
   scope?.setTag("org", org);
-  
+
   try {
     const circ = await adminSupabase.schema("public").rpc("get_github_circuit", { p_scope: "org", p_key: org });
     if (!circ.error && Array.isArray(circ.data) && circ.data.length > 0) {
@@ -429,7 +426,7 @@
           reason: row.reason || "Circuit breaker active",
           open_until: row.open_until
         });
-        
+
         // Circuit breaker is open - fail fast with user-visible error
         const openUntil = row.open_until ? new Date(row.open_until) : new Date(Date.now() + 3600000); // 1 hour default
         throw new UserVisibleError(
@@ -593,12 +590,13 @@
           }
           //List check runs for reference from github
           const fetchedCheckRuns = await handleGitHubApiCall(
-            () => octokit.rest.checks.listForRef({
-              owner: repository.split("/")[0],
-              repo: repository.split("/")[1],
-              ref: sha,
-              check_name: "pawtograder"
-            }),
+            () =>
+              octokit.rest.checks.listForRef({
+                owner: repository.split("/")[0],
+                repo: repository.split("/")[1],
+                ref: sha,
+                check_name: "pawtograder"
+              }),
             org,
             "listForRef",
             adminSupabase,
@@ -775,17 +773,18 @@
             // Update check run to indicate this is a NOT-GRADED submission
             if (!isE2ERun) {
               await handleGitHubApiCall(
-                () => updateCheckRun({
-                  owner: repository.split("/")[0],
-                  repo: repository.split("/")[1],
-                  check_run_id: checkRun.check_run_id,
-                  status: "in_progress",
-                  output: {
-                    title: "NOT-GRADED submission",
-                    summary: "This submission will not be graded but you can see feedback.",
-                    text: `You submitted with #NOT-GRADED in your commit message. This submission will not be graded and cannot become your active submission, but you can still see autograder feedback.`
-                  }
-                }),
+                () =>
+                  updateCheckRun({
+                    owner: repository.split("/")[0],
+                    repo: repository.split("/")[1],
+                    check_run_id: checkRun.check_run_id,
+                    status: "in_progress",
+                    output: {
+                      title: "NOT-GRADED submission",
+                      summary: "This submission will not be graded but you can see feedback.",
+                      text: `You submitted with #NOT-GRADED in your commit message. This submission will not be graded and cannot become your active submission, but you can still see autograder feedback.`
+                    }
+                  }),
                 org,
                 "updateCheckRun",
                 adminSupabase,
@@ -796,18 +795,19 @@
             // Student tried to use NOT-GRADED but assignment doesn't allow it
             if (!isE2ERun) {
               await handleGitHubApiCall(
-                () => updateCheckRun({
-                  owner: repository.split("/")[0],
-                  repo: repository.split("/")[1],
-                  check_run_id: checkRun.check_run_id,
-                  status: "completed",
-                  conclusion: "failure",
-                  output: {
-                    title: "NOT-GRADED not allowed",
-                    summary: "This assignment does not allow NOT-GRADED submissions.",
-                    text: `You included #NOT-GRADED in your commit message, but this assignment does not allow NOT-GRADED submissions. Please contact your instructor if you need an extension.`
-                  }
-                }),
+                () =>
+                  updateCheckRun({
+                    owner: repository.split("/")[0],
+                    repo: repository.split("/")[1],
+                    check_run_id: checkRun.check_run_id,
+                    status: "completed",
+                    conclusion: "failure",
+                    output: {
+                      title: "NOT-GRADED not allowed",
+                      summary: "This assignment does not allow NOT-GRADED submissions.",
+                      text: `You included #NOT-GRADED in your commit message, but this assignment does not allow NOT-GRADED submissions. Please contact your instructor if you need an extension.`
+                    }
+                  }),
                 org,
                 "updateCheckRun",
                 adminSupabase,
@@ -854,39 +854,25 @@
               }
             }
             if (!isE2ERun) {
-<<<<<<< HEAD
               await handleGitHubApiCall(
-                () => updateCheckRun({
-                  owner: repository.split("/")[0],
-                  repo: repository.split("/")[1],
-                  check_run_id: checkRun.check_run_id,
-                  status: "completed",
-                  conclusion: "failure",
-                  output: {
-                    title: "Submission failed",
-                    summary: "You cannot submit after the due date.",
-                    text: `The due date for this assignment was ${finalDueDate.toLocaleString()} (${timeZone}). Your code is still archived on GitHub, and instructors and TAs can still manually submit it if needed.`
-                  }
-                }),
+                () =>
+                  updateCheckRun({
+                    owner: repository.split("/")[0],
+                    repo: repository.split("/")[1],
+                    check_run_id: checkRun.check_run_id,
+                    status: "completed",
+                    conclusion: "failure",
+                    output: {
+                      title: "Submission failed",
+                      summary: checkRunSummary,
+                      text: checkRunMessage
+                    }
+                  }),
                 org,
                 "updateCheckRun",
                 adminSupabase,
                 scope
               );
-=======
-              await updateCheckRun({
-                owner: repository.split("/")[0],
-                repo: repository.split("/")[1],
-                check_run_id: checkRun.check_run_id,
-                status: "completed",
-                conclusion: "failure",
-                output: {
-                  title: "Submission failed",
-                  summary: checkRunSummary,
-                  text: checkRunMessage
-                }
-              });
->>>>>>> 40db3a61
             }
             throw new UserVisibleError(errorMessage, 400);
           }
@@ -930,25 +916,26 @@
             //Update the check run status
             if (!isE2ERun) {
               await handleGitHubApiCall(
-                () => updateCheckRun({
-                  owner: repository.split("/")[0],
-                  repo: repository.split("/")[1],
-                  check_run_id: checkRun.check_run_id,
-                  status: "completed",
-                  conclusion: "failure",
-                  output: {
-                    title: "Submission limit reached",
-                    summary: `Please wait until ${format(nextAllowedSubmission, "MM/dd/yyyy HH:mm")} to submit again.`,
-                    text: `Reached max limit (${repoData.assignments.autograder!.max_submissions_count} submissions per ${formatSeconds(repoData.assignments.autograder!.max_submissions_period_secs!)})`
-                  },
-                  actions: [
-                    {
-                      label: "Submit",
-                      description: "Try to submit again",
-                      identifier: "submit"
-                    }
-                  ]
-                }),
+                () =>
+                  updateCheckRun({
+                    owner: repository.split("/")[0],
+                    repo: repository.split("/")[1],
+                    check_run_id: checkRun.check_run_id,
+                    status: "completed",
+                    conclusion: "failure",
+                    output: {
+                      title: "Submission limit reached",
+                      summary: `Please wait until ${format(nextAllowedSubmission, "MM/dd/yyyy HH:mm")} to submit again.`,
+                      text: `Reached max limit (${repoData.assignments.autograder!.max_submissions_count} submissions per ${formatSeconds(repoData.assignments.autograder!.max_submissions_period_secs!)})`
+                    },
+                    actions: [
+                      {
+                        label: "Submit",
+                        description: "Try to submit again",
+                        identifier: "submit"
+                      }
+                    ]
+                  }),
                 org,
                 "updateCheckRun",
                 adminSupabase,
@@ -956,12 +943,8 @@
               );
             }
             throw new UserVisibleError(
-<<<<<<< HEAD
-              `Submission limit reached (max ${repoData.assignments.autograder!.max_submissions_count} submissions per ${formatSeconds(repoData.assignments.autograder!.max_submissions_period_secs!)}). Please wait until ${format(nextAllowedSubmission, "MM/dd/yyyy HH:mm")} to submit again.`
-=======
               `Submission limit reached (max ${repoData.assignments.autograder.max_submissions_count} submissions per ${formatSeconds(repoData.assignments.autograder.max_submissions_period_secs)}). Please wait until ${format(nextAllowedSubmission, "MM/dd/yyyy HH:mm")} to submit again.`,
               400
->>>>>>> 40db3a61
             );
           }
         }
@@ -1008,18 +991,19 @@
           })
           .eq("id", checkRun.id);
         await handleGitHubApiCall(
-          () => updateCheckRun({
-            owner: repository.split("/")[0],
-            repo: repository.split("/")[1],
-            check_run_id: checkRun.check_run_id,
-            status: "in_progress",
-            details_url: `https://${Deno.env.get("APP_URL")}/course/${repoData.assignments.class_id}/assignments/${repoData.assignment_id}/submissions/${submission_id}`,
-            output: {
-              title: "Grading in progress",
-              summary: "Autograder is running",
-              text: "Details may be available in the 'Submit and Grade Assignment' action."
-            }
-          }),
+          () =>
+            updateCheckRun({
+              owner: repository.split("/")[0],
+              repo: repository.split("/")[1],
+              check_run_id: checkRun.check_run_id,
+              status: "in_progress",
+              details_url: `https://${Deno.env.get("APP_URL")}/course/${repoData.assignments.class_id}/assignments/${repoData.assignment_id}/submissions/${submission_id}`,
+              output: {
+                title: "Grading in progress",
+                summary: "Autograder is running",
+                text: "Details may be available in the 'Submit and Grade Assignment' action."
+              }
+            }),
           org,
           "updateCheckRun",
           adminSupabase,
