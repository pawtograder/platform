// Follow this setup guide to integrate the Deno language server with your editor:
// https://deno.land/manual/getting_started/setup_your_environment
// This enables autocomplete, go to definition, etc.

// Setup type definitions for built-in Supabase Runtime APIs
import "jsr:@supabase/functions-js/edge-runtime.d.ts";

import { createClient } from "https://esm.sh/@supabase/supabase-js@2";
import { createHash } from "node:crypto";
import { TZDate } from "npm:@date-fns/tz";
import { addSeconds, format, isAfter } from "npm:date-fns@4";
import micromatch from "npm:micromatch";
import { Open as openZip } from "npm:unzipper";
import { CheckRunStatus } from "../_shared/FunctionTypes.d.ts";
import {
  cloneRepository,
  createCheckRun,
  getOctoKit,
  getRepoTarballURL,
  GitHubOIDCToken,
  updateCheckRun,
  validateOIDCToken
} from "../_shared/GitHubWrapper.ts";
import { SecurityError, UserVisibleError, wrapRequestHandler } from "../_shared/HandlerUtils.ts";
import { PawtograderConfig } from "../_shared/PawtograderYml.d.ts";
import { Database } from "../_shared/SupabaseTypes.d.ts";
import { Buffer } from "node:buffer";
import { decode } from "https://deno.land/x/djwt@v3.0.2/mod.ts";
import { Json } from "https://esm.sh/@supabase/postgrest-js@1.19.2/dist/cjs/select-query-parser/types.js";
import * as Sentry from "npm:@sentry/deno";

// Retry helper with exponential backoff
async function retryWithExponentialBackoff<T>(
  operation: () => Promise<T>,
  maxRetries: number = 5,
  baseDelay: number = 1000
): Promise<T> {
  let lastError: Error | null = null;

  for (let attempt = 0; attempt <= maxRetries; attempt++) {
    try {
      return await operation();
    } catch (error) {
      lastError = error as Error;

      // If this is the last attempt, throw the error
      if (attempt === maxRetries) {
        throw lastError;
      }

      // Calculate delay with exponential backoff (baseDelay * 2^attempt)
      const delay = baseDelay * Math.pow(2, attempt);
      console.log(`Attempt ${attempt + 1} failed, retrying in ${delay}ms: ${lastError.message}`);

      // Wait before retrying
      await new Promise((resolve) => setTimeout(resolve, delay));
    }
  }

  // This should never be reached, but TypeScript requires it
  throw lastError!;
}
function formatSeconds(seconds: number) {
  const days = Math.floor(seconds / 86400);
  const hours = Math.floor((seconds % 86400) / 3600);
  const minutes = Math.floor((seconds % 3600) / 60);
  const parts = [];
  if (days > 0) parts.push(`${days} day${days === 1 ? "" : "s"}`);
  if (hours > 0) parts.push(`${hours} hour${hours === 1 ? "" : "s"}`);
  if (minutes > 0) parts.push(`${minutes} minute${minutes === 1 ? "" : "s"}`);
  return parts.join(" ");
}

const END_TO_END_REPO_PREFIX = "pawtograder-playground/test-e2e-student-repo";
const END_TO_END_SECRET = Deno.env.get("END_TO_END_SECRET") || "not-a-secret";

function getRepoToCloneConsideringE2E(repository: string) {
  if (repository.startsWith(END_TO_END_REPO_PREFIX)) {
    const separatorPosition = repository.indexOf("--");
    if (separatorPosition === -1) {
      throw new SecurityError("E2E repo provided, but no separator found");
    }
    return repository.slice(0, separatorPosition);
  }
  return repository;
}
async function validateOIDCTokenOrAllowE2E(token: string) {
  const decoded = decode(token);
  const payload = decoded[1] as GitHubOIDCToken;
  if (payload.repository.startsWith(END_TO_END_REPO_PREFIX)) {
    const header = decoded[0] as {
      alg: string;
      typ: string;
      kid: string;
    };
    if (header.kid !== END_TO_END_SECRET) {
      throw new SecurityError("E2E repo provided, but secret is incorrect");
    }
    return payload;
  }
  return await validateOIDCToken(token);
}

async function handleRequest(req: Request, scope: Sentry.Scope) {
  scope?.setTag("function", "autograder-create-submission");
  const token = req.headers.get("Authorization");
  if (!token) {
    throw new UserVisibleError("No token provided", 400);
  }
  // Check if this is part of an
  const decoded = await validateOIDCTokenOrAllowE2E(token);
  const { repository, sha, workflow_ref, run_id, run_attempt } = decoded;
  const isE2ERun = repository.startsWith(END_TO_END_REPO_PREFIX); //Don't write back to GitHub for E2E runs, just pull
  scope?.setTag("repository", repository);
  scope?.setTag("sha", sha);
  scope?.setTag("workflow_ref", workflow_ref);
  scope?.setTag("run_id", run_id);
  scope?.setTag("run_attempt", run_attempt);
  scope?.setTag("is_e2e_run", isE2ERun.toString());
  // Find the corresponding student and assignment
  console.log("Creating submission for", repository, sha, workflow_ref);
  // const checkRunID = await GitHubController.getInstance().createCheckRun(repository, sha, workflow_ref);
  const adminSupabase = createClient<Database>(
    Deno.env.get("SUPABASE_URL") || "",
    Deno.env.get("SUPABASE_SERVICE_ROLE_KEY") || ""
  );
  const { data: repoData, error: repoError } = await adminSupabase
    .from("repositories")
    .select("*, assignments(class_id, due_date, allow_not_graded_submissions, autograder(*))")
    .eq("repository", repository)
    .maybeSingle();
  if (repoError) {
    scope?.setTag("db_error", "repository_lookup_failed");
    scope?.setTag("db_error_message", repoError.message);
    throw new UserVisibleError(`Failed to query repositories: ${repoError.message}`);
  }

  if (repoData) {
    scope?.setTag("assignment_id", repoData.assignment_id.toString());
    scope?.setTag("class_id", repoData.assignments.class_id?.toString() || "unknown");
    scope?.setTag("profile_id", repoData.profile_id || "none");
    scope?.setTag("assignment_group_id", repoData.assignment_group_id?.toString() || "none");
  }

  // If repository isn't a student repo, check if it's a handout (template) repo for any assignment(s)
  if (!repoData) {
    const { data: handoutAssignments, error: handoutLookupError } = await adminSupabase
      .from("assignments")
      .select("id, title, slug, classes(name, term)")
      .eq("template_repo", repository);
    if (handoutLookupError) {
      scope?.setTag("db_error", "handout_lookup_failed");
      scope?.setTag("db_error_message", handoutLookupError.message);
      throw new UserVisibleError(`Failed to check handout repository: ${handoutLookupError.message}`);
    }
    if (handoutAssignments && handoutAssignments.length > 0) {
      // Return special handout notice response; autograder action should treat this as terminal
      return {
        grader_url: "",
        grader_sha: "",
        handout_notice: {
          message:
            "Detected this is a handout repository. The grader will not run on handout repos. It will run on the corresponding student repositories for the assignment(s) below.",
          assignments: handoutAssignments.map((a) => ({
            id: a.id,
            title: a.title,
            slug: a.slug,
            class_name: a.classes?.name,
            semester: a.classes?.term
          }))
        }
      };
    }
  }

  // Begin code where we might report an error to the user.
  let submission_id: number | undefined;
  async function recordWorkflowRunError({ name, data, is_private }: { name: string; data: Json; is_private: boolean }) {
    if (!repoData) {
      throw new SecurityError(
        `Repository not found for run_number: ${run_id}, run_attempt: ${run_attempt}, repository: ${repository}, sha: ${sha}`
      );
    }
    if (!name) {
      throw new Error("No name provided to recordWorkflowRunError");
    }
    const { error: workflowRunErrorError } = await adminSupabase.from("workflow_run_error").insert({
      run_number: Number.parseInt(run_id),
      run_attempt: Number.parseInt(run_attempt),
      class_id: repoData.assignments.class_id!,
      submission_id: submission_id ?? null,
      repository_id: repoData.id,
      name: name.length > 500 ? name.slice(0, 500) : name,
      data,
      is_private
    });
    if (workflowRunErrorError) {
      console.error(workflowRunErrorError);
      Sentry.addBreadcrumb({
        level: "error",
        message: JSON.stringify(workflowRunErrorError)
      });
      throw new Error(`Internal error: Failed to insert workflow run error: ${workflowRunErrorError.message}`);
    }
  }
  try {
    if (repoData) {
      //It's a student repo
      const assignment_id = repoData.assignment_id;
      if (!workflow_ref.includes(`.github/workflows/grade.yml`)) {
        throw new Error(`Invalid workflow, got ${workflow_ref}`);
      }
      // Fetch check run with retry logic for race conditions
      const fetchCheckRun = async () => {
        const { data: initialCheckRun, error: checkRunError } = await adminSupabase
          .from("repository_check_runs")
          .select("*, classes(time_zone), commit_message")
          .eq("repository_id", repoData.id)
          .eq("sha", sha)
          .order("created_at", { ascending: false }) // Order by most recent first
          .limit(1)
          .maybeSingle();

        //Fetch the role of the user who triggered the check run, so that we can check if they are an instructor or grader
        let userRoles: Database["public"]["Tables"]["user_roles"]["Row"] | undefined;
        if (initialCheckRun?.profile_id) {
          const { data: userRolesData } = await adminSupabase
            .from("user_roles")
            .select("*")
            .eq("private_profile_id", initialCheckRun.profile_id)
            .eq("class_id", initialCheckRun.class_id)
            .maybeSingle();

          if (!userRolesData) {
            scope.setContext("user_roles_data", { user_roles_data: userRolesData });
            Sentry.captureMessage("User roles data not found", scope);
            throw new Error("User roles data not found");
          }
          userRoles = userRolesData;
        }
        if (checkRunError) {
          throw new UserVisibleError(`Failed to find check run for ${repoData.id}@${sha}: ${checkRunError.message}`);
        }

        let checkRun = initialCheckRun;

        if (!checkRun) {
          //We might have lost a webhook. Instead of bailing, we'll fetch the check run info from GitHub.
          scope?.setTag("check_run_db_found", "false");
          Sentry.addBreadcrumb({
            category: "fallback",
            level: "info",
            message: "CheckRun missing in DB; fetching from GitHub",
            data: { repository, sha }
          });
          const octokit = await getOctoKit(repository.split("/")[0], scope);
          if (!octokit) {
            throw new Error("No octokit found for organization " + repository.split("/")[0]);
          }
          //List check runs for reference from github
          const fetchedCheckRuns = await octokit.rest.checks.listForRef({
            owner: repository.split("/")[0],
            repo: repository.split("/")[1],
            ref: sha,
            check_name: "pawtograder"
          });
          if (fetchedCheckRuns.status !== 200) {
            scope?.setTag("check_run_fetch_error", "check_run_not_found");
            throw new Error(`Check run returned error code ${fetchedCheckRuns.status}`);
          }
          scope?.setContext("fetched_check_runs", {
            check_runs: fetchedCheckRuns.data.check_runs
          });
          Sentry.addBreadcrumb({
            category: "fallback",
            level: "info",
            message: "Fetched check runs from GitHub",
            data: { count: fetchedCheckRuns.data.check_runs.length }
          });
          //Take the most recent check run
          let fetchedCheckRun = fetchedCheckRuns.data.check_runs.sort((a, b) => {
            if (a.started_at && b.started_at) {
              return new Date(b.started_at).getTime() - new Date(a.started_at).getTime();
            }
            return 0;
          })[0];
          if (!fetchedCheckRun) {
            scope?.setTag("check_run_fetch_error", "check_run_not_found");
            // If there are no check runs for this repo yet, we must have raced with the webhook. Create it here.
            Sentry.addBreadcrumb({
              category: "fallback",
              level: "info",
              message: "No GitHub check runs; creating check run",
              data: { repository, sha }
            });
            const detailsUrl = `https://${Deno.env.get("APP_URL")}/course/${repoData.assignments.class_id}/assignments/${repoData.assignment_id}`;
            fetchedCheckRun = await createCheckRun(repository, sha, detailsUrl, scope);
            Sentry.addBreadcrumb({
              category: "fallback",
              level: "info",
              message: "Created GitHub check run",
              data: { check_run_id: fetchedCheckRun.id }
            });
          }

          // Try to insert repository_check_runs row if missing, then retrieve it
          const owner = repository.split("/")[0];
          const repoNameOnly = repository.split("/")[1];
          // Fetch commit message/details for DB record
          Sentry.addBreadcrumb({
            category: "fallback",
            level: "info",
            message: "Fetching commit metadata",
            data: { owner, repo: repoNameOnly, sha }
          });
          const commitResponse = await (await getOctoKit(owner, scope))!.rest.repos.getCommit({
            owner,
            repo: repoNameOnly,
            ref: sha
          });
          const commitMessage = commitResponse.data.commit.message || "";
          const commitAuthorName =
            commitResponse.data.commit.author?.name || commitResponse.data.commit.committer?.name || "unknown";
          const commitDate =
            commitResponse.data.commit.author?.date ||
            commitResponse.data.commit.committer?.date ||
            new Date().toISOString();

          Sentry.addBreadcrumb({
            category: "fallback",
            level: "info",
            message: "Upserting repository_check_runs",
            data: { repository_id: repoData.id, sha, check_run_id: fetchedCheckRun.id }
          });
          const upsertResult = await adminSupabase
            .from("repository_check_runs")
            .upsert(
              {
                repository_id: repoData.id,
                check_run_id: fetchedCheckRun.id,
                class_id: repoData.assignments.class_id!,
                assignment_group_id: repoData.assignment_group_id,
                commit_message: commitMessage,
                sha,
                profile_id: repoData.profile_id,
                status: {
                  created_at: new Date().toISOString(),
                  commit_author: commitAuthorName,
                  commit_date: commitDate,
                  created_by: "autograder-create-submission fallback"
                } as unknown as Json
              },
              { onConflict: "repository_id,check_run_id,sha" }
            )
            .select("*, user_roles(*), classes(time_zone), commit_message")
            .single();

          if (upsertResult.error) {
            Sentry.captureException(upsertResult.error, scope);
            throw new Error(
              `Failed to upsert repository_check_runs for ${repoData.id}@${sha}: ${upsertResult.error.message}`
            );
          }
          Sentry.addBreadcrumb({
            category: "fallback",
            level: "info",
            message: "Upserted repository_check_runs successfully",
            data: { id: upsertResult.data?.id }
          });
          checkRun = upsertResult.data;
        }
        return { ...checkRun, user_roles: userRoles };
      };

      const checkRun = await retryWithExponentialBackoff(fetchCheckRun, 5, 1000);
      const timeZone = checkRun.classes.time_zone || "America/New_York";

      // Check if this is a NOT-GRADED submission
      const isNotGradedSubmission =
        (checkRun.commit_message && checkRun.commit_message.includes("#NOT-GRADED")) || false;

      scope?.setTag("time_zone", timeZone);
      scope?.setTag("is_not_graded", isNotGradedSubmission.toString());
      scope?.setTag("user_role", checkRun.user_roles?.role || "unknown");

      // Validate that the submission can be created
      if (
        !checkRun.user_roles ||
        (checkRun.user_roles.role !== "instructor" && checkRun.user_roles.role !== "grader")
      ) {
        // Check if it's too late to submit using the lab-aware due date calculation
        console.log(`Timezone: ${timeZone}`);
        console.log(`Assignment ID: ${repoData.assignment_id}`);
        console.log(`Profile ID: ${repoData.profile_id}`);
        console.log(`Assignment Group ID: ${repoData.assignment_group_id}`);

        // Use the database function to calculate the final due date (includes lab scheduling + extensions)
        const { data: finalDueDateResult, error: dueDateError } = await adminSupabase.rpc("calculate_final_due_date", {
          assignment_id_param: repoData.assignment_id,
          student_profile_id_param: repoData.profile_id || "",
          assignment_group_id_param: repoData.assignment_group_id || undefined
        });

        if (dueDateError) {
          throw new UserVisibleError(`Failed to calculate due date: ${dueDateError.message}`);
        }

        const finalDueDate = new TZDate(finalDueDateResult);
        //Convert to course time zone for display purposes
        const finalDueDateInCourseTimeZone = new TZDate(finalDueDateResult, timeZone);
        console.log(`Final due date in course time zone: ${finalDueDateInCourseTimeZone.toLocaleString()}`);
        const currentDate = TZDate.tz(timeZone);

        if (isAfter(currentDate, finalDueDate)) {
          // Check if this is a NOT-GRADED submission and if the assignment allows it
          if (isNotGradedSubmission && repoData.assignments.allow_not_graded_submissions) {
            // Allow NOT-GRADED submissions after deadline

            // Update check run to indicate this is a NOT-GRADED submission
            if (!isE2ERun) {
              await updateCheckRun({
                owner: repository.split("/")[0],
                repo: repository.split("/")[1],
                check_run_id: checkRun.check_run_id,
                status: "in_progress",
                output: {
                  title: "NOT-GRADED submission",
                  summary: "This submission will not be graded but you can see feedback.",
                  text: `You submitted with #NOT-GRADED in your commit message. This submission will not be graded and cannot become your active submission, but you can still see autograder feedback.`
                }
              });
            }
          } else if (isNotGradedSubmission && !repoData.assignments.allow_not_graded_submissions) {
            // Student tried to use NOT-GRADED but assignment doesn't allow it
            if (!isE2ERun) {
              await updateCheckRun({
                owner: repository.split("/")[0],
                repo: repository.split("/")[1],
                check_run_id: checkRun.check_run_id,
                status: "completed",
                conclusion: "failure",
                output: {
                  title: "NOT-GRADED not allowed",
                  summary: "This assignment does not allow NOT-GRADED submissions.",
                  text: `You included #NOT-GRADED in your commit message, but this assignment does not allow NOT-GRADED submissions. Please contact your instructor if you need an extension.`
                }
              });
            }
            throw new UserVisibleError(
              "This assignment does not allow NOT-GRADED submissions. Please contact your instructor if you need an extension.",
              400
            );
          } else {
            //Fail the check run

            //For usability, we should check to see if the user finalized their submission early, and if so, show THAT message
            let query = adminSupabase
              .from("assignment_due_date_exceptions")
              .select("*")
              .eq("assignment_id", repoData.assignment_id);
            if (repoData.assignment_group_id) {
              query = query.eq("assignment_group_id", repoData.assignment_group_id);
            } else if (repoData.profile_id) {
              query = query.eq("student_id", repoData.profile_id!);
            } else {
              throw new UserVisibleError("No assignment group or profile ID found for submission.");
            }
            const { data: negativeDueDateExceptions, error: negativeDueDateExceptionsError } = await query.limit(1000);
            if (negativeDueDateExceptionsError) {
              throw new UserVisibleError(
                `Internal error: Failed to find negative due date exceptions: ${negativeDueDateExceptionsError.message}`
              );
            }
            let checkRunMessage = `The due date for this assignment was ${finalDueDateInCourseTimeZone.toLocaleString()} (${timeZone}). Your code is still archived on GitHub, and instructors and TAs can still manually submit it if needed.`;
            let checkRunSummary = "You cannot submit after the due date.";
            let errorMessage = `You cannot submit after the due date. Your due date: ${finalDueDateInCourseTimeZone.toLocaleString()}, current time: ${currentDate.toLocaleString()}`;
            if (negativeDueDateExceptions && negativeDueDateExceptions.length > 0) {
              const hasNegativeException = negativeDueDateExceptions.some(
                (exception) => exception.hours < 0 || exception.minutes < 0
              );
              if (hasNegativeException) {
                checkRunMessage = `You have already finalized your submission for this assignment by clicking the "Finalize Submission Early" button. You cannot submit additional code after finalization.`;
                checkRunSummary = "You have already finalized your submission for this assignment.";
                errorMessage =
                  "You have already finalized your submission for this assignment. You cannot submit additional code after finalization.";
              }
            }
            if (!isE2ERun) {
              await updateCheckRun({
                owner: repository.split("/")[0],
                repo: repository.split("/")[1],
                check_run_id: checkRun.check_run_id,
                status: "completed",
                conclusion: "failure",
                output: {
                  title: "Submission failed",
                  summary: checkRunSummary,
                  text: checkRunMessage
                }
              });
            }
<<<<<<< HEAD
            throw new UserVisibleError(
              `You cannot submit after the due date. Your due date: ${finalDueDateInCourseTimeZone.toLocaleString()}, current time: ${currentDate.toLocaleString()}`,
              400
            );
=======
            throw new UserVisibleError(errorMessage);
>>>>>>> 87c91b8b
          }
        }
        // Check the max submissions per-time
        if (
          repoData.assignments.autograder?.max_submissions_period_secs &&
          repoData.assignments.autograder?.max_submissions_count
        ) {
          const ownershipFilter = repoData.assignment_group_id
            ? `assignment_group_id.eq.${repoData.assignment_group_id}`
            : `profile_id.eq.${repoData.profile_id}`;
          const { data: submissions, error: submissionsError } = await adminSupabase
            .from("submissions")
            .select("*, grader_results(*)")
            .or(ownershipFilter)
            .eq("assignment_id", repoData.assignment_id)
            .gte(
              "created_at",
              addSeconds(new Date(), 0 - repoData.assignments.autograder.max_submissions_period_secs).toISOString()
            )
            .order("created_at", { ascending: false });
          if (submissionsError || !submissions) {
            throw new UserVisibleError(
              `Internal error: Failed to find submissions for rate limiting: ${submissionsError.message}`
            );
          }
          const submissionsInPeriod = submissions.filter(
            (s) => !s.grader_results || (s.grader_results && s.grader_results.score > 0)
          );
          if (submissionsInPeriod.length >= repoData.assignments.autograder.max_submissions_count) {
            //Calculate when the next submission is allowed
            const numSubmissionsOverLimit =
              1 + submissionsInPeriod.length - repoData.assignments.autograder.max_submissions_count;
            const oldestSubmission = submissionsInPeriod[submissionsInPeriod.length - numSubmissionsOverLimit];
            const nextAllowedSubmission = addSeconds(
              new TZDate(oldestSubmission.created_at, timeZone),
              repoData.assignments.autograder.max_submissions_period_secs
            );

            //Update the check run status
            if (!isE2ERun) {
              await updateCheckRun({
                owner: repository.split("/")[0],
                repo: repository.split("/")[1],
                check_run_id: checkRun.check_run_id,
                status: "completed",
                conclusion: "failure",
                output: {
                  title: "Submission limit reached",
                  summary: `Please wait until ${format(nextAllowedSubmission, "MM/dd/yyyy HH:mm")} to submit again.`,
                  text: `Reached max limit (${repoData.assignments.autograder.max_submissions_count} submissions per ${formatSeconds(repoData.assignments.autograder.max_submissions_period_secs)})`
                },
                actions: [
                  {
                    label: "Submit",
                    description: "Try to submit again",
                    identifier: "submit"
                  }
                ]
              });
            }
            throw new UserVisibleError(
              `Submission limit reached (max ${repoData.assignments.autograder.max_submissions_count} submissions per ${formatSeconds(repoData.assignments.autograder.max_submissions_period_secs)}). Please wait until ${format(nextAllowedSubmission, "MM/dd/yyyy HH:mm")} to submit again.`,
              400
            );
          }
        }
      }

      const { error, data: subID } = await adminSupabase
        .from("submissions")
        .insert({
          profile_id: repoData?.profile_id,
          assignment_group_id: repoData?.assignment_group_id,
          assignment_id: repoData.assignment_id,
          repository,
          repository_id: repoData.id,
          sha,
          run_number: Number.parseInt(decoded.run_id),
          run_attempt: Number.parseInt(decoded.run_attempt),
          class_id: repoData.assignments.class_id!,
          repository_check_run_id: checkRun?.id,
          is_not_graded: isNotGradedSubmission
        })
        .select("id")
        .single();
      if (error) {
        scope?.setTag("db_error", "submission_creation_failed");
        scope?.setTag("db_error_message", error.message);
        console.error(error);
        throw new UserVisibleError(`Failed to create submission for repository ${repository}: ${error.message}`);
      }
      submission_id = subID?.id;

      if (submission_id) {
        scope?.setTag("submission_id", submission_id.toString());
      }

      console.log(`Created submission ${submission_id} for repository ${repository}`);
      if (checkRun && !isE2ERun) {
        await adminSupabase
          .from("repository_check_runs")
          .update({
            status: {
              ...(checkRun.status as CheckRunStatus),
              started_at: new Date().toISOString()
            }
          })
          .eq("id", checkRun.id);
        await updateCheckRun({
          owner: repository.split("/")[0],
          repo: repository.split("/")[1],
          check_run_id: checkRun.check_run_id,
          status: "in_progress",
          details_url: `https://${Deno.env.get("APP_URL")}/course/${repoData.assignments.class_id}/assignments/${repoData.assignment_id}/submissions/${submission_id}`,
          output: {
            title: "Grading in progress",
            summary: "Autograder is running",
            text: "Details may be available in the 'Submit and Grade Assignment' action."
          }
        });
      }

      try {
        // Clone the repository
        const repoToClone = getRepoToCloneConsideringE2E(repository);
        const repo = await cloneRepository(repoToClone, isE2ERun ? "HEAD" : sha);
        const zip = await openZip.buffer(repo);
        const stripTopDir = (str: string) => str.split("/").slice(1).join("/");

        // Check the SHA
        const workflowFile = zip.files.find(
          (file: { path: string }) => stripTopDir(file.path) === ".github/workflows/grade.yml"
        );
        const hash = createHash("sha256");
        const contents = await workflowFile?.buffer();
        if (!contents) {
          throw new UserVisibleError(
            "Failed to read workflow file in repository. Instructor: please be sure that the .github/workflows/grade.yml file is present and readable.",
            400
          );
        }
        const contentsStr = contents.toString("utf-8");
        // Retrieve the autograder config
        const { data: config } = await adminSupabase.from("autograder").select("*").eq("id", assignment_id).single();
        if (!config) {
          throw new UserVisibleError("Grader config not found");
        }
        hash.update(contentsStr);
        const hashStr = hash.digest("hex");

        // Allow graders and instructors to submit even if the workflow SHA doesn't match, but show a warning.
        const isGraderOrInstructor =
          checkRun.user_roles?.role === "instructor" || checkRun.user_roles?.role === "grader";
        scope.setTag("check_run_profile_id", checkRun.profile_id);
        scope.setTag("check_run_assignment_group_id", checkRun.assignment_group_id);
        scope.setTag("check_run_user_role", checkRun.user_roles?.role);
        if (hashStr !== config.workflow_sha && !isE2ERun && !isNotGradedSubmission) {
          scope.setTag("hash_in_db", config.workflow_sha);
          scope.setTag("hash_in_student_repo", hashStr);
          const errorMessage = `.github/workflows/grade.yml SHA does not match expected value. This file must be the same in student repos as in the grader repo for security reasons. SHA on student repo: ${hashStr} !== SHA in database: ${config.workflow_sha}.`;
          Sentry.captureMessage("workflow sha mismatch", scope);
          if (isGraderOrInstructor) {
            await recordWorkflowRunError({
              name: `.github/workflows/grade.yml SHA is different from that in handout!!! You are a grader or instructor, so this submission is permitted. But, if a student has this same workflow file, they will get a big nasty error. Please be sure to update the handout to match this repo's workflow, which will avoid this error.`,
              data: {
                type: "security_error"
              },
              is_private: true
            });
          } else {
            throw new SecurityError(errorMessage);
          }
        }
        const pawtograderConfig = config.config as unknown as PawtograderConfig;
        if (!pawtograderConfig) {
          throw new UserVisibleError(
            `Incorrect instructor setup for assignment: no pawtograder config found for grader repo ${config.grader_repo} at SHA ${config.grader_commit_sha}.`,
            400
          );
        }
        if (!pawtograderConfig.submissionFiles) {
          throw new UserVisibleError(
            `Incorrect instructor setup for assignment: no submission files set. Pawtograder.yml MUST include a submissionFiles section. Check grader repo: ${config.grader_repo} at SHA ${config.grader_commit_sha}. Include at least one file or glob pattern.`,
            400
          );
        }
        const expectedFiles = [
          ...(pawtograderConfig.submissionFiles.files || []),
          ...(pawtograderConfig.submissionFiles.testFiles || [])
        ];

        if (expectedFiles.length === 0) {
          throw new UserVisibleError(
            `Incorrect instructor setup for assignment: no submission files set. Pawtograder.yml MUST include a submissionFiles section. Check grader repo: ${config.grader_repo} at SHA ${config.grader_commit_sha}. Include at least one file or glob pattern.`,
            400
          );
        }
        const submittedFiles = zip.files.filter(
          (file: { path: string; type: string }) =>
            file.type === "File" && // Do not submit directories
            expectedFiles.some((pattern) => micromatch.isMatch(stripTopDir(file.path), pattern))
        );
        // Make sure that all files that are NOT glob patterns are present
        const nonGlobFiles = expectedFiles.filter((pattern) => !pattern.includes("*"));
        const allNonGlobFilesPresent = nonGlobFiles.every((file) =>
          submittedFiles.some((submittedFile: { path: string }) => stripTopDir(submittedFile.path) === file)
        );
        if (!allNonGlobFilesPresent) {
          throw new UserVisibleError(
            `Missing required files: ${nonGlobFiles.filter((file) => !submittedFiles.some((submittedFile: { path: string }) => stripTopDir(submittedFile.path) === file)).join(", ")}`,
            400
          );
        }

        const submittedFilesWithContents = await Promise.all(
          submittedFiles.map(async (file: { path: string; buffer: () => Promise<Buffer> }) => {
            const contents = await file.buffer();
            return { name: stripTopDir(file.path), contents };
          })
        );
        // Add files to supabase
        const { error: fileError } = await adminSupabase.from("submission_files").insert(
          submittedFilesWithContents.map((file: { name: string; contents: Buffer }) => ({
            submission_id: submission_id,
            name: file.name,
            profile_id: repoData.profile_id,
            assignment_group_id: repoData.assignment_group_id,
            contents: file.contents.toString("utf-8"),
            class_id: repoData.assignments.class_id!
          }))
        );
        if (fileError) {
          throw new UserVisibleError(`Internal error: Failed to insert submission files: ${fileError.message}`);
        }
        if (isE2ERun) {
          return {
            grader_url: "not-a-real-url",
            grader_sha: "not-a-real-sha",
            submission_id: submission_id
          };
        }
        if (!config.grader_repo) {
          throw new UserVisibleError(
            "This assignment is not configured to use an autograder. Please let your instructor know that there is no grader repo configured for this assignment.",
            400
          );
        }
        const { download_link: grader_url, sha: grader_sha } = await getRepoTarballURL(config.grader_repo!);
        //Debug-only hack... TODO cleanup
        const patchedURL = grader_url.replace("http://kong:8000", "https://khoury-classroom-dev.ngrok.pizza");
        return {
          grader_url: patchedURL,
          grader_sha
        };
      } catch (err) {
        //Do we still need this?
        console.error(err);
        await adminSupabase.from("grader_results").insert({
          submission_id: submission_id,
          errors:
            err instanceof UserVisibleError
              ? { user_visible_message: err.details }
              : { error: JSON.parse(JSON.stringify(err)) },
          grader_sha: "unknown",
          score: 0,
          ret_code: -1,
          execution_time: 0,
          class_id: repoData.assignments.class_id!,
          lint_passed: true,
          lint_output: "",
          lint_output_format: "text",
          max_score: 0,
          grader_action_sha: "unknown",
          profile_id: repoData.profile_id,
          assignment_group_id: repoData.assignment_group_id
        });

        throw err;
      }
    } else {
      throw new SecurityError(`Repository not found: ${repository}`);
    }
  } catch (err) {
    if (err instanceof UserVisibleError) {
      await recordWorkflowRunError({
        name: err.details,
        data: { type: "user_visible_error" },
        is_private: false
      });
    } else {
      if (err instanceof SecurityError) {
        await recordWorkflowRunError({
          name: err.details,
          data: { type: "security_error" },
          is_private: true
        });
      } else {
        if (err instanceof Error) {
          await recordWorkflowRunError({
            name: err.message,
            data: { error: JSON.parse(JSON.stringify(err)) },
            is_private: true
          });
        } else {
          await recordWorkflowRunError({
            name: "Internal error",
            data: { error: JSON.parse(JSON.stringify(err)) },
            is_private: true
          });
        }
        throw err;
      }
    }
    throw err;
  }
}
Deno.serve(async (req) => {
  return await wrapRequestHandler(req, handleRequest, {
    recordUserVisibleErrors: false,
    recordSecurityErrors: false
  });
});<|MERGE_RESOLUTION|>--- conflicted
+++ resolved
@@ -499,14 +499,7 @@
                 }
               });
             }
-<<<<<<< HEAD
-            throw new UserVisibleError(
-              `You cannot submit after the due date. Your due date: ${finalDueDateInCourseTimeZone.toLocaleString()}, current time: ${currentDate.toLocaleString()}`,
-              400
-            );
-=======
-            throw new UserVisibleError(errorMessage);
->>>>>>> 87c91b8b
+            throw new UserVisibleError(errorMessage, 400);
           }
         }
         // Check the max submissions per-time
