import "jsr:@supabase/functions-js/edge-runtime.d.ts";
import { createClient } from "jsr:@supabase/supabase-js@2";
import { TZDate } from "npm:@date-fns/tz";
import type { AssignmentGroupCreateRequest } from "../_shared/FunctionTypes.d.ts";
import { createRepo, syncRepoPermissions } from "../_shared/GitHubWrapper.ts";
import { IllegalArgumentError, SecurityError, UserVisibleError, wrapRequestHandler } from "../_shared/HandlerUtils.ts";
<<<<<<< HEAD
import type { Database } from "../_shared/SupabaseTypes.d.ts";
async function createAutograderGroup(req: Request): Promise<{ message: string }> {
=======
import { Database } from "../_shared/SupabaseTypes.d.ts";
import * as Sentry from "npm:@sentry/deno";
async function createAutograderGroup(req: Request, scope: Sentry.Scope): Promise<{ message: string }> {
>>>>>>> 81f950ae
  //Get the user
  const supabase = createClient<Database>(Deno.env.get("SUPABASE_URL")!, Deno.env.get("SUPABASE_ANON_KEY")!, {
    global: {
      headers: { Authorization: req.headers.get("Authorization")! }
    }
  });
  const { course_id, assignment_id, name, invitees } = (await req.json()) as AssignmentGroupCreateRequest;
  scope?.setTag("function", "assignment-group-create");
  scope?.setTag("course_id", course_id.toString());
  scope?.setTag("assignment_id", assignment_id.toString());
  scope?.setTag("name", name);
  scope?.setTag("invitees", invitees.join(","));
  const trimmedName = name.trim();
  if (trimmedName.length === 0) {
    throw new IllegalArgumentError("Group name cannot be empty");
  }
  //Valid group names are alphanumeric, hyphens, or underscore, max 36 characters
  if (!/^[a-zA-Z0-9_-]{1,36}$/.test(trimmedName)) {
    throw new IllegalArgumentError(
      "Group name consist only of alphanumeric, hyphens, or underscores, and be less than 36 characters"
    );
  }
  const {
    data: { user }
  } = await supabase.auth.getUser();
  if (!user) {
    throw new SecurityError("User not found");
  }
  //Validate that the user is in the course
  const { data: profile } = await supabase
    .from("user_roles")
    .select("*, classes(*), users(github_username)")
    .eq("user_id", user.id)
    .eq("role", "student")
    .eq("class_id", course_id)
    .single();
  if (!profile) {
    throw new SecurityError("User not found");
  }
  const profile_id = profile.private_profile_id;
  const adminSupabase = createClient<Database>(
    Deno.env.get("SUPABASE_URL") || "",
    Deno.env.get("SUPABASE_SERVICE_ROLE_KEY") || ""
  );

  //Validate that the user does not have an open group request for this assignment
  const { data: pendingGroupRequest } = await adminSupabase
    .from("assignment_group_join_request")
    .select("*")
    .eq("profile_id", profile_id)
    .eq("assignment_id", assignment_id)
    .eq("status", "pending");
  if (pendingGroupRequest && pendingGroupRequest.length > 0) {
    throw new IllegalArgumentError("You already have a pending group request for this assignment");
  }

  //Validate that the user is not in a group for this assignment
  const { data: existingAssignmentGroup } = await adminSupabase
    .from("assignment_groups_members")
    .select("*")
    .eq("assignment_id", assignment_id)
    .eq("profile_id", profile_id);
  if (existingAssignmentGroup && existingAssignmentGroup.length > 0) {
    throw new IllegalArgumentError("You are already in a group for this assignment");
  }

  //Validate that the group has a unique name for this assignment
  const { data: existingAssignmentGroupWithSameName } = await adminSupabase
    .from("assignment_groups")
    .select("*")
    .eq("assignment_id", assignment_id)
    .eq("name", trimmedName);
  if (existingAssignmentGroupWithSameName && existingAssignmentGroupWithSameName.length > 0) {
    throw new IllegalArgumentError("A group with this name already exists for this assignment");
  }

  const { data: assignment } = await adminSupabase.from("assignments").select("*").eq("id", assignment_id).single();
  if (!assignment) {
    throw new IllegalArgumentError("Assignment not found");
  }
  const timeZone = profile.classes.time_zone || "America/New_York";
  const groupFormationDeadline = assignment.group_formation_deadline;
  if (groupFormationDeadline && new TZDate(groupFormationDeadline, timeZone) < TZDate.tz(timeZone)) {
    throw new SecurityError("Group formation deadline has passed");
  }
  //Create a new group
  const { data: newGroup, error: newGroupError } = await adminSupabase
    .from("assignment_groups")
    .insert({
      name: trimmedName,
      assignment_id: assignment_id,
      class_id: course_id
    })
    .select("id")
    .single();
  if (newGroupError) {
    console.error(newGroupError);
    throw new UserVisibleError("Failed to create group");
  }
  //Enroll the user in the group
  const { error: enrollmentError } = await adminSupabase.from("assignment_groups_members").insert({
    assignment_group_id: newGroup.id,
    profile_id: profile_id,
    assignment_id: assignment_id,
    class_id: course_id,
    added_by: profile_id
  });
  if (enrollmentError) {
    console.error(enrollmentError);
    throw new UserVisibleError("Failed to enroll in group");
  }
  //Add the invitees to the group
  const { error: inviteesError } = await adminSupabase.from("assignment_group_invitations").insert(
    invitees.map((invitee) => ({
      assignment_group_id: newGroup.id,
      invitee: invitee,
      inviter: profile_id,
      class_id: course_id
    }))
  );
  if (inviteesError) {
    console.error(inviteesError);
    throw new UserVisibleError("Failed to invite users to group");
  }
  console.log(
    `Created group ${newGroup.id} for ${trimmedName} in assignment ${assignment_id}, initial member ${profile_id}, invitations sent to ${invitees.join(", ")}`
  );
  //Deactivate any individual submissions for this assignment for this student
  const { error: deactivateError } = await adminSupabase
    .from("submissions")
    .update({
      is_active: false
    })
    .eq("assignment_id", assignment_id)
    .eq("profile_id", profile_id);
  if (deactivateError) {
    console.error(deactivateError);
    throw new UserVisibleError("Failed to deactivate submissions");
  }

  //Create the repo for the group
  const repoName = `${profile.classes!.slug}-${assignment.slug}-group-${trimmedName}`;
  const headSha = await createRepo(profile.classes!.github_org!, repoName, assignment.template_repo!);
  const { error } = await adminSupabase.from("repositories").insert({
    class_id: assignment.class_id!,
    assignment_group_id: newGroup.id,
    assignment_id: assignment.id,
    repository: `${profile.classes!.github_org}/${repoName}`,
    synced_repo_sha: headSha,
    synced_handout_sha: assignment.latest_template_sha
  });
  if (error) {
    console.error(error);
    throw new UserVisibleError(`Error creating repo: ${error}`);
  }
  if (profile.users.github_username) {
    await syncRepoPermissions(profile.classes!.github_org!, repoName, profile.classes!.slug!, [
      profile.users.github_username!
    ]);
  }
  return {
    message: `Group #${newGroup.id} created successfully`
  };
}

Deno.serve((req) => {
  return wrapRequestHandler(req, createAutograderGroup);
});<|MERGE_RESOLUTION|>--- conflicted
+++ resolved
@@ -4,14 +4,9 @@
 import type { AssignmentGroupCreateRequest } from "../_shared/FunctionTypes.d.ts";
 import { createRepo, syncRepoPermissions } from "../_shared/GitHubWrapper.ts";
 import { IllegalArgumentError, SecurityError, UserVisibleError, wrapRequestHandler } from "../_shared/HandlerUtils.ts";
-<<<<<<< HEAD
-import type { Database } from "../_shared/SupabaseTypes.d.ts";
-async function createAutograderGroup(req: Request): Promise<{ message: string }> {
-=======
 import { Database } from "../_shared/SupabaseTypes.d.ts";
 import * as Sentry from "npm:@sentry/deno";
 async function createAutograderGroup(req: Request, scope: Sentry.Scope): Promise<{ message: string }> {
->>>>>>> 81f950ae
   //Get the user
   const supabase = createClient<Database>(Deno.env.get("SUPABASE_URL")!, Deno.env.get("SUPABASE_ANON_KEY")!, {
     global: {
