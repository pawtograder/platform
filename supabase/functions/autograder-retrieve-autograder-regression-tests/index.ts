--- conflicted
+++ resolved
@@ -2,15 +2,10 @@
 import "jsr:@supabase/functions-js/edge-runtime.d.ts";
 import { validateOIDCToken } from "../_shared/GitHubWrapper.ts";
 import { UserVisibleError, wrapRequestHandler } from "../_shared/HandlerUtils.ts";
-<<<<<<< HEAD
-import type { Database } from "../_shared/SupabaseTypes.d.ts";
-async function handleRequest(req: Request) {
-=======
 import { Database } from "../_shared/SupabaseTypes.d.ts";
 import * as Sentry from "npm:@sentry/deno";
 async function handleRequest(req: Request, scope: Sentry.Scope) {
   scope?.setTag("function", "autograder-retrieve-autograder-regression-tests");
->>>>>>> 81f950ae
   const token = req.headers.get("Authorization");
   if (!token) {
     return new Response("Unauthorized", { status: 401 });
