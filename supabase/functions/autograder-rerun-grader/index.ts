import { createClient } from "https://esm.sh/@supabase/supabase-js@2";
import "jsr:@supabase/functions-js/edge-runtime.d.ts";
import type { AutograderRerunGraderRequest } from "../_shared/FunctionTypes.d.ts";
import { triggerWorkflow } from "../_shared/GitHubWrapper.ts";
import { assertUserIsInstructorOrGrader, UserVisibleError, wrapRequestHandler } from "../_shared/HandlerUtils.ts";
<<<<<<< HEAD
import type { Database } from "../_shared/SupabaseTypes.d.ts";
=======
import { Database } from "../_shared/SupabaseTypes.d.ts";
import * as Sentry from "npm:@sentry/deno";
>>>>>>> 81f950ae

async function handleRequest(req: Request, scope: Sentry.Scope) {
  const { submission_ids, class_id } = (await req.json()) as AutograderRerunGraderRequest;
  scope?.setTag("function", "autograder-rerun-grader");
  scope?.setTag("class_id", class_id.toString());
  scope?.setTag("submission_ids", submission_ids.join(","));
  const { supabase, enrollment } = await assertUserIsInstructorOrGrader(
    class_id,
    req.headers.get("Authorization") || ""
  );
  const adminSupabase = createClient<Database>(
    Deno.env.get("SUPABASE_URL") || "",
    Deno.env.get("SUPABASE_SERVICE_ROLE_KEY") || ""
  );

  const { data: submissionData, error: submissionError } = await supabase
    .from("submissions")
    .select("*")
    .in("id", submission_ids);
  if (submissionError) {
    throw new Error(submissionError.message);
  }
  for (const submission of submissionData) {
    const { error: updateError } = await adminSupabase
      .from("repository_check_runs")
      .update({
        triggered_by: enrollment.private_profile_id
      })
      .eq("id", submission.repository_check_run_id!)
      .single();
    if (updateError) {
      throw new UserVisibleError(`Failed to update repository check run: ${updateError.message}`);
    }

    await triggerWorkflow(submission.repository, submission.sha, "grade.yml");
  }
  return {};
}
Deno.serve(async (req) => {
  return wrapRequestHandler(req, handleRequest);
});<|MERGE_RESOLUTION|>--- conflicted
+++ resolved
@@ -3,12 +3,8 @@
 import type { AutograderRerunGraderRequest } from "../_shared/FunctionTypes.d.ts";
 import { triggerWorkflow } from "../_shared/GitHubWrapper.ts";
 import { assertUserIsInstructorOrGrader, UserVisibleError, wrapRequestHandler } from "../_shared/HandlerUtils.ts";
-<<<<<<< HEAD
-import type { Database } from "../_shared/SupabaseTypes.d.ts";
-=======
 import { Database } from "../_shared/SupabaseTypes.d.ts";
 import * as Sentry from "npm:@sentry/deno";
->>>>>>> 81f950ae
 
 async function handleRequest(req: Request, scope: Sentry.Scope) {
   const { submission_ids, class_id } = (await req.json()) as AutograderRerunGraderRequest;
