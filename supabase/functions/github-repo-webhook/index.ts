--- conflicted
+++ resolved
@@ -335,20 +335,6 @@
 
 Deno.serve(async (req) => {
   if (req.headers.get("Authorization") !== Deno.env.get("EVENTBRIDGE_SECRET")) {
-<<<<<<< HEAD
-    return Response.json({
-      message: "Unauthorized"
-    }, {
-      status: 401
-    });
-  }
-  const body = await req.json();
-  const eventName = body['detail-type'];
-  const id = body.id;
-  console.log(
-    `Received webhook for ${eventName} id ${id}`
-  );
-=======
     return Response.json(
       {
         message: "Unauthorized"
@@ -362,7 +348,6 @@
   const eventName = body["detail-type"];
   const id = body.id;
   console.log(`Received webhook for ${eventName} id ${id}`);
->>>>>>> 601db288
   await eventHandler.receive({
     id: id || "",
     name: eventName as "push" | "check_run",
