--- conflicted
+++ resolved
@@ -7,12 +7,8 @@
   wrapRequestHandler,
   fetchAllPages
 } from "../_shared/HandlerUtils.ts";
-<<<<<<< HEAD
-import type { Database } from "../_shared/SupabaseTypes.d.ts";
-=======
 import { Database } from "../_shared/SupabaseTypes.d.ts";
 import * as Sentry from "npm:@sentry/deno";
->>>>>>> 81f950ae
 
 //See also autograder-sync-staff-team
 async function handleRequest(req: Request, scope: Sentry.Scope) {
