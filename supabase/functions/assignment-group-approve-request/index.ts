--- conflicted
+++ resolved
@@ -2,12 +2,8 @@
 import { createClient } from "jsr:@supabase/supabase-js@2";
 import { TZDate } from "npm:@date-fns/tz";
 import { SecurityError, assertUserIsInCourse, wrapRequestHandler } from "../_shared/HandlerUtils.ts";
-<<<<<<< HEAD
-import type { Database } from "../_shared/SupabaseTypes.d.ts";
-=======
 import { Database } from "../_shared/SupabaseTypes.d.ts";
 import * as Sentry from "npm:@sentry/deno";
->>>>>>> 81f950ae
 
 async function handleAssignmentGroupApproveRequest(req: Request, scope: Sentry.Scope): Promise<{ message: string }> {
   const { join_request_id, course_id } = (await req.json()) as { join_request_id: number; course_id: number };
