import { createClient } from "https://esm.sh/@supabase/supabase-js@2";
import "jsr:@supabase/functions-js/edge-runtime.d.ts";
import { TZDate } from "npm:@date-fns/tz";
import { AssignmentCreateAllReposRequest, AssignmentGroup } from "../_shared/FunctionTypes.d.ts";
import * as github from "../_shared/GitHubWrapper.ts";
import { assertUserIsInstructor, UserVisibleError, wrapRequestHandler } from "../_shared/HandlerUtils.ts";
<<<<<<< HEAD
import type { Database } from "../_shared/SupabaseTypes.d.ts";
=======
import { Database } from "../_shared/SupabaseTypes.d.ts";
import * as Sentry from "npm:@sentry/deno";
>>>>>>> 81f950ae

type RepoToCreate = {
  name: string;
  assignment_group?: AssignmentGroup;
  profile_id?: string;
  student_github_usernames: string[];
};

async function handleRequest(req: Request, scope: Sentry.Scope) {
  scope?.setTag("function", "assignment-create-all-repos");
  // Check for edge function secret authentication
  const edgeFunctionSecret = req.headers.get("x-edge-function-secret");
  const expectedSecret = Deno.env.get("EDGE_FUNCTION_SECRET") || "some-secret-value";

  let courseId: number;
  let assignmentId: number;

  if (edgeFunctionSecret && expectedSecret && edgeFunctionSecret === expectedSecret) {
    // For reasons that are not clear, we set it up so call_edge_function_internal will send params as GET, even on a POST?
    const url = new URL(req.url);
    const course_id = Number.parseInt(url.searchParams.get("courseId")!);
    const assignment_id = Number.parseInt(url.searchParams.get("assignmentId")!);
    // Edge function secret authentication - get parameters from request body
    courseId = course_id;
    assignmentId = assignment_id;
    scope?.setTag("Source", "edge-function-secret");
  } else {
    // JWT authentication - get parameters from request body and validate instructor permissions
    const { courseId: cId, assignmentId: aId } = (await req.json()) as AssignmentCreateAllReposRequest;
    courseId = cId;
    assignmentId = aId;
    await assertUserIsInstructor(courseId, req.headers.get("Authorization")!);
    scope?.setTag("Source", "jwt");
  }
  scope?.setTag("assignment_id", assignmentId.toString());
  scope?.setTag("course_id", courseId.toString());

  const adminSupabase = createClient<Database>(
    Deno.env.get("SUPABASE_URL")!,
    Deno.env.get("SUPABASE_SERVICE_ROLE_KEY")!
  );
  const { data: classData } = await adminSupabase.from("classes").select("time_zone").eq("id", courseId).single();
  const timeZone = classData?.time_zone;
  // Get the assignment from supabase
  const { data: assignment, error: assignmentError } = await adminSupabase
    .from("assignments")
    .select(
      "*, assignment_groups(*,assignment_groups_members(*,user_roles(users(github_username),profiles!private_profile_id(id, name, sortable_name)))), classes(slug,github_org,user_roles(users(github_username),profiles!private_profile_id(id, name, sortable_name)))"
    ) // , classes(canvas_id), user_roles(user_id)')
    .eq("id", assignmentId)
    .lte("release_date", TZDate.tz(timeZone || "America/New_York").toISOString())
    .eq("class_id", courseId)
    .single();
  if (assignmentError) {
    scope?.setTag("db_error", "assignment_fetch_failed");
    scope?.setTag("db_error_message", assignmentError.message);
    throw new UserVisibleError("Error fetching assignment: " + assignmentError.message);
  }
  if (!assignment) {
    scope?.setTag("assignment_error", "not_found_or_not_released");
    throw new UserVisibleError("Assignment not found. Please be sure that the release date has passed.");
  }

  scope?.setTag("assignment_slug", assignment.slug || "unknown");
  scope?.setTag("assignment_group_config", assignment.group_config || "unknown");
  scope?.setTag("github_org", assignment.classes?.github_org || "unknown");
  scope?.setTag("template_repo", assignment.template_repo || "none");
  // Select all existing repos for the assignment
  const { data: existingRepos } = await adminSupabase
    .from("repositories")
    .select(
      "*, assignment_groups(assignment_groups_members(*,user_roles(users(github_username)))), profiles(user_roles!user_roles_private_profile_id_fkey(users(github_username)))"
    )
    .eq("assignment_id", assignmentId);

  const studentsInAGroup = assignment.assignment_groups?.flatMap((group) =>
    group.assignment_groups_members.map((member) => member.profile_id)
  );
  // Find repos that need to be created
  const reposToCreate: RepoToCreate[] = [];
  if (assignment.group_config === "individual" || assignment.group_config === "both") {
    const individualRepos = assignment.classes!.user_roles.filter(
      (userRole) =>
        userRole.users.github_username &&
        !studentsInAGroup?.includes(userRole.profiles!.id) &&
        !existingRepos?.find((repo) => repo.profile_id === userRole.profiles!.id)
    );
    reposToCreate.push(
      ...individualRepos.map((userRole) => ({
        name: `${assignment.classes?.slug}-${assignment.slug}-${userRole.users.github_username}`,
        profile_id: userRole.profiles!.id,
        student_github_usernames: [userRole.users.github_username!]
      }))
    );
  }
  if (assignment.group_config === "groups" || assignment.group_config === "both") {
    const groupRepos = assignment.assignment_groups
      ?.filter((group) => !existingRepos?.find((repo) => repo.assignment_group_id === group.id))
      .map((group) => ({
        name: `${assignment.classes?.slug}-${assignment.slug}-group-${group.name}`,
        assignment_group: group,
        student_github_usernames: group.assignment_groups_members.map(
          (member) => member.user_roles.users.github_username!
        )
      }));
    reposToCreate.push(...groupRepos);
  }

  scope?.setTag("existing_repos_count", existingRepos?.length.toString() || "0");
  scope?.setTag("repos_to_create_count", reposToCreate.length.toString());
  scope?.setTag("students_in_groups_count", studentsInAGroup?.length.toString() || "0");
  scope?.setTag("assignment_groups_count", assignment.assignment_groups?.length.toString() || "0");

  const createRepo = async (
    name: string,
    github_username: string[],
    profile_id: string | null,
    assignmentGroup: AssignmentGroup | null
  ) => {
    const repoName = `${assignment.classes?.slug}-${assignment.slug}-${assignmentGroup?.name ?? github_username[0]}`;
    console.log(`Creating repo ${repoName} for ${name}`);
    if (!assignment.template_repo) {
      console.log(`No template repo for assignment ${assignment.id}`);
      return;
    }
    const { error, data: dbRepo } = await adminSupabase
      .from("repositories")
      .insert({
        profile_id: profile_id,
        assignment_group_id: assignmentGroup?.id,
        assignment_id: assignmentId,
        repository: assignment.classes!.github_org! + "/" + repoName,
        class_id: courseId,
        synced_handout_sha: assignment.latest_template_sha
      })
      .select("id")
      .single();
    if (error) {
      console.error(error);
      throw new UserVisibleError(`Error creating repo: ${error}`);
    }
    if (!dbRepo) {
      throw new UserVisibleError(
        `Error creating repo: No repo created for ${assignment.classes!.github_org! + "/" + repoName}`
      );
    }

    try {
      const headSha = await github.createRepo(
        assignment.classes!.github_org!,
        repoName,
        assignment.template_repo,
        {},
        scope
      );
      await github.syncRepoPermissions(
        assignment.classes!.github_org!,
        repoName,
        assignment.classes!.slug!,
        github_username,
        scope
      );
      await adminSupabase
        .from("repositories")
        .update({
          synced_repo_sha: headSha
        })
        .eq("id", dbRepo.id);
    } catch (e) {
      console.log(`Error creating repo: ${repoName}`);
      console.error(e);
      await adminSupabase.from("repositories").delete().eq("id", dbRepo.id);
      throw new UserVisibleError(`Error creating repo: ${e}`);
    }
  };
  await Promise.all(
    reposToCreate.map(async (repo) =>
      createRepo(repo.name, repo.student_github_usernames, repo.profile_id ?? null, repo.assignment_group ?? null)
    )
  );
  if (existingRepos) {
    await Promise.all(
      existingRepos.map(async (repo) => {
        const [org, repoName] = repo.repository.split("/");
        let student_github_usernames = [];
        if (repo.assignment_groups?.assignment_groups_members) {
          student_github_usernames = repo.assignment_groups.assignment_groups_members.map(
            (member) => member.user_roles.users.github_username!
          );
        } else {
          const github_username = repo.profiles?.user_roles?.users.github_username;
          if (!github_username) {
            console.log(`No github username for repo ${repo.repository}`);
            return;
          }
          student_github_usernames = [github_username];
        }
        await github.syncRepoPermissions(org, repoName, assignment.classes!.slug!, student_github_usernames, scope);
      })
    );
  }
}
Deno.serve(async (req) => {
  return await wrapRequestHandler(req, handleRequest);
});<|MERGE_RESOLUTION|>--- conflicted
+++ resolved
@@ -4,12 +4,8 @@
 import { AssignmentCreateAllReposRequest, AssignmentGroup } from "../_shared/FunctionTypes.d.ts";
 import * as github from "../_shared/GitHubWrapper.ts";
 import { assertUserIsInstructor, UserVisibleError, wrapRequestHandler } from "../_shared/HandlerUtils.ts";
-<<<<<<< HEAD
-import type { Database } from "../_shared/SupabaseTypes.d.ts";
-=======
 import { Database } from "../_shared/SupabaseTypes.d.ts";
 import * as Sentry from "npm:@sentry/deno";
->>>>>>> 81f950ae
 
 type RepoToCreate = {
   name: string;
