--- conflicted
+++ resolved
@@ -8,15 +8,10 @@
 
 import { getRepoTarballURL, validateOIDCToken } from "../_shared/GitHubWrapper.ts";
 import { SecurityError, UserVisibleError, wrapRequestHandler } from "../_shared/HandlerUtils.ts";
-<<<<<<< HEAD
-import type { Database } from "../_shared/SupabaseTypes.d.ts";
-async function handleRequest(req: Request) {
-=======
 import { Database } from "../_shared/SupabaseTypes.d.ts";
 import * as Sentry from "npm:@sentry/deno";
 async function handleRequest(req: Request, scope: Sentry.Scope) {
   scope?.setTag("function", "autograder-create-regression-test-run");
->>>>>>> 81f950ae
   const url = req.url;
   const lastURLPart = url.split("/").pop();
   if (!lastURLPart) {
