--- conflicted
+++ resolved
@@ -8,47 +8,6 @@
     Deno.env.get("SUPABASE_URL")!,
     Deno.env.get("SUPABASE_SERVICE_ROLE_KEY")!
   );
-<<<<<<< HEAD
-  const result = await adminSupabase.schema("pgmq_public").rpc("read", {
-    queue_name: "gradebook_column_recalculate",
-    sleep_seconds: 20,
-    n: 500
-  });
-  let nDone = 0;
-  console.log(`Reading ${result.data?.length} messages from gradebook_column_recalculate queue`);
-  if (result.error) {
-    console.error(result.error);
-  }
-  if (result.data) {
-    const scope = new Sentry.Scope();
-    scope.setTag("batch_processor", "gradebook_row_recalculate");
-    const studentColumns = (
-      result.data as QueueMessage<{
-        gradebook_column_id: number;
-        student_id: string;
-        gradebook_column_student_id: number;
-        is_private: boolean;
-      }>[]
-    ).map((s) => ({
-      gradebook_column_id: s.message.gradebook_column_id,
-      student_id: s.message.student_id,
-      gradebook_column_student_id: s.message.gradebook_column_student_id,
-      is_private: s.message.is_private,
-      debug: s,
-      onComplete: async () => {
-        nDone++;
-        if (nDone % 10 === 0) {
-          console.log(`Done ${nDone} of ${studentColumns.length}`);
-        }
-        await adminSupabase
-          .schema("pgmq_public")
-          .rpc("archive", { queue_name: "gradebook_row_recalculate", message_id: s.msg_id });
-      }
-    }));
-    await processGradebookCellCalculation(studentColumns, adminSupabase, scope);
-    console.log(`Done ${nDone} of ${studentColumns.length}`);
-    await runHandler();
-=======
   const scope = new Sentry.Scope();
   while (true) {
     const didWork = await processBatch(adminSupabase, scope, 1000);
@@ -56,7 +15,6 @@
     if (!didWork) {
       await new Promise((resolve) => setTimeout(resolve, 10000));
     }
->>>>>>> 46f532b5
   }
 }
 
