--- conflicted
+++ resolved
@@ -8,14 +8,9 @@
   assertUserIsInCourse,
   wrapRequestHandler
 } from "../_shared/HandlerUtils.ts";
-<<<<<<< HEAD
-import type { Database } from "../_shared/SupabaseTypes.d.ts";
-async function handleAssignmentGroupLeave(req: Request): Promise<{ message: string }> {
-=======
 import { Database } from "../_shared/SupabaseTypes.d.ts";
 import * as Sentry from "npm:@sentry/deno";
 async function handleAssignmentGroupLeave(req: Request, scope: Sentry.Scope): Promise<{ message: string }> {
->>>>>>> 81f950ae
   const { assignment_id } = (await req.json()) as { assignment_id: number };
   scope?.setTag("function", "assignment-group-leave");
   scope?.setTag("assignment_id", assignment_id.toString());
