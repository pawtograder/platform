--- conflicted
+++ resolved
@@ -466,22 +466,13 @@
       case "create_repo": {
         const { org, repoName, templateRepo, isTemplateRepo, courseSlug, githubUsernames } =
           envelope.args as CreateRepoArgs;
-<<<<<<< HEAD
         if (org === "pawtograder-playground" && courseSlug?.startsWith("e2e-ignore-")) {
           //No action, no metrics, no logging
           return true;
         }
-        const headSha = await github.createRepo(
-          org,
-          repoName,
-          templateRepo,
-          { is_template_repo: isTemplateRepo },
-          scope
-=======
         const limiter = getCreateRepoLimiter(org);
         const headSha = await limiter.schedule(() =>
           github.createRepo(org, repoName, templateRepo, { is_template_repo: isTemplateRepo }, scope)
->>>>>>> 70fe5f62
         );
         await github.syncRepoPermissions(org, repoName, courseSlug, githubUsernames, scope);
 
