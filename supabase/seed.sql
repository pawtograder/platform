<<<<<<< HEAD
INSERT into public.classes(name, semester, slug, is_demo, github_org, time_zone) VALUES ('Demo Class', 20281, 'demo-class', true, 'autograder-dev', 'America/New_York');
=======
INSERT into public.classes(name, semester, slug, is_demo, github_org, time_zone) VALUES ('Demo Class', 20281, 'demo-class', true, 'autograder-dev', 'UTC');
>>>>>>> 84756e2d

DO $$
DECLARE 
    alyssa_self_review_id int8;
BEGIN
INSERT INTO public.assignment_self_review_settings(id, enabled, deadline_offset, allow_early, class_id)
  VALUES (1, true, 2, true, 1) RETURNING id into alyssa_self_review_id;
    
INSERT INTO public.assignments (
  id,
  class_id,
  due_date,
  group_config,
  has_autograder,
  has_handgrader,
  max_late_tokens,
  title,
  description,
  slug,
  release_date,
  total_points,
  template_repo,
  self_review_setting_id
) VALUES (1,
  1,
  '2028-12-31T23:59:59Z',
  'individual',
  TRUE,
  TRUE,
  3,
  'Demo Assignment',
  'This is a demo assignment for testing.',
  'demo-assignment',
  '2024-12-01T00:00:00Z',
  100,
  'not-actually/a-template-repo',
  alyssa_self_review_id
);

END $$;

insert into help_queues (name, description, class_id, available, depth)
  VALUES ('demo','demo description', 1, TRUE, 0);

INSERT INTO "public"."name_generation_words" ("id", "word", "is_noun", "is_adjective") VALUES ('1', 'able', 'false', 'true'), ('2', 'action', 'false', 'true'), ('3', 'active', 'false', 'true'), ('4', 'actual', 'false', 'true'), ('5', 'adept', 'false', 'true'), ('6', 'adored', 'false', 'true'), ('7', 'adroit', 'false', 'true'), ('8', 'affectionate', 'false', 'true'), ('9', 'agile', 'false', 'true'), ('10', 'airy', 'false', 'true'), ('11', 'alert', 'false', 'true'), ('12', 'alive', 'false', 'true'), ('13', 'alter', 'false', 'true'), ('14', 'amiable', 'false', 'true'), ('15', 'ample', 'false', 'true'), ('16', 'and', 'false', 'true'), ('17', 'anima', 'false', 'true'), ('18', 'apt', 'false', 'true'), ('19', 'ardent', 'false', 'true'), ('20', 'are', 'false', 'true'), ('21', 'astute', 'false', 'true'), ('22', 'august', 'false', 'true'), ('23', 'avid', 'false', 'true'), ('24', 'awake', 'false', 'true'), ('25', 'aware', 'false', 'true'), ('26', 'balmy', 'false', 'true'), ('27', 'benevolent', 'false', 'true'), ('28', 'big', 'false', 'true'), ('29', 'billowing', 'false', 'true'), ('30', 'blessed', 'false', 'true'), ('31', 'bold', 'false', 'true'), ('32', 'boss', 'false', 'true'), ('33', 'brainy', 'false', 'true'), ('34', 'brave', 'false', 'true'), ('35', 'brawny', 'false', 'true'), ('36', 'breezy', 'false', 'true'), ('37', 'brief', 'false', 'true'), ('38', 'bright', 'false', 'true'), ('39', 'brisk', 'false', 'true'), ('40', 'busy', 'false', 'true'), ('41', 'calm', 'false', 'true'), ('42', 'can', 'false', 'true'), ('43', 'canny', 'false', 'true'), ('44', 'cared', 'false', 'true'), ('45', 'caring', 'false', 'true'), ('46', 'casual', 'false', 'true'), ('47', 'celestial', 'false', 'true'), ('48', 'charming', 'false', 'true'), ('49', 'chic', 'false', 'true'), ('50', 'chief', 'false', 'true'), ('51', 'choice', 'false', 'true'), ('52', 'chosen', 'false', 'true'), ('53', 'chummy', 'false', 'true'), ('54', 'civic', 'false', 'true'), ('55', 'civil', 'false', 'true'), ('56', 'classy', 'false', 'true'), ('57', 'clean', 'false', 'true'), ('58', 'clear', 'false', 'true'), ('59', 'clever', 'false', 'true'), ('60', 'close', 'false', 'true'), ('61', 'cogent', 'false', 'true'), ('62', 'composed', 'false', 'true'), ('63', 'cool', 'false', 'true'), ('64', 'cosmic', 'false', 'true'), ('65', 'cozy', 'false', 'true'), ('66', 'cuddly', 'false', 'true'), ('67', 'cute', 'false', 'true'), ('68', 'dainty', 'false', 'true'), ('69', 'dandy', 'false', 'true'), ('70', 'dapper', 'false', 'true'), ('71', 'daring', 'false', 'true'), ('72', 'dear', 'false', 'true'), ('73', 'decent', 'false', 'true'), ('74', 'deep', 'false', 'true'), ('75', 'deft', 'false', 'true'), ('76', 'deluxe', 'false', 'true'), ('77', 'devout', 'false', 'true'), ('78', 'direct', 'false', 'true'), ('79', 'divine', 'false', 'true'), ('80', 'doted', 'false', 'true'), ('81', 'doting', 'false', 'true'), ('82', 'dreamy', 'false', 'true'), ('83', 'driven', 'false', 'true'), ('84', 'dry', 'false', 'true'), ('85', 'earthy', 'false', 'true'), ('86', 'easy', 'false', 'true'), ('87', 'elated', 'false', 'true'), ('88', 'energized', 'false', 'true'), ('89', 'enigmatic', 'false', 'true'), ('90', 'equal', 'false', 'true'), ('91', 'exact', 'false', 'true'), ('92', 'exotic', 'false', 'true'), ('93', 'expert', 'false', 'true'), ('94', 'exuberant', 'false', 'true'), ('95', 'fair', 'false', 'true'), ('96', 'famed', 'false', 'true'), ('97', 'famous', 'false', 'true'), ('98', 'fancy', 'false', 'true'), ('99', 'fast', 'false', 'true'), ('100', 'fiery', 'false', 'true'), ('101', 'fine', 'false', 'true'), ('102', 'fit', 'false', 'true'), ('103', 'flashy', 'false', 'true'), ('104', 'fleek', 'false', 'true'), ('105', 'fleet', 'false', 'true'), ('106', 'flowing', 'false', 'true'), ('107', 'fluent', 'false', 'true'), ('108', 'fluffy', 'false', 'true'), ('109', 'fluttering', 'false', 'true'), ('110', 'flying', 'false', 'true'), ('111', 'fond', 'false', 'true'), ('112', 'frank', 'false', 'true'), ('113', 'free', 'false', 'true'), ('114', 'fresh', 'false', 'true'), ('115', 'full', 'false', 'true'), ('116', 'fun', 'false', 'true'), ('117', 'funny', 'false', 'true'), ('118', 'fuscia', 'false', 'true'), ('119', 'genial', 'false', 'true'), ('120', 'gentle', 'false', 'true'), ('121', 'giddy', 'false', 'true'), ('122', 'gifted', 'false', 'true'), ('123', 'giving', 'false', 'true'), ('124', 'glad', 'false', 'true'), ('125', 'gnarly', 'false', 'true'), ('126', 'gold', 'false', 'true'), ('127', 'golden', 'false', 'true'), ('128', 'good', 'false', 'true'), ('129', 'goodly', 'false', 'true'), ('130', 'graceful', 'false', 'true'), ('131', 'grand', 'false', 'true'), ('132', 'great', 'false', 'true'), ('133', 'green', 'false', 'true'), ('134', 'groovy', 'false', 'true'), ('135', 'guided', 'false', 'true'), ('136', 'gutsy', 'false', 'true'), ('137', 'haloed', 'false', 'true'), ('138', 'happy', 'false', 'true'), ('139', 'hardy', 'false', 'true'), ('140', 'harmonious', 'false', 'true'), ('141', 'hearty', 'false', 'true'), ('142', 'heroic', 'false', 'true'), ('143', 'high', 'false', 'true'), ('144', 'hip', 'false', 'true'), ('145', 'hollow', 'false', 'true'), ('146', 'holy', 'false', 'true'), ('147', 'honest', 'false', 'true'), ('148', 'huge', 'false', 'true'), ('149', 'humane', 'false', 'true'), ('150', 'humble', 'false', 'true'), ('151', 'hunky', 'false', 'true'), ('152', 'icy', 'false', 'true'), ('153', 'ideal', 'false', 'true'), ('154', 'immune', 'false', 'true'), ('155', 'indigo', 'false', 'true'), ('156', 'inquisitive', 'false', 'true'), ('157', 'jazzed', 'false', 'true'), ('158', 'jazzy', 'false', 'true'), ('159', 'jolly', 'false', 'true'), ('160', 'jovial', 'false', 'true'), ('161', 'joyful', 'false', 'true'), ('162', 'joyous', 'false', 'true'), ('163', 'jubilant', 'false', 'true'), ('164', 'juicy', 'false', 'true'), ('165', 'just', 'false', 'true'), ('166', 'keen', 'false', 'true'), ('167', 'khaki', 'false', 'true'), ('168', 'kind', 'false', 'true'), ('169', 'kingly', 'false', 'true'), ('170', 'large', 'false', 'true'), ('171', 'lavish', 'false', 'true'), ('172', 'lawful', 'false', 'true'), ('173', 'left', 'false', 'true'), ('174', 'legal', 'false', 'true'), ('175', 'legit', 'false', 'true'), ('176', 'light', 'false', 'true'), ('177', 'like', 'false', 'true'), ('178', 'liked', 'false', 'true'), ('179', 'likely', 'false', 'true'), ('180', 'limber', 'false', 'true'), ('181', 'limitless', 'false', 'true'), ('182', 'lively', 'false', 'true'), ('183', 'loved', 'false', 'true'), ('184', 'lovely', 'false', 'true'), ('185', 'loyal', 'false', 'true'), ('186', 'lucid', 'false', 'true'), ('187', 'lucky', 'false', 'true'), ('188', 'lush', 'false', 'true'), ('189', 'main', 'false', 'true'), ('190', 'major', 'false', 'true'), ('191', 'master', 'false', 'true'), ('192', 'mature', 'false', 'true'), ('193', 'max', 'false', 'true'), ('194', 'maxed', 'false', 'true'), ('195', 'mellow', 'false', 'true'), ('196', 'merciful', 'false', 'true'), ('197', 'merry', 'false', 'true'), ('198', 'mighty', 'false', 'true'), ('199', 'mint', 'false', 'true'), ('200', 'mirthful', 'false', 'true'), ('201', 'modern', 'false', 'true'), ('202', 'modest', 'false', 'true'), ('203', 'money', 'false', 'true'), ('204', 'moonlit', 'false', 'true'), ('205', 'moral', 'false', 'true'), ('206', 'moving', 'false', 'true'), ('207', 'mucho', 'false', 'true'), ('208', 'mutual', 'false', 'true'), ('209', 'mysterious', 'false', 'true'), ('210', 'native', 'false', 'true'), ('211', 'natural', 'false', 'true'), ('212', 'near', 'false', 'true'), ('213', 'neat', 'false', 'true'), ('214', 'needed', 'false', 'true'), ('215', 'new', 'false', 'true'), ('216', 'nice', 'false', 'true'), ('217', 'nifty', 'false', 'true'), ('218', 'nimble', 'false', 'true'), ('219', 'noble', 'false', 'true'), ('220', 'normal', 'false', 'true'), ('221', 'noted', 'false', 'true'), ('222', 'novel', 'false', 'true'), ('223', 'okay', 'false', 'true'), ('224', 'open', 'false', 'true'), ('225', 'outrageous', 'false', 'true'), ('226', 'overt', 'false', 'true'), ('227', 'pacific', 'false', 'true'), ('228', 'parched', 'false', 'true'), ('229', 'peachy', 'false', 'true'), ('230', 'peppy', 'false', 'true'), ('231', 'pithy', 'false', 'true'), ('232', 'placid', 'false', 'true'), ('233', 'pleasant', 'false', 'true'), ('234', 'plucky', 'false', 'true'), ('235', 'plum', 'false', 'true'), ('236', 'poetic', 'false', 'true'), ('237', 'poised', 'false', 'true'), ('238', 'polite', 'false', 'true'), ('239', 'posh', 'false', 'true'), ('240', 'potent', 'false', 'true'), ('241', 'pretty', 'false', 'true'), ('242', 'prime', 'false', 'true'), ('243', 'primo', 'false', 'true'), ('244', 'prized', 'false', 'true'), ('245', 'pro', 'false', 'true'), ('246', 'prompt', 'false', 'true'), ('247', 'proper', 'false', 'true'), ('248', 'proud', 'false', 'true'), ('249', 'pumped', 'false', 'true'), ('250', 'punchy', 'false', 'true'), ('251', 'pure', 'false', 'true'), ('252', 'purring', 'false', 'true'), ('253', 'quaint', 'false', 'true'), ('254', 'quick', 'false', 'true'), ('255', 'quiet', 'false', 'true'), ('256', 'rad', 'false', 'true'), ('257', 'radioactive', 'false', 'true'), ('258', 'rapid', 'false', 'true'), ('259', 'rare', 'false', 'true'), ('260', 'ready', 'false', 'true'), ('261', 'real', 'false', 'true'), ('262', 'regal', 'false', 'true'), ('263', 'resilient', 'false', 'true'), ('264', 'rich', 'false', 'true'), ('265', 'right', 'false', 'true'), ('266', 'robust', 'false', 'true'), ('267', 'rooted', 'false', 'true'), ('268', 'rosy', 'false', 'true'), ('269', 'rugged', 'false', 'true'), ('270', 'safe', 'false', 'true'), ('271', 'sassy', 'false', 'true'), ('272', 'saucy', 'false', 'true'), ('273', 'savvy', 'false', 'true'), ('274', 'scenic', 'false', 'true'), ('275', 'secret', 'false', 'true'), ('276', 'seemly', 'false', 'true'), ('277', 'serene', 'false', 'true'), ('278', 'sharp', 'false', 'true'), ('279', 'showy', 'false', 'true'), ('280', 'shrewd', 'false', 'true'), ('281', 'simple', 'false', 'true'), ('282', 'sleek', 'false', 'true'), ('283', 'slick', 'false', 'true'), ('284', 'smart', 'false', 'true'), ('285', 'smiley', 'false', 'true'), ('286', 'smooth', 'false', 'true'), ('287', 'snappy', 'false', 'true'), ('288', 'snazzy', 'false', 'true'), ('289', 'snowy', 'false', 'true'), ('290', 'snugly', 'false', 'true'), ('291', 'social', 'false', 'true'), ('292', 'sole', 'false', 'true'), ('293', 'solitary', 'false', 'true'), ('294', 'sound', 'false', 'true'), ('295', 'spacial', 'false', 'true'), ('296', 'spicy', 'false', 'true'), ('297', 'spiffy', 'false', 'true'), ('298', 'spry', 'false', 'true'), ('299', 'stable', 'false', 'true'), ('300', 'star', 'false', 'true'), ('301', 'stark', 'false', 'true'), ('302', 'steady', 'false', 'true'), ('303', 'stoic', 'false', 'true'), ('304', 'strong', 'false', 'true'), ('305', 'stunning', 'false', 'true'), ('306', 'sturdy', 'false', 'true'), ('307', 'suave', 'false', 'true'), ('308', 'subtle', 'false', 'true'), ('309', 'sunny', 'false', 'true'), ('310', 'sunset', 'false', 'true'), ('311', 'super', 'false', 'true'), ('312', 'superb', 'false', 'true'), ('313', 'sure', 'false', 'true'), ('314', 'swank', 'false', 'true'), ('315', 'sweet', 'false', 'true'), ('316', 'swell', 'false', 'true'), ('317', 'swift', 'false', 'true'), ('318', 'talented', 'false', 'true'), ('319', 'teal', 'false', 'true'), ('320', 'tidy', 'false', 'true'), ('321', 'timely', 'false', 'true'), ('322', 'touted', 'false', 'true'), ('323', 'tranquil', 'false', 'true'), ('324', 'trim', 'false', 'true'), ('325', 'tropical', 'false', 'true'), ('326', 'TRUE', 'false', 'true'), ('327', 'trusty', 'false', 'true'), ('328', 'undisturbed', 'false', 'true'), ('329', 'unique', 'false', 'true'), ('330', 'united', 'false', 'true'), ('331', 'unsightly', 'false', 'true'), ('332', 'unwavering', 'false', 'true'), ('333', 'upbeat', 'false', 'true'), ('334', 'uplifting', 'false', 'true'), ('335', 'urbane', 'false', 'true'), ('336', 'usable', 'false', 'true'), ('337', 'useful', 'false', 'true'), ('338', 'utmost', 'false', 'true'), ('339', 'valid', 'false', 'true'), ('340', 'vast', 'false', 'true'), ('341', 'vestal', 'false', 'true'), ('342', 'viable', 'false', 'true'), ('343', 'vital', 'false', 'true'), ('344', 'vivid', 'false', 'true'), ('345', 'vocal', 'false', 'true'), ('346', 'vogue', 'false', 'true'), ('347', 'volant', 'false', 'true'), ('348', 'wandering', 'false', 'true'), ('349', 'wanted', 'false', 'true'), ('350', 'warm', 'false', 'true'), ('351', 'wealthy', 'false', 'true'), ('352', 'whispering', 'false', 'true'), ('353', 'whole', 'false', 'true'), ('354', 'winged', 'false', 'true'), ('355', 'wired', 'false', 'true'), ('356', 'wise', 'false', 'true'), ('357', 'witty', 'false', 'true'), ('358', 'wooden', 'false', 'true'), ('359', 'worthy', 'false', 'true'), ('360', 'zealous', 'false', 'true'), ('361', 'abyss', 'true', 'false'), ('362', 'animal', 'true', 'false'), ('363', 'apple', 'true', 'false'), ('364', 'atoll', 'true', 'false'), ('365', 'aurora', 'true', 'false'), ('366', 'autumn', 'true', 'false'), ('367', 'bacon', 'true', 'false'), ('368', 'badlands', 'true', 'false'), ('369', 'ball', 'true', 'false'), ('370', 'banana', 'true', 'false'), ('371', 'bath', 'true', 'false'), ('372', 'beach', 'true', 'false'), ('373', 'bear', 'true', 'false'), ('374', 'bed', 'true', 'false'), ('375', 'bee', 'true', 'false'), ('376', 'bike', 'true', 'false'), ('377', 'bird', 'true', 'false'), ('378', 'boat', 'true', 'false'), ('379', 'book', 'true', 'false'), ('380', 'bowl', 'true', 'false'), ('381', 'branch', 'true', 'false'), ('382', 'bread', 'true', 'false'), ('383', 'breeze', 'true', 'false'), ('384', 'briars', 'true', 'false'), ('385', 'brook', 'true', 'false'), ('386', 'brush', 'true', 'false'), ('387', 'bunny', 'true', 'false'), ('388', 'candy', 'true', 'false'), ('389', 'canopy', 'true', 'false'), ('390', 'canyon', 'true', 'false'), ('391', 'car', 'true', 'false'), ('392', 'cat', 'true', 'false'), ('393', 'cave', 'true', 'false'), ('394', 'cavern', 'true', 'false'), ('395', 'cereal', 'true', 'false'), ('396', 'chair', 'true', 'false'), ('397', 'chasm', 'true', 'false'), ('398', 'chip', 'true', 'false'), ('399', 'cliff', 'true', 'false'), ('400', 'coal', 'true', 'false'), ('401', 'coast', 'true', 'false'), ('402', 'cookie', 'true', 'false'), ('403', 'cove', 'true', 'false'), ('404', 'cow', 'true', 'false'), ('405', 'crater', 'true', 'false'), ('406', 'creek', 'true', 'false'), ('407', 'darkness', 'true', 'false'), ('408', 'dawn', 'true', 'false'), ('409', 'desert', 'true', 'false'), ('410', 'dew', 'true', 'false'), ('411', 'dog', 'true', 'false'), ('412', 'door', 'true', 'false'), ('413', 'dove', 'true', 'false'), ('414', 'drylands', 'true', 'false'), ('415', 'duck', 'true', 'false'), ('416', 'dusk', 'true', 'false'), ('417', 'earth', 'true', 'false'), ('418', 'fall', 'true', 'false'), ('419', 'farm', 'true', 'false'), ('420', 'fern', 'true', 'false'), ('421', 'field', 'true', 'false'), ('422', 'firefly', 'true', 'false'), ('423', 'fish', 'true', 'false'), ('424', 'fjord', 'true', 'false'), ('425', 'flood', 'true', 'false'), ('426', 'flower', 'true', 'false'), ('427', 'flowers', 'true', 'false'), ('428', 'fog', 'true', 'false'), ('429', 'foliage', 'true', 'false'), ('430', 'forest', 'true', 'false'), ('431', 'freeze', 'true', 'false'), ('432', 'frog', 'true', 'false'), ('433', 'fu', 'true', 'false'), ('434', 'galaxy', 'true', 'false'), ('435', 'garden', 'true', 'false'), ('436', 'geyser', 'true', 'false'), ('437', 'gift', 'true', 'false'), ('438', 'glass', 'true', 'false'), ('439', 'grove', 'true', 'false'), ('440', 'guide', 'true', 'false'), ('441', 'guru', 'true', 'false'), ('442', 'hat', 'true', 'false'), ('443', 'hug', 'true', 'false'), ('444', 'hero', 'true', 'false'), ('445', 'hill', 'true', 'false'), ('446', 'horse', 'true', 'false'), ('447', 'house', 'true', 'false'), ('448', 'hurricane', 'true', 'false'), ('449', 'ice', 'true', 'false'), ('450', 'iceberg', 'true', 'false'), ('451', 'island', 'true', 'false'), ('452', 'juice', 'true', 'false'), ('453', 'lagoon', 'true', 'false'), ('454', 'lake', 'true', 'false'), ('455', 'land', 'true', 'false'), ('456', 'lawn', 'true', 'false'), ('457', 'leaf', 'true', 'false'), ('458', 'leaves', 'true', 'false'), ('459', 'light', 'true', 'false'), ('460', 'lion', 'true', 'false'), ('461', 'marsh', 'true', 'false'), ('462', 'meadow', 'true', 'false'), ('463', 'milk', 'true', 'false'), ('464', 'mist', 'true', 'false'), ('465', 'moon', 'true', 'false'), ('466', 'moss', 'true', 'false'), ('467', 'mountain', 'true', 'false'), ('468', 'mouse', 'true', 'false'), ('469', 'nature', 'true', 'false'), ('470', 'oasis', 'true', 'false'), ('471', 'ocean', 'true', 'false'), ('472', 'pants', 'true', 'false'), ('473', 'peak', 'true', 'false'), ('474', 'pebble', 'true', 'false'), ('475', 'pine', 'true', 'false'), ('476', 'pilot', 'true', 'false'), ('477', 'plane', 'true', 'false'), ('478', 'planet', 'true', 'false'), ('479', 'plant', 'true', 'false'), ('480', 'plateau', 'true', 'false'), ('481', 'pond', 'true', 'false'), ('482', 'prize', 'true', 'false'), ('483', 'rabbit', 'true', 'false'), ('484', 'rain', 'true', 'false'), ('485', 'range', 'true', 'false'), ('486', 'reef', 'true', 'false'), ('487', 'reserve', 'true', 'false'), ('488', 'resonance', 'true', 'false'), ('489', 'river', 'true', 'false'), ('490', 'rock', 'true', 'false'), ('491', 'sage', 'true', 'false'), ('492', 'salute', 'true', 'false'), ('493', 'sanctuary', 'true', 'false'), ('494', 'sand', 'true', 'false'), ('495', 'sands', 'true', 'false'), ('496', 'shark', 'true', 'false'), ('497', 'shelter', 'true', 'false'), ('498', 'shirt', 'true', 'false'), ('499', 'shoe', 'true', 'false'), ('500', 'silence', 'true', 'false'), ('501', 'sky', 'true', 'false'), ('502', 'smokescreen', 'true', 'false'), ('503', 'snowflake', 'true', 'false'), ('504', 'socks', 'true', 'false'), ('505', 'soil', 'true', 'false'), ('506', 'soul', 'true', 'false'), ('507', 'soup', 'true', 'false'), ('508', 'sparrow', 'true', 'false'), ('509', 'spoon', 'true', 'false'), ('510', 'spring', 'true', 'false'), ('511', 'star', 'true', 'false'), ('512', 'stone', 'true', 'false'), ('513', 'storm', 'true', 'false'), ('514', 'stream', 'true', 'false'), ('515', 'summer', 'true', 'false'), ('516', 'summit', 'true', 'false'), ('517', 'sun', 'true', 'false'), ('518', 'sunrise', 'true', 'false'), ('519', 'sunset', 'true', 'false'), ('520', 'sunshine', 'true', 'false'), ('521', 'surf', 'true', 'false'), ('522', 'swamp', 'true', 'false'), ('523', 'table', 'true', 'false'), ('524', 'teacher', 'true', 'false'), ('525', 'temple', 'true', 'false'), ('526', 'thorns', 'true', 'false'), ('527', 'tiger', 'true', 'false'), ('528', 'tigers', 'true', 'false'), ('529', 'towel', 'true', 'false'), ('530', 'train', 'true', 'false'), ('531', 'tree', 'true', 'false'), ('532', 'truck', 'true', 'false'), ('533', 'tsunami', 'true', 'false'), ('534', 'tundra', 'true', 'false'), ('535', 'valley', 'true', 'false'), ('536', 'volcano', 'true', 'false'), ('537', 'water', 'true', 'false'), ('538', 'waterfall', 'true', 'false'), ('539', 'waves', 'true', 'false'), ('540', 'wild', 'true', 'false'), ('541', 'willow', 'true', 'false'), ('542', 'window', 'true', 'false'), ('543', 'winds', 'true', 'false'), ('544', 'winter', 'true', 'false'), ('545', 'zebra', 'true', 'false');



INSERT INTO auth.users (
  instance_id,
  id,
  aud,
  role,
  email,
  encrypted_password,
  email_confirmed_at,
  raw_app_meta_data,
  raw_user_meta_data,
  is_super_admin
) VALUES
  ('00000000-0000-0000-0000-000000000000', '11111111-1111-1111-1111-111111111111', 'authenticated', 'authenticated', 'test1@pawtograder.com', 'dummyhash', NOW(), '{}', '{}', FALSE),
  ('00000000-0000-0000-0000-000000000000', '22222222-2222-2222-2222-222222222222', 'authenticated', 'authenticated', 'test2@pawtograder.com', 'dummyhash', NOW(), '{}', '{}', FALSE);

DO $$
DECLARE
  eva_profile_id uuid;
  alyssa_profile_id uuid;
  alyssa_repo_id int8;
  alyssa_check_run_id int8;
  alyssa_submission_id int8;
BEGIN
  SELECT p.id INTO eva_profile_id
  FROM public.profiles p
  inner join public.user_roles r on r.private_profile_id=p.id
  WHERE r.user_id='11111111-1111-1111-1111-111111111111';

  SELECT p.id INTO alyssa_profile_id
  FROM public.profiles p
  inner join public.user_roles r on r.private_profile_id=p.id
  where r.user_id='22222222-2222-2222-2222-222222222222';

  UPDATE public.profiles
  SET name = 'Eva Lu Ator'
  WHERE id = eva_profile_id;

  UPDATE public.profiles
  SET name = 'Alyssa P Hacker'
  WHERE id = alyssa_profile_id;

  update public.user_roles set role='instructor' where private_profile_id=eva_profile_id;


INSERT into public.repositories(assignment_id, repository, class_id, profile_id, synced_handout_sha, synced_repo_sha)
  VALUES (1, 'not-actually/repository', 1, alyssa_profile_id, 'none', 'none') RETURNING id into alyssa_repo_id;

INSERT INTO public.repository_check_runs (class_id, repository_id, check_run_id, status, sha, commit_message)
  VALUES (1, alyssa_repo_id, 1, '{}', 'none', 'none') RETURNING id into alyssa_check_run_id;

  INSERT into public.submissions (
    id, assignment_id, profile_id, sha, repository, run_attempt,run_number,class_id, repository_check_run_id, repository_id
  ) VALUES
  (1, 1, alyssa_profile_id, 'none', 'not-actually/a-repository', 1, 1,1, alyssa_check_run_id, alyssa_repo_id) RETURNING id into alyssa_submission_id;
 INSERT INTO public.submission_files (name,contents,class_id, profile_id, submission_id)
 VALUES ('sample.java','package com.pawtograder.example.java;

public class Entrypoint {
    public static void main(String[] args) {
        System.out.println("Hello, World!");
    }

    /*
     * This method takes two integers and returns their sum.
     * 
     * @param a the first integer
     * @param b the second integer
     * @return the sum of a and b
     */
    public int doMath(int a, int b) {
        return a+b;
    }

    /**
     * This method returns a message, "Hello, World!"
     * @return
     */
    public String getMessage() {
        
        return "Hello, World!";
    }
} ', 1, alyssa_profile_id, alyssa_submission_id);
 
 INSERT into grader_results (id, submission_id, score, class_id, profile_id, lint_passed,lint_output, lint_output_format,max_score) VALUES (alyssa_submission_id, alyssa_submission_id, 5, 1, alyssa_profile_id, TRUE,'no lint output','markdown',10);
 INSERT INTO grader_result_tests (score,max_score,name,name_format,output,output_format,class_id,student_id,grader_result_id,is_released) VALUES
 (0,5,'test 1','text','here is a 
 bunch
 of output
 **wow**', 'markdown', 1, alyssa_profile_id, alyssa_submission_id, TRUE),
(5,5,'test 2','text','here is a 
 bunch
 **MORE**
 output
 **wow**', 'markdown', 1, alyssa_profile_id, alyssa_submission_id, TRUE);
  
END $$;<|MERGE_RESOLUTION|>--- conflicted
+++ resolved
@@ -1,8 +1,4 @@
-<<<<<<< HEAD
 INSERT into public.classes(name, semester, slug, is_demo, github_org, time_zone) VALUES ('Demo Class', 20281, 'demo-class', true, 'autograder-dev', 'America/New_York');
-=======
-INSERT into public.classes(name, semester, slug, is_demo, github_org, time_zone) VALUES ('Demo Class', 20281, 'demo-class', true, 'autograder-dev', 'UTC');
->>>>>>> 84756e2d
 
 DO $$
 DECLARE 
