import { Avatar, Box, HStack, Skeleton, VStack, IconButton } from "@chakra-ui/react";
import { Notification } from "@/utils/supabase/DatabaseTypes";
import { useUserProfile } from "@/hooks/useUserProfiles";
import { useNotification } from "@/hooks/useNotifications";
import { useDiscussionThreadTeaser } from "@/hooks/useCourseController";
import { useParams, useRouter } from "next/navigation";
import { LucideMail, X } from "lucide-react";
import { useState } from "react";
import { toaster } from "../ui/toaster";
import Markdown from "../ui/markdown";

export type NotificationEnvelope = { type: string };
export type DiscussionThreadNotification = NotificationEnvelope & {
  type: "discussion_thread";
  new_comment_number: number;
  new_comment_id: number;
  root_thread_id: number;
  reply_author_profile_id: string;
  teaser: string;

  thread_name: string;
  reply_author_name: string;
};

export type AssignmentGroupMemberNotification = NotificationEnvelope & {
  type: "assignment_group_member";
  action: "join" | "leave";
  added_by: string;
  profile_id: string;
  name: string;
  added_by_name: string;
  assignment_id: number;
  assignment_name: string;
  assignment_group_name: string;
  assignment_group_id: number;
};

export type AssignmentGroupInvitationNotification = NotificationEnvelope & {
  type: "assignment_group_invitations";
  action: "create";
  inviter: string;
  invitee: string;
  inviter_name: string;
  assignment_id: number;
  assignment_name: string;
  assignment_group_name: string;
  assignment_group_id: number;
};

export type AssignmentGroupJoinRequestNotification = NotificationEnvelope & {
  type: "assignment_group_join_request";
  action: "create" | "update";
  status: "pending" | "approved" | "rejected" | "withdrawn";
  requestor: string;
  requestor_name: string;
  assignment_id: number;
  assignment_name: string;
  assignment_group_name: string;
  assignment_group_id: number;
  decision_maker?: string;
  decision_maker_name?: string;
};

export type EmailNotification = NotificationEnvelope & {
  type: "email";
  action: "create";
  subject: string;
  body: string;
  cc_emails: { emails: string[] };
  reply_to?: string;
};

export type CourseEnrollmentNotification = NotificationEnvelope & {
  type: "course_enrollment";
  action: "create";
  course_name: string;
  course_id: number;
  inviter_name: string;
  inviter_email: string;
};

export type HelpRequestNotification = NotificationEnvelope & {
  type: "help_request";
  action: "created" | "status_changed" | "assigned";
  help_request_id: number;
  help_queue_id: number;
  help_queue_name: string;
  creator_profile_id: string;
  creator_name: string;
  assignee_profile_id?: string;
  assignee_name?: string;
  status?: "open" | "in_progress" | "resolved" | "closed";
  request_preview: string;
  request_subject?: string;
  request_body?: string;
  is_private: boolean;
};

export type HelpRequestMessageNotification = NotificationEnvelope & {
  type: "help_request_message";
  help_request_id: number;
  help_queue_id: number;
  help_queue_name: string;
  message_id: number;
  author_profile_id: string;
  author_name: string;
  message_preview: string;
  help_request_creator_profile_id: string;
  help_request_creator_name: string;
  is_private: boolean;
};

// function truncateString(str: string, maxLength: number) {
//   if (str.length <= maxLength) {
//     return str;
//   }
//   return str.substring(0, maxLength) + "...";
// }
function HelpRequestNotificationTeaser({ notification }: { notification: Notification }) {
  const body = notification.body as HelpRequestNotification;

  let message: React.ReactNode;

  if (body.action === "created") {
    message = (
      <Markdown style={{ fontSize: "0.875rem", color: "var(--chakra-colors-fg-default)", lineHeight: "1.4" }}>
        {`**${body.creator_name}** created a new help request in **${body.help_queue_name}**${body.is_private ? " *(private)*" : ""}`}
      </Markdown>
    );
  } else if (body.action === "assigned") {
    message = (
      <Markdown style={{ fontSize: "0.875rem", color: "var(--chakra-colors-fg-default)", lineHeight: "1.4" }}>
        {`**${body.assignee_name}** is now working on **${body.creator_name}**'s help request in **${body.help_queue_name}**`}
      </Markdown>
    );
  } else if (body.action === "status_changed") {
    message = (
      <Markdown style={{ fontSize: "0.875rem", color: "var(--chakra-colors-fg-default)", lineHeight: "1.4" }}>
        {`Help request by **${body.creator_name}** in **${body.help_queue_name}** was marked as **${body.status}**`}
      </Markdown>
    );
  }

  return (
    <VStack align="flex-start" gap="2">
      {message}
      {body.request_preview && (
        <Markdown
          style={{
            fontSize: "0.75rem",
            color: "var(--chakra-colors-fg-muted)",
            lineHeight: "1.3",
            overflow: "hidden",
            display: "-webkit-box",
            WebkitLineClamp: 2,
            WebkitBoxOrient: "vertical"
          }}
        >
          {`> ${body.request_preview}`}
        </Markdown>
      )}
    </VStack>
  );
}

function HelpRequestMessageNotificationTeaser({ notification }: { notification: Notification }) {
  const body = notification.body as HelpRequestMessageNotification;
  const author = useUserProfile(body.author_profile_id);

  if (!author) {
    return <Skeleton height="40px" width="100%" />;
  }

  return (
    <HStack align="flex-start" gap="3">
      <Avatar.Root size="sm" flexShrink="0">
        <Avatar.Image src={author.avatar_url} />
        <Avatar.Fallback fontSize="xs">{author.name?.charAt(0)}</Avatar.Fallback>
      </Avatar.Root>
      <VStack align="flex-start" gap="1" flex="1">
        <Markdown style={{ fontSize: "0.875rem", color: "var(--chakra-colors-fg-default)", lineHeight: "1.4" }}>
          {`**${author.name}** replied to **${body.help_request_creator_name}**'s help request in **${body.help_queue_name}**${body.is_private ? " *(private)*" : ""}`}
        </Markdown>
        {body.message_preview && (
          <Markdown
            style={{
              fontSize: "0.75rem",
              color: "var(--chakra-colors-fg-muted)",
              lineHeight: "1.3",
              overflow: "hidden",
              display: "-webkit-box",
              WebkitLineClamp: 2,
              WebkitBoxOrient: "vertical"
            }}
          >
            {`> ${body.message_preview}`}
          </Markdown>
        )}
      </VStack>
    </HStack>
  );
}

function AssignmentGroupMemberNotificationTeaser({ notification }: { notification: Notification }) {
  const body = notification.body as AssignmentGroupMemberNotification;
  return (
    <Markdown style={{ fontSize: "0.875rem", color: "var(--chakra-colors-fg-default)", lineHeight: "1.4" }}>
      {`**${body.name}** ${body.action === "join" ? "joined" : "left"} your group **${body.assignment_group_name}** for **${body.assignment_name}**${body.action === "join" ? ` *(added by ${body.added_by_name})*` : ""}`}
    </Markdown>
  );
}
function AssignmentGroupInvitationNotificationTeaser({ notification }: { notification: Notification }) {
  const body = notification.body as AssignmentGroupInvitationNotification;
  return (
    <Markdown style={{ fontSize: "0.875rem", color: "var(--chakra-colors-fg-default)", lineHeight: "1.4" }}>
      {`**${body.inviter_name}** invited you to join **${body.assignment_group_name}** for **${body.assignment_name}**`}
    </Markdown>
  );
}
function AssignmentGroupJoinRequestNotificationTeaser({ notification }: { notification: Notification }) {
  const body = notification.body as AssignmentGroupJoinRequestNotification;

  let message;
  if (body.status === "pending") {
    message = (
      <Markdown style={{ fontSize: "0.875rem", color: "var(--chakra-colors-fg-default)", lineHeight: "1.4" }}>
        {`**${body.requestor_name}** requested to join **${body.assignment_group_name}** for **${body.assignment_name}**`}
      </Markdown>
    );
  } else if (body.status === "approved") {
    message = (
      <Markdown style={{ fontSize: "0.875rem", color: "var(--chakra-colors-fg-default)", lineHeight: "1.4" }}>
        {`**${body.decision_maker_name}** approved **${body.requestor_name}**'s request to join **${body.assignment_group_name}** for **${body.assignment_name}**`}
      </Markdown>
    );
  } else if (body.status === "rejected") {
    message = (
      <Markdown style={{ fontSize: "0.875rem", color: "var(--chakra-colors-fg-default)", lineHeight: "1.4" }}>
        {`**${body.decision_maker_name}** rejected **${body.requestor_name}**'s request to join **${body.assignment_group_name}** for **${body.assignment_name}**`}
      </Markdown>
    );
  } else if (body.status === "withdrawn") {
    message = (
      <Markdown style={{ fontSize: "0.875rem", color: "var(--chakra-colors-fg-default)", lineHeight: "1.4" }}>
        {`**${body.requestor_name}** withdrew their request to join **${body.assignment_group_name}** for **${body.assignment_name}**`}
      </Markdown>
    );
  }

  return message;
}
function DiscussionThreadReplyNotificationTeaser({ notification }: { notification: Notification }) {
  const body = notification.body as DiscussionThreadNotification;
  const rootThread = useDiscussionThreadTeaser(body.root_thread_id, ["ordinal", "subject", "class_id"]);
  const author = useUserProfile(body.reply_author_profile_id);

  if (!author || !rootThread) {
    return <Skeleton height="40px" width="100%" />;
  }

  return (
    <HStack align="flex-start" gap="3">
      <Avatar.Root size="sm" flexShrink="0">
        <Avatar.Image src={author.avatar_url} />
        <Avatar.Fallback fontSize="xs">{author.name?.charAt(0)}</Avatar.Fallback>
      </Avatar.Root>
      <VStack align="flex-start" gap="1" flex="1">
        <Markdown style={{ fontSize: "0.875rem", color: "var(--chakra-colors-fg-default)", lineHeight: "1.4" }}>
          {`**${author.name}** replied to thread **#${rootThread.ordinal}** **${rootThread.subject}**`}
        </Markdown>
        {body.teaser && (
          <Markdown
            style={{
              fontSize: "0.75rem",
              color: "var(--chakra-colors-fg-muted)",
              lineHeight: "1.3",
              overflow: "hidden",
              display: "-webkit-box",
              WebkitLineClamp: 2,
              WebkitBoxOrient: "vertical"
            }}
          >
            {`> ${body.teaser}`}
          </Markdown>
        )}
      </VStack>
    </HStack>
  );
}

function EmailNotificationTeaser({ notification }: { notification: Notification }) {
  const body = notification.body as EmailNotification;
  return (
    <HStack align="flex-start" gap="3">
      <Box flexShrink="0" p="2" bg="blue.subtle" borderRadius="md">
        <LucideMail size={16} />
      </Box>
      <VStack align="flex-start" gap="1" flex="1">
        <Markdown style={{ fontSize: "0.875rem", color: "var(--chakra-colors-fg-default)", lineHeight: "1.4" }}>
          {`**${body.subject}**`}
        </Markdown>
        <Markdown style={{ fontSize: "0.75rem", color: "var(--chakra-colors-fg-muted)" }}>
          {`*Check your email for details*`}
        </Markdown>
      </VStack>
    </HStack>
  );
}

function CourseEnrollmentNotificationTeaser({ notification }: { notification: Notification }) {
  const body = notification.body as CourseEnrollmentNotification;
  return (
    <HStack align="flex-start" gap="3">
      <Box flexShrink="0" p="2" bg="green.subtle" borderRadius="md">
        <svg width="16" height="16" fill="currentColor" viewBox="0 0 24 24">
          <path d="M12 2C6.48 2 2 6.48 2 12s4.48 10 10 10 10-4.48 10-10S17.52 2 12 2zm-2 15l-5-5 1.41-1.41L10 14.17l7.59-7.59L19 8l-9 9z" />
        </svg>
      </Box>
      <VStack align="flex-start" gap="1" flex="1">
        <Markdown style={{ fontSize: "0.875rem", color: "var(--chakra-colors-fg-default)", lineHeight: "1.4" }}>
          {`Welcome to **${body.course_name}**!`}
        </Markdown>
        <Markdown
          style={{
            fontSize: "0.75rem",
            color: "var(--chakra-colors-fg-muted)",
            lineHeight: "1.3"
          }}
        >
          {`You were added by **${body.inviter_name}** (${body.inviter_email})`}
        </Markdown>
      </VStack>
    </HStack>
  );
}

/**
 * Gets the navigation URL for a notification based on its type
 */
function getNotificationUrl(notification: Notification, course_id: string): string | undefined {
  const body = notification.body as NotificationEnvelope;

  if (body.type === "help_request" || body.type === "help_request_message") {
    const helpBody = body as HelpRequestNotification | HelpRequestMessageNotification;
    return `/course/${course_id}/office-hours/${helpBody.help_queue_id}`;
  } else if (body.type === "assignment_group_invitations" || body.type === "assignment_group_join_request") {
    const assignmentBody = body as AssignmentGroupInvitationNotification | AssignmentGroupJoinRequestNotification;
    return `/course/${course_id}/assignments/${assignmentBody.assignment_id}`;
  } else if (body.type === "discussion_thread") {
    const discussionBody = body as DiscussionThreadNotification;
    const replyIdx = discussionBody.new_comment_number ? `#post-${discussionBody.new_comment_number}` : "";
<<<<<<< HEAD
    return `/course/${course_id}/discussion/${discussionBody.root_thread_id}${replyIdx}`;
=======
    const threadCourseId = rootThread?.class_id || course_id;
    return `/course/${threadCourseId}/discussion/${discussionBody.root_thread_id}${replyIdx}`;
  } else if (body.type === "course_enrollment") {
    const enrollmentBody = body as CourseEnrollmentNotification;
    return `/course/${enrollmentBody.course_id}`;
>>>>>>> 0dcc2c8a
  }

  // Email notifications and assignment group member notifications don't have specific URLs
  return undefined;
}

export default function NotificationTeaser({
  notification_id,
  markAsRead,
  dismiss
}: {
  notification_id: number;
  markAsRead: () => Promise<void>;
  dismiss: () => Promise<void>;
}) {
  const notification = useNotification(notification_id);
  const [isProcessing, setIsProcessing] = useState(false);
  const body = notification?.body as NotificationEnvelope;
  const { course_id } = useParams();
  const router = useRouter();

  // No cross-course routing: use current course_id for all notification types

  if (!notification) {
    return <Skeleton height="60px" width="100%" />;
  }

  const handleDismiss = async (e: React.MouseEvent) => {
    e.preventDefault();
    e.stopPropagation();
    if (isProcessing) return;

    setIsProcessing(true);
    try {
      await dismiss();
    } catch (error) {
      toaster.error({
        title: "Failed to dismiss notification",
        description: "Error: " + (error as Error).message
      });
    } finally {
      setIsProcessing(false);
    }
  };

  const handleClick = async () => {
    if (isProcessing) return;

    setIsProcessing(true);
    try {
      // Mark as read if not already read
      if (!notification.viewed_at) {
        await markAsRead();
      }

      // Handle help request notifications with popup
      if (body.type === "help_request" || body.type === "help_request_message") {
        const helpBody = body as HelpRequestNotification | HelpRequestMessageNotification;
        const popOutUrl = `/course/${course_id}/office-hours/request/${helpBody.help_request_id}?popout=true`;

        // Open a new window with chat-appropriate dimensions
        const newWindow = window.open(
          popOutUrl,
          `help-request-chat-${helpBody.help_request_id}`,
          "width=800,height=600,scrollbars=yes,resizable=yes,toolbar=no,menubar=no,location=no,status=no"
        );

        if (newWindow) {
          newWindow.focus();

          // Set a meaningful title for the popped-out window once it loads
          newWindow.addEventListener("load", () => {
            const windowTitle = `Help Request #${helpBody.help_request_id} - ${helpBody.help_queue_name}`;
            newWindow.document.title = windowTitle;
          });
        } else {
          toaster.error({
            title: "Pop-out blocked",
            description: "Please allow pop-ups for this site to use the pop-out feature."
          });
        }
      } else {
        // Navigate to other notification URLs normally
        const url = getNotificationUrl(notification, course_id as string);
        if (url) {
          router.push(url);
        }
      }
    } catch (error) {
      toaster.error({
        title: "Failed to process notification",
        description: "Error: " + (error as Error).message
      });
    } finally {
      setIsProcessing(false);
    }
  };

  let teaser: React.ReactNode;
  if (body.type === "discussion_thread") {
    teaser = <DiscussionThreadReplyNotificationTeaser notification={notification} />;
  } else if (body.type === "assignment_group_member") {
    teaser = <AssignmentGroupMemberNotificationTeaser notification={notification} />;
  } else if (body.type === "assignment_group_invitations") {
    teaser = <AssignmentGroupInvitationNotificationTeaser notification={notification} />;
  } else if (body.type === "assignment_group_join_request") {
    teaser = <AssignmentGroupJoinRequestNotificationTeaser notification={notification} />;
  } else if (body.type === "email") {
    teaser = <EmailNotificationTeaser notification={notification} />;
  } else if (body.type === "course_enrollment") {
    teaser = <CourseEnrollmentNotificationTeaser notification={notification} />;
  } else if (body.type === "help_request") {
    teaser = <HelpRequestNotificationTeaser notification={notification} />;
  } else if (body.type === "help_request_message") {
    teaser = <HelpRequestMessageNotificationTeaser notification={notification} />;
  } else {
    teaser = <Markdown>{`*Unknown notification type: ${body.type}*`}</Markdown>;
  }

  return (
    <Box
      position="relative"
      p="4"
      bg={notification.viewed_at ? "bg.default" : "blue.subtle"}
      borderBottom="1px"
      borderColor="border.subtle"
      _hover={{ bg: notification.viewed_at ? "bg.subtle" : "blue.muted" }}
      cursor="pointer"
      onClick={handleClick}
      opacity={isProcessing ? 0.6 : 1}
      pointerEvents={isProcessing ? "none" : "auto"}
      transition="all 0.2s"
    >
      {/* Unread indicator */}
      {!notification.viewed_at && (
        <Box
          position="absolute"
          left="2"
          top="50%"
          transform="translateY(-50%)"
          width="3px"
          height="20px"
          bg="blue.500"
          borderRadius="full"
        />
      )}

      {/* Dismiss button */}
      <IconButton
        position="absolute"
        right="2"
        top="2"
        size="xs"
        variant="ghost"
        colorPalette="gray"
        aria-label="Dismiss notification"
        onClick={handleDismiss}
        disabled={isProcessing}
        opacity="0.5"
        _hover={{ opacity: "1" }}
      >
        <X size={14} />
      </IconButton>

      {/* Content with proper spacing */}
      <Box pr="6" pl={!notification.viewed_at ? "4" : "0"}>
        {teaser}
      </Box>
    </Box>
  );
}<|MERGE_RESOLUTION|>--- conflicted
+++ resolved
@@ -349,15 +349,10 @@
   } else if (body.type === "discussion_thread") {
     const discussionBody = body as DiscussionThreadNotification;
     const replyIdx = discussionBody.new_comment_number ? `#post-${discussionBody.new_comment_number}` : "";
-<<<<<<< HEAD
     return `/course/${course_id}/discussion/${discussionBody.root_thread_id}${replyIdx}`;
-=======
-    const threadCourseId = rootThread?.class_id || course_id;
-    return `/course/${threadCourseId}/discussion/${discussionBody.root_thread_id}${replyIdx}`;
   } else if (body.type === "course_enrollment") {
     const enrollmentBody = body as CourseEnrollmentNotification;
     return `/course/${enrollmentBody.course_id}`;
->>>>>>> 0dcc2c8a
   }
 
   // Email notifications and assignment group member notifications don't have specific URLs
