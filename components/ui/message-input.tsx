"use client";
import data from "@emoji-mart/data";
import { useCallback, useRef, useState } from "react";
import type { IGif } from "@giphy/js-types";
import MDEditor from "@uiw/react-md-editor";
import { PopoverArrow, PopoverBody, PopoverContent, PopoverRoot, PopoverTrigger } from "@/components/ui/popover";
import { Box, Button, Field, HStack, Textarea, VStack, Text } from "@chakra-ui/react";
import Picker from "@emoji-mart/react";
import { FaPaperclip, FaSmile, FaUserSecret } from "react-icons/fa";
import { TbMathFunction } from "react-icons/tb";
import { Checkbox } from "./checkbox";
import GiphyPicker from "./giphy-picker";
import Markdown from "@/components/ui/markdown";
import { createClient } from "@/utils/supabase/client";
import { useParams } from "next/navigation";
import { Tooltip } from "./tooltip";
import { useClassProfiles } from "@/hooks/useClassProfiles";
import { useUserProfile } from "@/hooks/useUserProfiles";
import { toaster } from "./toaster";
import { isTextFile, getLanguageFromFile } from "@/lib/utils";

type MessageInputProps = React.ComponentProps<typeof MDEditor> & {
  defaultSingleLine?: boolean;
  sendMessage: (message: string, profile_id: string, close?: boolean) => Promise<void>;
  enableFilePicker?: boolean;
  enableGiphyPicker?: boolean;
  enableEmojiPicker?: boolean;
  enableAnonymousModeToggle?: boolean;
  otherButtons?: React.ReactNode | React.ReactNode[];
  sendButtonText?: string;
  placeholder?: string;
  allowEmptyMessage?: boolean;
  textAreaRef?: React.RefObject<HTMLTextAreaElement>;
  onClose?: () => void;
  closeButtonText?: string;
  ariaLabel?: string;
  /**
   * The folder name to use for file uploads within the course directory.
   * Files will be uploaded to: {course_id}/{uploadFolder}/{uuid}/{fileName}
   * @default "discussion"
   */
  uploadFolder?: string;
  /**
   * Maximum number of lines for code files to be pasted as content.
   * Files exceeding this limit will be uploaded as attachments instead.
   * @default 300
   */
  maxCodeLines?: number;
};

export default function MessageInput(props: MessageInputProps) {
  const {
    defaultSingleLine,
    sendMessage,
    enableFilePicker,
    enableGiphyPicker,
    enableEmojiPicker,
    enableAnonymousModeToggle,
    otherButtons,
    sendButtonText,
    placeholder,
    allowEmptyMessage,
    textAreaRef,
    onClose,
    closeButtonText,
    value: initialValue,
    ariaLabel,
    uploadFolder = "discussion",
    maxCodeLines = 300,
    ...editorProps
  } = props;
  const { course_id } = useParams();
  const [enterToSend, setEnterToSend] = useState(true);
  const [value, setValue] = useState(initialValue);
  const [singleLine] = useState(defaultSingleLine ?? false);
  const [, setFocused] = useState(false);
  const [showEmojiPicker, setShowEmojiPicker] = useState(false);
  const [showGiphyPicker, setShowGiphyPicker] = useState(false);
  const [anonymousMode, setAnonymousMode] = useState(false);
  const [showMarkdownPreview, setShowMarkdownPreview] = useState(false);
  const [isSending, setIsSending] = useState(false);
  const fileInputRef = useRef<HTMLInputElement>(null);
  const onChange = useCallback(
    (value: string) => {
      setValue(value);
      props.onChange?.(value);
    },
    [props]
  );
  const { public_profile_id, private_profile_id } = useClassProfiles();
  const public_profile = useUserProfile(public_profile_id);
  const private_profile = useUserProfile(private_profile_id);
  const profile_id = anonymousMode ? public_profile_id! : private_profile_id!;

  const toggleEmojiPicker = () => setShowEmojiPicker(!showEmojiPicker);
  const toggleAnonymousMode = () => setAnonymousMode(!anonymousMode);

  const fileUpload = useCallback(
    async (file: File) => {
      // Check if this is a text/code file
      if (isTextFile(file)) {
        try {
          const content = await file.text();
          const lineCount = content.split("\n").length;

          // If file has too many lines, upload as file instead of pasting content
          if (lineCount > maxCodeLines) {
            // Fall through to regular file upload logic below
          } else {
            // File is small enough, send as code block
            const language = getLanguageFromFile(file.name);
            const codeBlock = `\`\`\`${language}\n${content}\n\`\`\``;

            // Send the file content as a code block message
            await sendMessage(`**${file.name}**\n\n${codeBlock}`, profile_id, false);
            return null; // No URL for text files
          }
        } catch (error) {
          toaster.error({
            title: "Error reading file",
            description: `Failed to read file content: ${error instanceof Error ? error.message : "Unknown error"}`
          });
          return null;
        }
      }

      // For non-text files, upload to storage as before
      const supabase = createClient();
      const uuid = crypto.randomUUID();
      const fileName = file.name.replace(/[^a-zA-Z0-9-_\.]/g, "_");

      const { error } = await supabase.storage
        .from("uploads")
        .upload(`${course_id}/${uploadFolder}/${uuid}/${fileName}`, file);
      if (error) {
        toaster.error({
          title: "Error uploading file: " + error.name,
          description: error.message
        });
        return null;
      }
      const urlEncodedFilename = encodeURIComponent(fileName);

<<<<<<< HEAD
      const url = `${process.env["NEXT_PUBLIC_SUPABASE_URL"]}/storage/v1/object/public/uploads/${course_id}/discussion/${uuid}/${urlEncodedFilename}`;
      sendMessage(`Attachment: [${file.name}](${url})`, profile_id, false);
=======
      const url = `${process.env.NEXT_PUBLIC_SUPABASE_URL}/storage/v1/object/public/uploads/${course_id}/${uploadFolder}/${uuid}/${urlEncodedFilename}`;

      // Determine if it's an image for proper markdown formatting
      const isImage = file.type.startsWith("image/");
      const markdownLink = isImage ? `![${file.name}](${url})` : `[${file.name}](${url})`;

      await sendMessage(`Attachment: ${markdownLink}`, profile_id, false);
>>>>>>> 3e93b1f6
      return url;
    },
    [course_id, uploadFolder, profile_id, sendMessage, maxCodeLines]
  );

  const attachFile = useCallback(
    (e: React.ChangeEvent<HTMLInputElement>) => {
      const file = e.target.files?.[0];
      if (!file) {
        return;
      }
      fileUpload(file);
    },
    [fileUpload]
  );
  const onFileTransfer = useCallback(
    async (dataTransfer: DataTransfer) => {
      const files: File[] = [];
      for (let index = 0; index < dataTransfer.items.length; index += 1) {
        const file = dataTransfer.files.item(index);
        if (file) {
          files.push(file);
        }
      }

      // Process each file individually since text files are handled differently
      for (const file of files) {
        await fileUpload(file);
      }
    },
    [fileUpload]
  );
  if (singleLine) {
    return (
      <VStack align="stretch" spaceY="0" p="0" gap="2" w="100%">
        {showMarkdownPreview && (
          <Box width="100%" p="2" bg="bg.muted" border={"1px solid"} borderColor="border.subtle" rounded="md" m="0">
            <Markdown>{value}</Markdown>
          </Box>
        )}

        <Textarea
          p="2"
          width="100%"
          disabled={isSending}
          aria-label={ariaLabel ?? placeholder ?? "Reply..."}
          placeholder={placeholder ?? "Reply..."}
          m="0"
          ref={textAreaRef}
          onDragEnter={(e) => {
            const target = e.target as HTMLElement;
            target.style.border = "2px dashed #999";
            target.style.backgroundColor = "rgba(0, 0, 0, 0.05)";
            e.preventDefault();
            e.stopPropagation();
          }}
          onDragLeave={(e) => {
            const target = e.target as HTMLElement;
            target.style.border = "none";
            target.style.backgroundColor = "transparent";
            e.preventDefault();
            e.stopPropagation();
          }}
          onDragOver={(e) => {
            e.preventDefault();
            e.stopPropagation();
          }}
          onDrop={async (e) => {
            e.preventDefault();
            e.stopPropagation();
            await onFileTransfer(e.dataTransfer);
          }}
          onFocus={() => setFocused(true)}
          onBlur={() => setFocused(false)}
          variant="subtle"
          autoresize
          value={value}
          onChange={(e) => onChange(e.target.value)}
          onKeyDown={(e) => {
            if (e.key === "Enter" && !(e.shiftKey || e.metaKey || !enterToSend)) {
              e.preventDefault();
              if ((value?.trim() === "" || !value) && !allowEmptyMessage) {
                toaster.create({
                  title: "Empty message",
                  description: "You must add a message to continue",
                  type: "error"
                });
                return;
              }
              setIsSending(true);
              sendMessage(value!, profile_id, true)
                .then(() => {
                  setValue("");
                })
                .catch((error) => {
<<<<<<< HEAD
                  toaster.error({
=======
                  toaster.create({
>>>>>>> 3e93b1f6
                    title: "Error sending message",
                    description: error instanceof Error ? error.message : "Unknown error"
                  });
                })
                .finally(() => {
                  setIsSending(false);
                });
            }
          }}
        />
        {showEmojiPicker && (
          <Picker
            data={data}
            onClickOutside={() => setShowEmojiPicker(false)}
            onEmojiSelect={(emoji: { native: string }) => {
              setValue((value ?? "") + emoji.native);
              setShowEmojiPicker(false);
            }}
          />
        )}
        <HStack justify="flex-end">
          <HStack spaceX="0" gap="0">
            {otherButtons}
            {enableAnonymousModeToggle && (
              <Text color="text.muted" fontSize="xs">
                Post {anonymousMode ? `with your pseudonym, ${public_profile?.name} ` : `as ${private_profile?.name}`}
              </Text>
            )}
            {enableAnonymousModeToggle && (
              <Tooltip content="Toggle anonymous mode">
                <Button
                  aria-label="Toggle anonymous mode"
                  onClick={toggleAnonymousMode}
                  variant={anonymousMode ? "solid" : "ghost"}
                  size="xs"
                  colorPalette={anonymousMode ? "red" : "teal"}
                  p={0}
                >
                  <FaUserSecret />
                </Button>
              </Tooltip>
            )}
            {enableFilePicker && (
              <Tooltip content="Attach a file">
                <Button
                  aria-label="Attach a file"
                  onClick={() => fileInputRef.current?.click()}
                  variant="ghost"
                  size="xs"
                  colorPalette="teal"
                  p={0}
                >
                  <FaPaperclip />
                </Button>
              </Tooltip>
            )}
            <Tooltip content="Toggle markdown preview (supports LaTeX)">
              <Button
                aria-label="Toggle markdown preview (supports LaTeX)"
                onClick={() => setShowMarkdownPreview(!showMarkdownPreview)}
                variant="ghost"
                size="xs"
                colorPalette="teal"
                p={0}
              >
                <TbMathFunction />
              </Button>
            </Tooltip>
            {enableFilePicker && (
              <input title="Attach a file" type="file" ref={fileInputRef} className="hidden" onChange={attachFile} />
            )}
            {enableGiphyPicker && (
              <PopoverRoot open={showGiphyPicker} onOpenChange={(e) => setShowGiphyPicker(e.open)} lazyMount>
                <PopoverTrigger asChild>
                  <Button
                    aria-label="Toggle giphy picker"
                    variant="ghost"
                    size="xs"
                    colorPalette="teal"
                    p={0}
                    onClick={() => setShowGiphyPicker(!showGiphyPicker)}
                  >
                    GIF
                  </Button>
                </PopoverTrigger>
                <PopoverContent width="400px">
                  <PopoverArrow />
                  <PopoverBody>
                    <GiphyPicker
                      onGifSelect={(gif: IGif) => {
                        setShowGiphyPicker(false);
                        sendMessage(`![${gif.title}](${gif.images.original.url})`, profile_id, false);
                      }}
                    />
                  </PopoverBody>
                </PopoverContent>
              </PopoverRoot>
            )}
            {enableEmojiPicker && (
              <Tooltip content="Toggle emoji picker">
                <Button
                  aria-label="Toggle emoji picker"
                  onClick={toggleEmojiPicker}
                  variant="ghost"
                  size="xs"
                  colorPalette="teal"
                  p={0}
                >
                  <FaSmile />
                </Button>
              </Tooltip>
            )}
          </HStack>
          <Box>
            <Field.Root orientation="horizontal">
              <Field.Label fontSize="xs">{sendButtonText ? `Enter to ${sendButtonText}` : "Enter to send"}</Field.Label>
              <Checkbox checked={enterToSend} onChange={() => setEnterToSend(!enterToSend)} />
            </Field.Root>
          </Box>
          {onClose && (
            <Button aria-label="Close" onClick={onClose} variant="ghost" size="xs" ml={2}>
              {closeButtonText ?? "Close"}
            </Button>
          )}
          <Button
            loading={isSending}
            aria-label={props.sendButtonText ? props.sendButtonText : "Send message"}
            onClick={async () => {
              if ((value?.trim() === "" || !value) && !allowEmptyMessage) {
                toaster.create({
                  title: "Empty message",
                  description: "You must add a message to continue",
                  type: "error"
                });
                return;
              }
              try {
                setIsSending(true);
                await sendMessage(value!, profile_id, true);
              } catch (error) {
<<<<<<< HEAD
                toaster.error({
=======
                toaster.create({
>>>>>>> 3e93b1f6
                  title: "Error sending message",
                  description: error instanceof Error ? error.message : "Unknown error"
                });
              } finally {
                setIsSending(false);
              }
              setValue("");
            }}
            variant="solid"
            colorPalette="green"
            size="xs"
            m={2}
          >
            {props.sendButtonText ? props.sendButtonText : "Send"}
          </Button>
        </HStack>
      </VStack>
    );
  }
  return (
    <VStack align="stretch" spaceY="0" p="0" gap="0" w="100%">
      <MDEditor
        value={value}
        textareaProps={{
          disabled: isSending
        }}
        onChange={(value) => {
          setValue(value);
          props.onChange?.(value);
        }}
        {...editorProps}
      />
      <HStack justify="flex-end">
        <HStack spaceX="0" gap="0">
          {otherButtons}
          {enableAnonymousModeToggle && (
            <Text color="text.muted" fontSize="xs">
              Post {anonymousMode ? `with your pseudonym, ${public_profile?.name} ` : `as ${private_profile?.name}`}
            </Text>
          )}
          {enableAnonymousModeToggle && (
            <Tooltip content="Toggle anonymous mode">
              <Button
                aria-label="Toggle anonymous mode"
                onClick={toggleAnonymousMode}
                variant={anonymousMode ? "solid" : "ghost"}
                size="xs"
                colorPalette={anonymousMode ? "red" : "teal"}
                p={0}
              >
                <FaUserSecret />
              </Button>
            </Tooltip>
          )}
          {enableFilePicker && (
            <Tooltip content="Attach a file">
              <Button
                aria-label="Attach a file"
                onClick={() => fileInputRef.current?.click()}
                variant="ghost"
                size="xs"
                colorPalette="teal"
                p={0}
              >
                <FaPaperclip />
              </Button>
            </Tooltip>
          )}
          <Tooltip content="Toggle markdown preview (supports LaTeX)">
            <Button
              aria-label="Toggle markdown preview (supports LaTeX)"
              onClick={() => setShowMarkdownPreview(!showMarkdownPreview)}
              variant="ghost"
              size="xs"
              colorPalette="teal"
              p={0}
            >
              <TbMathFunction />
            </Button>
          </Tooltip>
          {enableFilePicker && (
            <input title="Attach a file" type="file" ref={fileInputRef} className="hidden" onChange={attachFile} />
          )}
          {enableGiphyPicker && (
            <PopoverRoot open={showGiphyPicker} onOpenChange={(e) => setShowGiphyPicker(e.open)}>
              <PopoverTrigger asChild>
                <Button
                  aria-label="Toggle giphy picker"
                  variant="ghost"
                  size="xs"
                  colorPalette="teal"
                  p={0}
                  onClick={() => setShowGiphyPicker(!showGiphyPicker)}
                >
                  GIF
                </Button>
              </PopoverTrigger>
              <PopoverContent width="400px">
                <PopoverArrow />
                <PopoverBody>
                  <GiphyPicker
                    onGifSelect={(gif: IGif) => {
                      setShowGiphyPicker(false);
                      sendMessage(`![${gif.title}](${gif.images.original.url})`, profile_id, false);
                    }}
                  />
                </PopoverBody>
              </PopoverContent>
            </PopoverRoot>
          )}
          {enableEmojiPicker && (
            <Tooltip content="Toggle emoji picker">
              <Button
                aria-label="Toggle emoji picker"
                onClick={toggleEmojiPicker}
                variant="ghost"
                size="xs"
                colorPalette="teal"
                p={0}
              >
                <FaSmile />
              </Button>
            </Tooltip>
          )}
        </HStack>
        {onClose && (
          <Button aria-label="Close" onClick={onClose} variant="ghost" size="xs" ml={2}>
            {closeButtonText ?? "Close"}
          </Button>
        )}
        <Button
          loading={isSending}
          aria-label="Send message"
          onClick={async () => {
            if ((value?.trim() === "" || !value) && !allowEmptyMessage) {
              toaster.create({
                title: "Empty message",
                description: "You must add a message to continue",
                type: "error"
              });
              return;
            }
            try {
              setIsSending(true);
              await sendMessage(value!, profile_id, true);
              setValue("");
            } catch (error) {
<<<<<<< HEAD
              toaster.error({
=======
              toaster.create({
>>>>>>> 3e93b1f6
                title: "Error sending message",
                description: error instanceof Error ? error.message : "Unknown error"
              });
            } finally {
              setIsSending(false);
            }
          }}
          variant="solid"
          colorPalette="green"
          size="xs"
          ml={2}
        >
          {props.sendButtonText ? props.sendButtonText : "Send"}
        </Button>
      </HStack>
    </VStack>
  );
}<|MERGE_RESOLUTION|>--- conflicted
+++ resolved
@@ -141,10 +141,6 @@
       }
       const urlEncodedFilename = encodeURIComponent(fileName);
 
-<<<<<<< HEAD
-      const url = `${process.env["NEXT_PUBLIC_SUPABASE_URL"]}/storage/v1/object/public/uploads/${course_id}/discussion/${uuid}/${urlEncodedFilename}`;
-      sendMessage(`Attachment: [${file.name}](${url})`, profile_id, false);
-=======
       const url = `${process.env.NEXT_PUBLIC_SUPABASE_URL}/storage/v1/object/public/uploads/${course_id}/${uploadFolder}/${uuid}/${urlEncodedFilename}`;
 
       // Determine if it's an image for proper markdown formatting
@@ -152,7 +148,6 @@
       const markdownLink = isImage ? `![${file.name}](${url})` : `[${file.name}](${url})`;
 
       await sendMessage(`Attachment: ${markdownLink}`, profile_id, false);
->>>>>>> 3e93b1f6
       return url;
     },
     [course_id, uploadFolder, profile_id, sendMessage, maxCodeLines]
@@ -248,11 +243,7 @@
                   setValue("");
                 })
                 .catch((error) => {
-<<<<<<< HEAD
-                  toaster.error({
-=======
                   toaster.create({
->>>>>>> 3e93b1f6
                     title: "Error sending message",
                     description: error instanceof Error ? error.message : "Unknown error"
                   });
@@ -393,11 +384,7 @@
                 setIsSending(true);
                 await sendMessage(value!, profile_id, true);
               } catch (error) {
-<<<<<<< HEAD
-                toaster.error({
-=======
                 toaster.create({
->>>>>>> 3e93b1f6
                   title: "Error sending message",
                   description: error instanceof Error ? error.message : "Unknown error"
                 });
@@ -545,11 +532,7 @@
               await sendMessage(value!, profile_id, true);
               setValue("");
             } catch (error) {
-<<<<<<< HEAD
-              toaster.error({
-=======
               toaster.create({
->>>>>>> 3e93b1f6
                 title: "Error sending message",
                 description: error instanceof Error ? error.message : "Unknown error"
               });
