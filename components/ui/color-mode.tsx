"use client";

import type { IconButtonProps } from "@chakra-ui/react";
import { ClientOnly, IconButton, Skeleton } from "@chakra-ui/react";
import type { ThemeProviderProps } from "next-themes";
import { ThemeProvider, useTheme } from "next-themes";
import * as React from "react";
import { useEffect } from "react";
import { LuMoon, LuSun } from "react-icons/lu";
// eslint-disable-next-line @typescript-eslint/no-empty-object-type
export interface ColorModeProviderProps extends ThemeProviderProps {}

export function ColorModeProvider(props: ColorModeProviderProps) {
  return <ThemeProvider attribute="class" disableTransitionOnChange {...props} />;
}
export function ColorModeWatcher() {
  const { setColorMode } = useColorMode();
  useEffect(() => {
    const mediaQuery = window.matchMedia("(prefers-color-scheme: dark)");
    const handleChange = (e: MediaQueryListEvent) => {
      setColorMode(e.matches ? "dark" : "light");
    };
    mediaQuery.addEventListener("change", handleChange);
    return () => mediaQuery.removeEventListener("change", handleChange);
  }, [setColorMode]);
  useEffect(() => {
    const currentTheme = document.documentElement.getAttribute("data-theme");
    const mediaQuery = window.matchMedia("(prefers-color-scheme: dark)");
    if (!currentTheme) {
      setColorMode(mediaQuery.matches ? "dark" : "light");
    }
<<<<<<< HEAD
    // This is intentional: if you want to add setColorMode, also make sure that it is indeed possible to change the color mode in the GUI :)
    // eslint-disable-next-line react-hooks/exhaustive-deps
}, []);
=======
    // This is intentional, if you want to add setColorMode, also make sure that it is indeed possible to change the color mode in the GUI :)
    // eslint-disable-next-line react-hooks/exhaustive-deps
  }, []);
>>>>>>> 2e4070a6
  return <></>;
}
export function useColorMode() {
  const { resolvedTheme, setTheme } = useTheme();
  const toggleColorMode = () => {
    setTheme(resolvedTheme === "light" ? "dark" : "light");
  };
  return { colorMode: resolvedTheme, setColorMode: setTheme, toggleColorMode };
}

export function useColorModeValue<T>(light: T, dark: T) {
  const { colorMode } = useColorMode();
  return colorMode === "light" ? light : dark;
}

export function ColorModeIcon() {
  const { colorMode } = useColorMode();
  return colorMode === "light" ? <LuSun /> : <LuMoon />;
}
// eslint-disable-next-line @typescript-eslint/no-empty-object-type
interface ColorModeButtonProps extends Omit<IconButtonProps, "aria-label"> {}

export const ColorModeButton = React.forwardRef<HTMLButtonElement, ColorModeButtonProps>(
  function ColorModeButton(props, ref) {
    const { toggleColorMode } = useColorMode();

    return (
      <ClientOnly fallback={<Skeleton boxSize="8" />}>
        <IconButton
          onClick={toggleColorMode}
          variant="ghost"
          aria-label="Toggle color mode"
          size="sm"
          ref={ref}
          {...props}
          css={{ _icon: { width: "5", height: "5" } }}
        >
          <ColorModeIcon />
        </IconButton>
      </ClientOnly>
    );
  }
);<|MERGE_RESOLUTION|>--- conflicted
+++ resolved
@@ -29,15 +29,9 @@
     if (!currentTheme) {
       setColorMode(mediaQuery.matches ? "dark" : "light");
     }
-<<<<<<< HEAD
-    // This is intentional: if you want to add setColorMode, also make sure that it is indeed possible to change the color mode in the GUI :)
-    // eslint-disable-next-line react-hooks/exhaustive-deps
-}, []);
-=======
     // This is intentional, if you want to add setColorMode, also make sure that it is indeed possible to change the color mode in the GUI :)
     // eslint-disable-next-line react-hooks/exhaustive-deps
   }, []);
->>>>>>> 2e4070a6
   return <></>;
 }
 export function useColorMode() {
