"use client";

import { useClassProfiles } from "@/hooks/useClassProfiles";
import { useAssignmentDueDate, useLateTokens } from "@/hooks/useCourseController";
import { Assignment, AssignmentDueDateException, AssignmentGroup } from "@/utils/supabase/DatabaseTypes";
import { Dialog, Flex, Heading, HStack, Text } from "@chakra-ui/react";
import { TZDate } from "@date-fns/tz";
import { CrudFilter, useCreate, useList } from "@refinedev/core";
import { addHours, isAfter } from "date-fns";
import { formatInTimeZone } from "date-fns-tz";
import { useState } from "react";
import { Alert } from "./alert";
import { Button } from "./button";
import { Skeleton } from "./skeleton";
import { toaster, Toaster } from "./toaster";

function LateTokenButton({ assignment }: { assignment: Assignment }) {
  const dueDate = useAssignmentDueDate(assignment);
  const lateTokens = useLateTokens();
  const [open, setOpen] = useState(false);
  const { private_profile_id, role } = useClassProfiles();
  const course = role.classes;
  const { data: assignmentGroup } = useList<AssignmentGroup>({
    resource: "assignment_groups",
    filters: [{ field: "assignment_id", operator: "eq", value: assignment.id }]
  });
  const assignment_group_id = assignmentGroup?.data?.[0]?.id;
  const { mutateAsync: createAssignmentDueDateException } = useCreate<AssignmentDueDateException>({
    resource: "assignment_due_date_exceptions"
  });
  const groupOrProfileFilter: CrudFilter = assignment_group_id
    ? {
        field: "assignment_group_id",
        operator: "eq",
        value: assignment_group_id
      }
    : {
        field: "student_id",
        operator: "eq",
        value: private_profile_id
      };

  const { data: exceptionsForProfile } = useList<AssignmentDueDateException>({
    resource: "assignment_due_date_exceptions",
    filters: [
      {
        field: "assignment_id",
        operator: "eq",
        value: assignment.id
      },
      groupOrProfileFilter
    ]
  });

  if (!lateTokens || !dueDate || !exceptionsForProfile) {
    return <Skeleton height="20px" width="80px" />;
  }
  const lateTokensUsedByStudent = lateTokens.filter((e) => e.tokens_consumed > 0).length;
  const lateTokensAppliedToAssignment = lateTokens
    .filter((e) => e.assignment_id === assignment.id)
    .map((e) => e.tokens_consumed)
    .reduce((a, b) => a + b, 0);
  if (course.late_tokens_per_student === 0) {
    return <Text>(No late submissions allowed)</Text>;
  }
  if (
    exceptionsForProfile.data.filter((exception) => {
      return exception.hours * 60 + exception.minutes < 0;
    }).length > 0
  ) {
    return (
      <Text fontSize="sm" color="fg.muted">
        (You may not extend the due date for this assignment as you finalized early)
      </Text>
    );
  }
  if (lateTokensUsedByStudent >= course.late_tokens_per_student) {
    return (
      <Text fontSize="sm" color="fg.muted">
        (You have no remaining late tokens)
      </Text>
    );
  }
  if (lateTokensAppliedToAssignment >= assignment.max_late_tokens) {
    return (
      <Text fontSize="sm" color="fg.muted">
        (You may not extend the due date for this assignment any further)
      </Text>
    );
  }
  //Make sure that our own due date is still in the future
  const extensionsInHours = lateTokens
    .filter((e) => e.assignment_id === assignment.id)
    .map((e) => e.hours)
    .reduce((a, b) => a + b, 0);
  const ourDueDate = addHours(new TZDate(assignment.due_date), extensionsInHours);
  if (isAfter(new TZDate(new Date()), ourDueDate)) {
    return <Text>(Firm date: You have passed the due date)</Text>;
  }
  return (
    <Dialog.Root
      open={open}
      onOpenChange={(details) => {
        setOpen(details.open);
      }}
    >
      <Toaster />
      <Dialog.Trigger asChild>
        <Button size="xs" variant="surface" colorPalette="yellow">
          Extend Due Date
        </Button>
      </Dialog.Trigger>
      <Dialog.Backdrop />
      <Dialog.Positioner>
        <Dialog.Content>
          <Dialog.Header>
            <Dialog.Title>Extend Due Date For {assignment.title}</Dialog.Title>
            <Dialog.Description>
              The course late policy grants each student {course.late_tokens_per_student} late tokens. Each token
              extends the due date by 24 hours, but are not automatically applied - to use them, you must use this form
              to apply them BEFORE the assignment is due. You can apply up to {assignment.max_late_tokens} tokens to
              this assignment. You have already applied {lateTokensAppliedToAssignment} tokens to this assignment.
              {assignment.max_late_tokens > 1 && (
                <>
                  Note that to apply multiple tokens, you must use this form multiple times, always being sure to extend
                  the due date before the previous due date passes.
                </>
              )}
            </Dialog.Description>
          </Dialog.Header>
          <Dialog.Body>
            <Heading size="sm">Late Tokens</Heading>
            <Text>You have {course.late_tokens_per_student - lateTokensUsedByStudent} late tokens remaining.</Text>
            <Text>You have {lateTokensAppliedToAssignment} late tokens applied to this assignment.</Text>
            <Text>
              You can extend the due date for this assignment by up to{" "}
              {assignment.max_late_tokens - lateTokensAppliedToAssignment} more tokens. Each token extends the due date
              by 24 hours.
            </Text>
            <Alert status="warning" mt={2}>
              <Text>
                Once you consume a late token, it is consumed immediately. You will not be able to undo this action.
              </Text>
            </Alert>
            <Button
              variant="solid"
              colorPalette="red"
              w="100%"
              mt={4}
              onClick={async () => {
                try {
                  await createAssignmentDueDateException({
                    values: {
                      assignment_id: assignment.id,
                      assignment_group_id,
                      class_id: course.id,
                      student_id: assignment_group_id ? null : private_profile_id,
                      hours: 24,
                      tokens_consumed: 1,
                      creator_id: private_profile_id
                    }
                  });
                  setOpen(false);
                  toaster.create({
                    title: "Late token consumed",
                    description: "The late token has been consumed and the due date has been extended by 24 hours.",
                    type: "success"
                  });
                } catch (err) {
                  console.error(err);
                  toaster.create({
                    title: "Error consuming late token",
                    description:
                      "An error occurred while consuming the late token. Please try again, and reach out to your instructor if the problem persists.",
                    type: "error"
                  });
                }
              }}
            >
              Consume a late token for a 24 hour extension
            </Button>
          </Dialog.Body>
        </Dialog.Content>
      </Dialog.Positioner>
    </Dialog.Root>
  );
}
export function AssignmentDueDate({
  assignment,
  showLateTokenButton = false,
  showTimeZone = false,
  showDue = false
}: {
  assignment: Assignment;
  showLateTokenButton?: boolean;
  showTimeZone?: boolean;
  showDue?: boolean;
}) {
  const { dueDate, originalDueDate, hoursExtended, lateTokensConsumed, time_zone } = useAssignmentDueDate(assignment);
  if (!dueDate || !originalDueDate) {
    return <Skeleton height="20px" width="80px" />;
  }
<<<<<<< HEAD
=======
  return (
    <Flex gap={1} wrap="wrap" maxWidth="100%">
      <Flex alignItems={"center"} gap={1} wrap="wrap" minWidth={0}>
        {showDue && <Text flexShrink={0}>Due: </Text>}
        <Text minWidth={0}>
          {formatInTimeZone(new TZDate(dueDate), time_zone || "America/New_York", "MMM d h:mm aaa")}
        </Text>
        {showTimeZone && (
          <Text fontSize="sm" flexShrink={0}>
            ({time_zone})
          </Text>
        )}
        {hoursExtended > 0 && (
          <Text>
            ({hoursExtended}-hour extension applied, {lateTokensConsumed} late tokens consumed)
          </Text>
        )}
        {showLateTokenButton && <LateTokenButton assignment={assignment} />}
      </Flex>
    </Flex>
  );
}

export function SelfReviewDueDate({
  assignment,
  showTimeZone = false
}: {
  assignment: Assignment;
  showTimeZone?: boolean;
}) {
  const { dueDate, originalDueDate, time_zone } = useAssignmentDueDate(assignment);
  const { data: reviewAssignment } = useList<{ deadline_offset: number }>({
    resource: "assignment_self_review_settings",
    meta: {
      select: "deadline_offset"
    },
    filters: [
      {
        field: "id",
        operator: "eq",
        value: assignment.self_review_setting_id
      }
    ]
  });

  if (!dueDate || !originalDueDate || !reviewAssignment?.data[0]) {
    return <Skeleton height="20px" width="80px" />;
  }
>>>>>>> c98caac6
  return (
    <HStack gap={1}>
      <Text>
        {formatInTimeZone(
          new TZDate(addHours(dueDate, reviewAssignment.data[0].deadline_offset)),
          time_zone || "America/New_York",
          "MMM d h:mm aaa"
        )}
      </Text>
      {showTimeZone && <Text fontSize="sm">({time_zone})</Text>}
    </HStack>
  );
}<|MERGE_RESOLUTION|>--- conflicted
+++ resolved
@@ -30,15 +30,15 @@
   });
   const groupOrProfileFilter: CrudFilter = assignment_group_id
     ? {
-        field: "assignment_group_id",
-        operator: "eq",
-        value: assignment_group_id
-      }
+      field: "assignment_group_id",
+      operator: "eq",
+      value: assignment_group_id
+    }
     : {
-        field: "student_id",
-        operator: "eq",
-        value: private_profile_id
-      };
+      field: "student_id",
+      operator: "eq",
+      value: private_profile_id
+    };
 
   const { data: exceptionsForProfile } = useList<AssignmentDueDateException>({
     resource: "assignment_due_date_exceptions",
@@ -200,8 +200,6 @@
   if (!dueDate || !originalDueDate) {
     return <Skeleton height="20px" width="80px" />;
   }
-<<<<<<< HEAD
-=======
   return (
     <Flex gap={1} wrap="wrap" maxWidth="100%">
       <Flex alignItems={"center"} gap={1} wrap="wrap" minWidth={0}>
@@ -250,7 +248,6 @@
   if (!dueDate || !originalDueDate || !reviewAssignment?.data[0]) {
     return <Skeleton height="20px" width="80px" />;
   }
->>>>>>> c98caac6
   return (
     <HStack gap={1}>
       <Text>
