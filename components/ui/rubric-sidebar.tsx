"use client";
import { Button } from "@/components/ui/button";
import type {
  HydratedRubric,
  HydratedRubricCheck,
  HydratedRubricCriteria,
  HydratedRubricPart,
  RubricCheckReference,
  RubricChecks,
  RubricCriteriaWithRubricChecks,
  SubmissionArtifactComment,
  SubmissionComments,
  SubmissionFileComment,
  SubmissionReview
} from "@/utils/supabase/DatabaseTypes";
import {
  Box,
  Heading,
  HStack,
  Menu,
  NativeSelectField,
  NativeSelectRoot,
  Portal,
  RadioGroup,
  Separator,
  Tag,
  Text,
  VStack
} from "@chakra-ui/react";

import { linkToSubPage } from "@/app/course/[course_id]/assignments/[assignment_id]/submissions/[submissions_id]/utils";
import { Checkbox } from "@/components/ui/checkbox";
import Link from "@/components/ui/link";
import Markdown from "@/components/ui/markdown";
import MessageInput from "@/components/ui/message-input";
import { Radio } from "@/components/ui/radio";
import { toaster } from "@/components/ui/toaster";
import { useAssignmentController, useRubricCheck, useRubrics } from "@/hooks/useAssignment";
import { useClassProfiles, useIsGraderOrInstructor } from "@/hooks/useClassProfiles";
import {
  useReferencedRubricCheckInstances,
  useRubricCheckInstances,
  useRubricCriteriaInstances,
  useSubmissionMaybe,
  useSubmissionReviewForRubric,
  useSubmissionReviewOrGradingReview
} from "@/hooks/useSubmission";
import { useActiveReviewAssignment, useActiveReviewAssignmentId, useActiveRubricId } from "@/hooks/useSubmissionReview";
import { useUserProfile } from "@/hooks/useUserProfiles";
import { Icon } from "@chakra-ui/react";
import { useCreate, useDelete, useList, useUpdate } from "@refinedev/core";
import { Select as ChakraReactSelect, OptionBase } from "chakra-react-select";
import { format, formatRelative } from "date-fns";
import { usePathname } from "next/navigation";
import path from "path";
import { memo, useCallback, useEffect, useMemo, useRef, useState } from "react";
import { BsFileEarmarkCodeFill, BsFileEarmarkImageFill, BsThreeDots } from "react-icons/bs";
import { FaCheckCircle, FaLink, FaTimes, FaTimesCircle } from "react-icons/fa";
import { isRubricCheckDataWithOptions, RubricCheckSubOption } from "./code-file";
import PersonName from "./person-name";
import { Tooltip } from "./tooltip";

interface CheckOptionType extends OptionBase {
  value: number;
  label: string;
  rubricName?: string;
  reviewRound?: string;
}

/**
 * Inline reference management component for preview mode
 */
const InlineReferenceManager = memo(function InlineReferenceManager({
  check,
  assignmentId,
  classId,
  currentRubricId
}: {
  check: HydratedRubricCheck;
  assignmentId: number;
  classId: number;
  currentRubricId: number;
}) {
  const [isAddingReference, setIsAddingReference] = useState(false);
  const [selectedCheckOption, setSelectedCheckOption] = useState<CheckOptionType | undefined>(undefined);

  // Get existing references for this check
  const { data: existingReferencesData, refetch: refetchReferences } = useList<RubricCheckReference>({
    resource: "rubric_check_references",
    filters: [
      { field: "referencing_rubric_check_id", operator: "eq", value: check.id },
      { field: "class_id", operator: "eq", value: classId }
    ],
    queryOptions: {
      enabled: !!assignmentId && !!classId && check.id > 0
    }
  });

  // Use cached rubrics data instead of making new API request
  const allRubrics = useRubrics();
  const otherRubrics = allRubrics.filter((rubric) => rubric.id !== currentRubricId);

  // Get details of referenced checks using cached data from assignment controller
  const referencedCheckIds = existingReferencesData?.data?.map((ref) => ref.referenced_rubric_check_id) || [];

  // Create a map of all rubric checks for fast lookup
  const rubricCheckById = useMemo(() => {
    const checkById = new Map<number, HydratedRubricCheck>();

    allRubrics.forEach((rubric) => {
      rubric.rubric_parts.forEach((part) => {
        part.rubric_criteria.forEach((criteria) => {
          criteria.rubric_checks.forEach((check) => {
            checkById.set(check.id, check);
          });
        });
      });
    });

    return checkById;
  }, [allRubrics]);

  const referencedChecks = referencedCheckIds
    .map((id) => rubricCheckById.get(id))
    .filter(Boolean) as HydratedRubricCheck[];

  const { mutate: createReference } = useCreate();
  const { mutate: deleteReference } = useDelete();

  // Build check options from other rubrics only
  const checkOptions: CheckOptionType[] = otherRubrics.flatMap((rubric) =>
    rubric.rubric_parts.flatMap((part) =>
      part.rubric_criteria.flatMap((criteria) =>
        criteria.rubric_checks
          .filter((c) => !referencedCheckIds.includes(c.id)) // Don't show already referenced checks
          .map((c) => ({
            value: c.id,
            label: `${c.name} (${c.points} pts)`,
            rubricName: rubric.name,
            reviewRound: rubric.review_round || "General"
          }))
      )
    )
  );

  const handleAddReference = () => {
    if (!selectedCheckOption) {
      toaster.error({
        title: "Error",
        description: "Please select a check to reference."
      });
      return;
    }

    createReference(
      {
        resource: "rubric_check_references",
        values: {
          referencing_rubric_check_id: check.id,
          referenced_rubric_check_id: selectedCheckOption.value,
          class_id: classId
        }
      },
      {
        onSuccess: () => {
          toaster.success({
            title: "Reference Added",
            description: "The rubric check reference has been added successfully."
          });
          setIsAddingReference(false);
          setSelectedCheckOption(undefined);
          refetchReferences();
        },
        onError: (error) => {
          toaster.error({
            title: "Error Adding Reference",
            description: error.message
          });
        }
      }
    );
  };

  const handleDeleteReference = (referenceId: number) => {
    deleteReference(
      { resource: "rubric_check_references", id: referenceId },
      {
        onSuccess: () => {
          toaster.success({
            title: "Reference Removed",
            description: "The reference has been removed successfully."
          });
          refetchReferences();
        },
        onError: (error) => {
          toaster.error({
            title: "Error Removing Reference",
            description: error.message
          });
        }
      }
    );
  };

  const existingReferences = existingReferencesData?.data || [];

  return (
    <Box mt={2}>
      {/* Show existing references */}
      {existingReferences.length > 0 && (
        <VStack gap={1} alignItems="stretch" mb={2}>
          {existingReferences.map((reference) => {
            const referencedCheck = referencedChecks.find((c) => c.id === reference.referenced_rubric_check_id);
            if (!referencedCheck) return null;

            return (
              <HStack key={reference.id} fontSize="xs" gap={1} p={1} bg="bg.muted" borderRadius="sm">
                <Icon as={FaLink} color="blue.500" />
                <Text flex={1} truncate>
                  {referencedCheck.name} ({referencedCheck.points} pts)
                </Text>
                <Button
                  size="2xs"
                  variant="ghost"
                  colorPalette="red"
                  onClick={() => handleDeleteReference(reference.id)}
                >
                  <Icon as={FaTimes} />
                </Button>
              </HStack>
            );
          })}
        </VStack>
      )}

      {/* Add reference UI */}
      {!isAddingReference ? (
        <Button size="2xs" variant="outline" colorPalette="blue" onClick={() => setIsAddingReference(true)}>
          <Icon as={FaLink} mr={1} />
          Add Reference
        </Button>
      ) : (
        <VStack gap={2} p={2} borderWidth="1px" borderRadius="md" borderColor="border.default" bg="bg.canvas">
          <ChakraReactSelect<CheckOptionType, false>
            size="sm"
            options={checkOptions}
            value={selectedCheckOption}
            onChange={(option) => setSelectedCheckOption(option || undefined)}
            placeholder="Select check to reference..."
            isLoading={false}
            formatOptionLabel={(option) => (
              <VStack alignItems="flex-start" gap={0}>
                <Text fontSize="sm">{option.label}</Text>
                <Text fontSize="xs" color="fg.muted">
                  {option.rubricName} ({option.reviewRound})
                </Text>
              </VStack>
            )}
            chakraStyles={{
              menu: (provided) => ({ ...provided, zIndex: 10000 }),
              control: (provided) => ({ ...provided, minHeight: "auto" })
            }}
          />
          <HStack gap={1} w="100%">
            <Button
              size="2xs"
              colorPalette="green"
              onClick={handleAddReference}
              disabled={!selectedCheckOption}
              flex={1}
            >
              Add
            </Button>
            <Button
              size="2xs"
              variant="outline"
              onClick={() => {
                setIsAddingReference(false);
                setSelectedCheckOption(undefined);
              }}
              flex={1}
            >
              Cancel
            </Button>
          </HStack>
        </VStack>
      )}
    </Box>
  );
<<<<<<< HEAD
}

function AddReferencingFeedbackPopover({
  selectedCheckToReference,
  commentToReference,
  close
}: {
  selectedCheckToReference: number;
  commentToReference: SubmissionFileComment | SubmissionComments | SubmissionArtifactComment;
  close: () => void;
}) {
  const [selectedSubOption, setSelectedSubOption] = useState<RubricCheckSubOptions | null>(null);
  const check = useRubricCheck(selectedCheckToReference);
  const messageInputRef = useRef<HTMLTextAreaElement>(null);
  const targetSubmissionReviewId = useWritableSubmissionReviews(check?.criteria?.rubric_id);
  const { mutateAsync: createComment } = useCreate({
    resource: "submission_file_comments"
  });

  return (
    <Popover.Root open={selectedCheckToReference !== undefined} positioning={{ placement: "top" }}>
      <Popover.Trigger></Popover.Trigger>
      <Portal>
        <Popover.Positioner>
          <Popover.Content>
            <Popover.Arrow />
            <Popover.Body bg="bg.subtle" p={3} boxShadow="lg">
              <Heading size="md">Add check: {check?.name}</Heading>
              <Markdown>{check?.description}</Markdown>
              {isRubricCheckDataWithOptions(check) && (
                <Select
                  options={check.options.map(
                    (option: RubricCheckSubOption, index: number) =>
                      ({
                        label: option.label,
                        comment: option.label,
                        value: index.toString(),
                        index: index.toString(),
                        points: option.points,
                        check: {
                          label: check.name,
                          value: check.id.toString(),
                          check,
                          criteria: check.criteria,
                          options: []
                        }
                      }) as RubricCheckSubOptions
                  )}
                  value={selectedSubOption}
                  onChange={(e: RubricCheckSubOptions | null) => {
                    setSelectedSubOption(e);
                  }}
                  placeholder="Select an option for this check..."
                  size="sm"
                />
              )}
              {!selectedSubOption && check && check.points !== undefined && (
                <Text fontSize="sm" color="fg.muted" mt={1} textAlign="left">
                  {formatPoints({
                    check,
                    criteria: check.criteria,
                    points: check.points
                  })}
                </Text>
              )}
              {selectedSubOption && check && (
                <Text fontSize="sm" color="fg.muted" mt={1} textAlign="left">
                  {formatPoints({
                    check,
                    criteria: check.criteria,
                    points: selectedSubOption.points
                  })}
                </Text>
              )}
              <MessageInput
                textAreaRef={messageInputRef}
                enableGiphyPicker={true}
                placeholder={
                  !check
                    ? "Add a comment about this line and press enter to submit..."
                    : check.is_comment_required
                      ? "Add a comment about this check and press enter to submit..."
                      : "Optionally add a comment, or just press enter to submit..."
                }
                allowEmptyMessage={check && !check.is_comment_required}
                defaultSingleLine={true}
                sendMessage={async (message, profile_id) => {
                  if (!check || !targetSubmissionReviewId || targetSubmissionReviewId.length === 0) {
                    toaster.error({
                      title: "Error",
                      description: "Cannot save rubric annotation."
                    });
                    return;
                  }
                  let points = check?.points;
                  if (selectedSubOption !== null) {
                    points = selectedSubOption.points;
                  }
                  let comment = message || "";
                  if (selectedSubOption) {
                    comment = selectedSubOption.comment + (comment ? "\n" + comment : "");
                  }

                  const value = {
                    comment,
                    rubric_check_id: check.id,
                    class_id: check.class_id,
                    submission_id: targetSubmissionReviewId[0]!.submission_id,
                    eventually_visible: false,
                    author: profile_id,
                    released: false,
                    points,
                    submission_review_id: targetSubmissionReviewId[0]!.id
                  };
                  if (isLineComment(commentToReference)) {
                    await createComment({
                      resource: "submission_file_comments",
                      values: {
                        ...value,
                        line: commentToReference.line,
                        submission_file_id: commentToReference.submission_file_id
                      }
                    });
                  } else if (isArtifactComment(commentToReference)) {
                    await createComment({
                      resource: "submission_artifact_comments",
                      values: {
                        ...value,
                        submission_artifact_id: commentToReference.submission_artifact_id
                      }
                    });
                  } else {
                    await createComment({
                      resource: "submission_comments",
                      values: {
                        ...value
                      }
                    });
                  }
                  close();
                }}
              />
            </Popover.Body>
          </Popover.Content>
        </Popover.Positioner>
      </Portal>
    </Popover.Root>
  );
}

function AddReferencingFeedbackMenu({
  comment
}: {
  comment: SubmissionFileComment | SubmissionComments | SubmissionArtifactComment;
}) {
  const writableReferencingChecks = useWritableReferencingRubricChecks(comment.rubric_check_id);
  const rubrics = useRubrics();
  const [selectedCheckToReference, setSelectedCheckToReference] = useState<number | undefined>(undefined);

  const closePopover = useCallback(() => {
    setSelectedCheckToReference(undefined);
  }, []);

  if (!writableReferencingChecks || writableReferencingChecks.length === 0) {
    return null;
  }
  const writableReferencingChecksByRubricId = writableReferencingChecks.reduce(
    (acc, check) => {
      const rubricId = check.criteria?.rubric_id;
      if (rubricId) {
        if (!acc[rubricId]) {
          acc[rubricId] = [];
        }
        acc[rubricId].push(check);
      }
      return acc;
    },
    {} as Record<string, typeof writableReferencingChecks>
  );
  return (
    <>
      {selectedCheckToReference && (
        <AddReferencingFeedbackPopover
          commentToReference={comment}
          selectedCheckToReference={selectedCheckToReference}
          close={closePopover}
        />
      )}
      <Menu.Root
        onSelect={(value) => {
          if (value.value) {
            setSelectedCheckToReference(Number(value.value));
          }
        }}
      >
        <Menu.Trigger asChild>
          <Button p={0} m={0} colorPalette="green" variant="solid" size="2xs">
            <Icon as={FaGraduationCap} />
          </Button>
        </Menu.Trigger>
        <Portal>
          <Menu.Positioner>
            <Menu.Content>
              {Object.keys(writableReferencingChecksByRubricId).map((rubricId) => (
                <Menu.ItemGroup key={rubricId}>
                  <Menu.ItemGroupLabel>
                    {rubrics.find((r) => r.id === Number(rubricId))?.review_round}
                  </Menu.ItemGroupLabel>
                  {writableReferencingChecksByRubricId[rubricId]?.map((check) => (
                    <Menu.Item key={check.check.id} value={check.check.id.toString()}>
                      {check.check.name}{" "}
                      {check.check.points && (
                        <>
                          ({check.criteria?.is_additive ? "+" : "-"}
                          {check.check.points})
                        </>
                      )}
                    </Menu.Item>
                  ))}
                </Menu.ItemGroup>
              ))}
            </Menu.Content>
          </Menu.Positioner>
        </Portal>
      </Menu.Root>
    </>
  );
}
=======
});
>>>>>>> 8b0441a3

export function CommentActions({
  comment,
  setIsEditing
}: {
  comment: SubmissionFileComment | SubmissionComments | SubmissionArtifactComment;
  setIsEditing: (isEditing: boolean) => void;
}) {
  const { private_profile_id } = useClassProfiles();
  const resource = isArtifactComment(comment)
    ? "submission_artifact_comments"
    : isLineComment(comment)
      ? "submission_file_comments"
      : "submission_comments";

  const { mutateAsync: updateComment } = useUpdate({
    resource: resource
  });

  return (
    <HStack gap={1}>
      {/* <AddReferencingFeedbackMenu comment={comment} /> */}
      <Menu.Root
        onSelect={async (value) => {
          if (value.value === "edit") {
            setIsEditing(true);
          } else if (value.value === "delete") {
            await updateComment({
              id: comment.id,
              values: {
                edited_by: private_profile_id,
                deleted_at: new Date()
              }
            });
          }
        }}
      >
        <Menu.Trigger asChild>
          <Button p={0} m={2} colorPalette="blue" variant="ghost" size="2xs">
            <Icon as={BsThreeDots} />
          </Button>
        </Menu.Trigger>
        <Portal>
          <Menu.Positioner>
            <Menu.Content>
              <Menu.Item value="edit">Edit</Menu.Item>
              <Menu.Item value="delete">Delete</Menu.Item>
            </Menu.Content>
          </Menu.Positioner>
        </Portal>
      </Menu.Root>
    </HStack>
  );
}

export function isLineComment(comment: SubmissionFileComment | SubmissionComments): comment is SubmissionFileComment {
  return "line" in comment;
}

export function isArtifactComment(
  comment: SubmissionFileComment | SubmissionComments
): comment is SubmissionArtifactComment {
  return "submission_artifact_id" in comment;
}

export function SubmissionArtifactCommentLink({ comment }: { comment: SubmissionArtifactComment }) {
  const submission = useSubmissionMaybe();
  const pathname = usePathname();
  const artifact = submission?.submission_artifacts.find((artifact) => artifact.id === comment.submission_artifact_id);
  if (!artifact || !submission) {
    return <></>;
  }
  const shortFileName = path.basename(artifact.name);

  const baseUrl = linkToSubPage(pathname, "files");
  const queryParams = new URLSearchParams();
  queryParams.set("artifact_id", comment.submission_artifact_id.toString());

  return <Link href={`${baseUrl}?${queryParams.toString()}`}>@ {shortFileName}</Link>;
}

export function SubmissionFileCommentLink({ comment }: { comment: SubmissionFileComment }) {
  const submission = useSubmissionMaybe();
  const pathname = usePathname();
  const file = submission?.submission_files.find((file) => file.id === comment.submission_file_id);
  if (!file || !submission) {
    return <></>;
  }
  const shortFileName = path.basename(file.name);

  const baseUrl = linkToSubPage(pathname, "files");
  const queryParams = new URLSearchParams();
  queryParams.set("file_id", comment.submission_file_id.toString());

  return (
    <Link href={`${baseUrl}?${queryParams.toString()}#L${comment.line}`}>
      @ {shortFileName}:{comment.line}
    </Link>
  );
}

export function RubricCheckComment({
  comment,
  criteria,
  check
}: {
  comment: SubmissionFileComment | SubmissionComments | SubmissionArtifactComment;
  criteria?: HydratedRubricCriteria;
  check?: HydratedRubricCheck;
}) {
  const author = useUserProfile(comment.author);
  const [isEditing, setIsEditing] = useState(false);
  const messageInputRef = useRef<HTMLTextAreaElement>(null);
  const submission = useSubmissionMaybe();
  const resource = isArtifactComment(comment)
    ? "submission_artifact_comments"
    : isLineComment(comment)
      ? "submission_file_comments"
      : "submission_comments";

  const { mutateAsync: updateComment } = useUpdate({
    resource: resource
  });
  const pathname = usePathname();

  const handleEditComment = useCallback(
    async (message: string) => {
      await updateComment({
        id: comment.id,
        values: { comment: message }
      });
      setIsEditing(false);
    },
    [updateComment, comment.id, setIsEditing]
  );

  const linkedFileId =
    check?.file && submission ? submission.submission_files.find((f) => f.name === check.file)?.id : undefined;
  const linkedArtifactId =
    check?.artifact && submission
      ? submission.submission_artifacts.find((a) => a.name === check.artifact)?.id
      : undefined;

  let pointsText = <></>;
  if (comment.points) {
    if (!criteria || criteria.is_additive) {
      pointsText = (
        <>
          <Icon as={FaCheckCircle} color="green.500" /> + {comment.points}
        </>
      );
    } else {
      pointsText = (
        <>
          <Icon as={FaTimesCircle} color="red.500" /> - {comment.points}
        </>
      );
    }
  }
  return (
    <Box
      border="1px solid"
      borderColor={criteria ? "border.info" : "border.muted"}
      borderRadius="md"
      p={0}
      w="100%"
      fontSize="sm"
    >
      <Box bg={criteria ? "bg.info" : "bg.muted"} pl={1} borderTopRadius="md">
        <HStack justify="space-between">
          <Text fontSize="sm" color="fg.muted">
            {author?.name} {criteria ? "applied" : "commented"} {formatRelative(comment.created_at, new Date())}
          </Text>
          <CommentActions comment={comment} setIsEditing={setIsEditing} />
        </HStack>
      </Box>
      <Box pl={1} pr={1} color="fg.muted">
        <HStack gap={1}>
          <Box flexShrink={0}>{pointsText}</Box>{" "}
          {isLineComment(comment) && <SubmissionFileCommentLink comment={comment} />}{" "}
          {isArtifactComment(comment) && <SubmissionArtifactCommentLink comment={comment} />}
          {!isLineComment(comment) && !isArtifactComment(comment) && linkedFileId && submission && check?.file && (
            <Box flexShrink={1}>
              <Link
                href={`${linkToSubPage(pathname, "files")}?${new URLSearchParams({ file_id: linkedFileId.toString() }).toString()}`}
              >
                <Text as="span" fontSize="xs" color="fg.muted" wordWrap={"break-word"} wordBreak={"break-all"}>
                  {check.file}
                </Text>
              </Link>
            </Box>
          )}
          {!isLineComment(comment) &&
            !isArtifactComment(comment) &&
            linkedArtifactId &&
            submission &&
            check?.artifact && (
              <Box flexShrink={1}>
                <Link
                  href={`${linkToSubPage(pathname, "files")}?${new URLSearchParams({ artifact_id: linkedArtifactId.toString() }).toString()}`}
                >
                  <Text as="span" fontSize="xs" color="fg.muted" wordWrap={"break-word"} wordBreak={"break-all"}>
                    {check.artifact}
                  </Text>
                </Link>
              </Box>
            )}
        </HStack>
        {isEditing ? (
          <MessageInput
            textAreaRef={messageInputRef}
            defaultSingleLine={true}
            value={comment.comment}
            closeButtonText="Cancel"
            onClose={() => {
              setIsEditing(false);
            }}
            sendButtonText="Save"
            sendMessage={handleEditComment}
          />
        ) : (
          <Markdown>{comment.comment}</Markdown>
        )}
      </Box>
    </Box>
  );
}

function ReferencedFeedbackHeader({ check_id }: { check_id: number }) {
  const rubricCheck = useRubricCheck(check_id);
  return (
    <Tooltip content={rubricCheck?.description || "No description"} showArrow>
      <Text fontSize="xs" fontWeight="bold" wordBreak="break-word">
        {rubricCheck?.name}
      </Text>
    </Tooltip>
  );
}

export function ReviewRoundTag({ submission_review_id }: { submission_review_id: number }) {
  const submissionReview = useSubmissionReviewOrGradingReview(submission_review_id);
  if (!submissionReview) {
    return null;
  }
  if (!submissionReview.rubrics) {
    return null;
  }
  return (
    <Tag.Root minW="fit-content" flexShrink={0} size="sm" colorPalette="blue" variant="outline">
      <Tag.Label>{submissionReview.rubrics.review_round}</Tag.Label>
    </Tag.Root>
  );
}

// New component to display referenced feedback
function ReferencedFeedbackDisplay({ referencing_check_id }: { referencing_check_id: number }) {
  const referencedFeedback = useReferencedRubricCheckInstances(referencing_check_id);

  if (!referencedFeedback || referencedFeedback.length === 0) {
    return null;
  }

  return (
    <Box mt={3} p={2} borderTop="1px dashed" borderColor="border.subtle" bg="bg.subtle">
      <Text fontWeight="bold" fontSize="sm" mb={2} color="fg.default">
        Related Feedback from Other Reviews:
      </Text>
      <VStack gap={3} alignItems="stretch">
        {referencedFeedback.map((instance, index) => (
          <Box key={index} p={2} borderWidth="1px" borderRadius="md" borderColor="border.default" bg="bg.canvas">
            <VStack alignItems="flex-start" mb={1.5}>
              <ReferencedFeedbackHeader check_id={instance.rubric_check_id!} />
              {isLineComment(instance) && <SubmissionFileCommentLink comment={instance} />}
              {isArtifactComment(instance) && <SubmissionArtifactCommentLink comment={instance} />}
              <ReviewRoundTag submission_review_id={instance.submission_review_id!} />
            </VStack>
            <HStack gap={1.5} alignItems="center" mb={1.5}>
              <PersonName uid={instance.author} size="2xs" showAvatar={true} />
              <Text fontSize="xs" color="fg.muted">
                {instance.points != null && ` (${instance.points > 0 ? "+" : ""}${instance.points} pts)`}
              </Text>
            </HStack>
            <Box fontSize="sm">
              <Markdown style={{ fontSize: "0.8rem" }}>{instance.comment}</Markdown>
            </Box>
          </Box>
        ))}
      </VStack>
    </Box>
  );
}

export function RubricCheckAnnotation({
  check,
  criteria,
  assignmentId,
  classId,
  currentRubricId
}: {
  check: HydratedRubricCheck;
  criteria: HydratedRubricCriteria;
  assignmentId?: number;
  classId?: number;
  currentRubricId?: number;
}) {
  const reviewForThisRubric = useSubmissionReviewForRubric(currentRubricId);
  const rubricCheckComments = useRubricCheckInstances(check as RubricChecks, reviewForThisRubric?.id);
  const isGrader = useIsGraderOrInstructor();
  const gradingIsRequired = isGrader && check.is_required && rubricCheckComments.length == 0;
  const annotationTarget = check.annotation_target || "file";
  const submission = useSubmissionMaybe();
  const isPreviewMode = !submission;
  const activeAssignmentReview = useActiveReviewAssignment();
  const gradingIsPermitted =
    isGrader ||
    (activeAssignmentReview &&
      reviewForThisRubric &&
      activeAssignmentReview.submission_review_id === reviewForThisRubric.id);

  return (
    <Box
      border="1px solid"
      borderColor={gradingIsRequired ? "border.error" : "border.emphasized"}
      borderRadius="md"
      p={1}
      w="100%"
    >
      <HStack>
        <Tooltip
          content={`This check is an annotation, it can only be applied by ${
            annotationTarget === "file" || annotationTarget === null
              ? "clicking on a specific line of code"
              : "clicking on an artifact"
          }`}
        >
          <Icon as={annotationTarget === "file" ? BsFileEarmarkCodeFill : BsFileEarmarkImageFill} size="xs" />
        </Tooltip>
        <Text>{check.name}</Text>
      </HStack>
      <Markdown
        style={{
          fontSize: "0.8rem"
        }}
      >
        {check.description}
      </Markdown>
      {rubricCheckComments.map((comment) => (
        <RubricCheckComment key={comment.id} comment={comment} criteria={criteria} check={check} />
      ))}

      {/* Inline reference management for preview mode */}
      {isPreviewMode && assignmentId && classId && currentRubricId ? (
        <InlineReferenceManager
          check={check}
          assignmentId={assignmentId}
          classId={classId}
          currentRubricId={currentRubricId}
        />
      ) : (
        <></>
      )}

      {/* Show referenced feedback for grading mode */}
      {!isPreviewMode && gradingIsPermitted && <ReferencedFeedbackDisplay referencing_check_id={check.id} />}
    </Box>
  );
}

export function RubricCheckGlobal({
  check,
  criteria,
  isSelected,
  assignmentId,
  classId,
  currentRubricId
}: {
  check: HydratedRubricCheck;
  criteria: HydratedRubricCriteria;
  isSelected: boolean;
  assignmentId?: number;
  classId?: number;
  currentRubricId?: number;
}) {
  const reviewForThisRubric = useSubmissionReviewForRubric(currentRubricId);
  const rubricCheckComments = useRubricCheckInstances(check as RubricChecks, reviewForThisRubric?.id);
  const criteriaCheckComments = useRubricCriteriaInstances({
    criteria: criteria as RubricCriteriaWithRubricChecks,
    review_id: reviewForThisRubric?.id
  });
  const [selected, setSelected] = useState<boolean>(rubricCheckComments.length > 0);
  const [isEditing, setIsEditing] = useState<boolean>(isSelected && rubricCheckComments.length === 0);
  const submission = useSubmissionMaybe();
  const isGrader = useIsGraderOrInstructor();
  const pathname = usePathname();
  const isPreviewMode = !submission;
  const linkedAritfactId = check.artifact
    ? submission?.submission_artifacts.find((artifact) => artifact.name === check.artifact)?.id
    : undefined;
  const linkedFileId = check.file
    ? submission?.submission_files.find((file) => file.name === check.file)?.id
    : undefined;
  const activeAssignmentReview = useActiveReviewAssignment();

  useEffect(() => {
    setSelected(rubricCheckComments.length > 0);
  }, [rubricCheckComments.length]);
  useEffect(() => {
    setIsEditing(
      isSelected &&
        rubricCheckComments.length === 0 &&
        criteria.max_checks_per_submission != criteriaCheckComments.length
    );
  }, [isSelected, rubricCheckComments.length, criteria.max_checks_per_submission, criteriaCheckComments.length]);

  const points = check.points === 0 ? "" : criteria.is_additive ? `+${check.points}` : `-${check.points}`;
  const format = criteria.max_checks_per_submission != 1 ? "checkbox" : "radio";
  const hasOptions = isRubricCheckDataWithOptions(check.data) && check.data.options.length > 0;
  const showOptions = isGrader && hasOptions;
  const _selectedOptionIndex =
    hasOptions && rubricCheckComments.length == 1 && isRubricCheckDataWithOptions(check.data)
      ? check.data.options.findIndex((option: RubricCheckSubOption) => option.points === rubricCheckComments[0]?.points)
      : undefined;
  const [selectedOptionIndex, setSelectedOptionIndex] = useState<number | undefined>(_selectedOptionIndex);
  useEffect(() => {
    if (_selectedOptionIndex !== undefined) {
      setSelectedOptionIndex(_selectedOptionIndex);
    }
  }, [_selectedOptionIndex]);
  const gradingIsRequired = reviewForThisRubric && check.is_required && rubricCheckComments.length == 0;
  const gradingIsPermitted =
    (isGrader ||
      (activeAssignmentReview &&
        reviewForThisRubric &&
        activeAssignmentReview.submission_review_id === reviewForThisRubric.id)) &&
    reviewForThisRubric &&
    (criteria.max_checks_per_submission === null ||
      criteriaCheckComments.length < (criteria.max_checks_per_submission || 1000));
  return (
    <Box position="relative" width="100%">
      <HStack>
        {showOptions && (
          <VStack
            align="flex-start"
            w="100%"
            gap={0}
            borderColor={gradingIsRequired ? "border.error" : "border.emphasized"}
            borderWidth={gradingIsRequired ? "1px" : "0px"}
            borderRadius="md"
            p={1}
            wordBreak="break-word"
          >
            <Text fontSize="sm">{check.name}</Text>
            <Markdown
              style={{
                fontSize: "0.8rem"
              }}
            >
              {check.description}
            </Markdown>
            {linkedFileId && submission && (
              <Link
                href={`${linkToSubPage(pathname, "files")}?${new URLSearchParams({ file_id: linkedFileId.toString() }).toString()}`}
              >
                <Text as="span" fontSize="xs" color="fg.muted" wordWrap={"break-word"} wordBreak={"break-all"}>
                  In: {check.file}
                </Text>
              </Link>
            )}
            {linkedAritfactId && submission && (
              <Link
                href={`${linkToSubPage(pathname, "files")}?${new URLSearchParams({ artifact_id: linkedAritfactId.toString() }).toString()}`}
              >
                <Text as="span" fontSize="xs" color="fg.muted" wordWrap={"break-word"} wordBreak={"break-all"}>
                  In: {check.artifact}
                </Text>
              </Link>
            )}
            {gradingIsRequired && (
              <Text fontSize="xs" color="fg.error">
                Select one:
              </Text>
            )}
            <RadioGroup.Root
              w="100%"
              value={selectedOptionIndex?.toString()}
              onValueChange={(value) => {
                if (isRubricCheckDataWithOptions(check.data)) {
                  const selectedOption = check.data.options[parseInt(value.value)];
                  if (selectedOption) {
                    setSelectedOptionIndex(parseInt(value.value));
                    if (gradingIsPermitted) {
                      setIsEditing(true);
                    }
                  }
                }
              }}
            >
              {isRubricCheckDataWithOptions(check.data) &&
                check.data.options.map((option: RubricCheckSubOption, index: number) => (
                  <Radio
                    disabled={rubricCheckComments.length > 0 || !reviewForThisRubric || !gradingIsPermitted}
                    key={option.label + "-" + index}
                    value={index.toString()}
                  >
                    {option.points ? `${criteria.is_additive ? "+" : "-"} ${option.points} ` : ""}
                    {option.label}
                  </Radio>
                ))}
            </RadioGroup.Root>
          </VStack>
        )}
        {!hasOptions && format == "checkbox" && (
          <Checkbox
            disabled={rubricCheckComments.length > 0 || !reviewForThisRubric || !gradingIsPermitted}
            checked={selected}
            onCheckedChange={(newState) => {
              if (newState.checked) {
                setIsEditing(true);
              } else {
                setIsEditing(false);
              }
              setSelected(newState.checked ? true : false);
            }}
          >
            <Text>
              {points} {check.name}
            </Text>
            <Markdown
              style={{
                fontSize: "0.8rem"
              }}
            >
              {check.description}
            </Markdown>
            {linkedFileId && submission && (
              <Link
                href={`${linkToSubPage(pathname, "files")}?${new URLSearchParams({ file_id: linkedFileId.toString() }).toString()}`}
              >
                <Text as="span" fontSize="xs" color="fg.muted" wordWrap={"break-word"} wordBreak={"break-all"}>
                  In: {check.file}
                </Text>
              </Link>
            )}
            {linkedAritfactId && submission && (
              <Link
                href={`${linkToSubPage(pathname, "files")}?${new URLSearchParams({ artifact_id: linkedAritfactId.toString() }).toString()}`}
              >
                <Text as="span" fontSize="xs" color="fg.muted" wordWrap={"break-word"} wordBreak={"break-all"}>
                  In: {check.artifact}
                </Text>
              </Link>
            )}
          </Checkbox>
        )}
        {!hasOptions && format == "radio" && (
          <Radio value={check.id.toString()} disabled={rubricCheckComments.length > 0 || !reviewForThisRubric}>
            <Text>
              {points} {check.name}
              {linkedFileId && submission && (
                <Link
                  href={`${linkToSubPage(pathname, "files")}?${new URLSearchParams({ file_id: linkedFileId.toString() }).toString()}`}
                >
                  <Text as="span" fontSize="xs" color="fg.muted" wordWrap={"break-word"} wordBreak={"break-all"}>
                    In: {check.file}
                  </Text>
                </Link>
              )}
              {linkedAritfactId && submission && (
                <Link
                  href={`${linkToSubPage(pathname, "files")}?${new URLSearchParams({ artifact_id: linkedAritfactId.toString() }).toString()}`}
                >
                  <Text as="span" fontSize="xs" color="fg.muted" wordWrap={"break-word"} wordBreak={"break-all"}>
                    In: {check.artifact}
                  </Text>
                </Link>
              )}
            </Text>
          </Radio>
        )}
      </HStack>

      {isEditing && (
        <SubmissionCommentForm
          check={check}
          selectedOptionIndex={selectedOptionIndex}
          linkedArtifactId={linkedAritfactId}
          submissionReview={reviewForThisRubric}
        />
      )}
      {rubricCheckComments.map((comment) => (
        <RubricCheckComment key={comment.id} comment={comment} criteria={criteria} check={check} />
      ))}

      {/* Inline reference management for preview mode */}
      {isPreviewMode && assignmentId && classId && currentRubricId && (
        <InlineReferenceManager
          check={check}
          assignmentId={assignmentId}
          classId={classId}
          currentRubricId={currentRubricId}
        />
      )}

      {/* Show referenced feedback for grading mode */}
      {!isPreviewMode && gradingIsPermitted && <ReferencedFeedbackDisplay referencing_check_id={check.id} />}
    </Box>
  );
}

function SubmissionCommentForm({
  check,
  submissionReview,
  selectedOptionIndex,
  linkedArtifactId
}: {
  check: HydratedRubricCheck;
  submissionReview?: SubmissionReview;
  selectedOptionIndex?: number;
  linkedArtifactId?: number;
}) {
  const messageInputRef = useRef<HTMLTextAreaElement>(null);
  const submission = useSubmissionMaybe();
  const resource =
    check.is_annotation && check.annotation_target === "artifact"
      ? "submission_artifact_comments"
      : check.is_annotation
        ? "submission_file_comments"
        : "submission_comments";

  const { mutateAsync: createComment } = useCreate({
    resource: resource
  });

  useEffect(() => {
    if (messageInputRef.current) {
      messageInputRef.current.focus();
    }
  }, []);

  if (!submission) {
    return <></>;
  }

  const selectedOption =
    selectedOptionIndex !== undefined && isRubricCheckDataWithOptions(check.data)
      ? check.data.options[selectedOptionIndex]
      : undefined;
  return (
    <Box border="1px solid" borderColor="border.inverted" borderRadius="md" p={0} w="100%" fontSize="sm">
      <Box bg="bg.inverted" pl={1} borderTopRadius="md">
        <Text color="fg.inverted">
          Check not yet applied.{" "}
          {check.is_comment_required ? "A comment is required." : "Comment is optional, enter to add."}
        </Text>
      </Box>
      <MessageInput
        placeholder={"Comment"}
        sendButtonText="Add Check"
        sendMessage={async (message, profile_id) => {
          let comment = message || "";
          if (selectedOptionIndex !== undefined) {
            comment = selectedOption?.label + "\n" + comment;
          }
          const artifactInfo = check.artifact
            ? {
                submission_artifact_id: linkedArtifactId
              }
            : {};

          const values = {
            comment,
            rubric_check_id: check.id,
            class_id: submission.class_id,
            submission_id: submission.id,
            author: profile_id,
            points: selectedOption?.points !== undefined ? selectedOption.points : check.points,
            released: submissionReview?.released,
            submission_review_id: submissionReview?.id,
            ...artifactInfo
          };
          await createComment({ values });
        }}
        defaultSingleLine={true}
        allowEmptyMessage={!check.is_comment_required}
      />
    </Box>
  );
}

function RubricCheck({
  criteria,
  check,
  isSelected,
  assignmentId,
  classId,
  currentRubricId
}: {
  criteria: HydratedRubricCriteria;
  check: HydratedRubricCheck;
  isSelected: boolean;
  assignmentId?: number;
  classId?: number;
  currentRubricId?: number;
}) {
  return (
    <Box p={0} w="100%">
      {check.is_annotation ? (
        <RubricCheckAnnotation
          check={check}
          criteria={criteria}
          assignmentId={assignmentId}
          classId={classId}
          currentRubricId={currentRubricId}
        />
      ) : (
        <RubricCheckGlobal
          check={check}
          criteria={criteria}
          isSelected={isSelected}
          assignmentId={assignmentId}
          classId={classId}
          currentRubricId={currentRubricId}
        />
      )}
    </Box>
  );
}

export function RubricCriteria({
  criteria,
  assignmentId,
  classId,
  currentRubricId
}: {
  criteria: HydratedRubricCriteria;
  assignmentId?: number;
  classId?: number;
  currentRubricId?: number;
}) {
  const reviewForThisRubric = useSubmissionReviewForRubric(currentRubricId);
  const comments = useRubricCriteriaInstances({
    criteria: criteria as RubricCriteriaWithRubricChecks,
    review_id: reviewForThisRubric?.id
  });
  const totalPoints = comments.reduce((acc, comment) => acc + (comment.points || 0), 0);
  const isAdditive = criteria.is_additive;
  const [selectedCheck, setSelectedCheck] = useState<HydratedRubricCheck>();
  let pointsText = "";
  if (criteria.total_points) {
    if (isAdditive) {
      pointsText = `${totalPoints}/${criteria.total_points}`;
    } else {
      pointsText = `${criteria.total_points - totalPoints}/${criteria.total_points}`;
    }
  }
  const isGrader = useIsGraderOrInstructor();
  const gradingIsRequired =
    isGrader && reviewForThisRubric && comments.length < (criteria.min_checks_per_submission || 0);
  let instructions = "";
  if (criteria.min_checks_per_submission) {
    if (criteria.max_checks_per_submission) {
      if (criteria.min_checks_per_submission === criteria.max_checks_per_submission) {
        instructions = `Select ${criteria.min_checks_per_submission} check${criteria.min_checks_per_submission === 1 ? "" : "s"}`;
      } else {
        instructions = `Select ${criteria.min_checks_per_submission} - ${criteria.max_checks_per_submission} checks`;
      }
    } else {
      instructions = `Select at least ${criteria.min_checks_per_submission} checks`;
    }
  } else if (criteria.max_checks_per_submission) {
    instructions = `Select at most ${criteria.max_checks_per_submission} checks`;
  }
  const singleCheck =
    criteria.max_checks_per_submission === 1 && comments.length === 1
      ? comments[0]?.rubric_check_id?.toString()
      : undefined;
  criteria.rubric_checks.sort((a, b) => a.ordinal - b.ordinal);
  return (
    <Box
      border="1px solid"
      borderColor={gradingIsRequired ? "border.error" : "border.muted"}
      borderRadius="md"
      p={1}
      w="100%"
    >
      <Heading size="sm">
        {criteria.name} {pointsText}
      </Heading>
      <Markdown
        style={{
          fontSize: "0.8rem"
        }}
      >
        {criteria.description}
      </Markdown>
      <VStack align="flex-start" w="100%" gap={0}>
        <Heading size="sm">Checks</Heading>
        <Text fontSize="sm" color={gradingIsRequired ? "fg.error" : "fg.muted"}>
          {instructions}
        </Text>
        <RadioGroup.Root
          w="100%"
          value={singleCheck}
          onValueChange={(value) => {
            setSelectedCheck(criteria.rubric_checks.find((check) => check.id.toString() === value.value));
          }}
        >
          {criteria.rubric_checks.map((check, index) => (
            <RubricCheck
              key={`check-${check.id}-${index}`}
              criteria={criteria}
              check={check}
              isSelected={selectedCheck?.id === check.id}
              assignmentId={assignmentId}
              classId={classId}
              currentRubricId={currentRubricId}
            />
          ))}
        </RadioGroup.Root>
      </VStack>
    </Box>
  );
}

export function RubricPart({
  part,
  assignmentId,
  classId,
  currentRubricId
}: {
  part: HydratedRubricPart;
  assignmentId?: number;
  classId?: number;
  currentRubricId?: number;
}) {
  return (
    <Box w="100%">
      <Heading size="md">{part.name}</Heading>
      <Markdown>{part.description}</Markdown>
      <VStack align="start" w="100%" gap={2}>
        {part.rubric_criteria
          .sort((a, b) => a.ordinal - b.ordinal)
          .map((criteria, index) => (
            <RubricCriteria
              key={`criteria-${criteria.id}-${index}`}
              criteria={criteria}
              assignmentId={assignmentId}
              classId={classId}
              currentRubricId={currentRubricId}
            />
          ))}
      </VStack>
    </Box>
  );
}
function RubricMenu() {
  const { activeRubricId, setScrollToRubricId } = useActiveRubricId();
  const rubrics = useRubrics();
  const options = rubrics.map((rubric) => ({ value: rubric.id, label: rubric.name }));
  if (rubrics.length === 1) {
    return <></>;
  }

  return (
    <Box w="100%" position="sticky" top={0} zIndex={1} bg="bg.muted" pb={2}>
      <NativeSelectRoot>
        <NativeSelectField
          value={activeRubricId}
          onChange={(e) => {
            setScrollToRubricId(Number(e.target.value));
          }}
        >
          {options.map((option) => (
            <option key={option.value} value={option.value}>
              Active Rubric: {option.label}
            </option>
          ))}
        </NativeSelectField>
      </NativeSelectRoot>
    </Box>
  );
}
export function ListOfRubricsInSidebar({ scrollRootRef }: { scrollRootRef: React.RefObject<HTMLDivElement> }) {
  const unsortedRubrics = useRubrics();
  const { activeRubricId, setActiveRubricId, scrollToRubricId, setScrollToRubricId } = useActiveRubricId();
  const activeReviewAssignment = useActiveReviewAssignment();
  const rubrics = useMemo(() => {
    return unsortedRubrics.sort((a, b) => {
      if (a.id === activeReviewAssignment?.rubric_id) {
        return -1;
      }
      if (b.id === activeReviewAssignment?.rubric_id) {
        return 1;
      }
      return a.id - b.id;
    });
  }, [unsortedRubrics, activeReviewAssignment]);
  // Refs for each rubric box
  const rubricRefs = useRef<{ [id: number]: HTMLDivElement | null }>({});

  // Scroll event logic for active rubric
  useEffect(() => {
    const handleScroll = () => {
      if (!scrollRootRef.current) return;
      let bestId: number | undefined = undefined;
      let bestTop: number | undefined = undefined;
      for (const rubric of rubrics) {
        const ref = rubricRefs.current[rubric.id];
        if (ref && scrollRootRef.current) {
          const containerRect = scrollRootRef.current.getBoundingClientRect();
          const boxRect = ref.getBoundingClientRect();
          const relativeTop = boxRect.top - containerRect.top;
          if (bestTop === undefined || Math.abs(relativeTop) < Math.abs(bestTop)) {
            bestTop = relativeTop;
            bestId = rubric.id;
          }
        }
      }
      if (bestId !== undefined && bestId !== activeRubricId) {
        setActiveRubricId(bestId);
      }
    };
    const container = scrollRootRef.current;
    if (container) {
      container.addEventListener("scroll", handleScroll, { passive: true });
      handleScroll();
    }
    return () => {
      if (container) {
        container.removeEventListener("scroll", handleScroll);
      }
    };
  }, [rubrics, setActiveRubricId, scrollRootRef, activeRubricId]);

  // Scroll to active rubric when it changes
  useEffect(() => {
    if (scrollToRubricId && rubricRefs.current[scrollToRubricId] && scrollToRubricId !== activeRubricId) {
      const container = scrollRootRef.current;
      const target = rubricRefs.current[scrollToRubricId];
      if (!container || !target) return;

      const containerRect = container.getBoundingClientRect();
      const targetRect = target.getBoundingClientRect();
      const offset = 30;
      const scrollTop = container.scrollTop + (targetRect.top - containerRect.top) - offset;
      container.scrollTo({ top: scrollTop, behavior: "smooth" });

      setScrollToRubricId(undefined);
    }
  }, [scrollToRubricId, scrollRootRef, activeRubricId, setScrollToRubricId]);

  // Callback to set refs
  const setRubricRef = useCallback(
    (id: number) => (el: HTMLDivElement | null) => {
      rubricRefs.current[id] = el;
    },
    []
  );

  return (
    <VStack w="100%">
      <RubricMenu />
      {rubrics.map((rubric, index) => (
        <Box
          key={rubric.id}
          id={`rubric-${rubric.id}`}
          data-rubric-id={rubric.id}
          ref={setRubricRef(rubric.id)}
          pt="40px"
          w="100%"
        >
          <RubricSidebar key={rubric.id} rubricId={rubric.id} />
          {index < rubrics.length - 1 && (
            <Separator orientation="horizontal" borderTopWidth="4px" borderColor="border.emphasized" my={2} mt="50px" />
          )}
          {index === rubrics.length - 1 && rubrics.length > 1 && <Box w="100%" h="100vh" />}
        </Box>
      ))}
    </VStack>
  );
}

export function RubricSidebar({ initialRubric, rubricId }: { initialRubric?: HydratedRubric; rubricId?: number }) {
  if (!rubricId && !initialRubric) {
    throw new Error("RubricSidebar must be given either a rubricId or an initialRubric");
  }
  /*
  What this sidebar should show:
    - If there is an initialRubric passed, show that. Always
    - If not:
      - If we are an instructor, show all rubrics, with a focus on the grading rubric
      - If we are a grader, show the grading rubric, and if we have an assigned rubric, focus on that.
      - If we are a student and have an active (unsubmitted) assigned review, show that. If we have a graded review, show that ALSO
  */

  const activeReviewAssignmentId = useActiveReviewAssignmentId();
  const assignmentController = useAssignmentController();
  const activeAssignmentReview = assignmentController.assignment.review_assignments.find(
    (review) => review.id === activeReviewAssignmentId
  );
  const fetchedRubric = assignmentController.assignment.rubrics.find((rubric) => rubric.id === rubricId);
  const isGrader = useIsGraderOrInstructor();
  const reviewForThisRubric = useSubmissionReviewForRubric(rubricId);
  const viewOnly = !isGrader && !reviewForThisRubric;

  const displayRubric = !rubricId && initialRubric ? initialRubric : fetchedRubric;

  let partsToDisplay: HydratedRubricPart[] = [];
  if (displayRubric) {
    if (
      activeAssignmentReview &&
      activeAssignmentReview.rubric_id === rubricId &&
      activeAssignmentReview.review_assignment_rubric_parts &&
      activeAssignmentReview.review_assignment_rubric_parts.length > 0
    ) {
      partsToDisplay = displayRubric.rubric_parts
        .filter((part) =>
          activeAssignmentReview.review_assignment_rubric_parts.some(
            (linkedPart) => linkedPart.rubric_part_id === part.id
          )
        )
        .sort((a, b) => (a.ordinal ?? 0) - (b.ordinal ?? 0));
    } else if (displayRubric.rubric_parts) {
      partsToDisplay = [...displayRubric.rubric_parts].sort((a, b) => (a.ordinal ?? 0) - (b.ordinal ?? 0));
    }
  }

  if (!displayRubric) {
    return (
      <Box p={2} maxW="lg" key="no-rubric-sidebar">
        <Text>No rubric information available.</Text>
      </Box>
    );
  }

  if (partsToDisplay.length === 0) {
    return (
      <Box borderLeftWidth="1px" borderColor="border.emphasized" p={2} ml={0} key="empty-parts-sidebar">
        <VStack align="start" w="100%">
          <Heading size="xl">Grading Rubric</Heading>
          <Text fontSize="lg" fontWeight="semibold">
            {displayRubric.name}
          </Text>
          {displayRubric.description && <Markdown>{displayRubric.description}</Markdown>}
          <Text mt={2}>This rubric is empty.</Text>
        </VStack>
      </Box>
    );
  }

  return (
    <Box p={0} ml={0}>
      <VStack align="start" w="100%">
        <Text fontSize="lg" fontWeight="semibold">
          {displayRubric.name}
        </Text>
        {viewOnly && (
          <Text fontSize="sm" color="text.muted" mb={2}>
            This rubric is informational only. Your submission has not been graded yet. Once it is graded, you will see
            how this rubric was applied to grade your submission.
          </Text>
        )}
        {activeAssignmentReview && (
          <Box fontSize="sm" color="text.muted" mb={2}>
            {activeAssignmentReview.due_date && (
              <Text>Due: {format(new Date(activeAssignmentReview.due_date), "MMM d, yyyy 'at' h:mm a")}</Text>
            )}
            {activeAssignmentReview.release_date && (
              <Text>
                Grades Release: {format(new Date(activeAssignmentReview.release_date), "MMM d, yyyy 'at' h:mm a")}
              </Text>
            )}
          </Box>
        )}
        {partsToDisplay.map((part) => (
          <RubricPart
            key={part.name + "-" + part.id}
            part={part}
            assignmentId={assignmentController.assignment.id}
            classId={assignmentController.assignment.class_id}
            currentRubricId={displayRubric?.id}
          />
        ))}
      </VStack>
    </Box>
  );
}<|MERGE_RESOLUTION|>--- conflicted
+++ resolved
@@ -287,238 +287,7 @@
       )}
     </Box>
   );
-<<<<<<< HEAD
-}
-
-function AddReferencingFeedbackPopover({
-  selectedCheckToReference,
-  commentToReference,
-  close
-}: {
-  selectedCheckToReference: number;
-  commentToReference: SubmissionFileComment | SubmissionComments | SubmissionArtifactComment;
-  close: () => void;
-}) {
-  const [selectedSubOption, setSelectedSubOption] = useState<RubricCheckSubOptions | null>(null);
-  const check = useRubricCheck(selectedCheckToReference);
-  const messageInputRef = useRef<HTMLTextAreaElement>(null);
-  const targetSubmissionReviewId = useWritableSubmissionReviews(check?.criteria?.rubric_id);
-  const { mutateAsync: createComment } = useCreate({
-    resource: "submission_file_comments"
-  });
-
-  return (
-    <Popover.Root open={selectedCheckToReference !== undefined} positioning={{ placement: "top" }}>
-      <Popover.Trigger></Popover.Trigger>
-      <Portal>
-        <Popover.Positioner>
-          <Popover.Content>
-            <Popover.Arrow />
-            <Popover.Body bg="bg.subtle" p={3} boxShadow="lg">
-              <Heading size="md">Add check: {check?.name}</Heading>
-              <Markdown>{check?.description}</Markdown>
-              {isRubricCheckDataWithOptions(check) && (
-                <Select
-                  options={check.options.map(
-                    (option: RubricCheckSubOption, index: number) =>
-                      ({
-                        label: option.label,
-                        comment: option.label,
-                        value: index.toString(),
-                        index: index.toString(),
-                        points: option.points,
-                        check: {
-                          label: check.name,
-                          value: check.id.toString(),
-                          check,
-                          criteria: check.criteria,
-                          options: []
-                        }
-                      }) as RubricCheckSubOptions
-                  )}
-                  value={selectedSubOption}
-                  onChange={(e: RubricCheckSubOptions | null) => {
-                    setSelectedSubOption(e);
-                  }}
-                  placeholder="Select an option for this check..."
-                  size="sm"
-                />
-              )}
-              {!selectedSubOption && check && check.points !== undefined && (
-                <Text fontSize="sm" color="fg.muted" mt={1} textAlign="left">
-                  {formatPoints({
-                    check,
-                    criteria: check.criteria,
-                    points: check.points
-                  })}
-                </Text>
-              )}
-              {selectedSubOption && check && (
-                <Text fontSize="sm" color="fg.muted" mt={1} textAlign="left">
-                  {formatPoints({
-                    check,
-                    criteria: check.criteria,
-                    points: selectedSubOption.points
-                  })}
-                </Text>
-              )}
-              <MessageInput
-                textAreaRef={messageInputRef}
-                enableGiphyPicker={true}
-                placeholder={
-                  !check
-                    ? "Add a comment about this line and press enter to submit..."
-                    : check.is_comment_required
-                      ? "Add a comment about this check and press enter to submit..."
-                      : "Optionally add a comment, or just press enter to submit..."
-                }
-                allowEmptyMessage={check && !check.is_comment_required}
-                defaultSingleLine={true}
-                sendMessage={async (message, profile_id) => {
-                  if (!check || !targetSubmissionReviewId || targetSubmissionReviewId.length === 0) {
-                    toaster.error({
-                      title: "Error",
-                      description: "Cannot save rubric annotation."
-                    });
-                    return;
-                  }
-                  let points = check?.points;
-                  if (selectedSubOption !== null) {
-                    points = selectedSubOption.points;
-                  }
-                  let comment = message || "";
-                  if (selectedSubOption) {
-                    comment = selectedSubOption.comment + (comment ? "\n" + comment : "");
-                  }
-
-                  const value = {
-                    comment,
-                    rubric_check_id: check.id,
-                    class_id: check.class_id,
-                    submission_id: targetSubmissionReviewId[0]!.submission_id,
-                    eventually_visible: false,
-                    author: profile_id,
-                    released: false,
-                    points,
-                    submission_review_id: targetSubmissionReviewId[0]!.id
-                  };
-                  if (isLineComment(commentToReference)) {
-                    await createComment({
-                      resource: "submission_file_comments",
-                      values: {
-                        ...value,
-                        line: commentToReference.line,
-                        submission_file_id: commentToReference.submission_file_id
-                      }
-                    });
-                  } else if (isArtifactComment(commentToReference)) {
-                    await createComment({
-                      resource: "submission_artifact_comments",
-                      values: {
-                        ...value,
-                        submission_artifact_id: commentToReference.submission_artifact_id
-                      }
-                    });
-                  } else {
-                    await createComment({
-                      resource: "submission_comments",
-                      values: {
-                        ...value
-                      }
-                    });
-                  }
-                  close();
-                }}
-              />
-            </Popover.Body>
-          </Popover.Content>
-        </Popover.Positioner>
-      </Portal>
-    </Popover.Root>
-  );
-}
-
-function AddReferencingFeedbackMenu({
-  comment
-}: {
-  comment: SubmissionFileComment | SubmissionComments | SubmissionArtifactComment;
-}) {
-  const writableReferencingChecks = useWritableReferencingRubricChecks(comment.rubric_check_id);
-  const rubrics = useRubrics();
-  const [selectedCheckToReference, setSelectedCheckToReference] = useState<number | undefined>(undefined);
-
-  const closePopover = useCallback(() => {
-    setSelectedCheckToReference(undefined);
-  }, []);
-
-  if (!writableReferencingChecks || writableReferencingChecks.length === 0) {
-    return null;
-  }
-  const writableReferencingChecksByRubricId = writableReferencingChecks.reduce(
-    (acc, check) => {
-      const rubricId = check.criteria?.rubric_id;
-      if (rubricId) {
-        if (!acc[rubricId]) {
-          acc[rubricId] = [];
-        }
-        acc[rubricId].push(check);
-      }
-      return acc;
-    },
-    {} as Record<string, typeof writableReferencingChecks>
-  );
-  return (
-    <>
-      {selectedCheckToReference && (
-        <AddReferencingFeedbackPopover
-          commentToReference={comment}
-          selectedCheckToReference={selectedCheckToReference}
-          close={closePopover}
-        />
-      )}
-      <Menu.Root
-        onSelect={(value) => {
-          if (value.value) {
-            setSelectedCheckToReference(Number(value.value));
-          }
-        }}
-      >
-        <Menu.Trigger asChild>
-          <Button p={0} m={0} colorPalette="green" variant="solid" size="2xs">
-            <Icon as={FaGraduationCap} />
-          </Button>
-        </Menu.Trigger>
-        <Portal>
-          <Menu.Positioner>
-            <Menu.Content>
-              {Object.keys(writableReferencingChecksByRubricId).map((rubricId) => (
-                <Menu.ItemGroup key={rubricId}>
-                  <Menu.ItemGroupLabel>
-                    {rubrics.find((r) => r.id === Number(rubricId))?.review_round}
-                  </Menu.ItemGroupLabel>
-                  {writableReferencingChecksByRubricId[rubricId]?.map((check) => (
-                    <Menu.Item key={check.check.id} value={check.check.id.toString()}>
-                      {check.check.name}{" "}
-                      {check.check.points && (
-                        <>
-                          ({check.criteria?.is_additive ? "+" : "-"}
-                          {check.check.points})
-                        </>
-                      )}
-                    </Menu.Item>
-                  ))}
-                </Menu.ItemGroup>
-              ))}
-            </Menu.Content>
-          </Menu.Positioner>
-        </Portal>
-      </Menu.Root>
-    </>
-  );
-}
-=======
 });
->>>>>>> 8b0441a3
 
 export function CommentActions({
   comment,
