"use client";
import { Button } from "@/components/ui/button";
import {
  HydratedRubric,
  HydratedRubricCheck,
  HydratedRubricCriteria,
  HydratedRubricPart,
  RubricChecks,
  RubricCriteriaWithRubricChecks,
  SubmissionArtifactComment,
  SubmissionComments,
  SubmissionFileComment
} from "@/utils/supabase/DatabaseTypes";
import { Box, Heading, HStack, Menu, Portal, RadioGroup, Text, VStack } from "@chakra-ui/react";

import { Checkbox } from "@/components/ui/checkbox";
import Link from "@/components/ui/link";
import Markdown from "@/components/ui/markdown";
import MessageInput from "@/components/ui/message-input";
import { Radio } from "@/components/ui/radio";
import { Tooltip } from "@/components/ui/tooltip";
import { useClassProfiles } from "@/hooks/useClassProfiles";
import {
  useRubricCheckInstances,
  useRubricCriteriaInstances,
  useSubmissionMaybe,
  useSubmissionReview
} from "@/hooks/useSubmission";
import { useUserProfile } from "@/hooks/useUserProfiles";
import { Icon } from "@chakra-ui/react";
import { useCreate, useUpdate } from "@refinedev/core";
import { formatRelative } from "date-fns";
import path from "path";
import { useEffect, useRef, useState } from "react";
import { BsFileEarmarkCodeFill, BsFileEarmarkImageFill, BsThreeDots } from "react-icons/bs";
import { FaCheckCircle, FaTimesCircle } from "react-icons/fa";
<<<<<<< HEAD
import { linkToSubPage } from "@/app/course/[course_id]/assignments/[assignment_id]/submissions/[submissions_id]/utils";
import { usePathname } from "next/navigation";
export function CommentActions({ comment, setIsEditing }: { comment: SubmissionFileComment | SubmissionComments | SubmissionArtifactComment, setIsEditing: (isEditing: boolean) => void }) {
    const { private_profile_id } = useClassProfiles();
    const { mutateAsync: updateComment } = useUpdate({
        resource: isArtifactComment(comment) ? "submission_artifact_comments" : isLineComment(comment) ? "submission_file_comments" : "submission_comments",
    });
    return <Menu.Root onSelect={async (value) => {
=======
export function CommentActions({
  comment,
  setIsEditing
}: {
  comment: SubmissionFileComment | SubmissionComments | SubmissionArtifactComment;
  setIsEditing: (isEditing: boolean) => void;
}) {
  const { private_profile_id } = useClassProfiles();
  const { mutateAsync: updateComment } = useUpdate({
    resource: isArtifactComment(comment)
      ? "submission_artifact_comments"
      : isLineComment(comment)
        ? "submission_file_comments"
        : "submission_comments"
  });
  return (
    <Menu.Root
      onSelect={async (value) => {
>>>>>>> e8dd10ba
        if (value.value === "edit") {
          setIsEditing(true);
        } else if (value.value === "delete") {
          await updateComment({ id: comment.id, values: { edited_by: private_profile_id, deleted_at: new Date() } });
        }
      }}
    >
      <Menu.Trigger asChild>
        <Button p={0} m={0} colorPalette="blue" variant="ghost" size="2xs">
          <Icon as={BsThreeDots} />
        </Button>
      </Menu.Trigger>
      <Portal>
        <Menu.Positioner>
          <Menu.Content>
            <Menu.Item value="edit">Edit</Menu.Item>
            <Menu.Item value="delete">Delete</Menu.Item>
          </Menu.Content>
        </Menu.Positioner>
      </Portal>
    </Menu.Root>
  );
}

export function isLineComment(comment: SubmissionFileComment | SubmissionComments): comment is SubmissionFileComment {
  return "line" in comment;
}
export function isArtifactComment(
  comment: SubmissionFileComment | SubmissionComments
): comment is SubmissionArtifactComment {
  return "submission_artifact_id" in comment;
}
export function SubmissionArtifactCommentLink({ comment }: { comment: SubmissionArtifactComment }) {
<<<<<<< HEAD
    const submission = useSubmissionMaybe();
    const pathname = usePathname();
    const artifact = submission?.submission_artifacts.find((artifact) => artifact.id === comment.submission_artifact_id);
    if (!artifact || !submission) {
        return <></>;
    }
    const shortFileName = path.basename(artifact.name);
    return <Link href={linkToSubPage(pathname, "files") + `?artifact_id=${comment.submission_artifact_id}`}>@ {shortFileName}</Link>
}
export function SubmissionFileCommentLink({ comment }: { comment: SubmissionFileComment }) {
    const submission = useSubmissionMaybe();
    const pathname = usePathname();
    const file = submission?.submission_files.find((file) => file.id === comment.submission_file_id);
    if (!file || !submission) {
        return <></>;
    }
    const shortFileName = path.basename(file.name);
    return <Link href={linkToSubPage(pathname, "files") + `?file_id=${comment.submission_file_id}#L${comment.line}`}>@ {shortFileName}:{comment.line}</Link>
=======
  const submission = useSubmissionMaybe();
  const artifact = submission?.submission_artifacts.find((artifact) => artifact.id === comment.submission_artifact_id);
  if (!artifact || !submission) {
    return <></>;
  }
  const shortFileName = path.basename(artifact.name);
  return (
    <Link
      href={`/course/${comment.class_id}/assignments/${submission.assignment_id}/submissions/${comment.submission_id}/files/?artifact_id=${comment.submission_artifact_id}`}
    >
      @ {shortFileName}
    </Link>
  );
}
export function SubmissionFileCommentLink({ comment }: { comment: SubmissionFileComment }) {
  const submission = useSubmissionMaybe();
  const file = submission?.submission_files.find((file) => file.id === comment.submission_file_id);
  if (!file || !submission) {
    return <></>;
  }
  const shortFileName = path.basename(file.name);
  return (
    <Link
      href={`/course/${comment.class_id}/assignments/${submission.assignment_id}/submissions/${comment.submission_id}/files/?file_id=${comment.submission_file_id}#L${comment.line}`}
    >
      @ {shortFileName}:{comment.line}
    </Link>
  );
>>>>>>> e8dd10ba
}
export function RubricCheckComment({
  comment,
  criteria
}: {
  comment: SubmissionFileComment | SubmissionComments | SubmissionArtifactComment;
  criteria: HydratedRubricCriteria;
}) {
  const author = useUserProfile(comment.author);
  const [isEditing, setIsEditing] = useState(false);
  const messageInputRef = useRef<HTMLTextAreaElement>(null);
  const { mutateAsync: updateComment } = useUpdate({
    resource: isArtifactComment(comment)
      ? "submission_artifact_comments"
      : isLineComment(comment)
        ? "submission_file_comments"
        : "submission_comments"
  });
  return (
    <Box border="1px solid" borderColor="border.info" borderRadius="md" p={0} w="100%" fontSize="sm">
      <Box bg="bg.info" pl={1} borderTopRadius="md">
        <HStack justify="space-between">
          <Text fontSize="sm" color="fg.muted">
            {author?.name} applied {formatRelative(comment.created_at, new Date())}
          </Text>
          <CommentActions comment={comment} setIsEditing={setIsEditing} />
        </HStack>
      </Box>
      <Box pl={1} pr={1} color="fg.muted">
        <HStack gap={1}>
          {criteria.is_additive ? (
            <>
              <Icon as={FaCheckCircle} color="green.500" />+{comment.points}
            </>
          ) : (
            <>
              <Icon as={FaTimesCircle} color="red.500" />-{comment.points}
            </>
          )}{" "}
          {isLineComment(comment) && <SubmissionFileCommentLink comment={comment} />}{" "}
          {isArtifactComment(comment) && <SubmissionArtifactCommentLink comment={comment} />}
        </HStack>
        {isEditing ? (
          <MessageInput
            textAreaRef={messageInputRef}
            defaultSingleLine={true}
            value={comment.comment}
            closeButtonText="Cancel"
            onClose={() => {
              setIsEditing(false);
            }}
            sendButtonText="Save"
            sendMessage={async (message) => {
              await updateComment({ id: comment.id, values: { comment: message } });
              setIsEditing(false);
            }}
          />
        ) : (
          <Markdown>{comment.comment}</Markdown>
        )}
      </Box>
    </Box>
  );
}

<<<<<<< HEAD
export function RubricCheckAnnotation({ check, criteria }: { check: HydratedRubricCheck, criteria: HydratedRubricCriteria }) {
    const review = useSubmissionReview();
    const rubricCheckComments = useRubricCheckInstances(check as RubricChecks, review?.id);
    const gradingIsRequired = review && check.is_required && rubricCheckComments.length == 0;
    const annotationTarget = check.annotation_target || 'file';
    return <Box border="1px solid" borderColor={gradingIsRequired ? "border.error" : "border.emphasized"} borderRadius="md" p={1} w="100%">
        <HStack>
            <Tooltip content={`This check is an annotation, it can only be applied by ${annotationTarget === 'file' || annotationTarget === null ? "clicking on a specific line of code" : "clicking on an artifact"}`}>
                <Icon as={annotationTarget === 'file' ? BsFileEarmarkCodeFill : BsFileEarmarkImageFill} size="xs" />
            </Tooltip>
            <Text>{check.name}</Text>
        </HStack>
        <Markdown style={{
            fontSize: "0.8rem",
        }}>{check.description}</Markdown>
        {rubricCheckComments.map((comment) => <RubricCheckComment key={comment.id} comment={comment} criteria={criteria} />)}
=======
export function RubricCheckAnnotation({
  check,
  criteria
}: {
  check: HydratedRubricCheck;
  criteria: HydratedRubricCriteria;
}) {
  const review = useSubmissionReview();
  const rubricCheckComments = useRubricCheckInstances(check as RubricChecks, review?.id);
  const gradingIsRequired = review && check.is_required && rubricCheckComments.length == 0;
  return (
    <Box
      border="1px solid"
      borderColor={gradingIsRequired ? "border.error" : "border.emphasized"}
      borderRadius="md"
      p={1}
      w="100%"
    >
      <HStack>
        <Tooltip content="This check is an annotation, it can only be applied by clicking on a specific line of code.">
          <Icon as={BsFileEarmarkCodeFill} size="xs" />
        </Tooltip>
        <Text>{check.name}</Text>
      </HStack>
      <Markdown style={{ fontSize: "0.8rem" }}>{check.description}</Markdown>
      {rubricCheckComments.map((comment) => (
        <RubricCheckComment key={comment.id} comment={comment} criteria={criteria} />
      ))}
>>>>>>> e8dd10ba
    </Box>
  );
}

export function RubricCheckGlobal({
  check,
  criteria,
  isSelected
}: {
  check: HydratedRubricCheck;
  criteria: HydratedRubricCriteria;
  isSelected: boolean;
}) {
  const review = useSubmissionReview();
  const rubricCheckComments = useRubricCheckInstances(check as RubricChecks, review?.id);
  const criteriaCheckComments = useRubricCriteriaInstances({
    criteria: criteria as RubricCriteriaWithRubricChecks,
    review_id: review?.id
  });
  const [selected, setSelected] = useState<boolean>(rubricCheckComments.length > 0);
  const [isEditing, setIsEditing] = useState<boolean>(isSelected && rubricCheckComments.length === 0);
  const submission = useSubmissionMaybe();

<<<<<<< HEAD
    const pathname = usePathname();
    const linkedAritfactId = check.artifact ? submission?.submission_artifacts.find((artifact) => artifact.name === check.artifact)?.id : undefined;
    const linkedFileId = check.file ? submission?.submission_files.find((file) => file.name === check.file)?.id : undefined;
=======
  const linkedAritfactId = check.artifact
    ? submission?.submission_artifacts.find((artifact) => artifact.name === check.artifact)?.id
    : undefined;
  const linkedFileId = check.file
    ? submission?.submission_files.find((file) => file.name === check.file)?.id
    : undefined;
>>>>>>> e8dd10ba

  useEffect(() => {
    setSelected(rubricCheckComments.length > 0);
  }, [rubricCheckComments.length]);
  useEffect(() => {
    setIsEditing(
      isSelected &&
        rubricCheckComments.length === 0 &&
        criteria.max_checks_per_submission != criteriaCheckComments.length
    );
  }, [isSelected, rubricCheckComments.length, criteria.max_checks_per_submission, criteriaCheckComments.length]);

  const points = criteria.is_additive ? `+${check.points}` : `-${check.points}`;
  const format = criteria.max_checks_per_submission != 1 ? "checkbox" : "radio";
  const hasOptions = check.data?.options && check.data.options.length > 0; // If we have options, we will always show the options for this check as radios.
  const _selectedOptionIndex =
    hasOptions && rubricCheckComments.length == 1
      ? check.data!.options.findIndex((option) => option.points === rubricCheckComments[0].points)
      : undefined;
  const [selectedOptionIndex, setSelectedOptionIndex] = useState<number | undefined>(_selectedOptionIndex);
  const gradingIsRequired = review && check.is_required && rubricCheckComments.length == 0;
  const gradingIsPermitted =
    review &&
    criteria.max_checks_per_submission !== null &&
    criteriaCheckComments.length < (criteria.max_checks_per_submission || 1000);
  return (
    <>
      <HStack>
        {hasOptions && (
          <VStack
            align="flex-start"
            w="100%"
            gap={0}
            borderColor={gradingIsRequired ? "border.error" : "border.emphasized"}
            borderWidth={gradingIsRequired ? "1px" : "0px"}
            borderRadius="md"
            p={1}
<<<<<<< HEAD
            wordBreak="break-all"
            >
                <Text fontSize="sm">{check.name}</Text>
                {(linkedFileId && submission) && <Link href={linkToSubPage(pathname, "files") + `?file_id=${linkedFileId}`}>File: {check.file}</Link>}
                {(linkedAritfactId && submission) && <Link href={linkToSubPage(pathname, "files") + `?artifact_id=${linkedAritfactId}`}>Artifact: {check.artifact}</Link>}
                {gradingIsRequired && <Text fontSize="xs" color="fg.error">Select one:</Text>}
                <RadioGroup.Root
                    w="100%"
                    value={selectedOptionIndex?.toString()}
                    onValueChange={(value) => {
                        const selectedOption = check.data!.options[parseInt(value.value)];
                        if (selectedOption) {
                            setSelectedOptionIndex(parseInt(value.value));
                            setIsEditing(true);
                        }
                    }}>
                    {check.data!.options.map((option, index) => <Radio
                        disabled={rubricCheckComments.length > 0 || !review}
                        key={option.label + "-" + index} value={index.toString()}>{criteria.is_additive ? "+" : "-"}{option.points} {option.label}</Radio>)}
                </RadioGroup.Root>
            </VStack>}
            {(!hasOptions && format == 'checkbox') && <Checkbox
                disabled={rubricCheckComments.length > 0 || !review || !gradingIsPermitted}
                checked={selected} onCheckedChange={(newState) => {
                    if (newState.checked) {
                        setIsEditing(true);
                    } else {
                        setIsEditing(false);
                    }
                    setSelected(newState.checked ? true : false);
                }}>
                <Text>{points} {check.name}</Text>
                {(linkedFileId && submission) && <Link href={`/course/${submission.class_id}/assignments/${submission.assignment_id}/submissions/${submission.id}/files/?file_id=${linkedFileId}`}>File: {check.file}</Link>}
                {(linkedAritfactId && submission) && <Link href={`/course/${submission.class_id}/assignments/${submission.assignment_id}/submissions/${submission.id}/files/?artifact_id=${linkedAritfactId}`}>Artifact: {check.artifact}</Link>}
            </Checkbox>}
            {(!hasOptions && format == 'radio') && <Radio value={check.id.toString()} disabled={rubricCheckComments.length > 0 || !review}>
                <Text>{points} {check.name}</Text>
            </Radio>}
        </HStack>
        <Markdown style={{
            fontSize: "0.8rem",
        }}>{check.description}</Markdown>
        {isEditing && <SubmissionCommentForm check={check} criteria={criteria} selectedOptionIndex={selectedOptionIndex} linkedArtifactId={linkedAritfactId} />}
        {rubricCheckComments.map((comment) => <RubricCheckComment key={comment.id} comment={comment} criteria={criteria} />)}
=======
          >
            <Text fontSize="sm">{check.name}</Text>
            {linkedFileId && submission && (
              <Link
                href={`/course/${submission.class_id}/assignments/${submission.assignment_id}/submissions/${submission.id}/files/?file_id=${linkedFileId}`}
              >
                File: {check.file}
              </Link>
            )}
            {linkedAritfactId && submission && (
              <Link
                href={`/course/${submission.class_id}/assignments/${submission.assignment_id}/submissions/${submission.id}/files/?artifact_id=${linkedAritfactId}`}
              >
                Artifact: {check.artifact}
              </Link>
            )}
            {gradingIsRequired && (
              <Text fontSize="xs" color="fg.error">
                Select one:
              </Text>
            )}
            <RadioGroup.Root
              value={selectedOptionIndex?.toString()}
              onValueChange={(value) => {
                const selectedOption = check.data!.options[parseInt(value.value)];
                if (selectedOption) {
                  setSelectedOptionIndex(parseInt(value.value));
                  setIsEditing(true);
                }
              }}
            >
              {check.data!.options.map((option, index) => (
                <Radio
                  disabled={rubricCheckComments.length > 0 || !review}
                  key={option.label + "-" + index}
                  value={index.toString()}
                >
                  {criteria.is_additive ? "+" : "-"}
                  {option.points} {option.label}
                </Radio>
              ))}
            </RadioGroup.Root>
          </VStack>
        )}
        {!hasOptions && format == "checkbox" && (
          <Checkbox
            disabled={rubricCheckComments.length > 0 || !review || !gradingIsPermitted}
            checked={selected}
            onCheckedChange={(newState) => {
              if (newState.checked) {
                setIsEditing(true);
              } else {
                setIsEditing(false);
              }
              setSelected(newState.checked ? true : false);
            }}
          >
            <Text>
              {points} {check.name}
            </Text>
            {linkedFileId && submission && (
              <Link
                href={`/course/${submission.class_id}/assignments/${submission.assignment_id}/submissions/${submission.id}/files/?file_id=${linkedFileId}`}
              >
                File: {check.file}
              </Link>
            )}
            {linkedAritfactId && submission && (
              <Link
                href={`/course/${submission.class_id}/assignments/${submission.assignment_id}/submissions/${submission.id}/files/?artifact_id=${linkedAritfactId}`}
              >
                Artifact: {check.artifact}
              </Link>
            )}
          </Checkbox>
        )}
        {!hasOptions && format == "radio" && (
          <Radio value={check.id.toString()} disabled={rubricCheckComments.length > 0 || !review}>
            <Text>
              {points} {check.name}
            </Text>
          </Radio>
        )}
      </HStack>
      <Markdown style={{ fontSize: "0.8rem" }}>{check.description}</Markdown>
      {isEditing && (
        <SubmissionCommentForm
          check={check}
          criteria={criteria}
          selectedOptionIndex={selectedOptionIndex}
          linkedArtifactId={linkedAritfactId}
        />
      )}
      {rubricCheckComments.map((comment) => (
        <RubricCheckComment key={comment.id} comment={comment} criteria={criteria} />
      ))}
>>>>>>> e8dd10ba
    </>
  );
}
<<<<<<< HEAD
function SubmissionCommentForm({ check, criteria, selectedOptionIndex, linkedArtifactId }: { check: HydratedRubricCheck, criteria: HydratedRubricCriteria, selectedOptionIndex?: number, linkedArtifactId?: number }) {
    const messageInputRef = useRef<HTMLTextAreaElement>(null);
    const review = useSubmissionReview();
    const submission = useSubmissionMaybe();
    const { mutateAsync: createComment } = useCreate({
        resource: check.is_annotation && check.annotation_target === 'artifact' ? "submission_artifact_comments" : check.is_annotation ? "submission_file_comments" : "submission_comments",
    })
    if (!submission) {
        return <></>;
=======
function SubmissionCommentForm({
  check,
  selectedOptionIndex,
  linkedArtifactId
}: {
  check: HydratedRubricCheck;
  criteria: HydratedRubricCriteria;
  selectedOptionIndex?: number;
  linkedArtifactId?: number;
}) {
  const messageInputRef = useRef<HTMLTextAreaElement>(null);
  const review = useSubmissionReview();
  const submission = useSubmissionMaybe();
  const { mutateAsync: createComment } = useCreate({
    resource: check.artifact ? "submission_artifact_comments" : "submission_file_comments"
  });

  useEffect(() => {
    if (messageInputRef.current) {
      messageInputRef.current.focus();
>>>>>>> e8dd10ba
    }
  }, []);

  if (!submission) {
    return <></>;
  }

  const selectedOption = selectedOptionIndex !== undefined ? check.data!.options[selectedOptionIndex] : undefined;
  return (
    <Box border="1px solid" borderColor="border.inverted" borderRadius="md" p={0} w="100%" fontSize="sm">
      <Box bg="bg.inverted" pl={1} borderTopRadius="md">
        <Text color="fg.inverted">
          Check not yet applied.{" "}
          {check.is_comment_required ? "A comment is required." : "Comment is optional, enter to add."}
        </Text>
      </Box>
      <MessageInput
        textAreaRef={messageInputRef}
        placeholder={"Comment"}
        sendButtonText="Add Check"
        sendMessage={async (message, profile_id) => {
          let comment = message || "";
          if (selectedOptionIndex !== undefined) {
            comment = selectedOption?.label + "\n" + comment;
          }
          const artifactInfo = check.artifact ? { submission_artifact_id: linkedArtifactId } : {};
          const values = {
            comment,
            rubric_check_id: check.id,
            class_id: submission.class_id,
            submission_id: submission.id,
            author: profile_id,
            points: selectedOption?.points !== undefined ? selectedOption.points : check.points,
            released: false,
            submission_review_id: review!.id,
            ...artifactInfo
          };
          await createComment({ values });
        }}
        defaultSingleLine={true}
        allowEmptyMessage={!check.is_comment_required}
      />
    </Box>
  );
}
<<<<<<< HEAD
function RubricCheck({ criteria, check, isSelected }: { criteria: HydratedRubricCriteria, check: HydratedRubricCheck, isSelected: boolean }) {
    return <Box p={1} w="100%"
    >
        {check.is_annotation ? <RubricCheckAnnotation check={check} criteria={criteria} /> :
                                <RubricCheckGlobal check={check} criteria={criteria} isSelected={isSelected} />}
=======
function RubricCheck({
  criteria,
  check,
  isSelected
}: {
  criteria: HydratedRubricCriteria;
  check: HydratedRubricCheck;
  isSelected: boolean;
}) {
  return (
    <Box border="1px solid" borderColor="border.emphasized" borderRadius="md" p={1} w="100%">
      {check.is_annotation ? (
        <RubricCheckAnnotation check={check} criteria={criteria} />
      ) : (
        <RubricCheckGlobal check={check} criteria={criteria} isSelected={isSelected} />
      )}
>>>>>>> e8dd10ba
    </Box>
  );
}

export function RubricCriteria({ criteria }: { criteria: HydratedRubricCriteria }) {
  const review = useSubmissionReview();
  const comments = useRubricCriteriaInstances({
    criteria: criteria as RubricCriteriaWithRubricChecks,
    review_id: review?.id
  });
  const totalPoints = comments.reduce((acc, comment) => acc + (comment.points || 0), 0);
  const isAdditive = criteria.is_additive;
  const [selectedCheck, setSelectedCheck] = useState<HydratedRubricCheck>();
  let pointsText = "";
  if (isAdditive) {
    pointsText = `${totalPoints}/${criteria.total_points}`;
  } else {
    pointsText = `${criteria.total_points - totalPoints}/${criteria.total_points}`;
  }
  const gradingIsRequired = review && comments.length < (criteria.min_checks_per_submission || 0);
  let instructions = "";
  if (criteria.min_checks_per_submission) {
    if (criteria.max_checks_per_submission) {
      if (criteria.min_checks_per_submission === criteria.max_checks_per_submission) {
        instructions = `Select ${criteria.min_checks_per_submission} check${criteria.min_checks_per_submission === 1 ? "" : "s"}`;
      } else {
        instructions = `Select ${criteria.min_checks_per_submission} - ${criteria.max_checks_per_submission} checks`;
      }
    } else {
      instructions = `Select at least ${criteria.min_checks_per_submission} checks`;
    }
<<<<<<< HEAD
    const singleCheck = criteria.max_checks_per_submission === 1 && comments.length === 1 ? comments[0].rubric_check_id?.toString() : undefined;
    return <Box border="1px solid" borderColor={gradingIsRequired ? "border.error" : "border.muted"} borderRadius="md" p={2} w="100%"
    >
        <Heading size="sm">{criteria.name} {pointsText}</Heading>
        <Markdown style={{
            fontSize: "0.8rem",
        }}>{criteria.description}</Markdown>
        <VStack align="flex-start" w="100%" gap={0}>
            <Heading size="sm">Checks</Heading>
            <Text fontSize="sm" color={gradingIsRequired ? "fg.error" : "fg.muted"}>{instructions}</Text>
            <RadioGroup.Root
                w="100%"
                value={singleCheck}
                onValueChange={(value) => {
                    setSelectedCheck(criteria.rubric_checks.find((check) => check.id.toString() === value.value));
                }}>
                {criteria.rubric_checks.map((check, index) => <RubricCheck key={`check-${check.id}-${index}`} criteria={criteria} check={check} isSelected={selectedCheck?.id === check.id} />)}
            </RadioGroup.Root>
        </VStack>
=======
  } else if (criteria.max_checks_per_submission) {
    instructions = `Select at most ${criteria.max_checks_per_submission} checks`;
  }
  const singleCheck =
    criteria.max_checks_per_submission === 1 && comments.length === 1
      ? comments[0].rubric_check_id?.toString()
      : undefined;
  return (
    <Box
      border="1px solid"
      borderColor={gradingIsRequired ? "border.error" : "border.emphasized"}
      borderRadius="md"
      p={2}
      w="100%"
    >
      <Heading size="md">
        {criteria.name} {pointsText}
      </Heading>
      <Markdown style={{ fontSize: "0.8rem" }}>{criteria.description}</Markdown>
      <VStack align="flex-start" w="100%" gap={0}>
        <Heading size="sm">Checks</Heading>
        <Text fontSize="sm" color={gradingIsRequired ? "fg.error" : "fg.muted"}>
          {instructions}
        </Text>
        <RadioGroup.Root
          value={singleCheck}
          onValueChange={(value) => {
            setSelectedCheck(criteria.rubric_checks.find((check) => check.id.toString() === value.value));
          }}
        >
          {criteria.rubric_checks.map((check, index) => (
            <RubricCheck
              key={`check-${check.id}-${index}`}
              criteria={criteria}
              check={check}
              isSelected={selectedCheck?.id === check.id}
            />
          ))}
        </RadioGroup.Root>
      </VStack>
>>>>>>> e8dd10ba
    </Box>
  );
}

export function RubricPart({ part }: { part: HydratedRubricPart }) {
<<<<<<< HEAD
    return <Box>
        <Heading size="md">{part.name}</Heading>
        <Markdown>{part.description}</Markdown>
        <VStack align="start" w="100%">
            {part.rubric_criteria.sort((a, b) => a.ordinal - b.ordinal).map((criteria, index) => <RubricCriteria key={`criteria-${criteria.id}-${index}`} criteria={criteria} />)}
        </VStack>
=======
  return (
    <Box>
      <Heading size="md">{part.name}</Heading>
      <Markdown>{part.description}</Markdown>
      <VStack align="start" w="md">
        {part.rubric_criteria
          .sort((a, b) => a.ordinal - b.ordinal)
          .map((criteria, index) => (
            <RubricCriteria key={`criteria-${criteria.id}-${index}`} criteria={criteria} />
          ))}
      </VStack>
>>>>>>> e8dd10ba
    </Box>
  );
}

<<<<<<< HEAD
export function RubricSidebar({ rubric, }: { rubric: HydratedRubric }) {
    return <Box
        borderLeftWidth="1px"
        borderColor="border.emphasized"
        p={2}
        ml={0}
        minW="md"
        maxW="lg"
        height="100vh"
        overflowY="auto"
        overflowX="hidden"
    >
        <VStack align="start" w="100%">
            <Heading size="xl">Grading Summary</Heading>
            {rubric.rubric_parts.sort((a, b) => a.ordinal - b.ordinal).map((part) => <RubricPart key={part.name + "-" + part.id} part={part} />)}
        </VStack>
=======
export function RubricSidebar({ rubric }: { rubric: HydratedRubric }) {
  return (
    <Box borderLeftWidth="1px" borderColor="border.emphasized" p={2} ml={0} w="lg" height="100vh" overflowY="auto">
      <VStack align="start" w="md">
        <Heading size="xl">Grading Summary</Heading>
        {rubric.rubric_parts
          .sort((a, b) => a.ordinal - b.ordinal)
          .map((part) => (
            <RubricPart key={part.name + "-" + part.id} part={part} />
          ))}
      </VStack>
>>>>>>> e8dd10ba
    </Box>
  );
}

export default RubricSidebar;<|MERGE_RESOLUTION|>--- conflicted
+++ resolved
@@ -34,16 +34,8 @@
 import { useEffect, useRef, useState } from "react";
 import { BsFileEarmarkCodeFill, BsFileEarmarkImageFill, BsThreeDots } from "react-icons/bs";
 import { FaCheckCircle, FaTimesCircle } from "react-icons/fa";
-<<<<<<< HEAD
 import { linkToSubPage } from "@/app/course/[course_id]/assignments/[assignment_id]/submissions/[submissions_id]/utils";
 import { usePathname } from "next/navigation";
-export function CommentActions({ comment, setIsEditing }: { comment: SubmissionFileComment | SubmissionComments | SubmissionArtifactComment, setIsEditing: (isEditing: boolean) => void }) {
-    const { private_profile_id } = useClassProfiles();
-    const { mutateAsync: updateComment } = useUpdate({
-        resource: isArtifactComment(comment) ? "submission_artifact_comments" : isLineComment(comment) ? "submission_file_comments" : "submission_comments",
-    });
-    return <Menu.Root onSelect={async (value) => {
-=======
 export function CommentActions({
   comment,
   setIsEditing
@@ -62,11 +54,16 @@
   return (
     <Menu.Root
       onSelect={async (value) => {
->>>>>>> e8dd10ba
         if (value.value === "edit") {
           setIsEditing(true);
         } else if (value.value === "delete") {
-          await updateComment({ id: comment.id, values: { edited_by: private_profile_id, deleted_at: new Date() } });
+          await updateComment({
+            id: comment.id,
+            values: {
+              edited_by: private_profile_id,
+              deleted_at: new Date()
+            }
+          });
         }
       }}
     >
@@ -96,55 +93,32 @@
   return "submission_artifact_id" in comment;
 }
 export function SubmissionArtifactCommentLink({ comment }: { comment: SubmissionArtifactComment }) {
-<<<<<<< HEAD
-    const submission = useSubmissionMaybe();
-    const pathname = usePathname();
-    const artifact = submission?.submission_artifacts.find((artifact) => artifact.id === comment.submission_artifact_id);
-    if (!artifact || !submission) {
-        return <></>;
-    }
-    const shortFileName = path.basename(artifact.name);
-    return <Link href={linkToSubPage(pathname, "files") + `?artifact_id=${comment.submission_artifact_id}`}>@ {shortFileName}</Link>
-}
-export function SubmissionFileCommentLink({ comment }: { comment: SubmissionFileComment }) {
-    const submission = useSubmissionMaybe();
-    const pathname = usePathname();
-    const file = submission?.submission_files.find((file) => file.id === comment.submission_file_id);
-    if (!file || !submission) {
-        return <></>;
-    }
-    const shortFileName = path.basename(file.name);
-    return <Link href={linkToSubPage(pathname, "files") + `?file_id=${comment.submission_file_id}#L${comment.line}`}>@ {shortFileName}:{comment.line}</Link>
-=======
   const submission = useSubmissionMaybe();
+  const pathname = usePathname();
   const artifact = submission?.submission_artifacts.find((artifact) => artifact.id === comment.submission_artifact_id);
   if (!artifact || !submission) {
     return <></>;
   }
   const shortFileName = path.basename(artifact.name);
   return (
-    <Link
-      href={`/course/${comment.class_id}/assignments/${submission.assignment_id}/submissions/${comment.submission_id}/files/?artifact_id=${comment.submission_artifact_id}`}
-    >
+    <Link href={linkToSubPage(pathname, "files") + `?artifact_id=${comment.submission_artifact_id}`}>
       @ {shortFileName}
     </Link>
   );
 }
 export function SubmissionFileCommentLink({ comment }: { comment: SubmissionFileComment }) {
   const submission = useSubmissionMaybe();
+  const pathname = usePathname();
   const file = submission?.submission_files.find((file) => file.id === comment.submission_file_id);
   if (!file || !submission) {
     return <></>;
   }
   const shortFileName = path.basename(file.name);
   return (
-    <Link
-      href={`/course/${comment.class_id}/assignments/${submission.assignment_id}/submissions/${comment.submission_id}/files/?file_id=${comment.submission_file_id}#L${comment.line}`}
-    >
+    <Link href={linkToSubPage(pathname, "files") + `?file_id=${comment.submission_file_id}#L${comment.line}`}>
       @ {shortFileName}:{comment.line}
     </Link>
   );
->>>>>>> e8dd10ba
 }
 export function RubricCheckComment({
   comment,
@@ -197,8 +171,11 @@
               setIsEditing(false);
             }}
             sendButtonText="Save"
-            sendMessage={async (message) => {
-              await updateComment({ id: comment.id, values: { comment: message } });
+            sendMessage={async (message, profile_id) => {
+              await updateComment({
+                id: comment.id,
+                values: { comment: message }
+              });
               setIsEditing(false);
             }}
           />
@@ -210,24 +187,6 @@
   );
 }
 
-<<<<<<< HEAD
-export function RubricCheckAnnotation({ check, criteria }: { check: HydratedRubricCheck, criteria: HydratedRubricCriteria }) {
-    const review = useSubmissionReview();
-    const rubricCheckComments = useRubricCheckInstances(check as RubricChecks, review?.id);
-    const gradingIsRequired = review && check.is_required && rubricCheckComments.length == 0;
-    const annotationTarget = check.annotation_target || 'file';
-    return <Box border="1px solid" borderColor={gradingIsRequired ? "border.error" : "border.emphasized"} borderRadius="md" p={1} w="100%">
-        <HStack>
-            <Tooltip content={`This check is an annotation, it can only be applied by ${annotationTarget === 'file' || annotationTarget === null ? "clicking on a specific line of code" : "clicking on an artifact"}`}>
-                <Icon as={annotationTarget === 'file' ? BsFileEarmarkCodeFill : BsFileEarmarkImageFill} size="xs" />
-            </Tooltip>
-            <Text>{check.name}</Text>
-        </HStack>
-        <Markdown style={{
-            fontSize: "0.8rem",
-        }}>{check.description}</Markdown>
-        {rubricCheckComments.map((comment) => <RubricCheckComment key={comment.id} comment={comment} criteria={criteria} />)}
-=======
 export function RubricCheckAnnotation({
   check,
   criteria
@@ -238,6 +197,7 @@
   const review = useSubmissionReview();
   const rubricCheckComments = useRubricCheckInstances(check as RubricChecks, review?.id);
   const gradingIsRequired = review && check.is_required && rubricCheckComments.length == 0;
+  const annotationTarget = check.annotation_target || "file";
   return (
     <Box
       border="1px solid"
@@ -247,16 +207,23 @@
       w="100%"
     >
       <HStack>
-        <Tooltip content="This check is an annotation, it can only be applied by clicking on a specific line of code.">
-          <Icon as={BsFileEarmarkCodeFill} size="xs" />
+        <Tooltip
+          content={`This check is an annotation, it can only be applied by ${annotationTarget === "file" || annotationTarget === null ? "clicking on a specific line of code" : "clicking on an artifact"}`}
+        >
+          <Icon as={annotationTarget === "file" ? BsFileEarmarkCodeFill : BsFileEarmarkImageFill} size="xs" />
         </Tooltip>
         <Text>{check.name}</Text>
       </HStack>
-      <Markdown style={{ fontSize: "0.8rem" }}>{check.description}</Markdown>
+      <Markdown
+        style={{
+          fontSize: "0.8rem"
+        }}
+      >
+        {check.description}
+      </Markdown>
       {rubricCheckComments.map((comment) => (
         <RubricCheckComment key={comment.id} comment={comment} criteria={criteria} />
       ))}
->>>>>>> e8dd10ba
     </Box>
   );
 }
@@ -280,18 +247,13 @@
   const [isEditing, setIsEditing] = useState<boolean>(isSelected && rubricCheckComments.length === 0);
   const submission = useSubmissionMaybe();
 
-<<<<<<< HEAD
-    const pathname = usePathname();
-    const linkedAritfactId = check.artifact ? submission?.submission_artifacts.find((artifact) => artifact.name === check.artifact)?.id : undefined;
-    const linkedFileId = check.file ? submission?.submission_files.find((file) => file.name === check.file)?.id : undefined;
-=======
+  const pathname = usePathname();
   const linkedAritfactId = check.artifact
     ? submission?.submission_artifacts.find((artifact) => artifact.name === check.artifact)?.id
     : undefined;
   const linkedFileId = check.file
     ? submission?.submission_files.find((file) => file.name === check.file)?.id
     : undefined;
->>>>>>> e8dd10ba
 
   useEffect(() => {
     setSelected(rubricCheckComments.length > 0);
@@ -329,65 +291,14 @@
             borderWidth={gradingIsRequired ? "1px" : "0px"}
             borderRadius="md"
             p={1}
-<<<<<<< HEAD
             wordBreak="break-all"
-            >
-                <Text fontSize="sm">{check.name}</Text>
-                {(linkedFileId && submission) && <Link href={linkToSubPage(pathname, "files") + `?file_id=${linkedFileId}`}>File: {check.file}</Link>}
-                {(linkedAritfactId && submission) && <Link href={linkToSubPage(pathname, "files") + `?artifact_id=${linkedAritfactId}`}>Artifact: {check.artifact}</Link>}
-                {gradingIsRequired && <Text fontSize="xs" color="fg.error">Select one:</Text>}
-                <RadioGroup.Root
-                    w="100%"
-                    value={selectedOptionIndex?.toString()}
-                    onValueChange={(value) => {
-                        const selectedOption = check.data!.options[parseInt(value.value)];
-                        if (selectedOption) {
-                            setSelectedOptionIndex(parseInt(value.value));
-                            setIsEditing(true);
-                        }
-                    }}>
-                    {check.data!.options.map((option, index) => <Radio
-                        disabled={rubricCheckComments.length > 0 || !review}
-                        key={option.label + "-" + index} value={index.toString()}>{criteria.is_additive ? "+" : "-"}{option.points} {option.label}</Radio>)}
-                </RadioGroup.Root>
-            </VStack>}
-            {(!hasOptions && format == 'checkbox') && <Checkbox
-                disabled={rubricCheckComments.length > 0 || !review || !gradingIsPermitted}
-                checked={selected} onCheckedChange={(newState) => {
-                    if (newState.checked) {
-                        setIsEditing(true);
-                    } else {
-                        setIsEditing(false);
-                    }
-                    setSelected(newState.checked ? true : false);
-                }}>
-                <Text>{points} {check.name}</Text>
-                {(linkedFileId && submission) && <Link href={`/course/${submission.class_id}/assignments/${submission.assignment_id}/submissions/${submission.id}/files/?file_id=${linkedFileId}`}>File: {check.file}</Link>}
-                {(linkedAritfactId && submission) && <Link href={`/course/${submission.class_id}/assignments/${submission.assignment_id}/submissions/${submission.id}/files/?artifact_id=${linkedAritfactId}`}>Artifact: {check.artifact}</Link>}
-            </Checkbox>}
-            {(!hasOptions && format == 'radio') && <Radio value={check.id.toString()} disabled={rubricCheckComments.length > 0 || !review}>
-                <Text>{points} {check.name}</Text>
-            </Radio>}
-        </HStack>
-        <Markdown style={{
-            fontSize: "0.8rem",
-        }}>{check.description}</Markdown>
-        {isEditing && <SubmissionCommentForm check={check} criteria={criteria} selectedOptionIndex={selectedOptionIndex} linkedArtifactId={linkedAritfactId} />}
-        {rubricCheckComments.map((comment) => <RubricCheckComment key={comment.id} comment={comment} criteria={criteria} />)}
-=======
           >
             <Text fontSize="sm">{check.name}</Text>
             {linkedFileId && submission && (
-              <Link
-                href={`/course/${submission.class_id}/assignments/${submission.assignment_id}/submissions/${submission.id}/files/?file_id=${linkedFileId}`}
-              >
-                File: {check.file}
-              </Link>
+              <Link href={linkToSubPage(pathname, "files") + `?file_id=${linkedFileId}`}>File: {check.file}</Link>
             )}
             {linkedAritfactId && submission && (
-              <Link
-                href={`/course/${submission.class_id}/assignments/${submission.assignment_id}/submissions/${submission.id}/files/?artifact_id=${linkedAritfactId}`}
-              >
+              <Link href={linkToSubPage(pathname, "files") + `?artifact_id=${linkedAritfactId}`}>
                 Artifact: {check.artifact}
               </Link>
             )}
@@ -397,6 +308,7 @@
               </Text>
             )}
             <RadioGroup.Root
+              w="100%"
               value={selectedOptionIndex?.toString()}
               onValueChange={(value) => {
                 const selectedOption = check.data!.options[parseInt(value.value)];
@@ -459,7 +371,13 @@
           </Radio>
         )}
       </HStack>
-      <Markdown style={{ fontSize: "0.8rem" }}>{check.description}</Markdown>
+      <Markdown
+        style={{
+          fontSize: "0.8rem"
+        }}
+      >
+        {check.description}
+      </Markdown>
       {isEditing && (
         <SubmissionCommentForm
           check={check}
@@ -471,23 +389,12 @@
       {rubricCheckComments.map((comment) => (
         <RubricCheckComment key={comment.id} comment={comment} criteria={criteria} />
       ))}
->>>>>>> e8dd10ba
     </>
   );
 }
-<<<<<<< HEAD
-function SubmissionCommentForm({ check, criteria, selectedOptionIndex, linkedArtifactId }: { check: HydratedRubricCheck, criteria: HydratedRubricCriteria, selectedOptionIndex?: number, linkedArtifactId?: number }) {
-    const messageInputRef = useRef<HTMLTextAreaElement>(null);
-    const review = useSubmissionReview();
-    const submission = useSubmissionMaybe();
-    const { mutateAsync: createComment } = useCreate({
-        resource: check.is_annotation && check.annotation_target === 'artifact' ? "submission_artifact_comments" : check.is_annotation ? "submission_file_comments" : "submission_comments",
-    })
-    if (!submission) {
-        return <></>;
-=======
 function SubmissionCommentForm({
   check,
+  criteria,
   selectedOptionIndex,
   linkedArtifactId
 }: {
@@ -500,20 +407,21 @@
   const review = useSubmissionReview();
   const submission = useSubmissionMaybe();
   const { mutateAsync: createComment } = useCreate({
-    resource: check.artifact ? "submission_artifact_comments" : "submission_file_comments"
+    resource:
+      check.is_annotation && check.annotation_target === "artifact"
+        ? "submission_artifact_comments"
+        : check.is_annotation
+          ? "submission_file_comments"
+          : "submission_comments"
   });
-
+  if (!submission) {
+    return <></>;
+  }
   useEffect(() => {
     if (messageInputRef.current) {
       messageInputRef.current.focus();
->>>>>>> e8dd10ba
     }
   }, []);
-
-  if (!submission) {
-    return <></>;
-  }
-
   const selectedOption = selectedOptionIndex !== undefined ? check.data!.options[selectedOptionIndex] : undefined;
   return (
     <Box border="1px solid" borderColor="border.inverted" borderRadius="md" p={0} w="100%" fontSize="sm">
@@ -524,7 +432,6 @@
         </Text>
       </Box>
       <MessageInput
-        textAreaRef={messageInputRef}
         placeholder={"Comment"}
         sendButtonText="Add Check"
         sendMessage={async (message, profile_id) => {
@@ -532,7 +439,11 @@
           if (selectedOptionIndex !== undefined) {
             comment = selectedOption?.label + "\n" + comment;
           }
-          const artifactInfo = check.artifact ? { submission_artifact_id: linkedArtifactId } : {};
+          const artifactInfo = check.artifact
+            ? {
+                submission_artifact_id: linkedArtifactId
+              }
+            : {};
           const values = {
             comment,
             rubric_check_id: check.id,
@@ -552,13 +463,6 @@
     </Box>
   );
 }
-<<<<<<< HEAD
-function RubricCheck({ criteria, check, isSelected }: { criteria: HydratedRubricCriteria, check: HydratedRubricCheck, isSelected: boolean }) {
-    return <Box p={1} w="100%"
-    >
-        {check.is_annotation ? <RubricCheckAnnotation check={check} criteria={criteria} /> :
-                                <RubricCheckGlobal check={check} criteria={criteria} isSelected={isSelected} />}
-=======
 function RubricCheck({
   criteria,
   check,
@@ -569,13 +473,12 @@
   isSelected: boolean;
 }) {
   return (
-    <Box border="1px solid" borderColor="border.emphasized" borderRadius="md" p={1} w="100%">
+    <Box p={1} w="100%">
       {check.is_annotation ? (
         <RubricCheckAnnotation check={check} criteria={criteria} />
       ) : (
         <RubricCheckGlobal check={check} criteria={criteria} isSelected={isSelected} />
       )}
->>>>>>> e8dd10ba
     </Box>
   );
 }
@@ -607,27 +510,6 @@
     } else {
       instructions = `Select at least ${criteria.min_checks_per_submission} checks`;
     }
-<<<<<<< HEAD
-    const singleCheck = criteria.max_checks_per_submission === 1 && comments.length === 1 ? comments[0].rubric_check_id?.toString() : undefined;
-    return <Box border="1px solid" borderColor={gradingIsRequired ? "border.error" : "border.muted"} borderRadius="md" p={2} w="100%"
-    >
-        <Heading size="sm">{criteria.name} {pointsText}</Heading>
-        <Markdown style={{
-            fontSize: "0.8rem",
-        }}>{criteria.description}</Markdown>
-        <VStack align="flex-start" w="100%" gap={0}>
-            <Heading size="sm">Checks</Heading>
-            <Text fontSize="sm" color={gradingIsRequired ? "fg.error" : "fg.muted"}>{instructions}</Text>
-            <RadioGroup.Root
-                w="100%"
-                value={singleCheck}
-                onValueChange={(value) => {
-                    setSelectedCheck(criteria.rubric_checks.find((check) => check.id.toString() === value.value));
-                }}>
-                {criteria.rubric_checks.map((check, index) => <RubricCheck key={`check-${check.id}-${index}`} criteria={criteria} check={check} isSelected={selectedCheck?.id === check.id} />)}
-            </RadioGroup.Root>
-        </VStack>
-=======
   } else if (criteria.max_checks_per_submission) {
     instructions = `Select at most ${criteria.max_checks_per_submission} checks`;
   }
@@ -638,21 +520,28 @@
   return (
     <Box
       border="1px solid"
-      borderColor={gradingIsRequired ? "border.error" : "border.emphasized"}
+      borderColor={gradingIsRequired ? "border.error" : "border.muted"}
       borderRadius="md"
       p={2}
       w="100%"
     >
-      <Heading size="md">
+      <Heading size="sm">
         {criteria.name} {pointsText}
       </Heading>
-      <Markdown style={{ fontSize: "0.8rem" }}>{criteria.description}</Markdown>
+      <Markdown
+        style={{
+          fontSize: "0.8rem"
+        }}
+      >
+        {criteria.description}
+      </Markdown>
       <VStack align="flex-start" w="100%" gap={0}>
         <Heading size="sm">Checks</Heading>
         <Text fontSize="sm" color={gradingIsRequired ? "fg.error" : "fg.muted"}>
           {instructions}
         </Text>
         <RadioGroup.Root
+          w="100%"
           value={singleCheck}
           onValueChange={(value) => {
             setSelectedCheck(criteria.rubric_checks.find((check) => check.id.toString() === value.value));
@@ -668,58 +557,40 @@
           ))}
         </RadioGroup.Root>
       </VStack>
->>>>>>> e8dd10ba
     </Box>
   );
 }
 
 export function RubricPart({ part }: { part: HydratedRubricPart }) {
-<<<<<<< HEAD
-    return <Box>
-        <Heading size="md">{part.name}</Heading>
-        <Markdown>{part.description}</Markdown>
-        <VStack align="start" w="100%">
-            {part.rubric_criteria.sort((a, b) => a.ordinal - b.ordinal).map((criteria, index) => <RubricCriteria key={`criteria-${criteria.id}-${index}`} criteria={criteria} />)}
-        </VStack>
-=======
   return (
     <Box>
       <Heading size="md">{part.name}</Heading>
       <Markdown>{part.description}</Markdown>
-      <VStack align="start" w="md">
+      <VStack align="start" w="100%">
         {part.rubric_criteria
           .sort((a, b) => a.ordinal - b.ordinal)
           .map((criteria, index) => (
             <RubricCriteria key={`criteria-${criteria.id}-${index}`} criteria={criteria} />
           ))}
       </VStack>
->>>>>>> e8dd10ba
     </Box>
   );
 }
 
-<<<<<<< HEAD
-export function RubricSidebar({ rubric, }: { rubric: HydratedRubric }) {
-    return <Box
-        borderLeftWidth="1px"
-        borderColor="border.emphasized"
-        p={2}
-        ml={0}
-        minW="md"
-        maxW="lg"
-        height="100vh"
-        overflowY="auto"
-        overflowX="hidden"
+export function RubricSidebar({ rubric }: { rubric: HydratedRubric }) {
+  return (
+    <Box
+      borderLeftWidth="1px"
+      borderColor="border.emphasized"
+      p={2}
+      ml={0}
+      minW="md"
+      maxW="lg"
+      height="100vh"
+      overflowY="auto"
+      overflowX="hidden"
     >
-        <VStack align="start" w="100%">
-            <Heading size="xl">Grading Summary</Heading>
-            {rubric.rubric_parts.sort((a, b) => a.ordinal - b.ordinal).map((part) => <RubricPart key={part.name + "-" + part.id} part={part} />)}
-        </VStack>
-=======
-export function RubricSidebar({ rubric }: { rubric: HydratedRubric }) {
-  return (
-    <Box borderLeftWidth="1px" borderColor="border.emphasized" p={2} ml={0} w="lg" height="100vh" overflowY="auto">
-      <VStack align="start" w="md">
+      <VStack align="start" w="100%">
         <Heading size="xl">Grading Summary</Heading>
         {rubric.rubric_parts
           .sort((a, b) => a.ordinal - b.ordinal)
@@ -727,7 +598,6 @@
             <RubricPart key={part.name + "-" + part.id} part={part} />
           ))}
       </VStack>
->>>>>>> e8dd10ba
     </Box>
   );
 }
