--- conflicted
+++ resolved
@@ -63,13 +63,8 @@
 import { useActiveReviewAssignment, useActiveReviewAssignmentId, useActiveRubricId } from "@/hooks/useSubmissionReview";
 import { useUserProfile } from "@/hooks/useUserProfiles";
 import { Icon } from "@chakra-ui/react";
-<<<<<<< HEAD
-import { useCreate, useDelete, useList, useUpdate } from "@refinedev/core";
-import { Select as ChakraReactSelect, type OptionBase } from "chakra-react-select";
-=======
 import { useCreate, useDelete, useList } from "@refinedev/core";
 import { Select as ChakraReactSelect, OptionBase } from "chakra-react-select";
->>>>>>> 57b5afcb
 import { format, formatRelative } from "date-fns";
 import { usePathname } from "next/navigation";
 import path from "path";
