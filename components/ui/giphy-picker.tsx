"use client";
<<<<<<< HEAD
import React, { useContext } from "react";
import type { IGif } from "@giphy/js-types";
import { Grid, SearchBar, SearchContext, SearchContextManager, SuggestionBar } from "@giphy/react-components";
import { VStack, Container } from "@chakra-ui/react";
=======
import { Container, Image, VStack } from "@chakra-ui/react";
import { IGif } from "@giphy/js-types";
import { Grid, SearchBar, SearchContext, SearchContextManager } from "@giphy/react-components";
import { useContext } from "react";
import { useColorMode } from "./color-mode";
>>>>>>> 57b5afcb

const GiphyPicker = ({ onGifSelect }: { onGifSelect: (gif: IGif) => void }) => (
  <SearchContextManager apiKey="yVBc6zuQtPlYItUXdgBTPXP1NYx1P3vW">
    <InnerPicker onGifSelect={onGifSelect} />
  </SearchContextManager>
);

const InnerPicker = ({ onGifSelect }: { onGifSelect: (gif: IGif) => void }) => {
  const { fetchGifs, searchKey } = useContext(SearchContext);

  const { colorMode } = useColorMode();

  return (
    <Container overflowY="auto" height="300px" width="400px">
      <VStack align="stretch" spaceY={2}>
        <SearchBar />
        <Image w="200px" src={colorMode === "dark" ? "/giphy_black.png" : "/giphy_white.png"} alt="Powered by Giphy" />
        {/* <SuggestionBar /> */}
        {/**
                key will recreate the component,
                this is important for when you change fetchGifs
                e.g. changing from search term dogs to cats or type gifs to stickers
                you want to restart the gifs from the beginning and changing a component's key does that
            **/}
        <Grid
          key={searchKey}
          columns={3}
          width={300}
          fetchGifs={fetchGifs}
          onGifClick={(gif, e) => {
            e.preventDefault();
            onGifSelect(gif);
          }}
        />
      </VStack>
    </Container>
  );
};

export default GiphyPicker;<|MERGE_RESOLUTION|>--- conflicted
+++ resolved
@@ -1,16 +1,9 @@
 "use client";
-<<<<<<< HEAD
-import React, { useContext } from "react";
-import type { IGif } from "@giphy/js-types";
-import { Grid, SearchBar, SearchContext, SearchContextManager, SuggestionBar } from "@giphy/react-components";
-import { VStack, Container } from "@chakra-ui/react";
-=======
 import { Container, Image, VStack } from "@chakra-ui/react";
 import { IGif } from "@giphy/js-types";
 import { Grid, SearchBar, SearchContext, SearchContextManager } from "@giphy/react-components";
 import { useContext } from "react";
 import { useColorMode } from "./color-mode";
->>>>>>> 57b5afcb
 
 const GiphyPicker = ({ onGifSelect }: { onGifSelect: (gif: IGif) => void }) => (
   <SearchContextManager apiKey="yVBc6zuQtPlYItUXdgBTPXP1NYx1P3vW">
