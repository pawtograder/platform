import { Alert } from "@/components/ui/alert";
import { Checkbox } from "@/components/ui/checkbox";
import { Box, Button, Heading, Link, List, Spinner, Table, Text } from "@chakra-ui/react";
import { useParams } from "next/navigation";
import { useCallback, useEffect, useState } from "react";
import yaml from "yaml";

import { EdgeFunctionError, repositoryGetFile } from "@/lib/edgeFunctions";
import type { GradedUnit, MutationTestUnit, PawtograderConfig, RegularTestUnit } from "@/utils/PawtograderYml";
import { createClient } from "@/utils/supabase/client";
import type { Assignment, AutograderRegressionTest, Repository } from "@/utils/supabase/DatabaseTypes";
import { useCreate, useDelete, useList, useUpdate } from "@refinedev/core";
<<<<<<< HEAD
import { toaster } from "./toaster";
=======
import { toaster } from "@/components/ui/toaster";
>>>>>>> 9c3f3710

// Type guard to check if a unit is a mutation test unit
export function isMutationTestUnit(unit: GradedUnit): unit is MutationTestUnit {
  return "locations" in unit && "breakPoints" in unit;
}

// Type guard to check if a unit is a regular test unit
export function isRegularTestUnit(unit: GradedUnit): unit is RegularTestUnit {
  return "tests" in unit && "testCount" in unit;
}

/**
 * Validates that a parsed YAML object conforms to the expected PawtograderConfig structure.
 *
 * @param config - The parsed YAML object to validate
 * @returns An object with isValid boolean and error message if invalid
 */
function validatePawtograderConfig(config: unknown): { isValid: boolean; error?: string } {
  if (!config || typeof config !== "object") {
    return { isValid: false, error: "Configuration file is empty or not a valid YAML object" };
  }

  const obj = config as Record<string, unknown>;

  if (!obj["gradedParts"]) {
    return { isValid: false, error: "Missing required field: gradedParts" };
  }

  if (!Array.isArray(obj["gradedParts"])) {
    return { isValid: false, error: "gradedParts must be an array" };
  }

  if (!obj["submissionFiles"]) {
    return { isValid: false, error: "Missing required field: submissionFiles" };
  }

  const submissionFiles = obj["submissionFiles"] as Record<string, unknown>;
  if (!submissionFiles["files"] || !Array.isArray(submissionFiles["files"])) {
    return { isValid: false, error: "submissionFiles.files must be an array" };
  }

  if (!submissionFiles["testFiles"] || !Array.isArray(submissionFiles["testFiles"])) {
    return { isValid: false, error: "submissionFiles.testFiles must be an array" };
  }

  // Validate gradedParts structure
  const gradedParts = obj["gradedParts"] as unknown[];
  for (let i = 0; i < gradedParts.length; i++) {
    const part = gradedParts[i];
    if (!part || typeof part !== "object") {
      return { isValid: false, error: `gradedParts[${i}] must be an object` };
    }

    const partObj = part as Record<string, unknown>;
    if (!partObj["name"] || typeof partObj["name"] !== "string") {
      return { isValid: false, error: `gradedParts[${i}].name must be a string` };
    }

    if (!partObj["gradedUnits"] || !Array.isArray(partObj["gradedUnits"])) {
      return { isValid: false, error: `gradedParts[${i}].gradedUnits must be an array` };
    }

    // Validate gradedUnits structure
    const gradedUnits = partObj["gradedUnits"] as unknown[];
    for (let j = 0; j < gradedUnits.length; j++) {
      const unit = gradedUnits[j];
      if (!unit || typeof unit !== "object") {
        return { isValid: false, error: `gradedParts[${i}].gradedUnits[${j}] must be an object` };
      }

      const unitObj = unit as Record<string, unknown>;
      if (!unitObj["name"] || typeof unitObj["name"] !== "string") {
        return { isValid: false, error: `gradedParts[${i}].gradedUnits[${j}].name must be a string` };
      }

      // Check if it's a mutation test unit or regular test unit
      const hasMutationFields = "locations" in unitObj && "breakPoints" in unitObj;
      const hasRegularFields = "tests" in unitObj && "points" in unitObj;

      if (!hasMutationFields && !hasRegularFields) {
        return {
          isValid: false,
          error: `gradedParts[${i}].gradedUnits[${j}] must have either (locations and breakPoints) for mutation testing or (tests and points) for regular testing`
        };
      }

      if (hasMutationFields) {
        if (!Array.isArray(unitObj["breakPoints"]) || (unitObj["breakPoints"] as unknown[]).length === 0) {
          return { isValid: false, error: `gradedParts[${i}].gradedUnits[${j}].breakPoints must be a non-empty array` };
        }

        const firstBreakPoint = (unitObj["breakPoints"] as unknown[])[0] as Record<string, unknown>;
        if (!firstBreakPoint || typeof firstBreakPoint["pointsToAward"] !== "number") {
          return {
            isValid: false,
            error: `gradedParts[${i}].gradedUnits[${j}].breakPoints[0].pointsToAward must be a number`
          };
        }
      }

      if (hasRegularFields && typeof unitObj["points"] !== "number") {
        return { isValid: false, error: `gradedParts[${i}].gradedUnits[${j}].points must be a number` };
      }
    }
  }

  return { isValid: true };
}

/**
 * Safely calculates total points from a validated PawtograderConfig.
 *
 * @param config - The validated PawtograderConfig object
 * @returns The total points, or 0 if calculation fails
 */
function safelyCalculateTotalPoints(config: PawtograderConfig): number {
  try {
    return config.gradedParts.reduce(
      (acc, part) =>
        acc +
        part.gradedUnits.reduce(
          (unitAcc, unit) =>
            unitAcc +
            (isMutationTestUnit(unit)
              ? (unit.breakPoints?.[0]?.pointsToAward ?? 0)
              : isRegularTestUnit(unit)
                ? (unit.points ?? 0)
                : 0),
          0
        ),
      0
    );
  } catch (error) {
    toaster.error({
      title: "Error calculating total points",
      description: error instanceof Error ? error.message : "Unknown error"
    });
    return 0;
  }
}

export default function AutograderConfiguration({
  graderRepo,
  assignment
}: {
  graderRepo: string | undefined;
  assignment: Assignment | undefined;
}) {
  const [autograderConfig, setAutograderConfig] = useState<PawtograderConfig>();
  const [selectedRepos, setSelectedRepos] = useState<string[]>([]);

  const [error, setError] = useState<string>();
  const { course_id, assignment_id } = useParams();
  const { mutateAsync: createRegressionTest } = useCreate<AutograderRegressionTest>({
    resource: "autograder_regression_test"
  });
  const { mutateAsync: updateAssignment } = useUpdate<Assignment>({ resource: "assignments" });
  const { mutateAsync: deleteRegressionTest } = useDelete<AutograderRegressionTest>({});
  const [saveLoading, setSaveLoading] = useState(false);
  const { data: repos, isLoading: reposLoading } = useList<Repository>({
    resource: "repositories",
    meta: { select: "*" },
    pagination: { pageSize: 1000 },
    filters: [{ field: "assignment_id", operator: "eq", value: Number(assignment_id) }]
  });
  const { data: regressionTestRepos, isLoading: regressionTestReposLoading } = useList<AutograderRegressionTest>({
    resource: "autograder_regression_test",
    meta: { select: "*" },
    pagination: { pageSize: 1000 },
    filters: [{ field: "autograder_id", operator: "eq", value: Number(assignment_id) }]
  });
  useEffect(() => {
    async function fetchAutograderConfig() {
      if (!graderRepo) {
        return;
      }

      // Clear any previous errors
      setError(undefined);

      const supabase = createClient();
      const repoParts = graderRepo.split("/");
      if (repoParts.length !== 2) {
        setError("Invalid repository format. Expected format: owner/repository");
        setAutograderConfig(undefined);
        return;
      }

      repositoryGetFile(
        {
          courseId: Number(course_id),
          orgName: repoParts[0]!,
          repoName: repoParts[1]!,
          path: "pawtograder.yml"
        },
        supabase
      )
        .then(async (res) => {
          if ("content" in res) {
            try {
              const parsedConfig = yaml.parse(res.content) as PawtograderConfig;
              const validationResult = validatePawtograderConfig(parsedConfig);
              if (validationResult.isValid) {
                setAutograderConfig(parsedConfig);
                setError(undefined);
                // Calculate the total points for the autograder
                const points = safelyCalculateTotalPoints(parsedConfig);
                if (assignment && assignment.autograder_points !== points) {
                  await updateAssignment({
                    resource: "assignments",
                    id: assignment.id,
                    values: { autograder_points: points }
                  });
                }
              } else {
                setError(`Invalid pawtograder.yml structure: ${validationResult.error}`);
                setAutograderConfig(undefined);
              }
            } catch (parseError) {
              setError(
                `Failed to parse pawtograder.yml: ${parseError instanceof Error ? parseError.message : "Invalid YAML syntax"}`
              );
              setAutograderConfig(undefined);
            }
          }
        })
        .catch((err) => {
          if ((err as EdgeFunctionError).message === "Not Found") {
            setError(
              `Autograder configuration file not found in ${graderRepo}. Please create a pawtograder.yml file in the root of the repository.`
            );
            setAutograderConfig(undefined);
          } else {
            const errorMessage = err instanceof Error ? err.message : "Unknown error occurred";
            setError(`Error fetching autograder configuration: ${errorMessage}`);
            setAutograderConfig(undefined);
          }
        });
    }
    fetchAutograderConfig();
  }, [graderRepo, assignment, course_id, updateAssignment]);
  const saveRegressionTests = useCallback(async () => {
    setSaveLoading(true);
    const additions = selectedRepos.filter((r) => !regressionTestRepos?.data.some((rt) => rt.repository === r));
    const deletions = regressionTestRepos?.data
      .filter((rt) => !selectedRepos.includes(rt.repository))
      .map((rt) => rt.id);
    async function saveAdditions() {
      return Promise.all(
        additions.map(async (repo) => {
          await createRegressionTest({ values: { autograder_id: Number(assignment_id), repository: repo } });
        })
      );
    }
    async function saveDeletions() {
      if (deletions)
        return Promise.all(
          deletions.map(async (id) => {
            await deleteRegressionTest({ resource: "autograder_regression_test", id: id });
          })
        );
    }
    await Promise.all([saveAdditions(), saveDeletions()]);
    setSaveLoading(false);
  }, [selectedRepos, regressionTestRepos, assignment_id, createRegressionTest, deleteRegressionTest]);
  const toggleRepo = useCallback(
    (repo: string) => {
      setSelectedRepos((oldRepos) => {
        if (oldRepos.includes(repo)) {
          return oldRepos.filter((r) => r !== repo);
        } else {
          return [...oldRepos, repo];
        }
      });
    },
    [setSelectedRepos]
  );
  useEffect(() => {
    if (regressionTestRepos?.data) {
      setSelectedRepos(regressionTestRepos.data.map((r) => r.repository));
    }
  }, [regressionTestRepos?.data]);
  if (regressionTestReposLoading || reposLoading) {
    return <Spinner />;
  }
  const allRepos = new Set<string>(
    (repos?.data.map((r) => r.repository) ?? []).concat(regressionTestRepos?.data.map((r) => r.repository) ?? [])
  );
  const allReposArray = Array.from(allRepos);
  allReposArray.sort();
  return (
    <div>
      {error && <Alert status="error">{error}</Alert>}
      <Heading as="h2">Autograder Configuration</Heading>
      This is the current configuration for the autograder, as defined in the autograder repository:
      <Box>
        <Heading size="sm">Submission source files</Heading>
        <Text fontSize="sm" color="fg.muted">
          These files will be submitted to the autograder for grading, and will be graded against the instructor&apos;s
          tests.
        </Text>
        <List.Root as="ul" pl={4}>
          {autograderConfig?.submissionFiles.files.map((file) => (
            <List.Item fontSize="sm" color="fg.muted" key={file}>
              {file}
            </List.Item>
          ))}
        </List.Root>
        <Heading size="sm">Submission test files</Heading>
        <Text fontSize="sm" color="fg.muted">
          These tests will be submitted to the autograder for grading.
        </Text>
        <List.Root as="ul" pl={4}>
          {autograderConfig?.submissionFiles.testFiles.map((file) => (
            <List.Item fontSize="sm" color="fg.muted" key={file}>
              {file}
            </List.Item>
          ))}
        </List.Root>
      </Box>
      <Heading size="sm">Graded parts</Heading>
      <Table.Root>
        <Table.Header>
          <Table.Row>
            <Table.ColumnHeader>Name</Table.ColumnHeader>
            <Table.ColumnHeader>Points</Table.ColumnHeader>
          </Table.Row>
        </Table.Header>
        <Table.Body>
          {autograderConfig?.gradedParts.map((part) => (
            <Table.Row key={part.name}>
              <Table.Cell>{part.name}</Table.Cell>
              <Table.Cell>
                {part.gradedUnits.reduce(
                  (acc, unit) =>
                    acc + (isMutationTestUnit(unit) ? (unit.breakPoints?.[0]?.pointsToAward ?? 0) : (unit.points ?? 0)),
                  0
                )}
              </Table.Cell>
            </Table.Row>
          ))}
        </Table.Body>
      </Table.Root>
      <Heading as="h2">Regression Testing</Heading>
      <Alert status="info">
        Automatically run a smoke test of the autograder on a selection of student submissions. If enabled, a new
        autograder won&apos;t be published until the smoke test passes.
      </Alert>
      <Table.Root>
        <Table.Header>
          <Table.Row>
            <Table.ColumnHeader>Enabled</Table.ColumnHeader>
            <Table.ColumnHeader>Repository</Table.ColumnHeader>
          </Table.Row>
        </Table.Header>
        <Table.Body>
          {allReposArray.map((repo) => (
            <Table.Row key={repo}>
              <Table.Cell>
                <Checkbox checked={selectedRepos.includes(repo)} onCheckedChange={() => toggleRepo(repo)} />
              </Table.Cell>
              <Table.Cell>
                <Link onClick={() => toggleRepo(repo)}>{repo}</Link>
              </Table.Cell>
            </Table.Row>
          ))}
        </Table.Body>
      </Table.Root>
      <Button
        disabled={saveLoading}
        colorPalette="green"
        variant="surface"
        loading={saveLoading}
        onClick={() => saveRegressionTests()}
      >
        Save Testing Configuration
      </Button>
    </div>
  );
}<|MERGE_RESOLUTION|>--- conflicted
+++ resolved
@@ -10,11 +10,7 @@
 import { createClient } from "@/utils/supabase/client";
 import type { Assignment, AutograderRegressionTest, Repository } from "@/utils/supabase/DatabaseTypes";
 import { useCreate, useDelete, useList, useUpdate } from "@refinedev/core";
-<<<<<<< HEAD
-import { toaster } from "./toaster";
-=======
 import { toaster } from "@/components/ui/toaster";
->>>>>>> 9c3f3710
 
 // Type guard to check if a unit is a mutation test unit
 export function isMutationTestUnit(unit: GradedUnit): unit is MutationTestUnit {
