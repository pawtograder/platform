<<<<<<< HEAD
import { Avatar, Box, Button, HStack, Skeleton, Text, VStack } from "@chakra-ui/react";
import type { Notification } from "@/utils/supabase/DatabaseTypes";
=======
import { Avatar, Box, Button, Flex, HStack, Skeleton, Text, VStack } from "@chakra-ui/react";
import { Notification } from "@/utils/supabase/DatabaseTypes";
>>>>>>> 14e65483
import { useUserProfile } from "@/hooks/useUserProfiles";
import Link from "next/link";
import { useNotification } from "@/hooks/useNotifications";
import { useDiscussionThreadTeaser } from "@/hooks/useCourseController";
import { useParams } from "next/navigation";
import { LucideMail } from "lucide-react";
// type NotificationTextProps = {
//   notification: Notification;
// } & TextProps;

export type NotificationEnvelope = { type: string };
export type DiscussionThreadNotification = NotificationEnvelope & {
  type: "discussion_thread";
  new_comment_number: number;
  new_comment_id: number;
  root_thread_id: number;
  reply_author_profile_id: string;
  teaser: string;

  thread_name: string;
  reply_author_name: string;
};

export type AssignmentGroupMemberNotification = NotificationEnvelope & {
  type: "assignment_group_member";
  action: "join" | "leave";
  added_by: string;
  profile_id: string;
  name: string;
  added_by_name: string;
  assignment_id: number;
  assignment_name: string;
  assignment_group_name: string;
  assignment_group_id: number;
};

export type AssignmentGroupInvitationNotification = NotificationEnvelope & {
  type: "assignment_group_invitations";
  action: "create";
  inviter: string;
  invitee: string;
  inviter_name: string;
  assignment_id: number;
  assignment_name: string;
  assignment_group_name: string;
  assignment_group_id: number;
};

export type AssignmentGroupJoinRequestNotification = NotificationEnvelope & {
  type: "assignment_group_join_request";
  action: "create" | "update";
  status: "pending" | "approved" | "rejected" | "withdrawn";
  requestor: string;
  requestor_name: string;
  assignment_id: number;
  assignment_name: string;
  assignment_group_name: string;
  assignment_group_id: number;
  decision_maker?: string;
  decision_maker_name?: string;
};

export type EmailNotification = NotificationEnvelope & {
  type: "email";
  action: "create";
  subject: string;
  body: string;
  cc_emails: { emails: string[] };
  reply_to?: string;
};

// function truncateString(str: string, maxLength: number) {
//   if (str.length <= maxLength) {
//     return str;
//   }
//   return str.substring(0, maxLength) + "...";
// }
function AssignmentGroupMemberNotificationTeaser({ notification }: { notification: Notification }) {
  const body = notification.body as AssignmentGroupMemberNotification;
  return (
    <HStack align="flex-start" color="text.muted">
      <Text>
        {body.name} {body.action === "join" ? "joined" : "left"} your group {body.assignment_group_name} for{" "}
        {body.assignment_name}
        {body.action === "join" ? ` (added by ${body.added_by_name})` : ""}
      </Text>
    </HStack>
  );
}
function AssignmentGroupInvitationNotificationTeaser({ notification }: { notification: Notification }) {
  const body = notification.body as AssignmentGroupInvitationNotification;
  const { course_id } = useParams();
  return (
    <Link href={`/course/${course_id}/assignments/${body.assignment_id}`}>
      <HStack align="flex-start" color="text.muted">
        <Text>
          {body.inviter_name} invited you to join {body.assignment_group_name} for {body.assignment_name}
        </Text>
      </HStack>
    </Link>
  );
}
function AssignmentGroupJoinRequestNotificationTeaser({ notification }: { notification: Notification }) {
  const body = notification.body as AssignmentGroupJoinRequestNotification;
  const { course_id } = useParams();
  let message;
  if (body.status === "pending") {
    message = (
      <Text>
        {body.requestor_name} requested to join {body.assignment_group_name} for {body.assignment_name}
      </Text>
    );
  } else if (body.status === "approved") {
    message = (
      <Text>
        {body.decision_maker_name} approved {body.requestor_name}&apos;s request to join {body.assignment_group_name}{" "}
        for {body.assignment_name}
      </Text>
    );
  } else if (body.status === "rejected") {
    message = (
      <Text>
        {body.decision_maker_name} rejected {body.requestor_name}&apos;s request to join {body.assignment_group_name}{" "}
        for {body.assignment_name}
      </Text>
    );
  } else if (body.status === "withdrawn") {
    message = (
      <Text>
        {body.requestor_name} withdrew their request to join {body.assignment_group_name} for {body.assignment_name}
      </Text>
    );
  }
  return (
    <Link href={`/course/${course_id}/assignments/${body.assignment_id}`}>
      <HStack align="flex-start" color="text.muted">
        {message}
      </HStack>
    </Link>
  );
}
function DiscussionThreadReplyNotificationTeaser({ notification }: { notification: Notification }) {
  const body = notification.body as DiscussionThreadNotification;
  const rootThread = useDiscussionThreadTeaser(body.root_thread_id, ["ordinal", "subject", "class_id"]);
  const author = useUserProfile(body.reply_author_profile_id);
  if (!author || !rootThread) {
    return <Skeleton boxSize="4" />;
  }
  const replyIdx = body.new_comment_number ? `#post-${body.new_comment_number}` : "";
  return (
    <Link href={`/course/${rootThread.class_id}/discussion/${rootThread.id}${replyIdx}`}>
      <HStack align="flex-start" color="text.muted">
        <Avatar.Root size="sm">
          <Avatar.Image src={author.avatar_url} />
          <Avatar.Fallback>{author.name.charAt(0)}</Avatar.Fallback>
        </Avatar.Root>
        <VStack align="flex-start">
          <Text>
            {author.name} replied to thread #{rootThread.ordinal} {rootThread.subject}
          </Text>
          <Text>{body.teaser}</Text>
        </VStack>
      </HStack>
    </Link>
  );
}

function EmailNotificationTeaser({ notification }: { notification: Notification }) {
  const body = notification.body as EmailNotification;
  return (
    <Flex gap="2" alignItems={"center"}>
      <LucideMail />
      <Box>
        <Text>Subject: {body.subject}</Text>
        <Text fontSize="xs">Check your email</Text>
      </Box>
    </Flex>
  );
}

export default function NotificationTeaser({
  notification_id,
  markAsRead,
  dismiss
}: {
  notification_id: number;
  markAsRead: () => Promise<void>;
  dismiss: () => Promise<void>;
}) {
  // const { data, error} = useOne<Notification>({
  //     resource: "notifications",
  //     id: notification_id,
  //     queryOptions: {
  //         cacheTime: Infinity,
  //         staleTime: Infinity, //We get live updates anyway
  //     }
  // })
  // console.log(error)
  // console.log(data)
  // const notification = data?.data;
  const notification = useNotification(notification_id);
  const body = notification?.body as NotificationEnvelope;
  let teaser: React.ReactNode;
  if (!notification) {
    return <Skeleton height="40px" width="100%" />;
  }
  if (body.type === "discussion_thread") {
    teaser = <DiscussionThreadReplyNotificationTeaser notification={notification} />;
  } else if (body.type === "assignment_group_member") {
    teaser = <AssignmentGroupMemberNotificationTeaser notification={notification} />;
  } else if (body.type === "assignment_group_invitations") {
    teaser = <AssignmentGroupInvitationNotificationTeaser notification={notification} />;
  } else if (body.type === "assignment_group_join_request") {
    teaser = <AssignmentGroupJoinRequestNotificationTeaser notification={notification} />;
  } else if (body.type === "email") {
    teaser = <EmailNotificationTeaser notification={notification} />;
  } else {
    teaser = <Text>Unknown notification type: {body.type}</Text>;
  }
  return (
    <Box
      position="relative"
      borderRadius="md"
      borderWidth={1}
      borderColor={notification.viewed_at ? "border.muted" : "border.info"}
      p={4}
      bg={notification.viewed_at ? "bg.muted" : "yellow.subtle"}
      _hover={{ bg: "yellow.emphasized", cursor: "pointer" }}
      onMouseDown={() => {
        markAsRead();
      }}
    >
      {!notification.viewed_at && (
        <Box
          position="absolute"
          left="2"
          top="3"
          transform="translateY(-50%)"
          width="10px"
          height="10px"
          borderRadius="full"
          bg="blue.500"
        ></Box>
      )}
      <Button
        position="absolute"
        right="0"
        top="0"
        size="xs"
        variant="ghost"
        colorPalette="gray"
        m={0}
        p={0}
        aria-label="Dismiss notification"
        onClick={() => dismiss()}
      >
        X
      </Button>
      {teaser}
    </Box>
  );
}<|MERGE_RESOLUTION|>--- conflicted
+++ resolved
@@ -1,10 +1,5 @@
-<<<<<<< HEAD
-import { Avatar, Box, Button, HStack, Skeleton, Text, VStack } from "@chakra-ui/react";
-import type { Notification } from "@/utils/supabase/DatabaseTypes";
-=======
 import { Avatar, Box, Button, Flex, HStack, Skeleton, Text, VStack } from "@chakra-ui/react";
 import { Notification } from "@/utils/supabase/DatabaseTypes";
->>>>>>> 14e65483
 import { useUserProfile } from "@/hooks/useUserProfiles";
 import Link from "next/link";
 import { useNotification } from "@/hooks/useNotifications";
