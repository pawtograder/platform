--- conflicted
+++ resolved
@@ -62,7 +62,15 @@
   decision_maker_name?: string;
 };
 
-<<<<<<< HEAD
+export type EmailNotification = NotificationEnvelope & {
+  type: "email";
+  action: "create";
+  subject: string;
+  body: string;
+  cc_emails: { emails: string[] };
+  reply_to?: string;
+};
+
 export type HelpRequestNotification = NotificationEnvelope & {
   type: "help_request";
   action: "created" | "status_changed" | "assigned";
@@ -90,15 +98,6 @@
   help_request_creator_profile_id: string;
   help_request_creator_name: string;
   is_private: boolean;
-=======
-export type EmailNotification = NotificationEnvelope & {
-  type: "email";
-  action: "create";
-  subject: string;
-  body: string;
-  cc_emails: { emails: string[] };
-  reply_to?: string;
->>>>>>> 14e65483
 };
 
 // function truncateString(str: string, maxLength: number) {
@@ -315,15 +314,12 @@
     teaser = <AssignmentGroupInvitationNotificationTeaser notification={notification} />;
   } else if (body.type === "assignment_group_join_request") {
     teaser = <AssignmentGroupJoinRequestNotificationTeaser notification={notification} />;
-<<<<<<< HEAD
+  } else if (body.type === "email") {
+    teaser = <EmailNotificationTeaser notification={notification} />;
   } else if (body.type === "help_request") {
     teaser = <HelpRequestNotificationTeaser notification={notification} />;
   } else if (body.type === "help_request_message") {
     teaser = <HelpRequestMessageNotificationTeaser notification={notification} />;
-=======
-  } else if (body.type === "email") {
-    teaser = <EmailNotificationTeaser notification={notification} />;
->>>>>>> 14e65483
   } else {
     teaser = <Text>Unknown notification type: {body.type}</Text>;
   }
