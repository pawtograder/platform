--- conflicted
+++ resolved
@@ -717,60 +717,17 @@
       };
       await submission_regrade_request_comments.create(values);
     } catch (error) {
-<<<<<<< HEAD
-      toaster.error({
-        title: "Error",
-        description:
-          "Failed to add comment. Please try again. Error: " +
-          (error instanceof Error ? error.message : "Unknown error")
-=======
       console.error("Error creating comment or updating regrade request:", error);
       toaster.create({
         title: "Error",
         description: error instanceof Error ? error.message : "Failed to add comment. Please try again.",
         type: "error"
->>>>>>> 7a327be9
       });
     } finally {
       setIsSubmittingComment(false);
     }
   };
 
-<<<<<<< HEAD
-  const handleResolveRequest = async () => {
-    setIsUpdatingStatus(true);
-    try {
-      await updateRegradeStatus({
-        values: {
-          regrade_request_id: regradeRequest.id,
-          new_status: "resolved",
-          profile_id: private_profile_id,
-          resolved_points: resolveScore
-        }
-      });
-      await invalidate({
-        resource: "submission_regrade_requests",
-        id: regradeRequest.id,
-        invalidates: ["all"]
-      });
-      toaster.success({
-        title: "Request Resolved",
-        description: "The regrade request has been resolved."
-      });
-    } catch (error) {
-      toaster.error({
-        title: "Error",
-        description:
-          "Failed to resolve request. Please try again. Error: " +
-          (error instanceof Error ? error.message : "Unknown error")
-      });
-    } finally {
-      setIsUpdatingStatus(false);
-    }
-  };
-
-=======
->>>>>>> 7a327be9
   const handleEscalateRequest = async () => {
     if (!regradeRequest?.id) return;
     setIsUpdatingStatus(true);
@@ -795,46 +752,8 @@
     } catch (error) {
       toaster.error({
         title: "Error",
-<<<<<<< HEAD
-        description:
-          "Failed to escalate request. Please try again. Error: " +
-          (error instanceof Error ? error.message : "Unknown error")
-      });
-    } finally {
-      setIsUpdatingStatus(false);
-    }
-  };
-
-  const handleCloseRequest = async () => {
-    setIsUpdatingStatus(true);
-    try {
-      await updateRegradeStatus({
-        values: {
-          regrade_request_id: regradeRequest.id,
-          new_status: "closed",
-          profile_id: private_profile_id,
-          closed_points: closeScore
-        }
-      });
-      await invalidate({
-        resource: "submission_regrade_requests",
-        id: regradeRequest.id,
-        invalidates: ["all"]
-      });
-      toaster.success({
-        title: "Request Closed",
-        description: "The regrade request has been closed."
-      });
-    } catch (error) {
-      toaster.error({
-        title: "Error",
-        description:
-          "Failed to close request. Please try again. Error: " +
-          (error instanceof Error ? error.message : "Unknown error")
-=======
         description: error instanceof Error ? error.message : "Failed to escalate request. Please try again.",
         type: "error"
->>>>>>> 7a327be9
       });
     } finally {
       setIsUpdatingStatus(false);
