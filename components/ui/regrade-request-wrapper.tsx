import {
  DialogActionTrigger,
  DialogBody,
  DialogContent,
  DialogFooter,
  DialogHeader,
  DialogRoot,
  DialogTitle,
  DialogTrigger
} from "@/components/ui/dialog";
import { PopoverArrow, PopoverBody, PopoverContent, PopoverRoot, PopoverTrigger } from "@/components/ui/popover";
import { useAssignmentController, useRegradeRequest, useRubricCheck, useRubricCriteria } from "@/hooks/useAssignment";
import { useClassProfiles, useIsGraderOrInstructor, useIsInstructor } from "@/hooks/useClassProfiles";
import { useProfileRole } from "@/hooks/useCourseController";
import {
  useSubmission,
  useSubmissionArtifactComment,
  useSubmissionComment,
  useSubmissionController,
  useSubmissionFileComment,
  useSubmissionRegradeRequestComments
} from "@/hooks/useSubmission";
<<<<<<< HEAD
import { useTrackEvent } from "@/hooks/useTrackEvent";
=======
>>>>>>> 77d5e50d
import { useUserProfile } from "@/hooks/useUserProfiles";
import { createClient } from "@/utils/supabase/client";
import type {
  RegradeRequestComment as RegradeRequestCommentType,
  RegradeStatus,
  RubricCheck,
  RubricCriteria,
  SubmissionRegradeRequest
} from "@/utils/supabase/DatabaseTypes";
import { Box, Button, Heading, HStack, Icon, Input, Tag, Text, VStack } from "@chakra-ui/react";
import { useUpdate } from "@refinedev/core";
import { format, formatRelative } from "date-fns";
import type { LucideIcon } from "lucide-react";
import { ArrowUp, CheckCircle, Clock, XCircle } from "lucide-react";
import { memo, useCallback, useEffect, useRef, useState } from "react";
import Markdown from "./markdown";
import MessageInput from "./message-input";
import PersonAvatar from "./person-avatar";
import { Skeleton } from "./skeleton";
import { toaster } from "./toaster";

const statusConfig: Record<
  RegradeStatus,
  {
    bgColor: string;
    borderColor: string;
    icon: LucideIcon;
    label: string;
    description: string;
  }
> = {
  draft: {
    bgColor: "bg.warning",
    borderColor: "border.warning",
    icon: Clock,
    label: "Draft",
    description: "Regrade request being prepared"
  },
  opened: {
    bgColor: "bg.info",
    borderColor: "border.info",
    icon: Clock,
    label: "Pending",
    description: "Regrade request submitted, awaiting grader review"
  },
  resolved: {
    bgColor: "bg.subtle",
    borderColor: "border.subtle",
    icon: CheckCircle,
    label: "Resolved",
    description: "Grader has reviewed and responded to regrade request"
  },
  escalated: {
    bgColor: "bg.warning",
    borderColor: "border.warning",
    icon: ArrowUp,
    label: "Escalated",
    description: "Student escalated to instructor for final review"
  },
  closed: {
    bgColor: "bg.emphasized",
    borderColor: "border.emphasized",
    icon: XCircle,
    label: "Closed",
    description: "Regrade request has been finalized"
  }
};

/**
 * Displays a single comment within a regrade request, including author information, role tags, and comment content.
 *
 * Supports inline editing of the comment by its author. Shows a loading skeleton if the author's profile is not yet loaded.
 */
function RegradeRequestComment({ comment }: { comment: RegradeRequestCommentType }) {
  const authorProfile = useUserProfile(comment.author);
  const authorRole = useProfileRole(comment.author);
  const [isEditing, setIsEditing] = useState(false);
  const messageInputRef = useRef<HTMLTextAreaElement>(null);
  const { mutateAsync: updateComment } = useUpdate({
    resource: "submission_regrade_request_comments"
  });

  if (!authorProfile) {
    return <Skeleton height="60px" width="100%" />;
  }

  return (
    <Box key={comment.id} m={0} pb={1} w="100%">
      <HStack spaceX={0} mb={0} alignItems="flex-start" w="100%">
        <PersonAvatar size="2xs" uid={comment.author} />
        <VStack
          alignItems="flex-start"
          spaceY={0}
          gap={1}
          w="100%"
          border="1px solid"
          borderColor="border.subtle"
          borderRadius="md"
          borderLeft="3px solid"
          borderLeftColor="border.subtle"
          bg="bg.subtle"
        >
          <HStack
            w="100%"
            justifyContent="space-between"
            bg="bg.muted"
            p={0}
            borderTopRadius="md"
            borderBottom="1px solid"
            borderColor="border.muted"
          >
            <HStack gap={1} fontSize="sm" color="fg.muted" ml={1}>
              <Text fontWeight="bold">{authorProfile?.name}</Text>
              <Text data-visual-test="blackout">commented on {format(comment.created_at, "MMM d, yyyy")}</Text>
            </HStack>
            <HStack>
              {authorRole === "grader" || authorRole === "instructor" || authorProfile?.flair ? (
                <Tag.Root
                  size="md"
                  colorPalette={
                    authorRole === "grader" || authorRole === "instructor" ? "blue" : authorProfile?.flair_color
                  }
                  variant="surface"
                >
                  <Tag.Label>
                    {authorRole === "grader"
                      ? "Grader"
                      : authorRole === "instructor"
                        ? "Instructor"
                        : authorProfile?.flair}
                  </Tag.Label>
                </Tag.Root>
              ) : (
                <></>
              )}
            </HStack>
          </HStack>
          <Box pl={2}>
            {isEditing ? (
              <MessageInput
                textAreaRef={messageInputRef}
                defaultSingleLine={true}
                value={comment.comment}
                closeButtonText="Cancel"
                onClose={() => {
                  setIsEditing(false);
                }}
                sendMessage={async (message) => {
                  await updateComment({ id: comment.id, values: { comment: message } });
                  setIsEditing(false);
                }}
              />
            ) : (
              <Box borderRadius="sm" p={1} m={-1}>
                <Markdown>{comment.comment}</Markdown>
              </Box>
            )}
          </Box>
        </VStack>
      </HStack>
    </Box>
  );
}

/**
 * Displays a list of comments for a specific regrade request.
 *
 * Fetches and renders all comments associated with the given regrade request ID.
 *
 * @param regradeRequestId - The unique identifier of the regrade request whose comments are displayed.
 */
export function RegradeRequestComments({ regradeRequestId }: { regradeRequestId: number }) {
  const comments = useSubmissionRegradeRequestComments({ submission_regrade_request_id: regradeRequestId });
  return (
    <VStack px={2}>{comments?.map((comment) => <RegradeRequestComment key={comment.id} comment={comment} />)}</VStack>
  );
}

/**
 * Popover component for resolving a regrade request with warning for significant score changes
 */
const ResolveRequestPopover = memo(function ResolveRequestPopover({
  initialPoints,
  regradeRequestId,
  privateProfileId,
  rubricCriteria
}: {
  initialPoints: number | null;
  regradeRequestId: number;
  privateProfileId: string;
  rubricCriteria: RubricCriteria | null | undefined;
  rubricCheck?: RubricCheck | null | undefined;
}) {
  const [pointsAdjustment, setPointsAdjustment] = useState<string>("0");
  const [isOpen, setIsOpen] = useState(false);
  const [isUpdating, setIsUpdating] = useState(false);
  const { regradeRequests } = useAssignmentController();
  const regradeRequest = useRegradeRequest(regradeRequestId);

  // Reset adjustment to 0 when popover opens
  useEffect(() => {
    if (isOpen) {
      setPointsAdjustment("0");
    }
  }, [isOpen]);

  const isAdditive = rubricCriteria?.is_additive ?? true;
  const changeDescription = isAdditive ? "points awarded" : "deduction";

  // Calculate the final score based on adjustment
  const pointsAdjustmentNum = parseFloat(pointsAdjustment) || 0;
  // Adjustment represents GRADE IMPACT: +5 = improve grade, -5 = worsen grade
  // For additive: +5 = add 5 points earned = better
  // For deductive: +5 = subtract 5 from deduction = better
  const finalScore = isAdditive
    ? (initialPoints || 0) + pointsAdjustmentNum
    : (initialPoints || 0) - pointsAdjustmentNum;
  const hasChange = pointsAdjustmentNum !== 0;

  // Check if the adjustment would result in a negative score
  const wouldBeNegative = finalScore < 0;
  const maxPositiveAdjustment = isAdditive ? Infinity : initialPoints || 0;
  const maxNegativeAdjustment = isAdditive ? -(initialPoints || 0) : -Infinity;

  // Reset adjustment to 0 when popover opens
  useEffect(() => {
    if (isOpen) {
      setPointsAdjustment("0");
    }
  }, [isOpen]);

  const isAdditive = rubricCriteria?.is_additive ?? true;
  const changeDescription = isAdditive ? "points awarded" : "deduction";

  // Calculate the final score based on adjustment
  const pointsAdjustmentNum = parseFloat(pointsAdjustment) || 0;
  // Adjustment represents GRADE IMPACT: +5 = improve grade, -5 = worsen grade
  // For additive: +5 = add 5 points earned = better
  // For deductive: +5 = subtract 5 from deduction = better
  const finalScore = isAdditive
    ? (initialPoints || 0) + pointsAdjustmentNum
    : (initialPoints || 0) - pointsAdjustmentNum;
  const hasChange = pointsAdjustmentNum !== 0;

  // Check if the adjustment would result in a negative score
  const wouldBeNegative = finalScore < 0;
  const maxPositiveAdjustment = isAdditive ? Infinity : initialPoints || 0;
  const maxNegativeAdjustment = isAdditive ? -(initialPoints || 0) : -Infinity;

  // Helper function to check if the score change is significant (>50%)
  const isSignificantChange = useCallback((newScore: number | null, originalScore: number | null): boolean => {
    if (newScore === null || originalScore === null || originalScore === 0) {
      return false;
    }
    const changePercent = Math.abs((newScore - originalScore) / originalScore);
    return changePercent > 0.5;
  }, []);

  const handleResolve = useCallback(async () => {
    setIsUpdating(true);
    try {
      const supabase = createClient();
      const { error } = await supabase.rpc("update_regrade_request_status", {
        regrade_request_id: regradeRequestId,
        new_status: "resolved",
        profile_id: privateProfileId,
        resolved_points: finalScore
      });

      if (error) throw error;

      setIsOpen(false);
      await regradeRequests.invalidate(regradeRequestId);

<<<<<<< HEAD
      // Track regrade request resolution
      if (regradeRequest) {
        const resolutionTimeHours = regradeRequest.opened_at
          ? (new Date().getTime() - new Date(regradeRequest.opened_at).getTime()) / (1000 * 60 * 60)
          : 0;

        trackEvent("regrade_request_resolved", {
          regrade_request_id: regradeRequestId,
          assignment_id: regradeRequest.assignment_id,
          course_id: regradeRequest.class_id,
          resolution_time_hours: Math.round(resolutionTimeHours * 10) / 10,
          points_changed: finalScore !== initialPoints,
          initial_points: initialPoints,
          resolved_points: finalScore
        });
      }

=======
>>>>>>> 77d5e50d
      toaster.create({
        title: "Request Resolved",
        description:
          pointsAdjustmentNum === 0
            ? "Request resolved with no change to the score."
            : `Request resolved. Score adjusted by ${pointsAdjustmentNum > 0 ? "+" : ""}${pointsAdjustmentNum} points.`,
        type: "success"
      });
    } catch (error) {
      console.error("Error resolving request:", error);
      toaster.create({
        title: "Error",
        description: "Failed to resolve request. Please try again.",
        type: "error"
      });
    } finally {
      setIsUpdating(false);
    }
  }, [
    finalScore,
    pointsAdjustmentNum,
    regradeRequestId,
    privateProfileId,
    regradeRequests,
    regradeRequest,
<<<<<<< HEAD
    initialPoints,
    trackEvent
=======
    initialPoints
>>>>>>> 77d5e50d
  ]);

  return (
    <PopoverRoot
      open={isOpen}
      onOpenChange={(e) => {
        setIsOpen(e.open);
      }}
    >
      <PopoverTrigger asChild>
        <Button colorPalette="blue" size="sm" loading={isUpdating}>
          Resolve Request
        </Button>
      </PopoverTrigger>
      <PopoverContent>
        <PopoverArrow />
        <PopoverBody>
          <VStack gap={3} align="start">
            <Text fontWeight="semibold">Resolve Regrade Request</Text>

            {/* Current score display */}
            <Box w="100%">
              <Text fontSize="sm" color="fg.muted">
                Current {changeDescription}:{" "}
                <Text as="span" fontWeight="bold">
                  {initialPoints || 0} {isAdditive ? "pts" : "pts deducted"}
                </Text>
              </Text>
            </Box>

            {/* Input for points adjustment */}
            <VStack gap={2} align="start" w="100%">
              <VStack gap={1} align="start" w="100%">
                <Text fontSize="sm" fontWeight="medium" id="resolve-grade-adjustment-label">
                  Grade Adjustment:
                </Text>
                <Text fontSize="xs" color="fg.muted" id="resolve-grade-adjustment-description">
                  Enter +/- points to adjust grade (e.g., +5 to improve, -2 to worsen, 0 for no change)
                </Text>
              </VStack>
              <Box
                bg={isSignificantChange(finalScore, initialPoints) ? "bg.warning" : undefined}
                p={isSignificantChange(finalScore, initialPoints) ? 2 : 0}
                borderRadius={isSignificantChange(finalScore, initialPoints) ? "md" : undefined}
                w="100%"
              >
                <Input
                  type="text"
                  inputMode="numeric"
                  value={pointsAdjustment}
                  onChange={(e) => {
                    e.stopPropagation();
                    const inputValue = e.target.value;

                    // Allow empty string (treated as 0)
                    if (inputValue === "") {
                      setPointsAdjustment("");
                      return;
                    }

                    // Allow intermediate states: "-", "+", ".", "-.", "+.", and valid numbers
                    // This matches: optional +/-, optional digits, optional decimal, optional more digits
                    if (/^[+-]?\d*\.?\d*$/.test(inputValue) && inputValue !== ".") {
                      setPointsAdjustment(inputValue);
<<<<<<< HEAD
                    }
                  }}
                  onFocus={(e) => e.stopPropagation()}
                  onBlur={(e) => {
                    e.stopPropagation();
                    // On blur, clean up the value
                    const numValue = parseFloat(pointsAdjustment);
                    if (
                      isNaN(numValue) ||
                      pointsAdjustment === "" ||
                      pointsAdjustment === "-" ||
                      pointsAdjustment === "+"
                    ) {
                      setPointsAdjustment("0");
                    } else {
                      // Clean up trailing dots or unnecessary decimals
                      setPointsAdjustment(numValue.toString());
                    }
                  }}
=======
                    }
                  }}
                  onFocus={(e) => e.stopPropagation()}
                  onBlur={(e) => {
                    e.stopPropagation();
                    // On blur, clean up the value
                    const numValue = parseFloat(pointsAdjustment);
                    if (
                      isNaN(numValue) ||
                      pointsAdjustment === "" ||
                      pointsAdjustment === "-" ||
                      pointsAdjustment === "+"
                    ) {
                      setPointsAdjustment("0");
                    } else {
                      // Clean up trailing dots or unnecessary decimals
                      setPointsAdjustment(numValue.toString());
                    }
                  }}
>>>>>>> 77d5e50d
                  placeholder="0"
                  size="sm"
                  w="100%"
                  aria-label="Grade adjustment points"
                  aria-labelledby="resolve-grade-adjustment-label"
                  aria-describedby={`resolve-grade-adjustment-description${wouldBeNegative ? " resolve-negative-score-warning" : ""}`}
                  aria-invalid={wouldBeNegative}
                  aria-required="false"
                />

                {/* Change indicator */}
                {hasChange && (
                  <Box mt={2} p={2} bg={pointsAdjustmentNum > 0 ? "green.50" : "red.50"} borderRadius="md">
                    <VStack align="start" gap={1}>
                      <Text fontSize="sm" fontWeight="medium" color={pointsAdjustmentNum > 0 ? "green.700" : "red.700"}>
                        {pointsAdjustmentNum > 0 ? "+" : ""}
                        {pointsAdjustmentNum} pts adjustment
                        {pointsAdjustmentNum > 0 ? " (grade increases)" : " (grade decreases)"}
                      </Text>
                      <Text fontSize="xs" fontWeight="semibold">
                        New {changeDescription}: {finalScore} {isAdditive ? "pts awarded" : "pts deducted"}
                      </Text>
                    </VStack>
                  </Box>
                )}

                {isSignificantChange(finalScore, initialPoints) && (
                  <Text fontSize="xs" color="fg.warning" mt={1} fontWeight="medium">
                    ⚠️ This is a significant change ({">"}50%) from the original score
                  </Text>
                )}

                {wouldBeNegative && (
                  <Box
                    mt={2}
                    p={2}
                    bg="red.50"
                    borderRadius="md"
                    borderWidth="1px"
                    borderColor="red.200"
                    id="resolve-negative-score-warning"
                    role="alert"
                    aria-live="polite"
                  >
                    <Text fontSize="xs" color="red.700" fontWeight="medium">
                      ⚠️ Warning: This adjustment would result in a negative score ({finalScore}).
                      {isAdditive
                        ? ` Maximum negative adjustment is ${maxNegativeAdjustment}.`
                        : ` Maximum positive adjustment is +${maxPositiveAdjustment}.`}
                    </Text>
                  </Box>
                )}
              </Box>
            </VStack>

            <Button
              colorPalette="blue"
              size="sm"
              onClick={handleResolve}
              loading={isUpdating}
              w="100%"
              disabled={wouldBeNegative}
              aria-label={wouldBeNegative ? "Cannot resolve with negative score" : "Resolve regrade request"}
            >
              {hasChange
                ? `Apply ${pointsAdjustmentNum > 0 ? "+" : ""}${pointsAdjustmentNum} pts and Resolve`
                : "Resolve with No Change"}
            </Button>
          </VStack>
        </PopoverBody>
      </PopoverContent>
    </PopoverRoot>
  );
});

/**
 * Dialog component for escalating a regrade request to an instructor
 */
function EscalateRequestDialog({
  isOpen,
  onOpenChange,
  onEscalate,
  isUpdating
}: {
  isOpen: boolean;
  onOpenChange: (open: boolean) => void;
  onEscalate: () => Promise<void>;
  isUpdating: boolean;
}) {
  return (
    <DialogRoot open={isOpen} onOpenChange={(e) => onOpenChange(e.open)}>
      <DialogTrigger asChild>
        <Button colorPalette="orange" size="sm" loading={isUpdating}>
          Escalate to Instructor
        </Button>
      </DialogTrigger>
      <DialogContent>
        <DialogHeader>
          <DialogTitle>Escalate Regrade Request</DialogTitle>
        </DialogHeader>
        <DialogBody>
          <VStack gap={4} align="start">
            <Text>You can escalate this regrade request to an instructor for final review.</Text>
            <Box bg="bg.info" p={3} borderRadius="md" w="100%">
              <Text fontWeight="semibold" mb={2}>
                ⚠️ Important Guidelines
              </Text>
              <VStack gap={1} align="start">
                <Text fontSize="sm">• Only escalate if you have a substantive concern about the grading decision</Text>
                <Text fontSize="sm">
                  • Provide clear reasoning for why you believe the decision should be reconsidered
                </Text>
                <Text fontSize="sm">• The instructor&apos;s decision will be final</Text>
                <Text fontSize="sm">• Frivolous escalations may affect future regrade requests</Text>
              </VStack>
            </Box>
          </VStack>
        </DialogBody>
        <DialogFooter>
          <DialogActionTrigger asChild>
            <Button variant="outline">Cancel</Button>
          </DialogActionTrigger>
          <Button colorPalette="orange" onClick={onEscalate} loading={isUpdating}>
            Escalate Request
          </Button>
        </DialogFooter>
      </DialogContent>
    </DialogRoot>
  );
}

/**
 * Popover component for closing (deciding on) an escalated regrade request with warning for significant score changes
 */
const CloseRequestPopover = memo(function CloseRequestPopover({
  initialPoints,
  resolvedPoints,
  regradeRequestId,
  privateProfileId,
  rubricCriteria
}: {
  initialPoints: number | null;
  resolvedPoints: number | null;
  regradeRequestId: number;
  privateProfileId: string;
  rubricCriteria: RubricCriteria | null | undefined;
  rubricCheck?: RubricCheck | null | undefined;
}) {
  const [pointsAdjustment, setPointsAdjustment] = useState<string>("0");
  const [isOpen, setIsOpen] = useState(false);
  const [isUpdating, setIsUpdating] = useState(false);

  const { regradeRequests } = useAssignmentController();
  const regradeRequest = useRegradeRequest(regradeRequestId);

  // Reset adjustment to 0 when popover opens
  useEffect(() => {
    if (isOpen) {
      setPointsAdjustment("0");
    }
  }, [isOpen]);

  const isAdditive = rubricCriteria?.is_additive ?? true;
  const changeDescription = isAdditive ? "points awarded" : "deduction";

  // Calculate the final score based on adjustment from grader's resolved score
  const pointsAdjustmentNum = parseFloat(pointsAdjustment) || 0;
  // Adjustment represents GRADE IMPACT: +5 = improve grade, -5 = worsen grade
  // For additive: +5 = add 5 points earned = better
  // For deductive: +5 = subtract 5 from deduction = better
  const finalScore = isAdditive
    ? (resolvedPoints || 0) + pointsAdjustmentNum
    : (resolvedPoints || 0) - pointsAdjustmentNum;
  const changeFromInitial = isAdditive ? finalScore - (initialPoints || 0) : (initialPoints || 0) - finalScore; // For deductive, compare deduction amounts
  const hasChange = pointsAdjustmentNum !== 0;

  // Check if the adjustment would result in a negative score
  const wouldBeNegative = finalScore < 0;
  const maxPositiveAdjustment = isAdditive ? Infinity : resolvedPoints || 0;
  const maxNegativeAdjustment = isAdditive ? -(resolvedPoints || 0) : -Infinity;

  // Reset adjustment to 0 when popover opens
  useEffect(() => {
    if (isOpen) {
      setPointsAdjustment("0");
    }
  }, [isOpen]);

  const isAdditive = rubricCriteria?.is_additive ?? true;
  const changeDescription = isAdditive ? "points awarded" : "deduction";

  // Calculate the final score based on adjustment from grader's resolved score
  const pointsAdjustmentNum = parseFloat(pointsAdjustment) || 0;
  // Adjustment represents GRADE IMPACT: +5 = improve grade, -5 = worsen grade
  // For additive: +5 = add 5 points earned = better
  // For deductive: +5 = subtract 5 from deduction = better
  const finalScore = isAdditive
    ? (resolvedPoints || 0) + pointsAdjustmentNum
    : (resolvedPoints || 0) - pointsAdjustmentNum;
  const changeFromInitial = isAdditive ? finalScore - (initialPoints || 0) : (initialPoints || 0) - finalScore; // For deductive, compare deduction amounts
  const hasChange = pointsAdjustmentNum !== 0;

  // Check if the adjustment would result in a negative score
  const wouldBeNegative = finalScore < 0;
  const maxPositiveAdjustment = isAdditive ? Infinity : resolvedPoints || 0;
  const maxNegativeAdjustment = isAdditive ? -(resolvedPoints || 0) : -Infinity;

  // Helper function to check if the score change is significant (>50%)
  const isSignificantChange = useCallback((newScore: number | null, originalScore: number | null): boolean => {
    if (newScore === null || originalScore === null || originalScore === 0) {
      return false;
    }
    const changePercent = Math.abs((newScore - originalScore) / originalScore);
    return changePercent > 0.5;
  }, []);

  const handleClose = useCallback(async () => {
    setIsUpdating(true);
    try {
      const supabase = createClient();
      const { error } = await supabase.rpc("update_regrade_request_status", {
        regrade_request_id: regradeRequestId,
        new_status: "closed",
        profile_id: privateProfileId,
        closed_points: finalScore
      });

      if (error) throw error;

      setIsOpen(false);
      await regradeRequests.invalidate(regradeRequestId);

<<<<<<< HEAD
      // Track regrade request closure
      if (regradeRequest) {
        const wasAppealGranted = finalScore !== resolvedPoints;

        trackEvent("regrade_request_closed", {
          regrade_request_id: regradeRequestId,
          assignment_id: regradeRequest.assignment_id,
          course_id: regradeRequest.class_id,
          was_appeal_granted: wasAppealGranted
        });
      }

=======
>>>>>>> 77d5e50d
      toaster.create({
        title: "Request Closed",
        description:
          pointsAdjustmentNum === 0
            ? "Request closed. Grader's decision upheld."
            : `Request closed. Adjusted by ${pointsAdjustmentNum > 0 ? "+" : ""}${pointsAdjustmentNum} pts from grader's decision.`,
        type: "success"
      });
    } catch (error) {
      console.error("Error closing request:", error);
      toaster.create({
        title: "Error",
        description: "Failed to close request. Please try again.",
        type: "error"
      });
    } finally {
      setIsUpdating(false);
    }
  }, [
    finalScore,
    pointsAdjustmentNum,
    regradeRequestId,
    privateProfileId,
    regradeRequests,
    regradeRequest,
<<<<<<< HEAD
    resolvedPoints,
    trackEvent
=======
    resolvedPoints
>>>>>>> 77d5e50d
  ]);

  return (
    <PopoverRoot open={isOpen} onOpenChange={(e) => setIsOpen(e.open)}>
      <PopoverTrigger asChild>
        <Button colorPalette="orange" variant="solid" size="sm">
          Decide Escalation
        </Button>
      </PopoverTrigger>
      <PopoverContent>
        <PopoverArrow />
        <PopoverBody>
          <VStack gap={3} align="start">
            <Text fontWeight="semibold">Decide Escalation</Text>

            {/* Score history */}
            <Box w="100%" bg="bg.subtle" p={2} borderRadius="md">
              <VStack align="start" gap={1}>
                <Text fontSize="xs" fontWeight="semibold" color="fg.muted">
                  SCORE HISTORY:
                </Text>
                <HStack justify="space-between" w="100%">
                  <Text fontSize="sm">Original {changeDescription}:</Text>
                  <Text fontSize="sm" fontWeight="bold">
                    {initialPoints || 0} {isAdditive ? "pts" : "pts deducted"}
                  </Text>
                </HStack>
                <HStack justify="space-between" w="100%">
                  <Text fontSize="sm">Grader&apos;s revised {changeDescription}:</Text>
                  <Text fontSize="sm" fontWeight="bold">
                    {resolvedPoints || 0} {isAdditive ? "pts" : "pts deducted"}
                  </Text>
                </HStack>
              </VStack>
            </Box>

            {/* Input for adjustment from grader's decision */}
            <VStack gap={2} align="start" w="100%">
              <VStack gap={1} align="start" w="100%">
                <Text fontSize="sm" fontWeight="medium" id="close-grade-adjustment-label">
                  Grade Adjustment from Grader&apos;s Decision:
                </Text>
                <Text fontSize="xs" color="fg.muted" id="close-grade-adjustment-description">
                  Enter +/- points to adjust grade or 0 to uphold grader&apos;s decision
                </Text>
              </VStack>
              <Box
                bg={isSignificantChange(finalScore, initialPoints) ? "bg.warning" : undefined}
                p={isSignificantChange(finalScore, initialPoints) ? 2 : 0}
                borderRadius={isSignificantChange(finalScore, initialPoints) ? "md" : undefined}
                w="100%"
              >
                <Input
                  type="text"
                  inputMode="numeric"
                  value={pointsAdjustment}
                  onChange={(e) => {
                    e.stopPropagation();
                    const inputValue = e.target.value;

                    // Allow empty string (treated as 0)
                    if (inputValue === "") {
                      setPointsAdjustment("");
                      return;
                    }

                    // Allow intermediate states: "-", "+", ".", "-.", "+.", and valid numbers
                    // This matches: optional +/-, optional digits, optional decimal, optional more digits
                    if (/^[+-]?\d*\.?\d*$/.test(inputValue) && inputValue !== ".") {
                      setPointsAdjustment(inputValue);
<<<<<<< HEAD
                    }
                  }}
                  onFocus={(e) => e.stopPropagation()}
                  onBlur={(e) => {
                    e.stopPropagation();
                    // On blur, clean up the value
                    const numValue = parseFloat(pointsAdjustment);
                    if (
                      isNaN(numValue) ||
                      pointsAdjustment === "" ||
                      pointsAdjustment === "-" ||
                      pointsAdjustment === "+"
                    ) {
                      setPointsAdjustment("0");
                    } else {
                      // Clean up trailing dots or unnecessary decimals
                      setPointsAdjustment(numValue.toString());
                    }
                  }}
=======
                    }
                  }}
                  onFocus={(e) => e.stopPropagation()}
                  onBlur={(e) => {
                    e.stopPropagation();
                    // On blur, clean up the value
                    const numValue = parseFloat(pointsAdjustment);
                    if (
                      isNaN(numValue) ||
                      pointsAdjustment === "" ||
                      pointsAdjustment === "-" ||
                      pointsAdjustment === "+"
                    ) {
                      setPointsAdjustment("0");
                    } else {
                      // Clean up trailing dots or unnecessary decimals
                      setPointsAdjustment(numValue.toString());
                    }
                  }}
>>>>>>> 77d5e50d
                  placeholder="0"
                  size="sm"
                  w="100%"
                  aria-label="Instructor grade adjustment from grader decision"
                  aria-labelledby="close-grade-adjustment-label"
                  aria-describedby={`close-grade-adjustment-description${wouldBeNegative ? " close-negative-score-warning" : ""}`}
                  aria-invalid={wouldBeNegative}
                  aria-required="false"
                />

                {/* Change indicators */}
                {hasChange && (
                  <Box mt={2} p={2} bg="purple.50" borderRadius="md">
                    <VStack align="start" gap={1}>
                      <Text fontSize="sm" fontWeight="medium" color="purple.700">
                        {pointsAdjustmentNum > 0 ? "+" : ""}
                        {pointsAdjustmentNum} pts from grader&apos;s decision
                      </Text>
                      <Text fontSize="xs" fontWeight="semibold">
                        Final {changeDescription}: {finalScore} {isAdditive ? "pts awarded" : "pts deducted"}
                      </Text>
                      <Text
                        fontSize="xs"
                        fontWeight="medium"
                        color={changeFromInitial > 0 ? "green.700" : changeFromInitial < 0 ? "red.700" : "fg.muted"}
                      >
                        Overall change from original: {changeFromInitial > 0 ? "+" : ""}
                        {changeFromInitial} pts
                        {changeFromInitial !== 0 &&
                          (changeFromInitial > 0 ? " (grade increases)" : " (grade decreases)")}
                      </Text>
                    </VStack>
                  </Box>
                )}

                {isSignificantChange(finalScore, initialPoints) && (
                  <Text fontSize="xs" color="fg.warning" mt={1} fontWeight="medium">
                    ⚠️ This is a significant change ({">"}50%) from the original score
                  </Text>
                )}

                {wouldBeNegative && (
                  <Box
                    mt={2}
                    p={2}
                    bg="red.50"
                    borderRadius="md"
                    borderWidth="1px"
                    borderColor="red.200"
                    id="close-negative-score-warning"
                    role="alert"
                    aria-live="polite"
                  >
                    <Text fontSize="xs" color="red.700" fontWeight="medium">
                      ⚠️ Warning: This adjustment would result in a negative score ({finalScore}).
                      {isAdditive
                        ? ` Maximum negative adjustment is ${maxNegativeAdjustment}.`
                        : ` Maximum positive adjustment is +${maxPositiveAdjustment}.`}
                    </Text>
                  </Box>
                )}
              </Box>
            </VStack>

            <VStack gap={2} w="100%">
              {!hasChange && (
                <Box bg="bg.info" p={2} borderRadius="md" w="100%">
                  <Text fontSize="xs">ℹ️ You&apos;re upholding the grader&apos;s decision</Text>
                </Box>
              )}
              <Button
                colorPalette="green"
                variant="surface"
                size="sm"
                onClick={handleClose}
                loading={isUpdating}
                w="100%"
                disabled={wouldBeNegative}
                aria-label={wouldBeNegative ? "Cannot close with negative score" : "Close regrade request"}
              >
                {hasChange
                  ? `Apply ${pointsAdjustmentNum > 0 ? "+" : ""}${pointsAdjustmentNum} pts and Close`
                  : "Uphold Grader's Decision"}
              </Button>
            </VStack>
          </VStack>
        </PopoverBody>
      </PopoverContent>
    </PopoverRoot>
  );
});

/**
 * Inline editable points component for instructors
 */
function EditablePoints({
  points,
  regradeRequestId,
  type,
  privateProfileId,
  isAdditive
}: {
  points: number | null;
  regradeRequestId: number;
  type: "resolved" | "closed";
  privateProfileId: string;
  isAdditive: boolean;
}) {
  const [isEditing, setIsEditing] = useState(false);
  const [editValue, setEditValue] = useState<string>(points?.toString() || "");
  const [isUpdating, setIsUpdating] = useState(false);
  const { regradeRequests } = useAssignmentController();

  // Update editValue when points prop changes (e.g., after successful save)
  useEffect(() => {
    if (!isEditing) {
      setEditValue(points?.toString() || "");
    }
  }, [points, isEditing]);

  const handleSave = useCallback(async () => {
    setIsUpdating(true);
    try {
      const supabase = createClient();

      // Convert empty string to 0, otherwise parse the number
      const numericValue = editValue === "" ? 0 : Math.round(parseFloat(editValue) || 0);

      const rpcParams = {
        regrade_request_id: regradeRequestId,
        profile_id: privateProfileId,
        ...(type === "resolved" ? { resolved_points: numericValue } : { closed_points: numericValue })
      };

      const { error } = await supabase.rpc("update_regrade_request_points", rpcParams);

      if (error) throw error;

      await regradeRequests.invalidate(regradeRequestId);
      setIsEditing(false);
      toaster.create({
        title: "Points Updated",
        description: `${type === "resolved" ? "Resolved" : "Final"} points have been updated.`,
        type: "success"
      });
    } catch (error) {
      console.error("Error updating points:", error);
      toaster.create({
        title: "Error",
        description: "Failed to update points. Please try again.",
        type: "error"
      });
    } finally {
      setIsUpdating(false);
    }
  }, [editValue, regradeRequestId, privateProfileId, type, regradeRequests]);

  const handleCancel = useCallback(() => {
    setEditValue(points?.toString() || "");
    setIsEditing(false);
  }, [points]);

  if (isEditing) {
    return (
      <HStack gap={1} alignItems="center">
        {isAdditive ? "+" : "-"}
        <Input
          type="number"
          value={editValue}
          onChange={(e) => {
            const inputValue = e.target.value;

            // Allow empty string or valid number strings (including negative and decimal)
            if (inputValue === "" || inputValue === "-" || /^-?\d*\.?\d*$/.test(inputValue)) {
              setEditValue(inputValue);
            }
          }}
          size="xs"
          width="60px"
          autoFocus
          onKeyDown={(e) => {
            if (e.key === "Enter") {
              handleSave();
            } else if (e.key === "Escape") {
              handleCancel();
            }
          }}
        />
        <Button size="xs" colorPalette="blue" onClick={handleSave} loading={isUpdating}>
          Save
        </Button>
        <Button size="xs" variant="ghost" onClick={handleCancel} disabled={isUpdating}>
          Cancel
        </Button>
      </HStack>
    );
  }

  return (
    <Text
      as="button"
      textDecoration="underline"
      textDecorationStyle="dotted"
      cursor="pointer"
      color="blue.600"
      _hover={{ color: "blue.800", textDecorationStyle: "solid" }}
      onClick={() => setIsEditing(true)}
      title="Click to edit points"
    >
      {points === null || points === undefined ? 0 : points}
    </Text>
  );
}
function useRegradeRequestRubricCheck(regradeRequest: SubmissionRegradeRequest | undefined | null) {
  // Retrieve the submission comment OR the submission artifact comment OR the submission file comment
  const submissionComment = useSubmissionComment(regradeRequest?.submission_comment_id);
  const submissionArtifactComment = useSubmissionArtifactComment(regradeRequest?.submission_artifact_comment_id);
  const submissionFileComment = useSubmissionFileComment(regradeRequest?.submission_file_comment_id);
  return useRubricCheck(
    submissionComment?.rubric_check_id ||
      submissionArtifactComment?.rubric_check_id ||
      submissionFileComment?.rubric_check_id
  );
}

/**
 * Displays and manages a regrade request, including its status, metadata, available actions, and associated comments.
 *
 * Renders the regrade request's current status, assignment and user details, and provides context-sensitive actions such as resolving, escalating, or closing the request based on user role and request state. Includes a comment section for discussion and supports adding new comments unless the request is closed. Children content is rendered within the request panel.
 *
 * @param regradeRequestId - The ID of the regrade request to display and manage
 * @param children - Content to render within the regrade request panel
 */
export default function RegradeRequestWrapper({
  regradeRequestId,
  children
}: {
  regradeRequestId: number | null | undefined;
  children: React.ReactNode;
}) {
  const regradeRequest = useRegradeRequest(regradeRequestId);
  const { private_profile_id } = useClassProfiles();
  const isGraderOrInstructor = useIsGraderOrInstructor();
  const isInstructor = useIsInstructor();
  const commentInputRef = useRef<HTMLTextAreaElement>(null);
  const [isSubmittingComment, setIsSubmittingComment] = useState(false);
  const [isUpdatingStatus, setIsUpdatingStatus] = useState(false);
  const [isEscalateDialogOpen, setIsEscalateDialogOpen] = useState(false);
  const isGroupAssignment = useSubmission().assignment_group_id !== null;
  const { submission_regrade_request_comments } = useSubmissionController();
  const { regradeRequests } = useAssignmentController();

  const assignee = useUserProfile(regradeRequest?.assignee);
  const resolver = useUserProfile(regradeRequest?.resolved_by);
  const escalator = useUserProfile(regradeRequest?.escalated_by);
  const closer = useUserProfile(regradeRequest?.closed_by);

  const rubricCheck = useRegradeRequestRubricCheck(regradeRequest);
  const rubricCriteria = useRubricCriteria(rubricCheck?.rubric_criteria_id);

  // Early return if no regrade request
  if (!regradeRequest) {
    return <>{children}</>;
  }

  const config = statusConfig[regradeRequest.status as RegradeStatus];
  const StatusIcon = config.icon;

  // Show comment form for active states (opened, escalated)
  const showCommentForm = regradeRequest.status !== "closed";

  const handleSubmitComment = async (commentText: string) => {
    if (!regradeRequest?.id) return;
    if (!commentText.trim()) {
      toaster.create({
        title: "Empty comment",
        description: "Please enter a comment before submitting",
        type: "error"
      });
      return;
    }

    setIsSubmittingComment(true);
    const supabase = createClient();
    try {
      if (regradeRequest.status === "draft") {
        const { error } = await supabase.rpc("update_regrade_request_status", {
          regrade_request_id: regradeRequest.id,
          new_status: "opened",
          profile_id: private_profile_id
        });

        if (error) {
          throw new Error(`Failed to open regrade request: ${error.message}`);
        }

        await regradeRequests.invalidate(regradeRequest.id);
      }
      const values = {
        comment: commentText.trim(),
        submission_id: regradeRequest.submission_id,
        assignment_id: regradeRequest.assignment_id,
        submission_regrade_request_id: regradeRequest.id,
        class_id: regradeRequest.class_id,
        author: private_profile_id
      };
      await submission_regrade_request_comments.create(values);
    } catch (error) {
      console.error("Error creating comment or updating regrade request:", error);
      toaster.create({
        title: "Error",
        description: error instanceof Error ? error.message : "Failed to add comment. Please try again.",
        type: "error"
      });
    } finally {
      setIsSubmittingComment(false);
    }
  };

  const handleEscalateRequest = async () => {
    if (!regradeRequest?.id) return;
    setIsUpdatingStatus(true);
    const supabase = createClient();
    try {
      const { error } = await supabase.rpc("update_regrade_request_status", {
        regrade_request_id: regradeRequest.id,
        new_status: "escalated",
        profile_id: private_profile_id
      });

      if (error) {
        throw new Error(`Failed to escalate regrade request: ${error.message}`);
      }

      await regradeRequests.invalidate(regradeRequest.id);

      setIsEscalateDialogOpen(false);
      toaster.create({
        title: "Request Escalated",
        description: "Your regrade request has been escalated to an instructor.",
        type: "success"
      });
    } catch (error) {
      console.error("Error escalating request:", error);
      toaster.create({
        title: "Error",
        description: error instanceof Error ? error.message : "Failed to escalate request. Please try again.",
        type: "error"
      });
    } finally {
      setIsUpdatingStatus(false);
    }
  };

  return (
    <>
      <Box width="100%" borderLeft="4px solid" borderBottom="3px solid" borderColor={config.borderColor} mb={4}>
        <Box
          position="relative"
          _before={{
            content: '""',
            position: "absolute",
            top: 0,
            left: "-4px",
            right: 0,
            bottom: 0,
            borderRadius: "md",
            borderTopLeftRadius: 0,
            borderBottomLeftRadius: 0,
            border: "1px solid",
            borderColor: config.borderColor,
            borderLeft: "none",
            opacity: 0.3,
            pointerEvents: "none"
          }}
        >
          {/* Status Badge */}
          <Box w="100%" bg={config.bgColor} p={1} borderBottom="1px solid" borderColor={config.borderColor}>
            <HStack alignItems="flex-start">
              <Icon as={StatusIcon} boxSize={3} />
              <VStack align="flex-start" gap={0} flexGrow={10}>
                <Heading size="sm">Regrade {config.label}</Heading>
                {regradeRequest.opened_at && (
                  <Text fontSize="xs" color="fg.muted" data-visual-test="blackout">
                    Opened {formatRelative(regradeRequest.opened_at, new Date())}, initial score:{" "}
                    <Text as="span" fontWeight="semibold">
                      {regradeRequest.initial_points || 0}
                      {rubricCriteria && (
                        <Text as="span" fontWeight="normal">
                          {" "}
                          {rubricCriteria.is_additive ? "pts awarded" : "pts deducted"}
                        </Text>
                      )}
                    </Text>
                  </Text>
                )}
                {regradeRequest.status === "draft" && (
                  <Text fontSize="xs" fontWeight="bold">
                    Draft regrade request, awaiting student comment
                  </Text>
                )}
                {regradeRequest.assignee && regradeRequest.status !== "draft" && (
                  <Text fontSize="xs" color="fg.muted">
                    Assigned to {assignee?.name}
                  </Text>
                )}
                {regradeRequest.resolved_at && (
                  <Text fontSize="xs" color="fg.muted" data-visual-test="blackout">
                    Resolved {formatRelative(regradeRequest.resolved_at, new Date())} by {resolver?.name}, new score:{" "}
                    {isInstructor ? (
                      <EditablePoints
                        points={regradeRequest.resolved_points}
                        regradeRequestId={regradeRequest.id}
                        type="resolved"
                        privateProfileId={private_profile_id}
                        isAdditive={rubricCriteria?.is_additive ?? true}
                      />
                    ) : (
                      regradeRequest.resolved_points || 0
                    )}
                    {rubricCriteria?.is_additive ? " pts awarded" : " pts deducted"}
                    {(() => {
                      const change = (regradeRequest.resolved_points || 0) - (regradeRequest.initial_points || 0);
                      // For additive: higher is better (green). For deductive: higher is worse (red)
                      const isPositiveChange = (rubricCriteria?.is_additive ?? true) ? change > 0 : change < 0;
                      if (change === 0) return " (no change)";
                      return (
                        <Text as="span" fontWeight="semibold" color={isPositiveChange ? "green.600" : "red.600"}>
                          {" "}
                          ({isPositiveChange ? "+" : "-"}
                          {Math.abs(change)})
                        </Text>
                      );
                    })()}
                  </Text>
                )}
                {regradeRequest.escalated_at && (
                  <Text fontSize="xs" color="fg.muted" data-visual-test="blackout">
                    Escalated {formatRelative(regradeRequest.escalated_at, new Date())} by {escalator?.name}
                  </Text>
                )}
                {regradeRequest.closed_at && (
                  <Text fontSize="xs" color="fg.muted" data-visual-test="blackout">
                    Closed {formatRelative(regradeRequest.closed_at, new Date())} by {closer?.name}, final score:{" "}
                    {isInstructor ? (
                      <EditablePoints
                        points={regradeRequest.closed_points}
                        isAdditive={rubricCriteria?.is_additive ?? true}
                        regradeRequestId={regradeRequest.id}
                        type="closed"
                        privateProfileId={private_profile_id}
                      />
                    ) : (
                      regradeRequest.closed_points || 0
                    )}
                    {(() => {
                      const changeFromResolved =
                        (regradeRequest.closed_points || 0) - (regradeRequest.resolved_points || 0);
                      const changeFromInitial =
                        (regradeRequest.closed_points || 0) - (regradeRequest.initial_points || 0);
                      const isAdditive = rubricCriteria?.is_additive ?? true;
                      // For additive: higher is better (green). For deductive: higher is worse (red)
                      const isPositiveChangeFromResolved = isAdditive ? changeFromResolved > 0 : changeFromResolved < 0;
                      const isPositiveChangeFromInitial = isAdditive ? changeFromInitial > 0 : changeFromInitial < 0;

                      if (changeFromResolved !== 0) {
                        return (
                          <>
                            <Text
                              as="span"
                              fontWeight="semibold"
                              color={isPositiveChangeFromResolved ? "green.600" : "red.600"}
                            >
                              {" "}
                              ({changeFromResolved > 0 ? "+" : ""}
                              {changeFromResolved} from grader
                            </Text>
                            <Text
                              as="span"
                              fontWeight="semibold"
                              color={isPositiveChangeFromInitial ? "green.600" : "red.600"}
                            >
                              , {changeFromInitial > 0 ? "+" : ""}
                              {changeFromInitial} overall)
                            </Text>
                          </>
                        );
                      } else if (changeFromInitial !== 0) {
                        return (
                          <Text
                            as="span"
                            fontWeight="semibold"
                            color={isPositiveChangeFromInitial ? "green.600" : "red.600"}
                          >
                            {" "}
                            ({changeFromInitial > 0 ? "+" : ""}
                            {changeFromInitial} overall)
                          </Text>
                        );
                      }
                      return null;
                    })()}
                  </Text>
                )}
              </VStack>
              {/* Resolve Button for opened status + grader/instructor */}
              {regradeRequest.status === "opened" && isGraderOrInstructor && (
                <ResolveRequestPopover
                  initialPoints={regradeRequest.initial_points}
                  regradeRequestId={regradeRequest.id}
                  privateProfileId={private_profile_id}
                  rubricCriteria={rubricCriteria}
                  rubricCheck={rubricCheck}
                />
              )}

              {/* Escalate Button for resolved status + student */}
              {regradeRequest.status === "resolved" && !isGraderOrInstructor && (
                <EscalateRequestDialog
                  isOpen={isEscalateDialogOpen}
                  onOpenChange={setIsEscalateDialogOpen}
                  onEscalate={handleEscalateRequest}
                  isUpdating={isUpdatingStatus}
                />
              )}

              {/* Close Button for escalated status + instructor */}
              {regradeRequest.status === "escalated" && isInstructor && (
                <CloseRequestPopover
                  initialPoints={regradeRequest.initial_points}
                  resolvedPoints={regradeRequest.resolved_points}
                  regradeRequestId={regradeRequest.id}
                  privateProfileId={private_profile_id}
                  rubricCriteria={rubricCriteria}
                  rubricCheck={rubricCheck}
                />
              )}
            </HStack>
          </Box>
          {/* Content with subtle padding to account for border */}
          <Box pl={2} pr={2} py={1}>
            {children}
          </Box>
          <RegradeRequestComments regradeRequestId={regradeRequest.id} />

          {/* Regrade Comment Form */}
          {showCommentForm && (
            <Box mx={2} mb={2} position="relative">
              <VStack p={2} gap={0} align="start">
                {isSubmittingComment && (
                  <Box bg="bg.info" p={2} borderRadius="md" w="100%">
                    <Text fontSize="sm" color="fg.muted">
                      ⏳ Submitting your comment...
                    </Text>
                  </Box>
                )}

                <Box w="100%">
                  <MessageInput
                    textAreaRef={commentInputRef}
                    placeholder={
                      regradeRequest.status === "draft"
                        ? "Add a comment to open this regrade request"
                        : "Add a comment to continue the discussion about this regrade request"
                    }
                    allowEmptyMessage={false}
                    defaultSingleLine={true}
                    sendButtonText={regradeRequest.status === "draft" ? "Open Request" : "Add Comment"}
                    sendMessage={async (message) => {
                      await handleSubmitComment(message);
                    }}
                  />
                </Box>

                <Text fontSize="xs" color="fg.muted">
                  This comment will be visible to{" "}
                  {isGroupAssignment
                    ? "your groupmates and the entire course staff."
                    : "the entire course staff and the author of the submission."}
                </Text>
              </VStack>
            </Box>
          )}
        </Box>
      </Box>
    </>
  );
}<|MERGE_RESOLUTION|>--- conflicted
+++ resolved
@@ -20,10 +20,6 @@
   useSubmissionFileComment,
   useSubmissionRegradeRequestComments
 } from "@/hooks/useSubmission";
-<<<<<<< HEAD
-import { useTrackEvent } from "@/hooks/useTrackEvent";
-=======
->>>>>>> 77d5e50d
 import { useUserProfile } from "@/hooks/useUserProfiles";
 import { createClient } from "@/utils/supabase/client";
 import type {
@@ -248,31 +244,6 @@
   const maxPositiveAdjustment = isAdditive ? Infinity : initialPoints || 0;
   const maxNegativeAdjustment = isAdditive ? -(initialPoints || 0) : -Infinity;
 
-  // Reset adjustment to 0 when popover opens
-  useEffect(() => {
-    if (isOpen) {
-      setPointsAdjustment("0");
-    }
-  }, [isOpen]);
-
-  const isAdditive = rubricCriteria?.is_additive ?? true;
-  const changeDescription = isAdditive ? "points awarded" : "deduction";
-
-  // Calculate the final score based on adjustment
-  const pointsAdjustmentNum = parseFloat(pointsAdjustment) || 0;
-  // Adjustment represents GRADE IMPACT: +5 = improve grade, -5 = worsen grade
-  // For additive: +5 = add 5 points earned = better
-  // For deductive: +5 = subtract 5 from deduction = better
-  const finalScore = isAdditive
-    ? (initialPoints || 0) + pointsAdjustmentNum
-    : (initialPoints || 0) - pointsAdjustmentNum;
-  const hasChange = pointsAdjustmentNum !== 0;
-
-  // Check if the adjustment would result in a negative score
-  const wouldBeNegative = finalScore < 0;
-  const maxPositiveAdjustment = isAdditive ? Infinity : initialPoints || 0;
-  const maxNegativeAdjustment = isAdditive ? -(initialPoints || 0) : -Infinity;
-
   // Helper function to check if the score change is significant (>50%)
   const isSignificantChange = useCallback((newScore: number | null, originalScore: number | null): boolean => {
     if (newScore === null || originalScore === null || originalScore === 0) {
@@ -298,26 +269,6 @@
       setIsOpen(false);
       await regradeRequests.invalidate(regradeRequestId);
 
-<<<<<<< HEAD
-      // Track regrade request resolution
-      if (regradeRequest) {
-        const resolutionTimeHours = regradeRequest.opened_at
-          ? (new Date().getTime() - new Date(regradeRequest.opened_at).getTime()) / (1000 * 60 * 60)
-          : 0;
-
-        trackEvent("regrade_request_resolved", {
-          regrade_request_id: regradeRequestId,
-          assignment_id: regradeRequest.assignment_id,
-          course_id: regradeRequest.class_id,
-          resolution_time_hours: Math.round(resolutionTimeHours * 10) / 10,
-          points_changed: finalScore !== initialPoints,
-          initial_points: initialPoints,
-          resolved_points: finalScore
-        });
-      }
-
-=======
->>>>>>> 77d5e50d
       toaster.create({
         title: "Request Resolved",
         description:
@@ -343,12 +294,7 @@
     privateProfileId,
     regradeRequests,
     regradeRequest,
-<<<<<<< HEAD
-    initialPoints,
-    trackEvent
-=======
     initialPoints
->>>>>>> 77d5e50d
   ]);
 
   return (
@@ -413,7 +359,6 @@
                     // This matches: optional +/-, optional digits, optional decimal, optional more digits
                     if (/^[+-]?\d*\.?\d*$/.test(inputValue) && inputValue !== ".") {
                       setPointsAdjustment(inputValue);
-<<<<<<< HEAD
                     }
                   }}
                   onFocus={(e) => e.stopPropagation()}
@@ -433,27 +378,6 @@
                       setPointsAdjustment(numValue.toString());
                     }
                   }}
-=======
-                    }
-                  }}
-                  onFocus={(e) => e.stopPropagation()}
-                  onBlur={(e) => {
-                    e.stopPropagation();
-                    // On blur, clean up the value
-                    const numValue = parseFloat(pointsAdjustment);
-                    if (
-                      isNaN(numValue) ||
-                      pointsAdjustment === "" ||
-                      pointsAdjustment === "-" ||
-                      pointsAdjustment === "+"
-                    ) {
-                      setPointsAdjustment("0");
-                    } else {
-                      // Clean up trailing dots or unnecessary decimals
-                      setPointsAdjustment(numValue.toString());
-                    }
-                  }}
->>>>>>> 77d5e50d
                   placeholder="0"
                   size="sm"
                   w="100%"
@@ -635,32 +559,6 @@
   const maxPositiveAdjustment = isAdditive ? Infinity : resolvedPoints || 0;
   const maxNegativeAdjustment = isAdditive ? -(resolvedPoints || 0) : -Infinity;
 
-  // Reset adjustment to 0 when popover opens
-  useEffect(() => {
-    if (isOpen) {
-      setPointsAdjustment("0");
-    }
-  }, [isOpen]);
-
-  const isAdditive = rubricCriteria?.is_additive ?? true;
-  const changeDescription = isAdditive ? "points awarded" : "deduction";
-
-  // Calculate the final score based on adjustment from grader's resolved score
-  const pointsAdjustmentNum = parseFloat(pointsAdjustment) || 0;
-  // Adjustment represents GRADE IMPACT: +5 = improve grade, -5 = worsen grade
-  // For additive: +5 = add 5 points earned = better
-  // For deductive: +5 = subtract 5 from deduction = better
-  const finalScore = isAdditive
-    ? (resolvedPoints || 0) + pointsAdjustmentNum
-    : (resolvedPoints || 0) - pointsAdjustmentNum;
-  const changeFromInitial = isAdditive ? finalScore - (initialPoints || 0) : (initialPoints || 0) - finalScore; // For deductive, compare deduction amounts
-  const hasChange = pointsAdjustmentNum !== 0;
-
-  // Check if the adjustment would result in a negative score
-  const wouldBeNegative = finalScore < 0;
-  const maxPositiveAdjustment = isAdditive ? Infinity : resolvedPoints || 0;
-  const maxNegativeAdjustment = isAdditive ? -(resolvedPoints || 0) : -Infinity;
-
   // Helper function to check if the score change is significant (>50%)
   const isSignificantChange = useCallback((newScore: number | null, originalScore: number | null): boolean => {
     if (newScore === null || originalScore === null || originalScore === 0) {
@@ -686,21 +584,6 @@
       setIsOpen(false);
       await regradeRequests.invalidate(regradeRequestId);
 
-<<<<<<< HEAD
-      // Track regrade request closure
-      if (regradeRequest) {
-        const wasAppealGranted = finalScore !== resolvedPoints;
-
-        trackEvent("regrade_request_closed", {
-          regrade_request_id: regradeRequestId,
-          assignment_id: regradeRequest.assignment_id,
-          course_id: regradeRequest.class_id,
-          was_appeal_granted: wasAppealGranted
-        });
-      }
-
-=======
->>>>>>> 77d5e50d
       toaster.create({
         title: "Request Closed",
         description:
@@ -726,12 +609,7 @@
     privateProfileId,
     regradeRequests,
     regradeRequest,
-<<<<<<< HEAD
-    resolvedPoints,
-    trackEvent
-=======
     resolvedPoints
->>>>>>> 77d5e50d
   ]);
 
   return (
@@ -802,7 +680,6 @@
                     // This matches: optional +/-, optional digits, optional decimal, optional more digits
                     if (/^[+-]?\d*\.?\d*$/.test(inputValue) && inputValue !== ".") {
                       setPointsAdjustment(inputValue);
-<<<<<<< HEAD
                     }
                   }}
                   onFocus={(e) => e.stopPropagation()}
@@ -822,27 +699,6 @@
                       setPointsAdjustment(numValue.toString());
                     }
                   }}
-=======
-                    }
-                  }}
-                  onFocus={(e) => e.stopPropagation()}
-                  onBlur={(e) => {
-                    e.stopPropagation();
-                    // On blur, clean up the value
-                    const numValue = parseFloat(pointsAdjustment);
-                    if (
-                      isNaN(numValue) ||
-                      pointsAdjustment === "" ||
-                      pointsAdjustment === "-" ||
-                      pointsAdjustment === "+"
-                    ) {
-                      setPointsAdjustment("0");
-                    } else {
-                      // Clean up trailing dots or unnecessary decimals
-                      setPointsAdjustment(numValue.toString());
-                    }
-                  }}
->>>>>>> 77d5e50d
                   placeholder="0"
                   size="sm"
                   w="100%"
