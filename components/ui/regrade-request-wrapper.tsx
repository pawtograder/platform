--- conflicted
+++ resolved
@@ -10,17 +10,7 @@
 } from "@/components/ui/dialog";
 import { PopoverArrow, PopoverBody, PopoverContent, PopoverRoot, PopoverTrigger } from "@/components/ui/popover";
 import { useAssignmentController, useRegradeRequest } from "@/hooks/useAssignment";
-<<<<<<< HEAD
 import { useClassProfiles, useIsGraderOrInstructor, useIsInstructor } from "@/hooks/useClassProfiles";
-import { useProfileRole } from "@/hooks/useCourseController";
-=======
-import {
-  useClassProfiles,
-  useIsGraderOrInstructor,
-  useIsInstructor,
-  useRoleByPrivateProfileId
-} from "@/hooks/useClassProfiles";
->>>>>>> 8046be7c
 import { useSubmission, useSubmissionController, useSubmissionRegradeRequestComments } from "@/hooks/useSubmission";
 import { useUserProfile } from "@/hooks/useUserProfiles";
 import { createClient } from "@/utils/supabase/client";
@@ -36,6 +26,7 @@
 import PersonAvatar from "./person-avatar";
 import { Skeleton } from "./skeleton";
 import { toaster } from "./toaster";
+import { useProfileRole } from "@/hooks/useCourseController";
 
 const statusConfig: Record<
   RegradeStatus,
