--- conflicted
+++ resolved
@@ -435,11 +435,7 @@
               </HStack>
               <HStack gap={0} flexWrap="wrap">
                 <Text fontSize="sm" fontStyle="italic" color="fg.muted">
-<<<<<<< HEAD
-                  {`${commentAuthor?.name} ${submissionReview ? submissionReview?.name : ""}`}
-=======
                   {commentAuthor?.name}
->>>>>>> 84756e2d
                 </Text>
                 {comment.submission_review_id && <ReviewRoundTag submission_review_id={comment.submission_review_id} />}
               </HStack>
