--- conflicted
+++ resolved
@@ -493,11 +493,7 @@
             </HStack>
             <HStack>
               {isAuthor || authorProfile?.flair ? (
-<<<<<<< HEAD
-                <Tag.Root size="md" colorPalette={isAuthor ? "green" : "gray"} variant="surface">
-=======
                 <Tag.Root size="md" colorPalette={isAuthor ? "green" : authorProfile?.flair_color} variant="surface">
->>>>>>> 43243dc6
                   <Tag.Label>{isAuthor ? "Author" : authorProfile?.flair}</Tag.Label>
                 </Tag.Root>
               ) : (
