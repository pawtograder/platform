--- conflicted
+++ resolved
@@ -408,6 +408,7 @@
           borderRadius="md"
         >
           <Box bg="bg.info" pl={1} pr={1} borderRadius="md" w="100%">
+          <Box bg="bg.info" pl={1} pr={1} borderRadius="md" w="100%">
             <Flex w="100%" justifyContent="space-between">
               <HStack flexGrow={10}>
                 {!comment.eventually_visible && (
@@ -435,11 +436,7 @@
               </HStack>
               <HStack gap={0} flexWrap="wrap">
                 <Text fontSize="sm" fontStyle="italic" color="fg.muted">
-<<<<<<< HEAD
                   {commentAuthor?.name}
-=======
-                  {`${commentAuthor?.name} ${submissionReview ? submissionReview?.name : ""}`}
->>>>>>> 06e3ddba
                 </Text>
                 {comment.submission_review_id && <ReviewRoundTag submission_review_id={comment.submission_review_id} />}
               </HStack>
