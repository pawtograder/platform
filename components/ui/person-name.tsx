import { useUserProfile } from "@/hooks/useUserProfiles";
<<<<<<< HEAD
import { HStack, Avatar, Text, VStack, type TextProps } from "@chakra-ui/react";
=======
import { Avatar, HStack, Text, TextProps, VStack } from "@chakra-ui/react";
import { memo } from "react";
>>>>>>> 2daa3346

const MemoizedPersonName = memo(PersonName);
export default MemoizedPersonName;

function PersonName({
  uid,
  size = "sm",
  showAvatar = true,
  textProps
}: {
  uid: string;
  size?: "2xs" | "xs" | "sm" | "md" | "lg";
  showAvatar?: boolean;
  textProps?: TextProps;
}) {
  const userProfile = useUserProfile(uid);
  return (
    <HStack w="100%">
      {showAvatar && (
        <Avatar.Root size={size}>
          <Avatar.Image src={userProfile?.avatar_url} />
          <Avatar.Fallback>{userProfile?.name?.charAt(0)}</Avatar.Fallback>
        </Avatar.Root>
      )}
      <VStack>
        <Text {...textProps}>{userProfile?.name}</Text>
      </VStack>
    </HStack>
  );
}<|MERGE_RESOLUTION|>--- conflicted
+++ resolved
@@ -1,10 +1,6 @@
 import { useUserProfile } from "@/hooks/useUserProfiles";
-<<<<<<< HEAD
-import { HStack, Avatar, Text, VStack, type TextProps } from "@chakra-ui/react";
-=======
 import { Avatar, HStack, Text, TextProps, VStack } from "@chakra-ui/react";
 import { memo } from "react";
->>>>>>> 2daa3346
 
 const MemoizedPersonName = memo(PersonName);
 export default MemoizedPersonName;
