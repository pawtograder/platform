--- conflicted
+++ resolved
@@ -47,11 +47,7 @@
   useSetIgnoreAssignedReview
 } from "@/hooks/useSubmissionReview";
 import { formatDueDateInTimezone } from "@/lib/utils";
-<<<<<<< HEAD
-import { createClient } from "@/utils/supabase/client";
-=======
 import { formatDate } from "date-fns";
->>>>>>> ada7cb3c
 import { useCallback, useMemo, useState } from "react";
 import { FaRegCheckCircle } from "react-icons/fa";
 import PersonName from "./person-name";
