--- conflicted
+++ resolved
@@ -2,30 +2,13 @@
 
 import SubmissionAuthorNames from "@/app/course/[course_id]/assignments/[assignment_id]/submissions/submission-author-names";
 import Link from "@/components/ui/link";
-<<<<<<< HEAD
 import { useActiveSubmissions, useAssignmentGroups, useMyReviewAssignments } from "@/hooks/useAssignment";
-import { HStack, Text, Box } from "@chakra-ui/react";
-import { useParams, useRouter, useSearchParams } from "next/navigation";
-import { useCallback, useMemo } from "react";
-import { FaArrowLeft, FaArrowRight, FaCheckCircle, FaClock, FaChartBar } from "react-icons/fa";
-import { Select } from "chakra-react-select";
-import SubmissionAuthorNames from "@/app/course/[course_id]/assignments/[assignment_id]/submissions/submission-author-names";
-import { useClassProfiles } from "@/hooks/useClassProfiles";
-=======
-import {
-  useActiveSubmissions,
-  useAssignmentGroups,
-  useMyReviewAssignments,
-  useReviewAssignment
-} from "@/hooks/useAssignment";
 import { useAllProfilesForClass, useGradersAndInstructors } from "@/hooks/useCourseController";
 import { Box, HStack, Text } from "@chakra-ui/react";
 import { Select } from "chakra-react-select";
-import { formatRelative } from "date-fns";
-import { useParams, useRouter } from "next/navigation";
+import { useParams, useRouter, useSearchParams } from "next/navigation";
 import { useCallback, useMemo } from "react";
 import { FaArrowLeft, FaArrowRight, FaChartBar, FaCheckCircle, FaClock } from "react-icons/fa";
->>>>>>> b3322421
 
 interface SubmissionSelectOption {
   // value represents the submission id (submission-centric selection)
