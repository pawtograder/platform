--- conflicted
+++ resolved
@@ -91,58 +91,6 @@
       mx="auto"
     >
       <Toaster />
-<<<<<<< HEAD
-      <VStack>
-        <Heading size="md">You must join the course organization on GitHub</Heading>
-        <Box>
-          Your Pawtograder account is linked to the GitHub account {role.users.github_username}, but you have not yet
-          joined the course organization. This invitation was sent{" "}
-          {lastInviteTime
-            ? `on ${new Date(lastInviteTime).toLocaleDateString()} at ${new Date(lastInviteTime).toLocaleTimeString()}`
-            : "recently"}{" "}
-          to the email address associated with this GitHub account.
-        </Box>
-        <Button
-          size="lg"
-          colorPalette="blue"
-          onClick={() => window.open(`https://github.com/orgs/${role.classes.github_org}/invitation`, "_blank")}
-        >
-          Open GitHub Organization Invitation
-        </Button>
-        <Box>
-          After accepting the invitation, you should be able to refresh this page and this message will disappear.
-        </Box>
-        {!canResendInvite && (
-          <Box fontSize="sm">
-            You can not resend the invitation because it was sent less than 5 days ago. If you declined the invitation
-            and need it to be resent, please contact your instructor.
-          </Box>
-        )}
-        {canResendInvite && (
-          <>
-            <Box fontSize="sm">If you receive an error that the invitation has expired, you can resend it below.</Box>
-            <Button
-              size="sm"
-              variant="subtle"
-              colorPalette="blue"
-              onClick={async () => {
-                try {
-                  await resendOrgInvitation({ course_id: role.class_id, user_id: role.users.user_id }, supabase);
-                  toaster.success({
-                    title: "Invitation resent",
-                    description: "You should receive an email from GitHub shortly."
-                  });
-                } catch (error) {
-                  if (error instanceof EdgeFunctionError) {
-                    toaster.error({ title: "Error", description: error.message + " " + error.details });
-                  } else {
-                    toaster.error({
-                      title: "Error",
-                      description:
-                        "Failed to resend invitation. Error: " +
-                        (error instanceof Error ? error.message : "Unknown error")
-                    });
-=======
       <HStack alignItems="flex-start">
         <VStack alignItems="flex-start" gap="0">
           <HStack>
@@ -199,7 +147,6 @@
                       console.error(error);
                       toaster.error({ title: "Error", description: "Failed to resend invitation." });
                     }
->>>>>>> 631a7ca9
                   }
                 }}
               >
