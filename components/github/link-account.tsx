"use client";

import { useCourse } from "@/hooks/useCourseController";
import { Box, Button, Heading, HStack, Icon, Link, List, PopoverTrigger, Text, VStack } from "@chakra-ui/react";
import { createBrowserClient } from "@supabase/ssr";
<<<<<<< HEAD
import { Alert } from "../ui/alert";
import { BsGithub } from "react-icons/bs";
import { toaster } from "../ui/toaster";

=======
import { BsGithub, BsInfoCircle } from "react-icons/bs";
import { PopoverBody, PopoverContent, PopoverHeader, PopoverRoot } from "../ui/popover";
import { useIdentity } from "@/hooks/useIdentities";
function HelpDialog() {
  return (
    <PopoverRoot>
      <PopoverTrigger asChild>
        <Button colorPalette="green" variant="subtle">
          <BsInfoCircle />
          <Text fontSize="sm">More info</Text>
        </Button>
      </PopoverTrigger>
      <PopoverContent width="lg">
        <PopoverHeader>
          <Heading size="sm">FAQs about GitHub and Pawtograder</Heading>
        </PopoverHeader>
        <PopoverBody>
          <List.Root>
            <List.Item>
              <Heading size="sm">What if I don&apos;t have a GitHub.com account?</Heading>
              <Text>
                First,{" "}
                <Link bg="bg.info" href="https://github.com/join" target="_blank">
                  create a GitHub.com account
                </Link>
                . Use any username and email address that you like. Then return to this page and click &quot;Sign in
                with GitHub&quot;.
              </Text>
            </List.Item>
            <List.Item>
              <Heading size="sm">I have a &quot;personal&quot; GitHub.com account, should I use that?</Heading>
              If you already have a GitHub.com account we suggest that you use that, so that: 1) you do not need to
              remember a new username and password and manage multiple accounts, and 2) if your class permits making
              your project repository &quot;public&quot; at the end of the semester, you can do so and have it show up
              on your existing profile.
            </List.Item>
            <List.Item>
              <Heading size="sm">
                What if my personal GitHub.com account uses a totally different email address?
              </Heading>
              <Text>It doesn&apos;t matter, thanks to the magic of OAuth!</Text>
            </List.Item>
            <List.Item>
              <Heading size="sm">Can I change which GitHub.com account I use?</Heading>
              <Text>This is not currently possible.</Text>
            </List.Item>
          </List.Root>
        </PopoverBody>
      </PopoverContent>
    </PopoverRoot>
  );
}
>>>>>>> 631a7ca9
export default function LinkAccount() {
  const supabase = createBrowserClient(
    process.env["NEXT_PUBLIC_SUPABASE_URL"] || "",
    process.env["NEXT_PUBLIC_SUPABASE_ANON_KEY"] || ""
  );
  const course = useCourse();
  const { identities } = useIdentity();
  const githubIdentity = identities?.find((identity) => identity.provider === "github");
  if (!identities || githubIdentity) {
    return null;
  }
  return (
    <Box
      borderWidth="1px"
      p="2"
      borderColor="border.success"
      borderRadius="md"
      width="100%"
      mt="0"
      mb="5"
      bg="bg.success"
      mx="auto"
    >
      <HStack alignItems="flex-start">
        <VStack alignItems="flex-start" gap="0">
          <HStack>
            <Icon size="xl" as={BsGithub} /> <Heading size="lg">Connect to GitHub to access assignments</Heading>
          </HStack>
          <Text fontSize="sm">
            Pawtograder will automatically create repositories for your assignments, using the{" "}
            <Link href={`https://github.com/${course.github_org}`} target="_blank">
              {course.github_org}
            </Link>{" "}
            github.com organization.
          </Text>
          <Text fontSize="sm">
            You can connect any GitHub.com account to Pawtograder, and we do not suggest that you make a new one just
            for this purpose.
          </Text>
        </VStack>
        <HelpDialog />
        <Button
          mr="0"
          colorPalette="green"
          onClick={async () => {
            const { error } = await supabase.auth.linkIdentity({
              provider: "github",
              options: {
                redirectTo: `${window.location.origin}/course/${course.id}`
              }
            });
            if (error) {
              toaster.error({
                title: "Error linking GitHub account",
                description: error.message
              });
            }
          }}
        >
          <BsGithub /> Sign in with GitHub
        </Button>
      </HStack>
    </Box>
  );
}<|MERGE_RESOLUTION|>--- conflicted
+++ resolved
@@ -3,12 +3,6 @@
 import { useCourse } from "@/hooks/useCourseController";
 import { Box, Button, Heading, HStack, Icon, Link, List, PopoverTrigger, Text, VStack } from "@chakra-ui/react";
 import { createBrowserClient } from "@supabase/ssr";
-<<<<<<< HEAD
-import { Alert } from "../ui/alert";
-import { BsGithub } from "react-icons/bs";
-import { toaster } from "../ui/toaster";
-
-=======
 import { BsGithub, BsInfoCircle } from "react-icons/bs";
 import { PopoverBody, PopoverContent, PopoverHeader, PopoverRoot } from "../ui/popover";
 import { useIdentity } from "@/hooks/useIdentities";
@@ -61,7 +55,6 @@
     </PopoverRoot>
   );
 }
->>>>>>> 631a7ca9
 export default function LinkAccount() {
   const supabase = createBrowserClient(
     process.env["NEXT_PUBLIC_SUPABASE_URL"] || "",
