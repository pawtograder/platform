"use client";

import { Button, VStack } from "@chakra-ui/react";
import { createBrowserClient } from "@supabase/ssr";
import { BsGithub } from "react-icons/bs";
import { PopConfirm } from "../ui/popconfirm";
import { toaster } from "../ui/toaster";
export default function UnlinkAccount() {
  const supabase = createBrowserClient(
    process.env["NEXT_PUBLIC_SUPABASE_URL"] || "",
    process.env["NEXT_PUBLIC_SUPABASE_ANON_KEY"] || ""
  );
  return (
    <VStack>
      Currently linked to GitHub.
      <PopConfirm
        triggerLabel="Unlink GitHub"
        trigger={
          <Button colorPalette="gray">
            <BsGithub /> Sign out of GitHub
          </Button>
        }
        confirmHeader="Unlink GitHub"
        confirmText="Are you sure you want to unlink your GitHub account?"
        onConfirm={async () => {
          // retrieve all identites linked to a user
          const identities = await supabase.auth.getUserIdentities();

          // find the google identity
          const githubIdentity = identities.data?.identities.find((identity) => identity.provider === "github");
          if (!githubIdentity) {
            throw new Error("GitHub identity not found");
          }

          // unlink the google identity
          const { error } = await supabase.auth.unlinkIdentity(githubIdentity);
          if (error) {
            throw new Error(error.message);
          }
        }}
<<<<<<< HEAD
        onCancel={() => {
          toaster.create({
            title: "Canceled",
            description: "You did not unlink your GitHub account",
            type: "info"
          });
=======
        onCancel={async () => {
          console.log("Canceled");
>>>>>>> 7a327be9
        }}
      ></PopConfirm>
    </VStack>
  );
}<|MERGE_RESOLUTION|>--- conflicted
+++ resolved
@@ -38,17 +38,8 @@
             throw new Error(error.message);
           }
         }}
-<<<<<<< HEAD
-        onCancel={() => {
-          toaster.create({
-            title: "Canceled",
-            description: "You did not unlink your GitHub account",
-            type: "info"
-          });
-=======
         onCancel={async () => {
           console.log("Canceled");
->>>>>>> 7a327be9
         }}
       ></PopConfirm>
     </VStack>
