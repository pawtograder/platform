--- conflicted
+++ resolved
@@ -20,15 +20,9 @@
   /* Retry on CI only */
   retries: process.env["CI"] ? 2 : 0,
   /* Opt out of parallel tests on CI. */
-<<<<<<< HEAD
-  workers: process.env["CI"] ? 1 : 2,
-
-  timeout: process.env["CI"] ? 60_000 : 20_000,
-=======
   workers: 4,
 
   timeout: 60_000,
->>>>>>> 7a327be9
 
   reporter: [
     // Use "dot" reporter on CI, "list" otherwise (Playwright default).
