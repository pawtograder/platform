--- conflicted
+++ resolved
@@ -43,7 +43,6 @@
 2. Start Supabase locally: `npx supabase start` - This will start all Supabase services in Docker containers.
 3. Reset the database: `npx supabase db reset` - This applies all database migrations and seeds the database with initial data.
 4. Update your `.env.local` file: After running `npx supabase start`, you'll see output with local service URLs and keys. Update your `.env.local` file with these values:
-<<<<<<< HEAD
 
    - `SUPABASE_URL` - Local API URL (typically `http://127.0.0.1:54321`)
    - `NEXT_PUBLIC_SUPABASE_URL` - Same as `SUPABASE_URL` for client-side SDKs
@@ -52,13 +51,6 @@
    - (Optional) `ENABLE_SIGNUPS=true` - If you want to easily create new users using the UI for local dev
 
    > Security: Never expose `SUPABASE_SERVICE_ROLE_KEY` to the browser or commit it. Keep it in server-only code and CI secrets.
-
-=======
-   - `SUPABASE_URL` - Set to the local API URL (typically `http://127.0.0.1:54321`)
-   - `NEXT_PUBLIC_SUPABASE_ANON_KEY` - Set to the "anon key" from the output
-   - `SUPABASE_SERVICE_ROLE_KEY` - Set to the "service_role key" (required for e2e tests)
-   - `NEXT_PUBLIC_SUPABASE_URL` - Should match `SUPABASE_URL`
->>>>>>> 8f0ad610
 5. Build the application: `npm run build`
 6. Start Supabase Edge Functions: `npx supabase functions serve`
 7. Start the development server: `npm start`
