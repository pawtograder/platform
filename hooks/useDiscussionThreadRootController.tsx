import { DiscussionThread, DiscussionThreadReadStatus } from "@/utils/supabase/DatabaseTypes";
import { LiveEvent, useList } from "@refinedev/core";
import { createContext, useContext, useEffect, useRef, useState } from "react";
import useAuthState from "./useAuthState";
export type DiscussionThreadWithChildren = DiscussionThread & {
  children: DiscussionThread[];
};
type UpdateCallback<T> = (data: T) => void;
type Unsubscribe = () => void;

export function useDiscussionThreadRoot() {
  const controller = useDiscussionThreadsController();
  const [thread, setThread] = useState<DiscussionThreadWithChildren>();
  useEffect(() => {
    const { unsubscribe, data } = controller.getDiscussionThreadWithChildren(controller.root_id, (data) => {
      setThread(data);
    });
    if (data) {
      setThread(data);
    }
    return unsubscribe;
  }, [controller]);
  return thread;
}
export default function useDiscussionThreadChildren(threadId: number) {
  const controller = useDiscussionThreadsController();
  const [thread, setThread] = useState<DiscussionThreadWithChildren>();

  useEffect(() => {
    const { unsubscribe, data } = controller.getDiscussionThreadWithChildren(threadId, (data) => {
      setThread({ ...data });
    });
    if (data) {
      setThread({ ...data });
    }
    return unsubscribe;
  }, [controller, threadId]);
  return thread;
}
export type DiscussionThreadReadWithAllDescendants = DiscussionThreadReadStatus & {
  numReadDescendants: number;
  current_children_count: number;
};
export class DiscussionThreadsController {
  private discussionThreadWithChildrenSubscribers: Map<number, UpdateCallback<DiscussionThreadWithChildren>[]> =
    new Map();
  private discussionThreadWithChildren: Map<number, DiscussionThreadWithChildren> = new Map();

  constructor(public root_id: number) {}
  handleEvent(event: LiveEvent) {
    if (event.type === "created") {
      const body = event.payload as DiscussionThread;
      //Create the thread in the map
      this.discussionThreadWithChildren.set(body.id, {
        ...body,
        children: []
      });
      //Notify subscribers
      this.notifyDiscussionThreadWithChildrenSubscribers(body.id, {
        ...body,
        children: []
      });
      const parent = body.parent;
      if (parent) {
        const parentThread = this.discussionThreadWithChildren.get(parent);
        if (parentThread) {
          parentThread.children = [...parentThread.children, body];
          this.notifyDiscussionThreadWithChildrenSubscribers(parent, parentThread);
        }
      }
    } else if (event.type === "updated") {
      const body = event.payload as DiscussionThread;
      const thread = this.discussionThreadWithChildren.get(body.id);
      if (thread && (thread.body !== body.body || thread.answer !== body.answer || thread.draft !== body.draft)) {
        //Only notify if the body has changed
        this.discussionThreadWithChildren.set(body.id, { children: thread.children, ...body });
        this.notifyDiscussionThreadWithChildrenSubscribers(body.id, { children: thread.children, ...body });
      }
    }
  }

  getDiscussionThreadWithChildren(
    threadId: number,
    callback?: UpdateCallback<DiscussionThreadWithChildren>
  ): { unsubscribe: Unsubscribe; data: DiscussionThreadWithChildren | undefined } {
    const subscribers = this.discussionThreadWithChildrenSubscribers.get(threadId) || [];
    if (callback) {
      this.discussionThreadWithChildrenSubscribers.set(threadId, [...subscribers, callback]);
    }
    return {
      unsubscribe: () => {
        if (callback) {
          this.discussionThreadWithChildrenSubscribers.set(
            threadId,
            subscribers.filter((cb) => cb !== callback)
          );
        }
      },
      data: this.discussionThreadWithChildren.get(threadId)
    };
  }

  setDiscussionThreads(data: DiscussionThread[]) {
    if (this.discussionThreadWithChildren.size > 0) {
      //TODO: Why does this happen? liveMode=manual should prevent this from getting called after first load
      return;
    }
    for (const thread of data) {
      const children = data.filter((t) => t.parent === thread.id);
      this.discussionThreadWithChildren.set(thread.id, {
        ...thread,
        children
      });
      this.notifyDiscussionThreadWithChildrenSubscribers(thread.id, {
        ...thread,
        children
      });
    }
  }
  private notifyDiscussionThreadWithChildrenSubscribers(threadId: number, data: DiscussionThreadWithChildren) {
    const subscribers = this.discussionThreadWithChildrenSubscribers.get(threadId);
    if (subscribers) {
      subscribers.filter((cb) => cb !== undefined).forEach((cb) => cb(data));
    }
  }
}
function DiscussionThreadChildrenProvider({ controller }: { controller: DiscussionThreadsController }) {
  const { data } = useList<DiscussionThread>({
    resource: "discussion_threads",
    meta: {
      select: "*"
    },
    pagination: {
      pageSize: 10000
    },
    liveMode: "manual",
    onLiveEvent: (event) => {
      controller.handleEvent(event);
    },
    queryOptions: {
      cacheTime: Infinity,
<<<<<<< HEAD
      staleTime: Infinity, // Realtime data
      enabled: !!controller.root_id
=======
      enabled: !!controller.root_id,
      staleTime: Infinity // Realtime data
>>>>>>> 46f532b5
    },
    sorters: [
      {
        field: "created_at",
        order: "asc"
      }
    ],
    filters: [
      {
        field: "root",
        operator: "eq",
        value: controller.root_id
      }
    ]
  });

  useEffect(() => {
    if (data) {
      controller.setDiscussionThreads(data.data);
    }
  }, [controller, data]);
  return <></>;
}
const DiscussionThreadsControllerContext = createContext<DiscussionThreadsController | null>(null);
export function DiscussionThreadsControllerProvider({
  root_id,
  children
}: {
  children: React.ReactNode;
  root_id: number;
}) {
  const controller = useRef<DiscussionThreadsController>(new DiscussionThreadsController(root_id));
  return (
    <DiscussionThreadsControllerContext.Provider value={controller.current}>
      <DiscussionThreadChildrenProvider controller={controller.current} />
      {children}
    </DiscussionThreadsControllerContext.Provider>
  );
}
export function useDiscussionThreadsController() {
  const controller = useContext(DiscussionThreadsControllerContext);
  if (!controller) {
    throw new Error("DiscussionThreadsController not found");
  }
  return controller;
}<|MERGE_RESOLUTION|>--- conflicted
+++ resolved
@@ -139,13 +139,8 @@
     },
     queryOptions: {
       cacheTime: Infinity,
-<<<<<<< HEAD
-      staleTime: Infinity, // Realtime data
-      enabled: !!controller.root_id
-=======
       enabled: !!controller.root_id,
       staleTime: Infinity // Realtime data
->>>>>>> 46f532b5
     },
     sorters: [
       {
