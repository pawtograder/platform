--- conflicted
+++ resolved
@@ -1,14 +1,7 @@
 "use client";
-<<<<<<< HEAD
-import type { DiscussionThreadWatcher } from "@/utils/supabase/DatabaseTypes";
-import { useCreate, useUpdate } from "@refinedev/core";
-import { useParams } from "next/navigation";
-import { useCallback, useEffect, useState } from "react";
-=======
 import { DiscussionThreadWatcher } from "@/utils/supabase/DatabaseTypes";
 import { useFindTableControllerValue } from "@/lib/TableController";
 import { useCallback, useMemo } from "react";
->>>>>>> 7a327be9
 import useAuthState from "./useAuthState";
 import { useCourseController } from "./useCourseController";
 import { toaster } from "@/components/ui/toaster";
