"use client";
import type {
  Assignment,
  AssignmentDueDateException,
  DiscussionThread,
  DiscussionThreadReadStatus,
  DiscussionThreadWatcher,
  Notification,
  Tag,
  UserProfile,
  UserRole
} from "@/utils/supabase/DatabaseTypes";
import { TZDate } from "@date-fns/tz";
import { type LiveEvent, useCreate, useList, useUpdate } from "@refinedev/core";
import { addHours } from "date-fns";
import { createContext, useCallback, useContext, useEffect, useRef, useState } from "react";
import useAuthState from "./useAuthState";
import { useClassProfiles } from "./useClassProfiles";
import type { DiscussionThreadReadWithAllDescendants } from "./useDiscussionThreadRootController";
import { toaster } from "@/components/ui/toaster";

export function useUpdateThreadTeaser() {
  const controller = useCourseController();
  const { mutateAsync: updateThread } = useUpdate<DiscussionThread>({
    resource: "discussion_threads",
    mutationMode: "optimistic"
  });
  return useCallback(
    async ({
      id,
      old,
      values
    }: {
      id: number;
      old: DiscussionThreadTeaser;
      values: Partial<DiscussionThreadTeaser>;
    }) => {
      const copy = { ...old, ...values };
      controller.handleDiscussionThreadTeaserEvent({
        type: "updated",
        payload: copy,
        channel: "discussion_threads",
        date: new Date()
      });
      try {
        await updateThread({
          id,
          values
        });
      } catch (error) {
        toaster.error({
          title: "Error updating thread",
          description:
            "An error occurred while updating the thread. Please try again, and reach out to your instructor if the problem persists. More details: " +
            (error instanceof Error ? error.message : "Unknown error")
        });
        controller.handleDiscussionThreadTeaserEvent({
          type: "updated",
          payload: old,
          channel: "discussion_threads",
          date: new Date()
        });
      }
    },
    [updateThread, controller]
  );
}
/**
 * Returns a hook that returns the read status of a thread.
 * @param threadId The id of the thread to get the read status of.
 * @returns A tuple of the read status and a function to set the read status.
 * Null indicates that the thread is not read
 * Undefined indicates that the thread is not yet loaded
 */
export function useDiscussionThreadReadStatus(threadId: number) {
  const controller = useCourseController();
  const { user } = useAuthState();
  const [readStatus, setReadStatus] = useState<DiscussionThreadReadWithAllDescendants | null | undefined>(undefined);
  useEffect(() => {
    const { unsubscribe, data } = controller.getDiscussionThreadReadStatus(threadId, (data) => {
      setReadStatus(data);
    });
    setReadStatus(data);
    return unsubscribe;
  }, [controller, threadId]);
  const createdThreadReadStatuses = useRef<Set<number>>(new Set<number>());
  const { mutateAsync: createThreadReadStatus } = useCreate<DiscussionThreadReadStatus>({
    resource: "discussion_thread_read_status"
  });
  const { mutateAsync: updateThreadReadStatus } = useUpdate<DiscussionThreadReadStatus>({
    resource: "discussion_thread_read_status",
    mutationMode: "optimistic"
  });

  const setUnread = useCallback(
    (root_threadId: number, threadId: number, isUnread: boolean) => {
      if (!controller.isLoaded) {
        return;
      }
      const { data: threadReadStatus } = controller.getDiscussionThreadReadStatus(threadId);
      if (threadReadStatus) {
        if (isUnread && threadReadStatus.read_at) {
          updateThreadReadStatus({
            id: threadReadStatus.id,
            values: { read_at: null }
          });
        } else if (!isUnread && !threadReadStatus.read_at) {
          updateThreadReadStatus({
            id: threadReadStatus.id,
            values: { read_at: new Date() }
          });
        }
      } else {
        if (createdThreadReadStatuses.current.has(threadId)) {
          return;
        }
        createdThreadReadStatuses.current.add(threadId);
        createThreadReadStatus({
          values: {
            discussion_thread_id: threadId,
            user_id: user?.id,
            discussion_thread_root_id: root_threadId,
            read_at: isUnread ? null : new Date()
          }
        }).catch((error) => {
          toaster.error({
            title: "Error creating thread read status",
            description:
              "An error occurred while creating the thread read status. Please try again, and reach out to your instructor if the problem persists. More details: " +
              (error instanceof Error ? error.message : "Unknown error")
          });
        });
      }
    },
    [user?.id, createdThreadReadStatuses, controller, createThreadReadStatus, updateThreadReadStatus]
  );
  return { readStatus, setUnread };
}
type DiscussionThreadTeaser = Pick<
  DiscussionThread,
  | "id"
  | "subject"
  | "created_at"
  | "author"
  | "children_count"
  | "instructors_only"
  | "is_question"
  | "likes_count"
  | "topic_id"
  | "draft"
  | "class_id"
  | "body"
  | "ordinal"
  | "answer"
>;

export function useDiscussionThreadTeasers() {
  const controller = useCourseController();
  const [teasers, setTeasers] = useState<DiscussionThreadTeaser[]>([]);
  useEffect(() => {
    const { data, unsubscribe } = controller.listDiscussionThreadTeasers((data) => {
      setTeasers(data);
    });
    setTeasers(data);
    return unsubscribe;
  }, [controller]);
  return teasers;
}
type DiscussionThreadFields = keyof DiscussionThreadTeaser;
export function useDiscussionThreadTeaser(id: number, watchFields?: DiscussionThreadFields[]) {
  const controller = useCourseController();
  const [teaser, setTeaser] = useState<DiscussionThreadTeaser | undefined>(undefined);
  useEffect(() => {
    const { unsubscribe, data } = controller.getDiscussionThreadTeaser(id, (data) => {
      if (watchFields) {
        setTeaser((oldTeaser) => {
          if (!oldTeaser) {
            return data;
          }
          const hasAnyChanges = watchFields.some((field) => oldTeaser[field] !== data[field]);
          if (hasAnyChanges) {
            return data;
          }
          return oldTeaser;
        });
      } else {
        setTeaser(data);
      }
    });
    setTeaser(data);
    return unsubscribe;
  }, [controller, id, watchFields]);
  return teaser;
}
export type UpdateCallback<T> = (data: T) => void;
export type Unsubscribe = () => void;
export type UserProfileWithPrivateProfile = UserProfile & {
  private_profile?: UserProfile;
};

class CourseController {
  private _isLoaded = false;
  constructor(public courseId: number) {}
  private discussionThreadReadStatusesSubscribers: Map<
    number,
    UpdateCallback<DiscussionThreadReadWithAllDescendants>[]
  > = new Map();
  private discussionThreadReadStatuses: Map<number, DiscussionThreadReadWithAllDescendants> = new Map();
  private userProfiles: Map<string, UserProfileWithPrivateProfile> = new Map();
  private userRoles: Map<string, UserRole> = new Map();
  private userProfileSubscribers: Map<string, UpdateCallback<UserProfileWithPrivateProfile>[]> = new Map();

  private discussionThreadTeasers: DiscussionThreadTeaser[] = [];
  private discussionThreadTeaserListSubscribers: UpdateCallback<DiscussionThreadTeaser[]>[] = [];
  private discussionThreadTeaserSubscribers: Map<number, UpdateCallback<DiscussionThreadTeaser>[]> = new Map();

<<<<<<< HEAD
  private genericDataSubscribers: { [key: string]: Map<number, UpdateCallback<unknown>[]> } = {};
  private genericData: { [key: string]: Map<number, unknown> } = {};
  private genericDataListSubscribers: { [key: string]: UpdateCallback<unknown[]>[] } = {};

  private genericDataTypeToId: { [key: string]: (item: unknown) => number } = {};

  registerGenericDataType(typeName: string, idGetter: (item: unknown) => number) {
=======
  private tags: Tag[] = [];
  private tagListSubscribers: UpdateCallback<Tag[]>[] = [];
  private profileTagSubscribers: Map<string, UpdateCallback<Tag[]>[]> = new Map();

  private genericDataSubscribers: { [key in string]: Map<number, UpdateCallback<unknown>[]> } = {};
  private genericData: { [key in string]: Map<number, unknown> } = {};
  private genericDataListSubscribers: { [key in string]: UpdateCallback<unknown>[] } = {};

  private genericDataTypeToId: { [key in string]: (item: unknown) => number } = {};

  registerGenericDataType(typeName: string, idGetter: (item: never) => number) {
>>>>>>> 9c3f3710
    if (!this.genericDataTypeToId[typeName]) {
      this.genericDataTypeToId[typeName] = idGetter as (item: unknown) => number;
      this.genericDataSubscribers[typeName] = new Map();
      this.genericDataListSubscribers[typeName] = [];
    }
  }

  setGeneric(typeName: string, data: unknown[]) {
    if (!this.genericData[typeName]) {
      this.genericData[typeName] = new Map();
    }
    const idGetter = this.genericDataTypeToId[typeName];
    if (!idGetter) return;

    for (const item of data) {
      const id = idGetter(item);
      this.genericData[typeName].set(id, item);
      const itemSubscribers = this.genericDataSubscribers[typeName]?.get(id) || [];
      itemSubscribers.forEach((cb) => cb(item));
    }
    const listSubscribers = this.genericDataListSubscribers[typeName] || [];
    listSubscribers.forEach((cb) => cb(Array.from(this.genericData[typeName]?.values() ?? [])));
  }
  listGenericData<T>(typeName: string, callback?: UpdateCallback<T[]>): { unsubscribe: Unsubscribe; data: T[] } {
    const subscribers = this.genericDataListSubscribers[typeName] || [];
    if (callback) {
<<<<<<< HEAD
      subscribers.push(callback as UpdateCallback<unknown[]>);
=======
      subscribers.push(callback as UpdateCallback<unknown>);
>>>>>>> 9c3f3710
      this.genericDataListSubscribers[typeName] = subscribers;
    }
    const currentData = this.genericData[typeName]?.values() || [];
    return {
      unsubscribe: () => {
        this.genericDataListSubscribers[typeName] =
          this.genericDataListSubscribers[typeName]?.filter((cb) => cb !== (callback as UpdateCallback<unknown[]>)) ||
          [];
      },
      data: Array.from(currentData) as T[]
    };
  }
  getValueWithSubscription<T>(
    typeName: string,
    id: number | ((item: T) => boolean),
    callback?: UpdateCallback<T>
  ): { unsubscribe: Unsubscribe; data: T | undefined } {
    if (!this.genericDataTypeToId[typeName]) {
      throw new Error(`No id getter for type ${typeName}`);
    }
    if (typeof id === "function") {
<<<<<<< HEAD
      const relevantIds = Array.from(this.genericData[typeName]?.keys() || []).filter((_id) => {
        const item = this.genericData[typeName]?.get(_id);
        return item && id(item as T);
      });
=======
      const relevantIds = Array.from(this.genericData[typeName]?.keys() || []).filter((_id) =>
        id(this.genericData[typeName]?.get(_id) as T)
      );
>>>>>>> 9c3f3710
      if (relevantIds.length == 0) {
        return {
          unsubscribe: () => {},
          data: undefined
        };
      } else if (relevantIds.length == 1) {
        const id = relevantIds[0]!;
        const subscribers = this.genericDataSubscribers[typeName]?.get(id) || [];
        if (callback) {
          this.genericDataSubscribers[typeName]?.set(id, [...subscribers, callback as UpdateCallback<unknown>]);
        }
        return {
          unsubscribe: () => {
            this.genericDataSubscribers[typeName]?.set(
              id,
              subscribers.filter((cb) => cb !== callback)
            );
          },
          data: this.genericData[typeName]?.get(id) as T | undefined
        };
      } else {
        throw new Error(`Multiple ids found for type ${typeName}`);
      }
    } else if (typeof id === "number") {
      const subscribers = this.genericDataSubscribers[typeName]?.get(id) || [];
      if (callback) {
        this.genericDataSubscribers[typeName]?.set(id, [...subscribers, callback as UpdateCallback<unknown>]);
      }
      return {
        unsubscribe: () => {
          this.genericDataSubscribers[typeName]?.set(
            id,
            subscribers.filter((cb) => cb !== callback)
          );
        },
        data: this.genericData[typeName]?.get(id) as T | undefined
      };
    } else {
      throw new Error(`Invalid id type ${typeof id}`);
    }
  }
  handleGenericDataEvent(typeName: string, event: LiveEvent) {
    const body = event.payload;
    const idGetter = this.genericDataTypeToId[typeName];
    if (!idGetter) return;

    const id = idGetter(body);
    if (!this.genericData[typeName]) {
      this.genericData[typeName] = new Map();
    }

    if (event.type === "created") {
      this.genericData[typeName]!.set(id, body);
      this.genericDataSubscribers[typeName]?.get(id)?.forEach((cb) => cb(body));
      this.genericDataListSubscribers[typeName]?.forEach((cb) =>
        cb(Array.from(this.genericData[typeName]?.values() ?? []))
      );
    } else if (event.type === "updated") {
      this.genericData[typeName]!.set(id, body);
      this.genericDataSubscribers[typeName]?.get(id)?.forEach((cb) => cb(body));
      this.genericDataListSubscribers[typeName]?.forEach((cb) =>
        cb(Array.from(this.genericData[typeName]?.values() ?? []))
      );
    } else if (event.type === "deleted") {
      this.genericData[typeName]!.delete(id);
      this.genericDataSubscribers[typeName]?.get(id)?.forEach((cb) => cb(undefined));
      this.genericDataListSubscribers[typeName]?.forEach((cb) =>
        cb(Array.from(this.genericData[typeName]?.values() ?? []))
      );
    }
  }

  handleDiscussionThreadTeaserEvent(event: LiveEvent) {
    if (event.type === "created") {
      const body = event.payload as DiscussionThreadTeaser;
      this.discussionThreadTeasers.push(body);
      this.discussionThreadTeaserListSubscribers.forEach((cb) => cb(this.discussionThreadTeasers));
    } else if (event.type === "updated") {
      const body = event.payload as DiscussionThreadTeaser;
      const existing = this.discussionThreadTeasers.find((teaser) => teaser.id === body.id);
      //Only propagate an update if there is a change that we care about
      if (
        existing &&
        existing.children_count === body.children_count &&
        existing.likes_count === body.likes_count &&
        existing.subject === body.subject &&
        existing.created_at === body.created_at &&
        existing.author === body.author &&
        existing.topic_id === body.topic_id &&
        existing.is_question === body.is_question &&
        existing.instructors_only === body.instructors_only &&
        existing.body === body.body &&
        existing.answer === body.answer &&
        existing.draft === body.draft
      ) {
        return;
      }
      this.discussionThreadTeasers = this.discussionThreadTeasers.map((teaser) =>
        teaser.id === body.id ? body : teaser
      );
      const subscribers = this.discussionThreadTeaserSubscribers.get(body.id) || [];
      subscribers.forEach((cb) => cb(body));
    }
  }
  setDiscussionThreadTeasers(data: DiscussionThreadTeaser[]) {
    if (this.discussionThreadTeasers.length == 0) {
      this.discussionThreadTeasers = data;
      for (const subscriber of this.discussionThreadTeaserListSubscribers) {
        subscriber(data);
      }
    }
  }
  getDiscussionThreadTeaser(
    id: number,
    callback?: UpdateCallback<DiscussionThreadTeaser>
  ): { unsubscribe: Unsubscribe; data: DiscussionThreadTeaser | undefined } {
    const subscribers = this.discussionThreadTeaserSubscribers.get(id) || [];
    if (callback) {
      this.discussionThreadTeaserSubscribers.set(id, [...subscribers, callback]);
    }
    return {
      unsubscribe: () => {
        this.discussionThreadTeaserSubscribers.set(
          id,
          subscribers.filter((cb) => cb !== callback)
        );
      },
      data: this.discussionThreadTeasers.find((teaser) => teaser.id === id)
    };
  }
  listDiscussionThreadTeasers(callback?: UpdateCallback<DiscussionThreadTeaser[]>): {
    unsubscribe: Unsubscribe;
    data: DiscussionThreadTeaser[];
  } {
    if (callback) {
      this.discussionThreadTeaserListSubscribers.push(callback);
    }
    return {
      unsubscribe: () => {
        this.discussionThreadTeaserListSubscribers = this.discussionThreadTeaserListSubscribers.filter(
          (cb) => cb !== callback
        );
      },
      data: this.discussionThreadTeasers
    };
  }

  handleReadStatusEvent(event: LiveEvent) {
    const processUpdatedStatus = (updatedStatus: DiscussionThreadReadStatus) => {
      const isRoot = updatedStatus.discussion_thread_root_id === updatedStatus.discussion_thread_id;
      const existingStatuses = Array.from(this.discussionThreadReadStatuses.values());

      // Fetch current children_count from the teaser cache
      const getChildrenCount = (threadId: number): number => {
        return this.discussionThreadTeasers.find((t) => t.id === threadId)?.children_count ?? 0;
      };

      if (isRoot) {
        let numReadDescendants = 0;
        const readDescendants = existingStatuses.filter(
          (status) =>
            status.discussion_thread_id != status.discussion_thread_root_id &&
            status.discussion_thread_root_id === updatedStatus.discussion_thread_id &&
            status.read_at
        );
        for (const status of readDescendants) {
          numReadDescendants += status.read_at ? 1 : 0;
        }

        const childrenCount = getChildrenCount(updatedStatus.discussion_thread_id);
        const newVal = {
          ...updatedStatus,
          numReadDescendants: numReadDescendants,
          current_children_count: childrenCount
        };
        this.discussionThreadReadStatuses.set(updatedStatus.discussion_thread_id, newVal);
        this.notifyDiscussionThreadReadStatusSubscribers(updatedStatus.discussion_thread_id, newVal);
      } else {
        const childrenCount = getChildrenCount(updatedStatus.discussion_thread_id);
        const newVal = {
          ...updatedStatus,
          numReadDescendants: 0, // Non-root threads don't have descendants in this context
          current_children_count: childrenCount
        };
        this.discussionThreadReadStatuses.set(updatedStatus.discussion_thread_id, newVal);
        this.notifyDiscussionThreadReadStatusSubscribers(updatedStatus.discussion_thread_id, newVal);

        const root = this.discussionThreadReadStatuses.get(updatedStatus.discussion_thread_root_id);
        if (root) {
          const readDescendants = existingStatuses.filter(
            (status) =>
              status.discussion_thread_id != status.discussion_thread_root_id &&
              status.discussion_thread_root_id === updatedStatus.discussion_thread_root_id &&
              status.read_at
          );
          let numReadDescendants = 0;
          for (const status of readDescendants) {
            numReadDescendants += status.read_at ? 1 : 0;
          }

          const rootChildrenCount = getChildrenCount(updatedStatus.discussion_thread_root_id);
          const newRootVal = {
            ...root,
            numReadDescendants: numReadDescendants,
            current_children_count: rootChildrenCount
          };
          this.discussionThreadReadStatuses.set(updatedStatus.discussion_thread_root_id, newRootVal);
          this.notifyDiscussionThreadReadStatusSubscribers(updatedStatus.discussion_thread_root_id, newRootVal);
        }
      }
    };
    if (event.type === "created") {
      const body = event.payload as DiscussionThreadReadStatus;
      processUpdatedStatus(body);
    } else if (event.type === "updated") {
      const body = event.payload as DiscussionThreadReadStatus;
      processUpdatedStatus(body);
    }
  }
  get isLoaded() {
    return this._isLoaded;
  }
  getDiscussionThreadReadStatus(
    threadId: number,
    callback?: UpdateCallback<DiscussionThreadReadWithAllDescendants>
  ): { unsubscribe: Unsubscribe; data: DiscussionThreadReadWithAllDescendants | undefined | null } {
    const subscribers = this.discussionThreadReadStatusesSubscribers.get(threadId) || [];
    if (callback) {
      this.discussionThreadReadStatusesSubscribers.set(threadId, [...subscribers, callback]);
    }
    return {
      unsubscribe: () => {
        this.discussionThreadReadStatusesSubscribers.set(
          threadId,
          subscribers.filter((cb) => cb !== callback)
        );
      },
      data: this.isLoaded ? this.discussionThreadReadStatuses.get(threadId) || null : undefined
    };
  }
  setDiscussionThreadReadStatuses(data: DiscussionThreadReadStatus[]) {
    if (!this._isLoaded) {
      this._isLoaded = true;
      // Ensure teasers are potentially loaded first or available
      const currentTeasers = this.discussionThreadTeasers;
      for (const thread of data) {
        // Find the corresponding teaser to get the children_count
        const correspondingTeaser = currentTeasers.find((t) => t.id === thread.discussion_thread_id);
        const childrenCount = correspondingTeaser?.children_count ?? 0;

        this.discussionThreadReadStatuses.set(thread.discussion_thread_id, {
          ...thread,
          numReadDescendants: data.filter(
            (t) =>
              t.discussion_thread_id != t.discussion_thread_root_id &&
              t.discussion_thread_root_id === thread.discussion_thread_id &&
              t.read_at
          ).length,
          current_children_count: childrenCount
        });
        this.notifyDiscussionThreadReadStatusSubscribers(
          thread.discussion_thread_id,
          this.discussionThreadReadStatuses.get(thread.discussion_thread_id)!
        );
      }
    }
  }
  setUserProfiles(profiles: UserProfile[], roles: UserRole[]) {
    for (const profile of profiles) {
      this.userProfiles.set(profile.id, { ...profile });
    }
    for (const role of roles) {
      this.userRoles.set(role.user_id, role);
      const privateProfile = this.userProfiles.get(role.private_profile_id);
      const publicProfile = this.userProfiles.get(role.public_profile_id);
      if (privateProfile && publicProfile) {
        publicProfile.private_profile = privateProfile;
      }
    }
    //Fire all callbacks
    for (const id of this.userProfileSubscribers.keys()) {
      const callbacks = this.userProfileSubscribers.get(id);
      if (callbacks) {
        callbacks.forEach((cb) => cb(this.userProfiles.get(id)!));
      }
    }
  }
  getUserProfile(id: string, callback?: UpdateCallback<UserProfileWithPrivateProfile>) {
    const profile = this.userProfiles.get(id);
    if (callback) {
      this.userProfileSubscribers.set(id, [...(this.userProfileSubscribers.get(id) || []), callback]);
    }
    return {
      unsubscribe: () => {
        this.userProfileSubscribers.set(
          id,
          this.userProfileSubscribers.get(id)!.filter((cb) => cb !== callback)
        );
      },
      data: profile
    };
  }
  private notifyDiscussionThreadReadStatusSubscribers(threadId: number, data: DiscussionThreadReadWithAllDescendants) {
    const subscribers = this.discussionThreadReadStatusesSubscribers.get(threadId);
    if (subscribers && subscribers.length > 0) {
      subscribers.forEach((cb) => cb(data));
    }
  }

  setTags(data: Tag[]) {
    this.tags = data;
    this.tagListSubscribers.forEach((callback) => callback(data));
    this.profileTagSubscribers.forEach((subscribers, profile_id) => {
      subscribers.forEach((callback) => callback(data.filter((t) => t.profile_id === profile_id)));
    });
  }

  getTagsForProfile(
    profile_id: string,
    callback?: UpdateCallback<Tag[]>
  ): { unsubscribe: Unsubscribe; data: Tag[] | undefined } {
    if (callback) {
      if (!this.profileTagSubscribers.has(profile_id)) {
        this.profileTagSubscribers.set(profile_id, []);
      }
      this.profileTagSubscribers.get(profile_id)!.push(callback);
      const tag = this.tags.filter((t) => t.profile_id === profile_id);
      if (tag) {
        callback(tag);
      }
    }

    return {
      unsubscribe: () => {
        if (callback) {
          const subscribers = this.profileTagSubscribers.get(profile_id);
          if (subscribers) {
            const index = subscribers.indexOf(callback);
            if (index !== -1) {
              subscribers.splice(index, 1);
            }
          }
        }
      },
      data: this.tags.filter((t) => t.profile_id === profile_id)
    };
  }

  listTags(callback?: UpdateCallback<Tag[]>): { unsubscribe: Unsubscribe; data: Tag[] } {
    if (callback) {
      this.tagListSubscribers.push(callback);
      callback(this.tags);
    }

    return {
      unsubscribe: () => {
        if (callback) {
          const index = this.tagListSubscribers.indexOf(callback);
          if (index !== -1) {
            this.tagListSubscribers.splice(index, 1);
          }
        }
      },
      data: this.tags
    };
  }

  handleTagEvent(event: LiveEvent) {
    if (event.type === "created" || event.type === "updated") {
      const tag = event.payload as Tag;
      const existingIndex = this.tags.findIndex((t) => t.id === tag.id);
      if (existingIndex !== -1) {
        this.tags[existingIndex] = tag;
      } else {
        this.tags.push(tag);
      }
      this.tagListSubscribers.forEach((callback) => callback(this.tags));
      this.profileTagSubscribers
        .get(tag.profile_id)
        ?.forEach((callback) => callback(this.tags.filter((t) => t.profile_id === tag.profile_id)));
    } else if (event.type === "deleted") {
      const tag = event.payload as Tag;
      this.tags = this.tags.filter((t) => t.id !== tag.id);
      this.tagListSubscribers.forEach((callback) => callback(this.tags));
      this.profileTagSubscribers
        .get(tag.profile_id)
        ?.forEach((callback) => callback(this.tags.filter((t) => t.profile_id === tag.profile_id)));
    }
  }
}

function CourseControllerProviderImpl({ controller, course_id }: { controller: CourseController; course_id: number }) {
  const { user } = useAuthState();
  const threadReadStatuses = useList<DiscussionThreadReadStatus>({
    resource: "discussion_thread_read_status",
    queryOptions: {
      staleTime: Infinity,
      cacheTime: Infinity
    },
    filters: [{ field: "user_id", operator: "eq", value: user?.id }],
    pagination: {
      pageSize: 1000
    },
    liveMode: "auto",
    onLiveEvent: (event) => {
      controller.handleReadStatusEvent(event);
    }
  });
  useEffect(() => {
    if (threadReadStatuses.data) {
      controller.setDiscussionThreadReadStatuses(threadReadStatuses.data.data);
    }
  }, [controller, threadReadStatuses.data]);
  const { data: userProfiles } = useList<UserProfile>({
    resource: "profiles",
    queryOptions: {
      staleTime: Infinity
    },
    pagination: {
      pageSize: 1000
    },
    filters: [{ field: "class_id", operator: "eq", value: course_id }]
  });
  const { data: roles } = useList<UserRole>({
    resource: "user_roles",
    queryOptions: {
      staleTime: Infinity
    },
    pagination: {
      pageSize: 1000
    },
    filters: [{ field: "class_id", operator: "eq", value: course_id }]
  });
  useEffect(() => {
    if (userProfiles?.data && roles?.data) {
      controller.setUserProfiles(userProfiles.data, roles.data);
    }
  }, [controller, userProfiles?.data, roles?.data]);

  const query = useList<DiscussionThread>({
    resource: "discussion_threads",
    queryOptions: {
      staleTime: Infinity,
      cacheTime: Infinity
    },
    filters: [{ field: "root_class_id", operator: "eq", value: course_id }],
    pagination: {
      pageSize: 1000
    },
    liveMode: "manual",
    onLiveEvent: (event) => {
      controller.handleDiscussionThreadTeaserEvent(event);
    }
  });
  const { data: rootDiscusisonThreads } = query;
  useEffect(() => {
    if (rootDiscusisonThreads?.data) {
      controller.setDiscussionThreadTeasers(rootDiscusisonThreads.data);
    }
  }, [controller, rootDiscusisonThreads?.data]);

  const { data: notifications } = useList<Notification>({
    resource: "notifications",
    filters: [{ field: "user_id", operator: "eq", value: user?.id }],
    liveMode: "manual",
    queryOptions: {
      staleTime: Infinity,
      cacheTime: Infinity
    },
    pagination: {
      pageSize: 1000
    },
    onLiveEvent: (event) => {
      controller.handleGenericDataEvent("notifications", event);
    },
    sorters: [
      { field: "viewed_at", order: "desc" },
      { field: "created_at", order: "desc" }
    ]
  });
  useEffect(() => {
    controller.registerGenericDataType("notifications", (item: unknown) => (item as Notification).id);
    if (notifications?.data) {
      controller.setGeneric("notifications", notifications.data);
    }
  }, [controller, notifications?.data]);

  const { data: threadWatches } = useList<DiscussionThreadWatcher>({
    resource: "discussion_thread_watchers",
    queryOptions: {
      staleTime: Infinity,
      cacheTime: Infinity
    },
    filters: [
      {
        field: "user_id",
        operator: "eq",
        value: user?.id
      }
    ],
    pagination: {
      pageSize: 1000
    },
    liveMode: "manual",
    onLiveEvent: (event) => {
      controller.handleGenericDataEvent("discussion_thread_watchers", event);
    }
  });
  useEffect(() => {
    controller.registerGenericDataType(
      "discussion_thread_watchers",
      (item: unknown) => (item as DiscussionThreadWatcher).discussion_thread_root_id
    );
    if (threadWatches?.data) {
      controller.setGeneric("discussion_thread_watchers", threadWatches.data);
    }
  }, [controller, threadWatches?.data]);
  const { data: dueDateExceptions } = useList<AssignmentDueDateException>({
    resource: "assignment_due_date_exceptions",
    queryOptions: {
      staleTime: Infinity,
      cacheTime: Infinity
    },
    filters: [{ field: "class_id", operator: "eq", value: course_id }],
    pagination: {
      pageSize: 1000
    }
  });
  useEffect(() => {
    controller.registerGenericDataType(
      "assignment_due_date_exceptions",
      (item: unknown) => (item as AssignmentDueDateException).id
    );
    if (dueDateExceptions?.data) {
      controller.setGeneric("assignment_due_date_exceptions", dueDateExceptions.data);
    }
  }, [controller, dueDateExceptions?.data]);
  const { data: tags } = useList<Tag>({
    resource: "tags",
    queryOptions: {
      staleTime: Infinity,
      cacheTime: Infinity
    },
    filters: [
      { field: "class_id", operator: "eq", value: course_id },
      {
        operator: "or",
        value: [
          { field: "visible", operator: "eq", value: true },
          { field: "creator_id", operator: "eq", value: user?.id }
        ]
      }
    ],
    pagination: {
      pageSize: 1000
    },
    liveMode: "auto",
    onLiveEvent: (event) => {
      controller.handleTagEvent(event);
    }
  });
  useEffect(() => {
    if (tags?.data) {
      controller.setTags(tags.data);
    }
  }, [controller, tags?.data]);
  return <></>;
}
const CourseControllerContext = createContext<CourseController | null>(null);
export function CourseControllerProvider({ course_id, children }: { course_id: number; children: React.ReactNode }) {
  const controller = useRef<CourseController>(new CourseController(course_id));
  return (
    <CourseControllerContext.Provider value={controller.current}>
      <CourseControllerProviderImpl controller={controller.current} course_id={course_id} />
      {children}
    </CourseControllerContext.Provider>
  );
}

export function formatWithTimeZone(date: string, timeZone: string) {
  const dateObj = new Date(date);
  const timeZoneDate = TZDate.tz(timeZone);
  const offset = timeZoneDate.getTimezoneOffset();
  const offsetHours = Math.abs(Math.floor(offset / 60));
  const offsetMinutes = Math.abs(offset % 60);
  const offsetStr = `${offset < 0 ? "+" : "-"}${offsetHours.toString().padStart(2, "0")}:${offsetMinutes.toString().padStart(2, "0")}`;
  return `${dateObj.toLocaleString("en-US", { timeZone })} ${offsetStr}`;
}

export function useAssignmentDueDate(assignment: Assignment) {
  const controller = useCourseController();
  const course = useCourse();
  const time_zone = course.time_zone || "America/New_York";
  const [dueDateExceptions, setDueDateExceptions] = useState<AssignmentDueDateException[]>();
  useEffect(() => {
    if (assignment.due_date) {
      const { data: dueDateExceptions, unsubscribe } = controller.listGenericData<AssignmentDueDateException>(
        "assignment_due_date_exceptions",
        (data) => setDueDateExceptions(data.filter((e) => e.assignment_id === assignment.id))
      );
      setDueDateExceptions(dueDateExceptions.filter((e) => e.assignment_id === assignment.id));
      return () => unsubscribe();
    }
  }, [assignment, controller]);
  if (!dueDateExceptions) {
    return {
      originalDueDate: undefined,
      dueDate: undefined,
      hoursExtended: undefined
    };
  }
  const hoursExtended = dueDateExceptions.reduce((acc, curr) => acc + curr.hours, 0);
  const originalDueDate = formatWithTimeZone(assignment.due_date, time_zone);
  const dueDate = addHours(originalDueDate, hoursExtended);
  const lateTokensConsumed = dueDateExceptions.reduce((acc, curr) => acc + curr.tokens_consumed, 0);
  return {
    originalDueDate,
    dueDate,
    hoursExtended,
    lateTokensConsumed,
    time_zone
  };
}

export function useLateTokens() {
  const controller = useCourseController();
  const [lateTokens, setLateTokens] = useState<AssignmentDueDateException[]>();
  useEffect(() => {
    const { data: lateTokens, unsubscribe } = controller.listGenericData<AssignmentDueDateException>(
      "assignment_due_date_exceptions",
      (data) => setLateTokens(data)
    );
    setLateTokens(lateTokens);
    return () => unsubscribe();
  }, [controller]);
  return lateTokens;
}
export function useCourse() {
  const { role } = useClassProfiles();
  return role.classes;
}
export function useCourseController() {
  const controller = useContext(CourseControllerContext);
  if (!controller) {
    throw new Error("CourseController not found");
  }
  return controller;
}<|MERGE_RESOLUTION|>--- conflicted
+++ resolved
@@ -214,15 +214,6 @@
   private discussionThreadTeaserListSubscribers: UpdateCallback<DiscussionThreadTeaser[]>[] = [];
   private discussionThreadTeaserSubscribers: Map<number, UpdateCallback<DiscussionThreadTeaser>[]> = new Map();
 
-<<<<<<< HEAD
-  private genericDataSubscribers: { [key: string]: Map<number, UpdateCallback<unknown>[]> } = {};
-  private genericData: { [key: string]: Map<number, unknown> } = {};
-  private genericDataListSubscribers: { [key: string]: UpdateCallback<unknown[]>[] } = {};
-
-  private genericDataTypeToId: { [key: string]: (item: unknown) => number } = {};
-
-  registerGenericDataType(typeName: string, idGetter: (item: unknown) => number) {
-=======
   private tags: Tag[] = [];
   private tagListSubscribers: UpdateCallback<Tag[]>[] = [];
   private profileTagSubscribers: Map<string, UpdateCallback<Tag[]>[]> = new Map();
@@ -234,7 +225,6 @@
   private genericDataTypeToId: { [key in string]: (item: unknown) => number } = {};
 
   registerGenericDataType(typeName: string, idGetter: (item: never) => number) {
->>>>>>> 9c3f3710
     if (!this.genericDataTypeToId[typeName]) {
       this.genericDataTypeToId[typeName] = idGetter as (item: unknown) => number;
       this.genericDataSubscribers[typeName] = new Map();
@@ -261,11 +251,7 @@
   listGenericData<T>(typeName: string, callback?: UpdateCallback<T[]>): { unsubscribe: Unsubscribe; data: T[] } {
     const subscribers = this.genericDataListSubscribers[typeName] || [];
     if (callback) {
-<<<<<<< HEAD
-      subscribers.push(callback as UpdateCallback<unknown[]>);
-=======
       subscribers.push(callback as UpdateCallback<unknown>);
->>>>>>> 9c3f3710
       this.genericDataListSubscribers[typeName] = subscribers;
     }
     const currentData = this.genericData[typeName]?.values() || [];
@@ -287,16 +273,9 @@
       throw new Error(`No id getter for type ${typeName}`);
     }
     if (typeof id === "function") {
-<<<<<<< HEAD
-      const relevantIds = Array.from(this.genericData[typeName]?.keys() || []).filter((_id) => {
-        const item = this.genericData[typeName]?.get(_id);
-        return item && id(item as T);
-      });
-=======
       const relevantIds = Array.from(this.genericData[typeName]?.keys() || []).filter((_id) =>
         id(this.genericData[typeName]?.get(_id) as T)
       );
->>>>>>> 9c3f3710
       if (relevantIds.length == 0) {
         return {
           unsubscribe: () => {},
