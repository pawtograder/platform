"use client";
import {
  Assignment,
  AssignmentDueDateException,
  Course,
  DiscussionThread,
  DiscussionThreadReadStatus,
  DiscussionThreadWatcher,
  LabSection,
  LabSectionMeeting,
  Notification,
  Tag,
  UserProfile,
  UserRoleWithUser
} from "@/utils/supabase/DatabaseTypes";

import { TZDate } from "@date-fns/tz";
import { LiveEvent, useCreate, useList, useUpdate } from "@refinedev/core";
import { addHours, addMinutes } from "date-fns";
import { createContext, useCallback, useContext, useEffect, useMemo, useRef, useState } from "react";
import useAuthState from "./useAuthState";
import { useClassProfiles } from "./useClassProfiles";
import { DiscussionThreadReadWithAllDescendants } from "./useDiscussionThreadRootController";
import { createClient } from "@/utils/supabase/client";
import { ClassRealTimeController } from "@/lib/ClassRealTimeController";
import { Box, Spinner } from "@chakra-ui/react";
import { Database } from "@/utils/supabase/SupabaseTypes";

export function useUpdateThreadTeaser() {
  const controller = useCourseController();
  const { mutateAsync: updateThread } = useUpdate<DiscussionThread>({
    resource: "discussion_threads",
    mutationMode: "optimistic"
  });
  return useCallback(
    async ({
      id,
      old,
      values
    }: {
      id: number;
      old: DiscussionThreadTeaser;
      values: Partial<DiscussionThreadTeaser>;
    }) => {
      const copy = { ...old, ...values };
      controller.handleDiscussionThreadTeaserEvent({
        type: "updated",
        payload: copy,
        channel: "discussion_threads",
        date: new Date()
      });
      try {
        await updateThread({
          id,
          values
        });
      } catch (error) {
        console.error("error updating thread", error);
        controller.handleDiscussionThreadTeaserEvent({
          type: "updated",
          payload: old,
          channel: "discussion_threads",
          date: new Date()
        });
      }
    },
    [updateThread, controller]
  );
}
/**
 * Returns a hook that returns the read status of a thread.
 * @param threadId The id of the thread to get the read status of.
 * @returns A tuple of the read status and a function to set the read status.
 * Null indicates that the thread is not read
 * Undefined indicates that the thread is not yet loaded
 */
export function useDiscussionThreadReadStatus(threadId: number) {
  const controller = useCourseController();
  const { user } = useAuthState();
  const [readStatus, setReadStatus] = useState<DiscussionThreadReadWithAllDescendants | null | undefined>(undefined);
  useEffect(() => {
    const { unsubscribe, data } = controller.getDiscussionThreadReadStatus(threadId, (data) => {
      setReadStatus(data);
    });
    setReadStatus(data);
    return unsubscribe;
  }, [controller, threadId]);
  const createdThreadReadStatuses = useRef<Set<number>>(new Set<number>());
  const { mutateAsync: createThreadReadStatus } = useCreate<DiscussionThreadReadStatus>({
    resource: "discussion_thread_read_status"
  });
  const { mutateAsync: updateThreadReadStatus } = useUpdate<DiscussionThreadReadStatus>({
    resource: "discussion_thread_read_status",
    mutationMode: "optimistic"
  });

  const setUnread = useCallback(
    (root_threadId: number, threadId: number, isUnread: boolean) => {
      if (!controller.isLoaded) {
        return;
      }
      const { data: threadReadStatus } = controller.getDiscussionThreadReadStatus(threadId);
      if (threadReadStatus) {
        if (isUnread && threadReadStatus.read_at) {
          updateThreadReadStatus({
            id: threadReadStatus.id,
            values: { read_at: null }
          });
        } else if (!isUnread && !threadReadStatus.read_at) {
          updateThreadReadStatus({
            id: threadReadStatus.id,
            values: { read_at: new Date() }
          });
        }
      } else {
        if (createdThreadReadStatuses.current.has(threadId)) {
          return;
        }
        createdThreadReadStatuses.current.add(threadId);
        createThreadReadStatus({
          values: {
            discussion_thread_id: threadId,
            user_id: user?.id,
            discussion_thread_root_id: root_threadId,
            read_at: isUnread ? null : new Date()
          }
        }).catch((error) => {
          console.error("error creating thread read status", error);
        });
      }
    },
    [user?.id, createdThreadReadStatuses, controller, createThreadReadStatus, updateThreadReadStatus]
  );
  return { readStatus, setUnread };
}
type DiscussionThreadTeaser = Pick<
  DiscussionThread,
  | "id"
  | "subject"
  | "created_at"
  | "author"
  | "children_count"
  | "instructors_only"
  | "is_question"
  | "likes_count"
  | "topic_id"
  | "draft"
  | "class_id"
  | "body"
  | "ordinal"
  | "answer"
>;

export function useDiscussionThreadTeasers() {
  const controller = useCourseController();
  const [teasers, setTeasers] = useState<DiscussionThreadTeaser[]>([]);
  useEffect(() => {
    const { data, unsubscribe } = controller.listDiscussionThreadTeasers((data) => {
      setTeasers(data);
    });
    setTeasers(data);
    return unsubscribe;
  }, [controller]);
  return teasers;
}
type DiscussionThreadFields = keyof DiscussionThreadTeaser;
export function useDiscussionThreadTeaser(id: number, watchFields?: DiscussionThreadFields[]) {
  const controller = useCourseController();
  const [teaser, setTeaser] = useState<DiscussionThreadTeaser | undefined>(undefined);
  useEffect(() => {
    const { unsubscribe, data } = controller.getDiscussionThreadTeaser(id, (data) => {
      if (watchFields) {
        setTeaser((oldTeaser) => {
          if (!oldTeaser) {
            return data;
          }
          const hasAnyChanges = watchFields.some((field) => oldTeaser[field] !== data[field]);
          if (hasAnyChanges) {
            return data;
          }
          return oldTeaser;
        });
      } else {
        setTeaser(data);
      }
    });
    setTeaser(data);
    return unsubscribe;
  }, [controller, id]);
  return teaser;
}
export type UpdateCallback<T> = (data: T) => void;
export type Unsubscribe = () => void;
export type UserProfileWithPrivateProfile = UserProfile & {
  private_profile?: UserProfile;
};



export class CourseController {
  private _isLoaded = false;
  private _isObfuscatedGrades: boolean = false;
  private _onlyShowGradesFor: string = "";
  private isObfuscatedGradesListeners: ((val: boolean) => void)[] = [];
  private onlyShowGradesForListeners: ((val: string) => void)[] = [];
<<<<<<< HEAD
  constructor(public courseId: number) { }
=======
  private _classRealTimeController: ClassRealTimeController | null = null;

  constructor(public courseId: number) {}

  initializeRealTimeController(profileId: string, isStaff: boolean) {
    if (this._classRealTimeController) {
      this._classRealTimeController.close();
    }

    this._classRealTimeController = new ClassRealTimeController({
      client: createClient(),
      classId: this.courseId,
      profileId,
      isStaff
    });
  }

  get classRealTimeController(): ClassRealTimeController {
    if (!this._classRealTimeController) {
      throw new Error("ClassRealTimeController not initialized. Call initializeRealTimeController first.");
    }
    return this._classRealTimeController;
  }
>>>>>>> 57b5afcb
  private discussionThreadReadStatusesSubscribers: Map<
    number,
    UpdateCallback<DiscussionThreadReadWithAllDescendants>[]
  > = new Map();
  private discussionThreadReadStatuses: Map<number, DiscussionThreadReadWithAllDescendants> = new Map();
  private userProfiles: Map<string, UserProfileWithPrivateProfile> = new Map();
  private userRoles: Map<string, UserRoleWithUser> = new Map(); //From uid to role
  private userRolesByPrivateProfileId: Map<string, UserRoleWithUser> = new Map(); //From private profile id to role

  private userProfileSubscribers: Map<string, UpdateCallback<UserProfileWithPrivateProfile>[]> = new Map();

  private discussionThreadTeasers: DiscussionThreadTeaser[] = [];
  private discussionThreadTeaserListSubscribers: UpdateCallback<DiscussionThreadTeaser[]>[] = [];
  private discussionThreadTeaserSubscribers: Map<number, UpdateCallback<DiscussionThreadTeaser>[]> = new Map();

  private tags: Tag[] = [];
  private tagListSubscribers: UpdateCallback<Tag[]>[] = [];
  private profileTagSubscribers: Map<string, UpdateCallback<Tag[]>[]> = new Map();

  // Lab sections data
  private labSections: LabSection[] = [];
  private labSectionMeetings: LabSectionMeeting[] = [];
  private labSectionListSubscribers: UpdateCallback<LabSection[]>[] = [];
  private labSectionMeetingListSubscribers: UpdateCallback<LabSectionMeeting[]>[] = [];

  private genericDataSubscribers: { [key in string]: Map<number, UpdateCallback<unknown>[]> } = {};
  private genericData: { [key in string]: Map<number, unknown> } = {};
  private genericDataListSubscribers: { [key in string]: UpdateCallback<unknown>[] } = {};

  private genericDataTypeToId: { [key in string]: (item: unknown) => number } = {};
  private _course: Course | undefined;

  set course(course: Course){
    this._course = course;
  }
  get course(){
    if(this._course === undefined){
      throw new Error("Course not loaded");
    }
    return this._course;
  }

  registerGenericDataType(typeName: string, idGetter: (item: never) => number) {
    if (!this.genericDataTypeToId[typeName]) {
      this.genericDataTypeToId[typeName] = idGetter as (item: unknown) => number;
      this.genericDataSubscribers[typeName] = new Map();
      this.genericDataListSubscribers[typeName] = [];
    }
  }

  setGeneric(typeName: string, data: unknown[]) {
    if (!this.genericData[typeName]) {
      this.genericData[typeName] = new Map();
    }
    const idGetter = this.genericDataTypeToId[typeName];
    for (const item of data) {
      const id = idGetter(item);
      this.genericData[typeName].set(id, item);
      const itemSubscribers = this.genericDataSubscribers[typeName]?.get(id) || [];
      itemSubscribers.forEach((cb) => cb(item));
    }
    const listSubscribers = this.genericDataListSubscribers[typeName] || [];
    listSubscribers.forEach((cb) => cb(Array.from(this.genericData[typeName].values())));
  }
  listGenericData<T>(typeName: string, callback?: UpdateCallback<T[]>): { unsubscribe: Unsubscribe; data: T[] } {
    const subscribers = this.genericDataListSubscribers[typeName] || [];
    if (callback) {
      subscribers.push(callback as UpdateCallback<unknown>);
      this.genericDataListSubscribers[typeName] = subscribers;
    }
    const currentData = this.genericData[typeName]?.values() || [];
    return {
      unsubscribe: () => {
        this.genericDataListSubscribers[typeName] =
          this.genericDataListSubscribers[typeName]?.filter((cb) => cb !== callback) || [];
      },
      data: Array.from(currentData) as T[]
    };
  }
  getValueWithSubscription<T>(
    typeName: string,
    id: number | ((item: T) => boolean),
    callback?: UpdateCallback<T>
  ): { unsubscribe: Unsubscribe; data: T | undefined } {
    if (!this.genericDataTypeToId[typeName]) {
      throw new Error(`No id getter for type ${typeName}`);
    }
    if (typeof id === "function") {
      const relevantIds = Array.from(this.genericData[typeName]?.keys() || []).filter((_id) =>
        id(this.genericData[typeName]?.get(_id) as T)
      );
      if (relevantIds.length == 0) {
        return {
          unsubscribe: () => { },
          data: undefined
        };
      } else if (relevantIds.length == 1) {
        const id = relevantIds[0];
        const subscribers = this.genericDataSubscribers[typeName]?.get(id) || [];
        if (callback) {
          this.genericDataSubscribers[typeName]?.set(id, [...subscribers, callback as UpdateCallback<unknown>]);
        }
        return {
          unsubscribe: () => {
            this.genericDataSubscribers[typeName]?.set(
              id,
              subscribers.filter((cb) => cb !== callback)
            );
          },
          data: this.genericData[typeName]?.get(id) as T | undefined
        };
      } else {
        throw new Error(`Multiple ids found for type ${typeName}`);
      }
    } else if (typeof id === "number") {
      const subscribers = this.genericDataSubscribers[typeName]?.get(id) || [];
      if (callback) {
        this.genericDataSubscribers[typeName]?.set(id, [...subscribers, callback as UpdateCallback<unknown>]);
      }
      return {
        unsubscribe: () => {
          this.genericDataSubscribers[typeName]?.set(
            id,
            subscribers.filter((cb) => cb !== callback)
          );
        },
        data: this.genericData[typeName]?.get(id) as T | undefined
      };
    } else {
      throw new Error(`Invalid id type ${typeof id}`);
    }
  }
  handleGenericDataEvent(typeName: string, event: LiveEvent) {
    const body = event.payload;
    const idGetter = this.genericDataTypeToId[typeName];
    const id = idGetter(body);
    if (event.type === "created") {
      this.genericData[typeName].set(id, body);
      this.genericDataSubscribers[typeName]?.get(id)?.forEach((cb) => cb(body));
      this.genericDataListSubscribers[typeName]?.forEach((cb) => cb(Array.from(this.genericData[typeName].values())));
    } else if (event.type === "updated") {
      this.genericData[typeName].set(id, body);
      this.genericDataSubscribers[typeName]?.get(id)?.forEach((cb) => cb(body));
      this.genericDataListSubscribers[typeName]?.forEach((cb) => cb(Array.from(this.genericData[typeName].values())));
    } else if (event.type === "deleted") {
      this.genericData[typeName].delete(id);
      this.genericDataSubscribers[typeName]?.get(id)?.forEach((cb) => cb(undefined));
      this.genericDataListSubscribers[typeName]?.forEach((cb) => cb(Array.from(this.genericData[typeName].values())));
    }
  }

  handleDiscussionThreadTeaserEvent(event: LiveEvent) {
    if (event.type === "created") {
      const body = event.payload as DiscussionThreadTeaser;
      this.discussionThreadTeasers.push(body);
      this.discussionThreadTeaserListSubscribers.forEach((cb) => cb(this.discussionThreadTeasers));
    } else if (event.type === "updated") {
      const body = event.payload as DiscussionThreadTeaser;
      const existing = this.discussionThreadTeasers.find((teaser) => teaser.id === body.id);
      //Only propagate an update if there is a change that we care about
      if (
        existing &&
        existing.children_count === body.children_count &&
        existing.likes_count === body.likes_count &&
        existing.subject === body.subject &&
        existing.created_at === body.created_at &&
        existing.author === body.author &&
        existing.topic_id === body.topic_id &&
        existing.is_question === body.is_question &&
        existing.instructors_only === body.instructors_only &&
        existing.body === body.body &&
        existing.answer === body.answer &&
        existing.draft === body.draft
      ) {
        return;
      }
      this.discussionThreadTeasers = this.discussionThreadTeasers.map((teaser) =>
        teaser.id === body.id ? body : teaser
      );
      const subscribers = this.discussionThreadTeaserSubscribers.get(body.id) || [];
      subscribers.forEach((cb) => cb(body));
    }
  }
  setDiscussionThreadTeasers(data: DiscussionThreadTeaser[]) {
    if (this.discussionThreadTeasers.length == 0) {
      this.discussionThreadTeasers = data;
      for (const subscriber of this.discussionThreadTeaserListSubscribers) {
        subscriber(data);
      }
    }
  }
  getDiscussionThreadTeaser(
    id: number,
    callback?: UpdateCallback<DiscussionThreadTeaser>
  ): { unsubscribe: Unsubscribe; data: DiscussionThreadTeaser | undefined } {
    const subscribers = this.discussionThreadTeaserSubscribers.get(id) || [];
    if (callback) {
      this.discussionThreadTeaserSubscribers.set(id, [...subscribers, callback]);
    }
    return {
      unsubscribe: () => {
        this.discussionThreadTeaserSubscribers.set(
          id,
          subscribers.filter((cb) => cb !== callback)
        );
      },
      data: this.discussionThreadTeasers.find((teaser) => teaser.id === id)
    };
  }
  listDiscussionThreadTeasers(callback?: UpdateCallback<DiscussionThreadTeaser[]>): {
    unsubscribe: Unsubscribe;
    data: DiscussionThreadTeaser[];
  } {
    if (callback) {
      this.discussionThreadTeaserListSubscribers.push(callback);
    }
    return {
      unsubscribe: () => {
        this.discussionThreadTeaserListSubscribers = this.discussionThreadTeaserListSubscribers.filter(
          (cb) => cb !== callback
        );
      },
      data: this.discussionThreadTeasers
    };
  }

  handleReadStatusEvent(event: LiveEvent) {
    const processUpdatedStatus = (updatedStatus: DiscussionThreadReadStatus) => {
      const isRoot = updatedStatus.discussion_thread_root_id === updatedStatus.discussion_thread_id;
      const existingStatuses = Array.from(this.discussionThreadReadStatuses.values());

      // Fetch current children_count from the teaser cache
      const getChildrenCount = (threadId: number): number => {
        return this.discussionThreadTeasers.find((t) => t.id === threadId)?.children_count ?? 0;
      };

      if (isRoot) {
        let numReadDescendants = 0;
        const readDescendants = existingStatuses.filter(
          (status) =>
            status.discussion_thread_id != status.discussion_thread_root_id &&
            status.discussion_thread_root_id === updatedStatus.discussion_thread_id &&
            status.read_at
        );
        for (const status of readDescendants) {
          numReadDescendants += status.read_at ? 1 : 0;
        }

        const childrenCount = getChildrenCount(updatedStatus.discussion_thread_id);
        const newVal = {
          ...updatedStatus,
          numReadDescendants: numReadDescendants,
          current_children_count: childrenCount
        };
        this.discussionThreadReadStatuses.set(updatedStatus.discussion_thread_id, newVal);
        this.notifyDiscussionThreadReadStatusSubscribers(updatedStatus.discussion_thread_id, newVal);
      } else {
        const childrenCount = getChildrenCount(updatedStatus.discussion_thread_id);
        const newVal = {
          ...updatedStatus,
          numReadDescendants: 0, // Non-root threads don't have descendants in this context
          current_children_count: childrenCount
        };
        this.discussionThreadReadStatuses.set(updatedStatus.discussion_thread_id, newVal);
        this.notifyDiscussionThreadReadStatusSubscribers(updatedStatus.discussion_thread_id, newVal);

        const root = this.discussionThreadReadStatuses.get(updatedStatus.discussion_thread_root_id);
        if (root) {
          const readDescendants = existingStatuses.filter(
            (status) =>
              status.discussion_thread_id != status.discussion_thread_root_id &&
              status.discussion_thread_root_id === updatedStatus.discussion_thread_root_id &&
              status.read_at
          );
          let numReadDescendants = 0;
          for (const status of readDescendants) {
            numReadDescendants += status.read_at ? 1 : 0;
          }

          const rootChildrenCount = getChildrenCount(updatedStatus.discussion_thread_root_id);
          const newRootVal = {
            ...root,
            numReadDescendants: numReadDescendants,
            current_children_count: rootChildrenCount
          };
          this.discussionThreadReadStatuses.set(updatedStatus.discussion_thread_root_id, newRootVal);
          this.notifyDiscussionThreadReadStatusSubscribers(updatedStatus.discussion_thread_root_id, newRootVal);
        }
      }
    };
    if (event.type === "created") {
      const body = event.payload as DiscussionThreadReadStatus;
      processUpdatedStatus(body);
    } else if (event.type === "updated") {
      const body = event.payload as DiscussionThreadReadStatus;
      processUpdatedStatus(body);
    }
  }
  get isLoaded() {
    return this._isLoaded;
  }
  getDiscussionThreadReadStatus(
    threadId: number,
    callback?: UpdateCallback<DiscussionThreadReadWithAllDescendants>
  ): { unsubscribe: Unsubscribe; data: DiscussionThreadReadWithAllDescendants | undefined | null } {
    const subscribers = this.discussionThreadReadStatusesSubscribers.get(threadId) || [];
    if (callback) {
      this.discussionThreadReadStatusesSubscribers.set(threadId, [...subscribers, callback]);
    }
    return {
      unsubscribe: () => {
        this.discussionThreadReadStatusesSubscribers.set(
          threadId,
          subscribers.filter((cb) => cb !== callback)
        );
      },
      data: this.isLoaded ? this.discussionThreadReadStatuses.get(threadId) || null : undefined
    };
  }
  setDiscussionThreadReadStatuses(data: DiscussionThreadReadStatus[]) {
    if (!this._isLoaded) {
      this._isLoaded = true;
      // Ensure teasers are potentially loaded first or available
      const currentTeasers = this.discussionThreadTeasers;
      for (const thread of data) {
        // Find the corresponding teaser to get the children_count
        const correspondingTeaser = currentTeasers.find((t) => t.id === thread.discussion_thread_id);
        const childrenCount = correspondingTeaser?.children_count ?? 0;

        this.discussionThreadReadStatuses.set(thread.discussion_thread_id, {
          ...thread,
          numReadDescendants: data.filter(
            (t) =>
              t.discussion_thread_id != t.discussion_thread_root_id &&
              t.discussion_thread_root_id === thread.discussion_thread_id &&
              t.read_at
          ).length,
          current_children_count: childrenCount
        });
        this.notifyDiscussionThreadReadStatusSubscribers(
          thread.discussion_thread_id,
          this.discussionThreadReadStatuses.get(thread.discussion_thread_id)!
        );
      }
    }
  }
  setUserProfiles(profiles: UserProfile[], roles: UserRoleWithUser[]) {
    for (const profile of profiles) {
      this.userProfiles.set(profile.id, { ...profile });
    }
    for (const role of roles) {
      this.userRoles.set(role.user_id, role);
      this.userRolesByPrivateProfileId.set(role.private_profile_id, role);
      const privateProfile = this.userProfiles.get(role.private_profile_id);
      const publicProfile = this.userProfiles.get(role.public_profile_id);
      if (privateProfile && publicProfile) {
        publicProfile.private_profile = privateProfile;
      }
    }
    //Fire all callbacks
    for (const id of this.userProfileSubscribers.keys()) {
      const callbacks = this.userProfileSubscribers.get(id);
      if (callbacks) {
        callbacks.forEach((cb) => cb(this.userProfiles.get(id)!));
      }
    }
  }
  getUserRole(user_id: string) {
    return this.userRoles.get(user_id);
  }
  getUserRoleByPrivateProfileId(private_profile_id: string) {
    return this.userRolesByPrivateProfileId.get(private_profile_id);
  }
  getUserProfile(id: string, callback?: UpdateCallback<UserProfileWithPrivateProfile>) {
    const profile = this.userProfiles.get(id);
    if (callback) {
      this.userProfileSubscribers.set(id, [...(this.userProfileSubscribers.get(id) || []), callback]);
    }
    return {
      unsubscribe: () => {
        this.userProfileSubscribers.set(
          id,
          this.userProfileSubscribers.get(id)!.filter((cb) => cb !== callback)
        );
      },
      data: profile
    };
  }
  private notifyDiscussionThreadReadStatusSubscribers(threadId: number, data: DiscussionThreadReadWithAllDescendants) {
    const subscribers = this.discussionThreadReadStatusesSubscribers.get(threadId);
    if (subscribers && subscribers.length > 0) {
      subscribers.forEach((cb) => cb(data));
    }
  }

  setTags(data: Tag[]) {
    this.tags = data;
    this.tagListSubscribers.forEach((callback) => callback(data));
    this.profileTagSubscribers.forEach((subscribers, profile_id) => {
      subscribers.forEach((callback) => callback(data.filter((t) => t.profile_id === profile_id)));
    });
  }

  getTagsForProfile(
    profile_id: string,
    callback?: UpdateCallback<Tag[]>
  ): { unsubscribe: Unsubscribe; data: Tag[] | undefined } {
    if (callback) {
      if (!this.profileTagSubscribers.has(profile_id)) {
        this.profileTagSubscribers.set(profile_id, []);
      }
      this.profileTagSubscribers.get(profile_id)!.push(callback);
      const tag = this.tags.filter((t) => t.profile_id === profile_id);
      if (tag) {
        callback(tag);
      }
    }

    return {
      unsubscribe: () => {
        if (callback) {
          const subscribers = this.profileTagSubscribers.get(profile_id);
          if (subscribers) {
            const index = subscribers.indexOf(callback);
            if (index !== -1) {
              subscribers.splice(index, 1);
            }
          }
        }
      },
      data: this.tags.filter((t) => t.profile_id === profile_id)
    };
  }

  listTags(callback?: UpdateCallback<Tag[]>): { unsubscribe: Unsubscribe; data: Tag[] } {
    if (callback) {
      this.tagListSubscribers.push(callback);
      callback(this.tags);
    }

    return {
      unsubscribe: () => {
        if (callback) {
          const index = this.tagListSubscribers.indexOf(callback);
          if (index !== -1) {
            this.tagListSubscribers.splice(index, 1);
          }
        }
      },
      data: this.tags
    };
  }

  handleTagEvent(event: LiveEvent) {
    if (event.type === "created" || event.type === "updated") {
      const tag = event.payload as Tag;
      const existingIndex = this.tags.findIndex((t) => t.id === tag.id);
      if (existingIndex !== -1) {
        this.tags[existingIndex] = tag;
      } else {
        this.tags.push(tag);
      }
      this.tagListSubscribers.forEach((callback) => callback(this.tags));
      this.profileTagSubscribers
        .get(tag.profile_id)
        ?.forEach((callback) => callback(this.tags.filter((t) => t.profile_id === tag.profile_id)));
    } else if (event.type === "deleted") {
      const tag = event.payload as Tag;
      this.tags = this.tags.filter((t) => t.id !== tag.id);
      this.tagListSubscribers.forEach((callback) => callback(this.tags));
      this.profileTagSubscribers
        .get(tag.profile_id)
        ?.forEach((callback) => callback(this.tags.filter((t) => t.profile_id === tag.profile_id)));
    }
  }
  getRoster(): UserRoleWithUser[] {
    return Array.from(this.userRoles.values()).filter((role) => role.role === "student");
  }
  getProfileBySisId(sis_id: string) {
    return Array.from(this.userProfiles.values()).find((profile) => profile.sis_user_id === sis_id);
  }
  setObfuscatedGradesMode(val: boolean) {
    this._isObfuscatedGrades = val;
    this.isObfuscatedGradesListeners.forEach((cb) => cb(val));
  }
  setOnlyShowGradesFor(val: string) {
    this._onlyShowGradesFor = val;
    this.onlyShowGradesForListeners.forEach((cb) => cb(val));
  }
  get isObfuscatedGrades() {
    return this._isObfuscatedGrades;
  }
  get onlyShowGradesFor() {
    return this._onlyShowGradesFor;
  }
  subscribeObfuscatedGradesMode(cb: (val: boolean) => void) {
    this.isObfuscatedGradesListeners.push(cb);
    return () => {
      this.isObfuscatedGradesListeners = this.isObfuscatedGradesListeners.filter((fn) => fn !== cb);
    };
  }
  subscribeOnlyShowGradesFor(cb: (val: string) => void) {
    this.onlyShowGradesForListeners.push(cb);
    return () => {
      this.onlyShowGradesForListeners = this.onlyShowGradesForListeners.filter((fn) => fn !== cb);
    };
  }

  /**
   * Sets lab sections data
   */
  setLabSections(data: LabSection[]) {
    this.labSections = data;
    this.labSectionListSubscribers.forEach((cb) => cb(data));
  }

  /**
   * Sets lab section meetings data
   */
  setLabSectionMeetings(data: LabSectionMeeting[]) {
    this.labSectionMeetings = data;
    this.labSectionMeetingListSubscribers.forEach((cb) => cb(data));
  }

  /**
   * Gets lab sections with optional callback for updates
   */
  listLabSections(callback?: UpdateCallback<LabSection[]>): { unsubscribe: Unsubscribe; data: LabSection[] } {
    if (callback) {
      this.labSectionListSubscribers.push(callback);
    }
    return {
      unsubscribe: () => {
        this.labSectionListSubscribers = this.labSectionListSubscribers.filter((cb) => cb !== callback);
      },
      data: this.labSections
    };
  }

  /**
   * Gets lab section meetings with optional callback for updates
   */
  listLabSectionMeetings(callback?: UpdateCallback<LabSectionMeeting[]>): { unsubscribe: Unsubscribe; data: LabSectionMeeting[] } {
    if (callback) {
      this.labSectionMeetingListSubscribers.push(callback);
    }
    return {
      unsubscribe: () => {
        this.labSectionMeetingListSubscribers = this.labSectionMeetingListSubscribers.filter((cb) => cb !== callback);
      },
      data: this.labSectionMeetings
    };
  }

  /**
   * Gets the lab section ID for a given student profile ID
   */
  getStudentLabSectionId(studentPrivateProfileId: string): number | null {
    const userRole = this.userRolesByPrivateProfileId.get(studentPrivateProfileId);
    // lab_section_id should be available on UserRoleWithUser after database types regeneration
    return userRole?.lab_section_id || null;
  }

  /**
   * Calculates the effective due date for an assignment and student, considering lab-based scheduling
   */
  calculateEffectiveDueDate(assignment: Assignment, { studentPrivateProfileId, labSectionId: labSectionIdOverride }: { studentPrivateProfileId: string, labSectionId?: number }): Date {
    // If assignment doesn't use lab-based scheduling, return original due date
    if(!studentPrivateProfileId && !labSectionIdOverride) {
      throw new Error("No student private profile ID or lab section ID override provided");
    }
    if (!assignment.minutes_due_after_lab) {
      return new Date(assignment.due_date);
    }

    // Get student's lab section
    const labSectionId = labSectionIdOverride || this.getStudentLabSectionId(studentPrivateProfileId);
    if (!labSectionId) {
      console.log("Student not in a lab section, falling back to original due date");
      // Student not in a lab section, fall back to original due date
      return new Date(assignment.due_date);
    }
    const labSection = this.labSections.find(section => section.id === labSectionId);
    if(!labSection){
      throw new Error("Lab section not found");
    }

    // Find the most recent lab section meeting before the assignment's original due date
    const assignmentDueDate = new Date(assignment.due_date);
    const relevantMeetings = this.labSectionMeetings
      .filter(meeting =>
        meeting.lab_section_id === labSectionId &&
        !meeting.cancelled &&
        new Date(meeting.meeting_date) < assignmentDueDate
      )
      .sort((a, b) => new Date(b.meeting_date).getTime() - new Date(a.meeting_date).getTime());

    if (relevantMeetings.length === 0) {
      // No lab meeting found before due date, fall back to original due date
      return new Date(assignment.due_date);
    }

    // Calculate lab-based due date
    const mostRecentLabMeeting = relevantMeetings[0];
    const labMeetingDate = new TZDate(mostRecentLabMeeting.meeting_date + "T" + labSection.end_time, this.course.time_zone ?? "America/New_York");

    // Add the minutes offset to the lab meeting date
    const effectiveDueDate = addMinutes(labMeetingDate, assignment.minutes_due_after_lab);

    return effectiveDueDate;
  }
}

function CourseControllerProviderImpl({ controller, course_id }: { controller: CourseController; course_id: number }) {
  const { user } = useAuthState();
  const course = useCourse();
  useEffect(() => {
    controller.course = course;
  }, [course, controller]);
  const threadReadStatuses = useList<DiscussionThreadReadStatus>({
    resource: "discussion_thread_read_status",
    queryOptions: {
      staleTime: Infinity,
      cacheTime: Infinity
    },
    filters: [{ field: "user_id", operator: "eq", value: user?.id }],
    pagination: {
      pageSize: 1000
    },
    liveMode: "auto",
    onLiveEvent: (event) => {
      controller.handleReadStatusEvent(event);
    }
  });
  useEffect(() => {
    if (threadReadStatuses.data) {
      controller.setDiscussionThreadReadStatuses(threadReadStatuses.data.data);
    }
  }, [controller, threadReadStatuses.data]);

  // Replace useList with direct Supabase API calls for profiles and roles
  const [userProfiles, setUserProfiles] = useState<UserProfile[]>([]);
  const [roles, setRoles] = useState<UserRoleWithUser[]>([]);
  const [isLoadingProfiles, setIsLoadingProfiles] = useState(true);
  const [isLoadingRoles, setIsLoadingRoles] = useState(true);

  // Function to fetch all profiles with pagination
  const fetchAllProfiles = useCallback(async () => {
    const supabase = createClient();
    let allProfiles: UserProfile[] = [];
    let from = 0;
    const pageSize = 1000;
    let hasMore = true;

    while (hasMore) {
      const { data, error } = await supabase
        .from("profiles")
        .select("*")
        .eq("class_id", course_id)
        .range(from, from + pageSize - 1);

      if (error) {
        console.error("Error fetching profiles:", error);
        break;
      }

      if (data && data.length > 0) {
        allProfiles = [...allProfiles, ...data];
        from += pageSize;
        hasMore = data.length === pageSize;
      } else {
        hasMore = false;
      }
    }

    setUserProfiles(allProfiles);
    setIsLoadingProfiles(false);
  }, [course_id]);

  // Function to fetch all roles with pagination
  const fetchAllRoles = useCallback(async () => {
    const supabase = createClient();
    let allRoles: UserRoleWithUser[] = [];
    let from = 0;
    const pageSize = 1000;
    let hasMore = true;

    while (hasMore) {
      const { data, error } = await supabase
        .from("user_roles")
        .select("*, users(*)")
        .eq("class_id", course_id)
        .range(from, from + pageSize - 1);

      if (error) {
        console.error("Error fetching roles:", error);
        break;
      }

      if (data && data.length > 0) {
        allRoles = [...allRoles, ...data];
        from += pageSize;
        hasMore = data.length === pageSize;
      } else {
        hasMore = false;
      }
    }

    setRoles(allRoles);
    setIsLoadingRoles(false);
  }, [course_id]);

  // Fetch profiles and roles on mount
  useEffect(() => {
    fetchAllProfiles();
    fetchAllRoles();
  }, [fetchAllProfiles, fetchAllRoles]);

  // Update controller when both profiles and roles are loaded
  useEffect(() => {
    if (!isLoadingProfiles && !isLoadingRoles && userProfiles.length > 0 && roles.length > 0) {
      controller.setUserProfiles(userProfiles, roles);
    }
  }, [controller, userProfiles, roles, isLoadingProfiles, isLoadingRoles]);

  const query = useList<DiscussionThread>({
    resource: "discussion_threads",
    queryOptions: {
      staleTime: Infinity,
      cacheTime: Infinity
    },
    filters: [{ field: "root_class_id", operator: "eq", value: course_id }],
    pagination: {
      pageSize: 1000
    },
    liveMode: "manual",
    onLiveEvent: (event) => {
      controller.handleDiscussionThreadTeaserEvent(event);
    }
  });
  const { data: rootDiscusisonThreads } = query;
  useEffect(() => {
    if (rootDiscusisonThreads?.data) {
      controller.setDiscussionThreadTeasers(rootDiscusisonThreads.data);
    }
  }, [controller, rootDiscusisonThreads?.data]);

  const { data: notifications } = useList<Notification>({
    resource: "notifications",
    filters: [{ field: "user_id", operator: "eq", value: user?.id }],
    liveMode: "manual",
    queryOptions: {
      staleTime: Infinity,
      cacheTime: Infinity
    },
    pagination: {
      pageSize: 1000
    },
    onLiveEvent: (event) => {
      controller.handleGenericDataEvent("notifications", event);
    },
    sorters: [
      { field: "viewed_at", order: "desc" },
      { field: "created_at", order: "desc" }
    ]
  });
  useEffect(() => {
    controller.registerGenericDataType("notifications", (item: Notification) => item.id);
    if (notifications?.data) {
      controller.setGeneric("notifications", notifications.data);
    }
  }, [controller, notifications?.data]);

  const { data: threadWatches } = useList<DiscussionThreadWatcher>({
    resource: "discussion_thread_watchers",
    queryOptions: {
      staleTime: Infinity,
      cacheTime: Infinity
    },
    filters: [
      {
        field: "user_id",
        operator: "eq",
        value: user?.id
      }
    ],
    pagination: {
      pageSize: 1000
    },
    liveMode: "manual",
    onLiveEvent: (event) => {
      controller.handleGenericDataEvent("discussion_thread_watchers", event);
    }
  });
  useEffect(() => {
    controller.registerGenericDataType(
      "discussion_thread_watchers",
      (item: DiscussionThreadWatcher) => item.discussion_thread_root_id
    );
    if (threadWatches?.data) {
      controller.setGeneric("discussion_thread_watchers", threadWatches.data);
    }
  }, [controller, threadWatches?.data]);
  const { data: dueDateExceptions } = useList<AssignmentDueDateException>({
    resource: "assignment_due_date_exceptions",
    queryOptions: {
      staleTime: Infinity,
      cacheTime: Infinity
    },
    liveMode: "manual",
    onLiveEvent: (event) => {
      controller.handleGenericDataEvent("assignment_due_date_exceptions", event);
    },
    filters: [{ field: "class_id", operator: "eq", value: course_id }],
    pagination: {
      pageSize: 1000
    }
  });
  useEffect(() => {
    controller.registerGenericDataType("assignment_due_date_exceptions", (item: AssignmentDueDateException) => item.id);
    if (dueDateExceptions?.data) {
      controller.setGeneric("assignment_due_date_exceptions", dueDateExceptions.data);
    }
  }, [controller, dueDateExceptions?.data]);
  const { data: tags } = useList<Tag>({
    resource: "tags",
    queryOptions: {
      staleTime: Infinity,
      cacheTime: Infinity
    },
    filters: [
      { field: "class_id", operator: "eq", value: course_id },
      {
        operator: "or",
        value: [
          { field: "visible", operator: "eq", value: true },
          { field: "creator_id", operator: "eq", value: user?.id }
        ]
      }
    ],
    pagination: {
      pageSize: 1000
    },
    liveMode: "auto",
    onLiveEvent: (event) => {
      controller.handleTagEvent(event);
    }
  });
  useEffect(() => {
    if (tags?.data) {
      controller.setTags(tags.data);
    }
  }, [controller, tags?.data]);

  // Fetch lab sections
  const { data: labSections } = useList<LabSection>({
    resource: "lab_sections",
    queryOptions: {
      staleTime: Infinity,
      cacheTime: Infinity
    },
    filters: [{ field: "class_id", operator: "eq", value: course_id }],
    pagination: {
      pageSize: 1000
    },
    liveMode: "auto"
  });
  useEffect(() => {
    if (labSections?.data) {
      controller.setLabSections(labSections.data);
    }
  }, [controller, labSections?.data]);

  // Fetch lab section meetings
  const { data: labSectionMeetings } = useList<LabSectionMeeting>({
    resource: "lab_section_meetings",
    queryOptions: {
      staleTime: Infinity,
      cacheTime: Infinity
    },
    filters: [{ field: "class_id", operator: "eq", value: course_id }],
    pagination: {
      pageSize: 1000
    },
    liveMode: "auto"
  });
  useEffect(() => {
    if (labSectionMeetings?.data) {
      controller.setLabSectionMeetings(labSectionMeetings.data);
    }
  }, [controller, labSectionMeetings?.data]);

  return <></>;
}
const CourseControllerContext = createContext<CourseController | null>(null);
export function CourseControllerProvider({
  course_id,
  profile_id,
  role,
  children
}: {
  profile_id: string;
  role: Database["public"]["Enums"]["app_role"];
  course_id: number;
  children: React.ReactNode;
}) {
  const controller = useRef<CourseController>(new CourseController(course_id));
  const [isInitialized, setIsInitialized] = useState(false);
  useEffect(() => {
    controller.current.initializeRealTimeController(profile_id, role === "instructor" || role === "grader");
    setIsInitialized(true);
  }, [controller, profile_id, role]);
  if (!isInitialized) {
    return (
      <Box display="flex" justifyContent="center" alignItems="center" height="100vh">
        <Spinner />
      </Box>
    );
  }
  return (
    <CourseControllerContext.Provider value={controller.current}>
      <CourseControllerProviderImpl controller={controller.current} course_id={course_id} />
      {children}
    </CourseControllerContext.Provider>
  );
}

export function formatWithTimeZone(date: string, timeZone: string) {
  const dateObj = new Date(date);
  const timeZoneDate = TZDate.tz(timeZone);
  const offset = timeZoneDate.getTimezoneOffset();
  const offsetHours = Math.abs(Math.floor(offset / 60));
  const offsetMinutes = Math.abs(offset % 60);
  const offsetStr = `${offset < 0 ? "+" : "-"}${offsetHours.toString().padStart(2, "0")}:${offsetMinutes.toString().padStart(2, "0")}`;
  return `${dateObj.toLocaleString("en-US", { timeZone })} ${offsetStr}`;
}

export function useAssignmentDueDate(assignment: Assignment) {
  const controller = useCourseController();
  const course = useCourse();
  const { role } = useClassProfiles();
  const time_zone = course.time_zone || "America/New_York";
  const [dueDateExceptions, setDueDateExceptions] = useState<AssignmentDueDateException[]>();
  const [labSectionMeetings, setLabSectionMeetings] = useState<LabSectionMeeting[]>();

  // Get due date exceptions
  useEffect(() => {
    if (assignment.due_date) {
      const { data: dueDateExceptions, unsubscribe } = controller.listGenericData<AssignmentDueDateException>(
        "assignment_due_date_exceptions",
        (data) => setDueDateExceptions(data.filter((e) => e.assignment_id === assignment.id))
      );
      setDueDateExceptions(dueDateExceptions.filter((e) => e.assignment_id === assignment.id));
      return () => unsubscribe();
    }
  }, [assignment, controller]);

  useEffect(() => {
    const { data: labSectionMeetings, unsubscribe } = controller.listLabSectionMeetings((data) => setLabSectionMeetings(data));
    setLabSectionMeetings(labSectionMeetings);
    return () => unsubscribe();
  }, [controller]);

  const ret = useMemo(() => {
    if (!dueDateExceptions || !assignment.due_date || !role.private_profile_id || (labSectionMeetings && labSectionMeetings.length === 0 && assignment.minutes_due_after_lab !== null)) {
      return {
        originalDueDate: undefined,
        dueDate: undefined,
        hoursExtended: undefined,
        effectiveDueDate: undefined,
        isLoadingEffectiveDate: false,
        lateTokensConsumed: undefined
      };
    }

    const hoursExtended = dueDateExceptions.reduce((acc, curr) => acc + curr.hours, 0);
    const minutesExtended = dueDateExceptions.reduce((acc, curr) => acc + curr.minutes, 0);
    const originalDueDate = new TZDate(assignment.due_date);

    // Calculate the effective due date using the CourseController's local logic
    const effectiveDueDate = controller.calculateEffectiveDueDate(assignment, { studentPrivateProfileId: role.private_profile_id, labSectionId: role.lab_section_id ?? undefined });
    const effectiveDueDateTZ = new TZDate(effectiveDueDate);

    // Apply extensions on top of the effective due date
    const finalDueDate = addMinutes(addHours(effectiveDueDateTZ, hoursExtended), minutesExtended);
    const lateTokensConsumed = dueDateExceptions.reduce((acc, curr) => acc + curr.tokens_consumed, 0);

    return {
      originalDueDate,
      dueDate: finalDueDate,
      effectiveDueDate: effectiveDueDateTZ,
      hoursExtended,
      lateTokensConsumed,
      isLoadingEffectiveDate: false,
      time_zone
    };
  }, [dueDateExceptions, assignment, role.private_profile_id, controller, time_zone, labSectionMeetings]);

  return ret;
}

export function useLateTokens() {
  const controller = useCourseController();
  const [lateTokens, setLateTokens] = useState<AssignmentDueDateException[]>();
  useEffect(() => {
    const { data: lateTokens, unsubscribe } = controller.listGenericData<AssignmentDueDateException>(
      "assignment_due_date_exceptions",
      (data) => setLateTokens(data)
    );
    setLateTokens(lateTokens);
    return () => unsubscribe();
  }, [controller]);
  return lateTokens;
}
export function useCourse() {
  const { role } = useClassProfiles();
  return role.classes;
}
export function useCourseController() {
  const controller = useContext(CourseControllerContext);
  if (!controller) {
    throw new Error("CourseController not found");
  }
  return controller;
}

export function useSetObfuscatedGradesMode(): (val: boolean) => void {
  const controller = useCourseController();
  return useCallback(
    (val: boolean) => {
      controller.setObfuscatedGradesMode(val);
    },
    [controller]
  );
}

export function useSetOnlyShowGradesFor(): (val: string) => void {
  const controller = useCourseController();
  return useCallback(
    (val: string) => {
      controller.setOnlyShowGradesFor(val);
    },
    [controller]
  );
}

export function useObfuscatedGradesMode(): boolean {
  const controller = useCourseController();
  const [isObfuscated, setIsObfuscated] = useState(controller.isObfuscatedGrades);
  useEffect(() => {
    const unsubscribe = controller.subscribeObfuscatedGradesMode(setIsObfuscated);
    setIsObfuscated(controller.isObfuscatedGrades);
    return unsubscribe;
  }, [controller]);
  return isObfuscated;
}

export function useCanShowGradeFor(userId: string): boolean {
  const controller = useCourseController();
  const [onlyShowFor, setOnlyShowFor] = useState(controller.onlyShowGradesFor);
  const isObfuscated = useObfuscatedGradesMode();
  useEffect(() => {
    const unsubscribe = controller.subscribeOnlyShowGradesFor(setOnlyShowFor);
    setOnlyShowFor(controller.onlyShowGradesFor);
    return unsubscribe;
  }, [controller]);
  if (!isObfuscated) return true;
  return onlyShowFor === userId;
}<|MERGE_RESOLUTION|>--- conflicted
+++ resolved
@@ -203,9 +203,6 @@
   private _onlyShowGradesFor: string = "";
   private isObfuscatedGradesListeners: ((val: boolean) => void)[] = [];
   private onlyShowGradesForListeners: ((val: string) => void)[] = [];
-<<<<<<< HEAD
-  constructor(public courseId: number) { }
-=======
   private _classRealTimeController: ClassRealTimeController | null = null;
 
   constructor(public courseId: number) {}
@@ -229,7 +226,6 @@
     }
     return this._classRealTimeController;
   }
->>>>>>> 57b5afcb
   private discussionThreadReadStatusesSubscribers: Map<
     number,
     UpdateCallback<DiscussionThreadReadWithAllDescendants>[]
