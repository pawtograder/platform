--- conflicted
+++ resolved
@@ -14,13 +14,10 @@
   UserRoleWithUser
 } from "@/utils/supabase/DatabaseTypes";
 
-<<<<<<< HEAD
-=======
 import { ClassRealTimeController } from "@/lib/ClassRealTimeController";
 import { createClient } from "@/utils/supabase/client";
 import { Database } from "@/utils/supabase/SupabaseTypes";
 import { Box, Spinner } from "@chakra-ui/react";
->>>>>>> 4b1a3ec8
 import { TZDate } from "@date-fns/tz";
 import { LiveEvent, useCreate, useList, useUpdate } from "@refinedev/core";
 import { addHours, addMinutes } from "date-fns";
