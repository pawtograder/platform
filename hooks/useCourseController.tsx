"use client";
import type {
  Assignment,
  AssignmentDueDateException,
  Course,
  DiscussionThread,
  DiscussionThreadReadStatus,
  DiscussionThreadWatcher,
  LabSection,
  LabSectionMeeting,
  Notification,
  Tag,
  UserProfile,
  UserRoleWithUser
} from "@/utils/supabase/DatabaseTypes";

import { ClassRealTimeController } from "@/lib/ClassRealTimeController";
import { createClient } from "@/utils/supabase/client";
import { Database } from "@/utils/supabase/SupabaseTypes";
import { Box, Spinner } from "@chakra-ui/react";
import { TZDate } from "@date-fns/tz";
import { type LiveEvent, useCreate, useList, useUpdate } from "@refinedev/core";
import { addHours, addMinutes } from "date-fns";
import { createContext, useCallback, useContext, useEffect, useMemo, useRef, useState } from "react";
import useAuthState from "./useAuthState";
import { useClassProfiles } from "./useClassProfiles";
<<<<<<< HEAD
import type { DiscussionThreadReadWithAllDescendants } from "./useDiscussionThreadRootController";
import { createClient } from "@/utils/supabase/client";
import { ClassRealTimeController } from "@/lib/ClassRealTimeController";
import { Box, Spinner } from "@chakra-ui/react";
import type { Database } from "@/utils/supabase/SupabaseTypes";
import { toaster } from "@/components/ui/toaster";
=======
import { DiscussionThreadReadWithAllDescendants } from "./useDiscussionThreadRootController";
>>>>>>> 80d8a7d9

export function useUpdateThreadTeaser() {
  const controller = useCourseController();
  const { mutateAsync: updateThread } = useUpdate<DiscussionThread>({
    resource: "discussion_threads",
    mutationMode: "optimistic"
  });
  return useCallback(
    async ({
      id,
      old,
      values
    }: {
      id: number;
      old: DiscussionThreadTeaser;
      values: Partial<DiscussionThreadTeaser>;
    }) => {
      const copy = { ...old, ...values };
      controller.handleDiscussionThreadTeaserEvent({
        type: "updated",
        payload: copy,
        channel: "discussion_threads",
        date: new Date()
      });
      try {
        await updateThread({
          id,
          values
        });
      } catch (error) {
        toaster.error({
          title: "Error updating thread",
          description:
            "An error occurred while updating the thread. Please try again, and reach out to your instructor if the problem persists. More details: " +
            (error instanceof Error ? error.message : "Unknown error")
        });
        controller.handleDiscussionThreadTeaserEvent({
          type: "updated",
          payload: old,
          channel: "discussion_threads",
          date: new Date()
        });
      }
    },
    [updateThread, controller]
  );
}
/**
 * Returns a hook that returns the read status of a thread.
 * @param threadId The id of the thread to get the read status of.
 * @returns A tuple of the read status and a function to set the read status.
 * Null indicates that the thread is not read
 * Undefined indicates that the thread is not yet loaded
 */
export function useDiscussionThreadReadStatus(threadId: number) {
  const controller = useCourseController();
  const { user } = useAuthState();
  const [readStatus, setReadStatus] = useState<DiscussionThreadReadWithAllDescendants | null | undefined>(undefined);
  useEffect(() => {
    const { unsubscribe, data } = controller.getDiscussionThreadReadStatus(threadId, (data) => {
      setReadStatus(data);
    });
    setReadStatus(data);
    return unsubscribe;
  }, [controller, threadId]);
  const createdThreadReadStatuses = useRef<Set<number>>(new Set<number>());
  const { mutateAsync: createThreadReadStatus } = useCreate<DiscussionThreadReadStatus>({
    resource: "discussion_thread_read_status"
  });
  const { mutateAsync: updateThreadReadStatus } = useUpdate<DiscussionThreadReadStatus>({
    resource: "discussion_thread_read_status",
    mutationMode: "optimistic"
  });

  const setUnread = useCallback(
    (root_threadId: number, threadId: number, isUnread: boolean) => {
      if (!controller.isLoaded) {
        return;
      }
      const { data: threadReadStatus } = controller.getDiscussionThreadReadStatus(threadId);
      if (threadReadStatus) {
        if (isUnread && threadReadStatus.read_at) {
          updateThreadReadStatus({
            id: threadReadStatus.id,
            values: { read_at: null }
          });
        } else if (!isUnread && !threadReadStatus.read_at) {
          updateThreadReadStatus({
            id: threadReadStatus.id,
            values: { read_at: new Date() }
          });
        }
      } else {
        if (createdThreadReadStatuses.current.has(threadId)) {
          return;
        }
        createdThreadReadStatuses.current.add(threadId);
        createThreadReadStatus({
          values: {
            discussion_thread_id: threadId,
            user_id: user?.id,
            discussion_thread_root_id: root_threadId,
            read_at: isUnread ? null : new Date()
          }
        }).catch((error) => {
          toaster.error({
            title: "Error creating thread read status",
            description:
              "An error occurred while creating the thread read status. Please try again, and reach out to your instructor if the problem persists. More details: " +
              (error instanceof Error ? error.message : "Unknown error")
          });
        });
      }
    },
    [user?.id, createdThreadReadStatuses, controller, createThreadReadStatus, updateThreadReadStatus]
  );
  return { readStatus, setUnread };
}
type DiscussionThreadTeaser = Pick<
  DiscussionThread,
  | "id"
  | "subject"
  | "created_at"
  | "author"
  | "children_count"
  | "instructors_only"
  | "is_question"
  | "likes_count"
  | "topic_id"
  | "draft"
  | "class_id"
  | "body"
  | "ordinal"
  | "answer"
>;

export function useDiscussionThreadTeasers() {
  const controller = useCourseController();
  const [teasers, setTeasers] = useState<DiscussionThreadTeaser[]>([]);
  useEffect(() => {
    const { data, unsubscribe } = controller.listDiscussionThreadTeasers((data) => {
      setTeasers(data);
    });
    setTeasers(data);
    return unsubscribe;
  }, [controller]);
  return teasers;
}
type DiscussionThreadFields = keyof DiscussionThreadTeaser;
export function useDiscussionThreadTeaser(id: number, watchFields?: DiscussionThreadFields[]) {
  const controller = useCourseController();
  const [teaser, setTeaser] = useState<DiscussionThreadTeaser | undefined>(undefined);
  useEffect(() => {
    const { unsubscribe, data } = controller.getDiscussionThreadTeaser(id, (data) => {
      if (watchFields) {
        setTeaser((oldTeaser) => {
          if (!oldTeaser) {
            return data;
          }
          const hasAnyChanges = watchFields.some((field) => oldTeaser[field] !== data[field]);
          if (hasAnyChanges) {
            return data;
          }
          return oldTeaser;
        });
      } else {
        setTeaser(data);
      }
    });
    setTeaser(data);
    return unsubscribe;
  }, [controller, id, watchFields]);
  return teaser;
}

export function useLabSections() {
  const controller = useCourseController();
  const [labSections, setLabSections] = useState<LabSection[]>([]);
  useEffect(() => {
    const { data, unsubscribe } = controller.listLabSections((data) => {
      setLabSections(data);
    });
    setLabSections(data);
    return unsubscribe;
  }, [controller]);
  return labSections;
}

export type UpdateCallback<T> = (data: T) => void;
export type Unsubscribe = () => void;
export type UserProfileWithPrivateProfile = UserProfile & {
  private_profile?: UserProfile;
};

export class CourseController {
  private _isLoaded = false;
  private _isObfuscatedGrades: boolean = false;
  private _onlyShowGradesFor: string = "";
  private isObfuscatedGradesListeners: ((val: boolean) => void)[] = [];
  private onlyShowGradesForListeners: ((val: string) => void)[] = [];
  private _classRealTimeController: ClassRealTimeController | null = null;

  constructor(public courseId: number) {}

  initializeRealTimeController(profileId: string, isStaff: boolean) {
    if (this._classRealTimeController) {
      this._classRealTimeController.close();
    }

    this._classRealTimeController = new ClassRealTimeController({
      client: createClient(),
      classId: this.courseId,
      profileId,
      isStaff
    });
  }

  get classRealTimeController(): ClassRealTimeController {
    if (!this._classRealTimeController) {
      throw new Error("ClassRealTimeController not initialized. Call initializeRealTimeController first.");
    }
    return this._classRealTimeController;
  }
  private discussionThreadReadStatusesSubscribers: Map<
    number,
    UpdateCallback<DiscussionThreadReadWithAllDescendants>[]
  > = new Map();
  private discussionThreadReadStatuses: Map<number, DiscussionThreadReadWithAllDescendants> = new Map();
  private userProfiles: Map<string, UserProfileWithPrivateProfile> = new Map();
  private userRoles: Map<string, UserRoleWithUser> = new Map(); //From uid to role
  private userRolesByPrivateProfileId: Map<string, UserRoleWithUser> = new Map(); //From private profile id to role

  private userProfileSubscribers: Map<string, UpdateCallback<UserProfileWithPrivateProfile>[]> = new Map();

  private discussionThreadTeasers: DiscussionThreadTeaser[] = [];
  private discussionThreadTeaserListSubscribers: UpdateCallback<DiscussionThreadTeaser[]>[] = [];
  private discussionThreadTeaserSubscribers: Map<number, UpdateCallback<DiscussionThreadTeaser>[]> = new Map();

  private tags: Tag[] = [];
  private tagListSubscribers: UpdateCallback<Tag[]>[] = [];
  private profileTagSubscribers: Map<string, UpdateCallback<Tag[]>[]> = new Map();

  // Lab sections data
  private labSections: LabSection[] = [];
  private labSectionMeetings: LabSectionMeeting[] = [];
  private labSectionListSubscribers: UpdateCallback<LabSection[]>[] = [];
  private labSectionMeetingListSubscribers: UpdateCallback<LabSectionMeeting[]>[] = [];

  private genericDataSubscribers: { [key in string]: Map<number, UpdateCallback<unknown>[]> } = {};
  private genericData: { [key in string]: Map<number, unknown> } = {};
  private genericDataListSubscribers: { [key in string]: UpdateCallback<unknown>[] } = {};

  private genericDataTypeToId: { [key in string]: (item: unknown) => number } = {};
  private _course: Course | undefined;

  set course(course: Course) {
    this._course = course;
  }
  get course() {
    if (this._course === undefined) {
      throw new Error("Course not loaded");
    }
    return this._course;
  }

  registerGenericDataType(typeName: string, idGetter: (item: never) => number) {
    if (!this.genericDataTypeToId[typeName]) {
      this.genericDataTypeToId[typeName] = idGetter as (item: unknown) => number;
      this.genericDataSubscribers[typeName] = new Map();
      this.genericDataListSubscribers[typeName] = [];
    }
  }

  setGeneric(typeName: string, data: unknown[]) {
    if (!this.genericData[typeName]) {
      this.genericData[typeName] = new Map();
    }
    const idGetter = this.genericDataTypeToId[typeName];
    if (!idGetter) return;

    for (const item of data) {
      const id = idGetter(item);
      this.genericData[typeName].set(id, item);
      const itemSubscribers = this.genericDataSubscribers[typeName]?.get(id) || [];
      itemSubscribers.forEach((cb) => cb(item));
    }
    const listSubscribers = this.genericDataListSubscribers[typeName] || [];
    listSubscribers.forEach((cb) => cb(Array.from(this.genericData[typeName]?.values() ?? [])));
  }
  listGenericData<T>(typeName: string, callback?: UpdateCallback<T[]>): { unsubscribe: Unsubscribe; data: T[] } {
    const subscribers = this.genericDataListSubscribers[typeName] || [];
    if (callback) {
      subscribers.push(callback as UpdateCallback<unknown>);
      this.genericDataListSubscribers[typeName] = subscribers;
    }
    const currentData = this.genericData[typeName]?.values() || [];
    return {
      unsubscribe: () => {
        this.genericDataListSubscribers[typeName] =
          this.genericDataListSubscribers[typeName]?.filter((cb) => cb !== (callback as UpdateCallback<unknown[]>)) ||
          [];
      },
      data: Array.from(currentData) as T[]
    };
  }
  getValueWithSubscription<T>(
    typeName: string,
    id: number | ((item: T) => boolean),
    callback?: UpdateCallback<T>
  ): { unsubscribe: Unsubscribe; data: T | undefined } {
    if (!this.genericDataTypeToId[typeName]) {
      throw new Error(`No id getter for type ${typeName}`);
    }
    if (typeof id === "function") {
      const relevantIds = Array.from(this.genericData[typeName]?.keys() || []).filter((_id) =>
        id(this.genericData[typeName]?.get(_id) as T)
      );
      if (relevantIds.length == 0) {
        return {
          unsubscribe: () => {},
          data: undefined
        };
      } else if (relevantIds.length == 1) {
        const id = relevantIds[0]!;
        const subscribers = this.genericDataSubscribers[typeName]?.get(id) || [];
        if (callback) {
          this.genericDataSubscribers[typeName]?.set(id, [...subscribers, callback as UpdateCallback<unknown>]);
        }
        return {
          unsubscribe: () => {
            this.genericDataSubscribers[typeName]?.set(
              id,
              subscribers.filter((cb) => cb !== callback)
            );
          },
          data: this.genericData[typeName]?.get(id) as T | undefined
        };
      } else {
        throw new Error(`Multiple ids found for type ${typeName}`);
      }
    } else if (typeof id === "number") {
      const subscribers = this.genericDataSubscribers[typeName]?.get(id) || [];
      if (callback) {
        this.genericDataSubscribers[typeName]?.set(id, [...subscribers, callback as UpdateCallback<unknown>]);
      }
      return {
        unsubscribe: () => {
          this.genericDataSubscribers[typeName]?.set(
            id,
            subscribers.filter((cb) => cb !== callback)
          );
        },
        data: this.genericData[typeName]?.get(id) as T | undefined
      };
    } else {
      throw new Error(`Invalid id type ${typeof id}`);
    }
  }
  handleGenericDataEvent(typeName: string, event: LiveEvent) {
    const body = event.payload;
    const idGetter = this.genericDataTypeToId[typeName];
    if (!idGetter) return;

    const id = idGetter(body);
    if (!this.genericData[typeName]) {
      this.genericData[typeName] = new Map();
    }

    if (event.type === "created") {
      this.genericData[typeName]!.set(id, body);
      this.genericDataSubscribers[typeName]?.get(id)?.forEach((cb) => cb(body));
      this.genericDataListSubscribers[typeName]?.forEach((cb) =>
        cb(Array.from(this.genericData[typeName]?.values() ?? []))
      );
    } else if (event.type === "updated") {
      this.genericData[typeName]!.set(id, body);
      this.genericDataSubscribers[typeName]?.get(id)?.forEach((cb) => cb(body));
      this.genericDataListSubscribers[typeName]?.forEach((cb) =>
        cb(Array.from(this.genericData[typeName]?.values() ?? []))
      );
    } else if (event.type === "deleted") {
      this.genericData[typeName]!.delete(id);
      this.genericDataSubscribers[typeName]?.get(id)?.forEach((cb) => cb(undefined));
      this.genericDataListSubscribers[typeName]?.forEach((cb) =>
        cb(Array.from(this.genericData[typeName]?.values() ?? []))
      );
    }
  }

  handleDiscussionThreadTeaserEvent(event: LiveEvent) {
    if (event.type === "created") {
      const body = event.payload as DiscussionThreadTeaser;
      this.discussionThreadTeasers.push(body);
      this.discussionThreadTeaserListSubscribers.forEach((cb) => cb(this.discussionThreadTeasers));
    } else if (event.type === "updated") {
      const body = event.payload as DiscussionThreadTeaser;
      const existing = this.discussionThreadTeasers.find((teaser) => teaser.id === body.id);
      //Only propagate an update if there is a change that we care about
      if (
        existing &&
        existing.children_count === body.children_count &&
        existing.likes_count === body.likes_count &&
        existing.subject === body.subject &&
        existing.created_at === body.created_at &&
        existing.author === body.author &&
        existing.topic_id === body.topic_id &&
        existing.is_question === body.is_question &&
        existing.instructors_only === body.instructors_only &&
        existing.body === body.body &&
        existing.answer === body.answer &&
        existing.draft === body.draft
      ) {
        return;
      }
      this.discussionThreadTeasers = this.discussionThreadTeasers.map((teaser) =>
        teaser.id === body.id ? body : teaser
      );
      const subscribers = this.discussionThreadTeaserSubscribers.get(body.id) || [];
      subscribers.forEach((cb) => cb(body));
    }
  }
  setDiscussionThreadTeasers(data: DiscussionThreadTeaser[]) {
    if (this.discussionThreadTeasers.length == 0) {
      this.discussionThreadTeasers = data;
      for (const subscriber of this.discussionThreadTeaserListSubscribers) {
        subscriber(data);
      }
    }
  }
  getDiscussionThreadTeaser(
    id: number,
    callback?: UpdateCallback<DiscussionThreadTeaser>
  ): { unsubscribe: Unsubscribe; data: DiscussionThreadTeaser | undefined } {
    const subscribers = this.discussionThreadTeaserSubscribers.get(id) || [];
    if (callback) {
      this.discussionThreadTeaserSubscribers.set(id, [...subscribers, callback]);
    }
    return {
      unsubscribe: () => {
        this.discussionThreadTeaserSubscribers.set(
          id,
          subscribers.filter((cb) => cb !== callback)
        );
      },
      data: this.discussionThreadTeasers.find((teaser) => teaser.id === id)
    };
  }
  listDiscussionThreadTeasers(callback?: UpdateCallback<DiscussionThreadTeaser[]>): {
    unsubscribe: Unsubscribe;
    data: DiscussionThreadTeaser[];
  } {
    if (callback) {
      this.discussionThreadTeaserListSubscribers.push(callback);
    }
    return {
      unsubscribe: () => {
        this.discussionThreadTeaserListSubscribers = this.discussionThreadTeaserListSubscribers.filter(
          (cb) => cb !== callback
        );
      },
      data: this.discussionThreadTeasers
    };
  }

  handleReadStatusEvent(event: LiveEvent) {
    const processUpdatedStatus = (updatedStatus: DiscussionThreadReadStatus) => {
      const isRoot = updatedStatus.discussion_thread_root_id === updatedStatus.discussion_thread_id;
      const existingStatuses = Array.from(this.discussionThreadReadStatuses.values());

      // Fetch current children_count from the teaser cache
      const getChildrenCount = (threadId: number): number => {
        return this.discussionThreadTeasers.find((t) => t.id === threadId)?.children_count ?? 0;
      };

      if (isRoot) {
        let numReadDescendants = 0;
        const readDescendants = existingStatuses.filter(
          (status) =>
            status.discussion_thread_id != status.discussion_thread_root_id &&
            status.discussion_thread_root_id === updatedStatus.discussion_thread_id &&
            status.read_at
        );
        for (const status of readDescendants) {
          numReadDescendants += status.read_at ? 1 : 0;
        }

        const childrenCount = getChildrenCount(updatedStatus.discussion_thread_id);
        const newVal = {
          ...updatedStatus,
          numReadDescendants: numReadDescendants,
          current_children_count: childrenCount
        };
        this.discussionThreadReadStatuses.set(updatedStatus.discussion_thread_id, newVal);
        this.notifyDiscussionThreadReadStatusSubscribers(updatedStatus.discussion_thread_id, newVal);
      } else {
        const childrenCount = getChildrenCount(updatedStatus.discussion_thread_id);
        const newVal = {
          ...updatedStatus,
          numReadDescendants: 0, // Non-root threads don't have descendants in this context
          current_children_count: childrenCount
        };
        this.discussionThreadReadStatuses.set(updatedStatus.discussion_thread_id, newVal);
        this.notifyDiscussionThreadReadStatusSubscribers(updatedStatus.discussion_thread_id, newVal);

        const root = this.discussionThreadReadStatuses.get(updatedStatus.discussion_thread_root_id);
        if (root) {
          const readDescendants = existingStatuses.filter(
            (status) =>
              status.discussion_thread_id != status.discussion_thread_root_id &&
              status.discussion_thread_root_id === updatedStatus.discussion_thread_root_id &&
              status.read_at
          );
          let numReadDescendants = 0;
          for (const status of readDescendants) {
            numReadDescendants += status.read_at ? 1 : 0;
          }

          const rootChildrenCount = getChildrenCount(updatedStatus.discussion_thread_root_id);
          const newRootVal = {
            ...root,
            numReadDescendants: numReadDescendants,
            current_children_count: rootChildrenCount
          };
          this.discussionThreadReadStatuses.set(updatedStatus.discussion_thread_root_id, newRootVal);
          this.notifyDiscussionThreadReadStatusSubscribers(updatedStatus.discussion_thread_root_id, newRootVal);
        }
      }
    };
    if (event.type === "created") {
      const body = event.payload as DiscussionThreadReadStatus;
      processUpdatedStatus(body);
    } else if (event.type === "updated") {
      const body = event.payload as DiscussionThreadReadStatus;
      processUpdatedStatus(body);
    }
  }
  get isLoaded() {
    return this._isLoaded;
  }
  getDiscussionThreadReadStatus(
    threadId: number,
    callback?: UpdateCallback<DiscussionThreadReadWithAllDescendants>
  ): { unsubscribe: Unsubscribe; data: DiscussionThreadReadWithAllDescendants | undefined | null } {
    const subscribers = this.discussionThreadReadStatusesSubscribers.get(threadId) || [];
    if (callback) {
      this.discussionThreadReadStatusesSubscribers.set(threadId, [...subscribers, callback]);
    }
    return {
      unsubscribe: () => {
        this.discussionThreadReadStatusesSubscribers.set(
          threadId,
          subscribers.filter((cb) => cb !== callback)
        );
      },
      data: this.isLoaded ? this.discussionThreadReadStatuses.get(threadId) || null : undefined
    };
  }
  setDiscussionThreadReadStatuses(data: DiscussionThreadReadStatus[]) {
    if (!this._isLoaded) {
      this._isLoaded = true;
      // Ensure teasers are potentially loaded first or available
      const currentTeasers = this.discussionThreadTeasers;
      for (const thread of data) {
        // Find the corresponding teaser to get the children_count
        const correspondingTeaser = currentTeasers.find((t) => t.id === thread.discussion_thread_id);
        const childrenCount = correspondingTeaser?.children_count ?? 0;

        this.discussionThreadReadStatuses.set(thread.discussion_thread_id, {
          ...thread,
          numReadDescendants: data.filter(
            (t) =>
              t.discussion_thread_id != t.discussion_thread_root_id &&
              t.discussion_thread_root_id === thread.discussion_thread_id &&
              t.read_at
          ).length,
          current_children_count: childrenCount
        });
        this.notifyDiscussionThreadReadStatusSubscribers(
          thread.discussion_thread_id,
          this.discussionThreadReadStatuses.get(thread.discussion_thread_id)!
        );
      }
    }
  }
  setUserProfiles(profiles: UserProfile[], roles: UserRoleWithUser[]) {
    for (const profile of profiles) {
      this.userProfiles.set(profile.id, { ...profile });
    }
    for (const role of roles) {
      this.userRoles.set(role.user_id, role);
      this.userRolesByPrivateProfileId.set(role.private_profile_id, role);
      const privateProfile = this.userProfiles.get(role.private_profile_id);
      const publicProfile = this.userProfiles.get(role.public_profile_id);
      if (privateProfile && publicProfile) {
        publicProfile.private_profile = privateProfile;
      }
    }
    //Fire all callbacks
    for (const id of this.userProfileSubscribers.keys()) {
      const callbacks = this.userProfileSubscribers.get(id);
      if (callbacks) {
        callbacks.forEach((cb) => cb(this.userProfiles.get(id)!));
      }
    }
  }
  getUserRole(user_id: string) {
    return this.userRoles.get(user_id);
  }
  getUserRoleByPrivateProfileId(private_profile_id: string) {
    return this.userRolesByPrivateProfileId.get(private_profile_id);
  }
  getUserProfile(id: string, callback?: UpdateCallback<UserProfileWithPrivateProfile>) {
    const profile = this.userProfiles.get(id);
    if (callback) {
      this.userProfileSubscribers.set(id, [...(this.userProfileSubscribers.get(id) || []), callback]);
    }
    return {
      unsubscribe: () => {
        this.userProfileSubscribers.set(
          id,
          this.userProfileSubscribers.get(id)!.filter((cb) => cb !== callback)
        );
      },
      data: profile
    };
  }
  private notifyDiscussionThreadReadStatusSubscribers(threadId: number, data: DiscussionThreadReadWithAllDescendants) {
    const subscribers = this.discussionThreadReadStatusesSubscribers.get(threadId);
    if (subscribers && subscribers.length > 0) {
      subscribers.forEach((cb) => cb(data));
    }
  }

  setTags(data: Tag[]) {
    this.tags = data;
    this.tagListSubscribers.forEach((callback) => callback(data));
    this.profileTagSubscribers.forEach((subscribers, profile_id) => {
      subscribers.forEach((callback) => callback(data.filter((t) => t.profile_id === profile_id)));
    });
  }

  getTagsForProfile(
    profile_id: string,
    callback?: UpdateCallback<Tag[]>
  ): { unsubscribe: Unsubscribe; data: Tag[] | undefined } {
    if (callback) {
      if (!this.profileTagSubscribers.has(profile_id)) {
        this.profileTagSubscribers.set(profile_id, []);
      }
      this.profileTagSubscribers.get(profile_id)!.push(callback);
      const tag = this.tags.filter((t) => t.profile_id === profile_id);
      if (tag) {
        callback(tag);
      }
    }

    return {
      unsubscribe: () => {
        if (callback) {
          const subscribers = this.profileTagSubscribers.get(profile_id);
          if (subscribers) {
            const index = subscribers.indexOf(callback);
            if (index !== -1) {
              subscribers.splice(index, 1);
            }
          }
        }
      },
      data: this.tags.filter((t) => t.profile_id === profile_id)
    };
  }

  listTags(callback?: UpdateCallback<Tag[]>): { unsubscribe: Unsubscribe; data: Tag[] } {
    if (callback) {
      this.tagListSubscribers.push(callback);
      callback(this.tags);
    }

    return {
      unsubscribe: () => {
        if (callback) {
          const index = this.tagListSubscribers.indexOf(callback);
          if (index !== -1) {
            this.tagListSubscribers.splice(index, 1);
          }
        }
      },
      data: this.tags
    };
  }

  handleTagEvent(event: LiveEvent) {
    if (event.type === "created" || event.type === "updated") {
      const tag = event.payload as Tag;
      const existingIndex = this.tags.findIndex((t) => t.id === tag.id);
      if (existingIndex !== -1) {
        this.tags[existingIndex] = tag;
      } else {
        this.tags.push(tag);
      }
      this.tagListSubscribers.forEach((callback) => callback(this.tags));
      this.profileTagSubscribers
        .get(tag.profile_id)
        ?.forEach((callback) => callback(this.tags.filter((t) => t.profile_id === tag.profile_id)));
    } else if (event.type === "deleted") {
      const tag = event.payload as Tag;
      this.tags = this.tags.filter((t) => t.id !== tag.id);
      this.tagListSubscribers.forEach((callback) => callback(this.tags));
      this.profileTagSubscribers
        .get(tag.profile_id)
        ?.forEach((callback) => callback(this.tags.filter((t) => t.profile_id === tag.profile_id)));
    }
  }
  getRoster(): UserRoleWithUser[] {
    return Array.from(this.userRoles.values()).filter((role) => role.role === "student");
  }
  getProfileBySisId(sis_id: string) {
    return Array.from(this.userProfiles.values()).find((profile) => profile.sis_user_id === sis_id);
  }
  setObfuscatedGradesMode(val: boolean) {
    this._isObfuscatedGrades = val;
    this.isObfuscatedGradesListeners.forEach((cb) => cb(val));
  }
  setOnlyShowGradesFor(val: string) {
    this._onlyShowGradesFor = val;
    this.onlyShowGradesForListeners.forEach((cb) => cb(val));
  }
  get isObfuscatedGrades() {
    return this._isObfuscatedGrades;
  }
  get onlyShowGradesFor() {
    return this._onlyShowGradesFor;
  }
  subscribeObfuscatedGradesMode(cb: (val: boolean) => void) {
    this.isObfuscatedGradesListeners.push(cb);
    return () => {
      this.isObfuscatedGradesListeners = this.isObfuscatedGradesListeners.filter((fn) => fn !== cb);
    };
  }
  subscribeOnlyShowGradesFor(cb: (val: string) => void) {
    this.onlyShowGradesForListeners.push(cb);
    return () => {
      this.onlyShowGradesForListeners = this.onlyShowGradesForListeners.filter((fn) => fn !== cb);
    };
  }

  /**
   * Sets lab sections data
   */
  setLabSections(data: LabSection[]) {
    this.labSections = data;
    this.labSectionListSubscribers.forEach((cb) => cb(data));
  }

  /**
   * Sets lab section meetings data
   */
  setLabSectionMeetings(data: LabSectionMeeting[]) {
    this.labSectionMeetings = data;
    this.labSectionMeetingListSubscribers.forEach((cb) => cb(data));
  }

  /**
   * Gets lab sections with optional callback for updates
   */
  listLabSections(callback?: UpdateCallback<LabSection[]>): { unsubscribe: Unsubscribe; data: LabSection[] } {
    if (callback) {
      this.labSectionListSubscribers.push(callback);
    }
    return {
      unsubscribe: () => {
        this.labSectionListSubscribers = this.labSectionListSubscribers.filter((cb) => cb !== callback);
      },
      data: this.labSections
    };
  }

  /**
   * Gets lab section meetings with optional callback for updates
   */
  listLabSectionMeetings(callback?: UpdateCallback<LabSectionMeeting[]>): {
    unsubscribe: Unsubscribe;
    data: LabSectionMeeting[];
  } {
    if (callback) {
      this.labSectionMeetingListSubscribers.push(callback);
    }
    return {
      unsubscribe: () => {
        this.labSectionMeetingListSubscribers = this.labSectionMeetingListSubscribers.filter((cb) => cb !== callback);
      },
      data: this.labSectionMeetings
    };
  }

  /**
   * Gets the lab section ID for a given student profile ID
   */
  getStudentLabSectionId(studentPrivateProfileId: string): number | null {
    const userRole = this.userRolesByPrivateProfileId.get(studentPrivateProfileId);
    // lab_section_id should be available on UserRoleWithUser after database types regeneration
    return userRole?.lab_section_id || null;
  }

  /**
   * Calculates the effective due date for an assignment and student, considering lab-based scheduling
   * WARNING: If lab sections are not yet loaded, this will throw an error. Clients must check isLoaded first.
   */
  calculateEffectiveDueDate(
    assignment: Assignment,
    {
      studentPrivateProfileId,
      labSectionId: labSectionIdOverride
    }: { studentPrivateProfileId: string; labSectionId?: number }
  ): Date {
    // If assignment doesn't use lab-based scheduling, return original due date
    if (!studentPrivateProfileId && !labSectionIdOverride) {
      throw new Error("No student private profile ID or lab section ID override provided");
    }
    if (!assignment.minutes_due_after_lab) {
      return new Date(assignment.due_date);
    }

    // Get student's lab section
    const labSectionId = labSectionIdOverride || this.getStudentLabSectionId(studentPrivateProfileId);
    if (!labSectionId) {
      console.log("Student not in a lab section, falling back to original due date");
      // Student not in a lab section, fall back to original due date
      return new Date(assignment.due_date);
    }
    const labSection = this.labSections.find((section) => section.id === labSectionId);
    if (!labSection) {
      throw new Error("Lab section not found");
    }

    // Find the most recent lab section meeting before the assignment's original due date
    const assignmentDueDate = new Date(assignment.due_date);
    const relevantMeetings = this.labSectionMeetings
      .filter(
        (meeting) =>
          meeting.lab_section_id === labSectionId &&
          !meeting.cancelled &&
          new Date(meeting.meeting_date) < assignmentDueDate
      )
      .sort((a, b) => new Date(b.meeting_date).getTime() - new Date(a.meeting_date).getTime());

    if (relevantMeetings.length === 0) {
      // No lab meeting found before due date, fall back to original due date
      return new Date(assignment.due_date);
    }

    // Calculate lab-based due date
    const mostRecentLabMeeting = relevantMeetings[0];
    const labMeetingDate = new TZDate(
      mostRecentLabMeeting.meeting_date + "T" + labSection.end_time,
      this.course.time_zone ?? "America/New_York"
    );

    // Add the minutes offset to the lab meeting date
    const effectiveDueDate = addMinutes(labMeetingDate, assignment.minutes_due_after_lab);

    return effectiveDueDate;
  }
}

function CourseControllerProviderImpl({ controller, course_id }: { controller: CourseController; course_id: number }) {
  const { user } = useAuthState();
  const course = useCourse();
  useEffect(() => {
    controller.course = course;
  }, [course, controller]);
  const threadReadStatuses = useList<DiscussionThreadReadStatus>({
    resource: "discussion_thread_read_status",
    queryOptions: {
      staleTime: Infinity,
      cacheTime: Infinity
    },
    filters: [{ field: "user_id", operator: "eq", value: user?.id }],
    pagination: {
      pageSize: 1000
    },
    liveMode: "auto",
    onLiveEvent: (event) => {
      controller.handleReadStatusEvent(event);
    }
  });
  useEffect(() => {
    if (threadReadStatuses.data) {
      controller.setDiscussionThreadReadStatuses(threadReadStatuses.data.data);
    }
  }, [controller, threadReadStatuses.data]);

  // Replace useList with direct Supabase API calls for profiles and roles
  const [userProfiles, setUserProfiles] = useState<UserProfile[]>([]);
  const [roles, setRoles] = useState<UserRoleWithUser[]>([]);
  const [isLoadingProfiles, setIsLoadingProfiles] = useState(true);
  const [isLoadingRoles, setIsLoadingRoles] = useState(true);

  // Function to fetch all profiles with pagination
  const fetchAllProfiles = useCallback(async () => {
    const supabase = createClient();
    let allProfiles: UserProfile[] = [];
    let from = 0;
    const pageSize = 1000;
    let hasMore = true;

    while (hasMore) {
      const { data, error } = await supabase
        .from("profiles")
        .select("*")
        .eq("class_id", course_id)
        .range(from, from + pageSize - 1);

      if (error) {
        toaster.error({
          title: "Error fetching profiles",
          description: error.message
        });
        break;
      }

      if (data && data.length > 0) {
        allProfiles = [...allProfiles, ...data];
        from += pageSize;
        hasMore = data.length === pageSize;
      } else {
        hasMore = false;
      }
    }

    setUserProfiles(allProfiles);
    setIsLoadingProfiles(false);
  }, [course_id]);

  // Function to fetch all roles with pagination
  const fetchAllRoles = useCallback(async () => {
    const supabase = createClient();
    let allRoles: UserRoleWithUser[] = [];
    let from = 0;
    const pageSize = 1000;
    let hasMore = true;

    while (hasMore) {
      const { data, error } = await supabase
        .from("user_roles")
        .select("*, users(*)")
        .eq("class_id", course_id)
        .range(from, from + pageSize - 1);

      if (error) {
        toaster.error({
          title: "Error fetching roles",
          description: error.message
        });
        break;
      }

      if (data && data.length > 0) {
        allRoles = [...allRoles, ...data];
        from += pageSize;
        hasMore = data.length === pageSize;
      } else {
        hasMore = false;
      }
    }

    setRoles(allRoles);
    setIsLoadingRoles(false);
  }, [course_id]);

  // Fetch profiles and roles on mount
  useEffect(() => {
    fetchAllProfiles();
    fetchAllRoles();
  }, [fetchAllProfiles, fetchAllRoles]);

  // Update controller when both profiles and roles are loaded
  useEffect(() => {
    if (!isLoadingProfiles && !isLoadingRoles && userProfiles.length > 0 && roles.length > 0) {
      controller.setUserProfiles(userProfiles, roles);
    }
  }, [controller, userProfiles, roles, isLoadingProfiles, isLoadingRoles]);

  const query = useList<DiscussionThread>({
    resource: "discussion_threads",
    queryOptions: {
      staleTime: Infinity,
      cacheTime: Infinity
    },
    filters: [{ field: "root_class_id", operator: "eq", value: course_id }],
    pagination: {
      pageSize: 1000
    },
    liveMode: "manual",
    onLiveEvent: (event) => {
      controller.handleDiscussionThreadTeaserEvent(event);
    }
  });
  const { data: rootDiscusisonThreads } = query;
  useEffect(() => {
    if (rootDiscusisonThreads?.data) {
      controller.setDiscussionThreadTeasers(rootDiscusisonThreads.data);
    }
  }, [controller, rootDiscusisonThreads?.data]);

  const { data: notifications } = useList<Notification>({
    resource: "notifications",
    filters: [{ field: "user_id", operator: "eq", value: user?.id }],
    liveMode: "manual",
    queryOptions: {
      staleTime: Infinity,
      cacheTime: Infinity
    },
    pagination: {
      pageSize: 1000
    },
    onLiveEvent: (event) => {
      controller.handleGenericDataEvent("notifications", event);
    },
    sorters: [
      { field: "viewed_at", order: "desc" },
      { field: "created_at", order: "desc" }
    ]
  });
  useEffect(() => {
    controller.registerGenericDataType("notifications", (item: unknown) => (item as Notification).id);
    if (notifications?.data) {
      controller.setGeneric("notifications", notifications.data);
    }
  }, [controller, notifications?.data]);

  const { data: threadWatches } = useList<DiscussionThreadWatcher>({
    resource: "discussion_thread_watchers",
    queryOptions: {
      staleTime: Infinity,
      cacheTime: Infinity
    },
    filters: [
      {
        field: "user_id",
        operator: "eq",
        value: user?.id
      }
    ],
    pagination: {
      pageSize: 1000
    },
    liveMode: "manual",
    onLiveEvent: (event) => {
      controller.handleGenericDataEvent("discussion_thread_watchers", event);
    }
  });
  useEffect(() => {
    controller.registerGenericDataType(
      "discussion_thread_watchers",
      (item: unknown) => (item as DiscussionThreadWatcher).discussion_thread_root_id
    );
    if (threadWatches?.data) {
      controller.setGeneric("discussion_thread_watchers", threadWatches.data);
    }
  }, [controller, threadWatches?.data]);
  const { data: dueDateExceptions } = useList<AssignmentDueDateException>({
    resource: "assignment_due_date_exceptions",
    queryOptions: {
      staleTime: Infinity,
      cacheTime: Infinity
    },
    liveMode: "manual",
    onLiveEvent: (event) => {
      controller.handleGenericDataEvent("assignment_due_date_exceptions", event);
    },
    filters: [{ field: "class_id", operator: "eq", value: course_id }],
    pagination: {
      pageSize: 1000
    }
  });
  useEffect(() => {
    controller.registerGenericDataType(
      "assignment_due_date_exceptions",
      (item: unknown) => (item as AssignmentDueDateException).id
    );
    if (dueDateExceptions?.data) {
      controller.setGeneric("assignment_due_date_exceptions", dueDateExceptions.data);
    }
  }, [controller, dueDateExceptions?.data]);
  const { data: tags } = useList<Tag>({
    resource: "tags",
    queryOptions: {
      staleTime: Infinity,
      cacheTime: Infinity
    },
    filters: [
      { field: "class_id", operator: "eq", value: course_id },
      {
        operator: "or",
        value: [
          { field: "visible", operator: "eq", value: true },
          { field: "creator_id", operator: "eq", value: user?.id }
        ]
      }
    ],
    pagination: {
      pageSize: 1000
    },
    liveMode: "auto",
    onLiveEvent: (event) => {
      controller.handleTagEvent(event);
    }
  });
  useEffect(() => {
    if (tags?.data) {
      controller.setTags(tags.data);
    }
  }, [controller, tags?.data]);

  // Fetch lab sections
  const { data: labSections } = useList<LabSection>({
    resource: "lab_sections",
    queryOptions: {
      staleTime: Infinity,
      cacheTime: Infinity
    },
    filters: [{ field: "class_id", operator: "eq", value: course_id }],
    pagination: {
      pageSize: 1000
    },
    liveMode: "auto"
  });
  useEffect(() => {
    if (labSections?.data) {
      controller.setLabSections(labSections.data);
    }
  }, [controller, labSections?.data]);

  // Fetch lab section meetings
  const { data: labSectionMeetings } = useList<LabSectionMeeting>({
    resource: "lab_section_meetings",
    queryOptions: {
      staleTime: Infinity,
      cacheTime: Infinity
    },
    filters: [{ field: "class_id", operator: "eq", value: course_id }],
    pagination: {
      pageSize: 1000
    },
    liveMode: "auto"
  });
  useEffect(() => {
    if (labSectionMeetings?.data) {
      controller.setLabSectionMeetings(labSectionMeetings.data);
    }
  }, [controller, labSectionMeetings?.data]);

  return <></>;
}
const CourseControllerContext = createContext<CourseController | null>(null);
export function CourseControllerProvider({
  course_id,
  profile_id,
  role,
  children
}: {
  profile_id: string;
  role: Database["public"]["Enums"]["app_role"];
  course_id: number;
  children: React.ReactNode;
}) {
  const controller = useRef<CourseController>(new CourseController(course_id));
  const [isInitialized, setIsInitialized] = useState(false);
  useEffect(() => {
    controller.current.initializeRealTimeController(profile_id, role === "instructor" || role === "grader");
    setIsInitialized(true);
  }, [controller, profile_id, role]);
  if (!isInitialized) {
    return (
      <Box display="flex" justifyContent="center" alignItems="center" height="100vh">
        <Spinner />
      </Box>
    );
  }
  return (
    <CourseControllerContext.Provider value={controller.current}>
      <CourseControllerProviderImpl controller={controller.current} course_id={course_id} />
      {children}
    </CourseControllerContext.Provider>
  );
}

export function formatWithTimeZone(date: string, timeZone: string) {
  const dateObj = new Date(date);
  const timeZoneDate = TZDate.tz(timeZone);
  const offset = timeZoneDate.getTimezoneOffset();
  const offsetHours = Math.abs(Math.floor(offset / 60));
  const offsetMinutes = Math.abs(offset % 60);
  const offsetStr = `${offset < 0 ? "+" : "-"}${offsetHours.toString().padStart(2, "0")}:${offsetMinutes.toString().padStart(2, "0")}`;
  return `${dateObj.toLocaleString("en-US", { timeZone })} ${offsetStr}`;
}

export function useAssignmentDueDate(
  assignment: Assignment,
  options?: { studentPrivateProfileId?: string; labSectionId?: number }
) {
  const controller = useCourseController();
  const course = useCourse();
  const time_zone = course.time_zone;
  const [dueDateExceptions, setDueDateExceptions] = useState<AssignmentDueDateException[]>();
  const [labSections, setLabSections] = useState<LabSection[]>();
  const [labSectionMeetings, setLabSectionMeetings] = useState<LabSectionMeeting[]>();

  // Get due date exceptions
  useEffect(() => {
    if (assignment.due_date) {
      const { data: dueDateExceptions, unsubscribe } = controller.listGenericData<AssignmentDueDateException>(
        "assignment_due_date_exceptions",
        (data) => setDueDateExceptions(data.filter((e) => e.assignment_id === assignment.id))
      );
      setDueDateExceptions(dueDateExceptions.filter((e) => e.assignment_id === assignment.id));
      return () => unsubscribe();
    }
  }, [assignment, controller]);

  // Get lab sections and meetings
  useEffect(() => {
    const { data: labSections, unsubscribe: unsubscribeLabSections } = controller.listLabSections((data) =>
      setLabSections(data)
    );
    setLabSections(labSections);

    const { data: labSectionMeetings, unsubscribe: unsubscribeLabMeetings } = controller.listLabSectionMeetings(
      (data) => setLabSectionMeetings(data)
    );
    setLabSectionMeetings(labSectionMeetings);

    return () => {
      unsubscribeLabSections();
      unsubscribeLabMeetings();
    };
  }, [controller]);

  const ret = useMemo(() => {
    if (!assignment.due_date) {
      return {
        originalDueDate: undefined,
        effectiveDueDate: undefined,
        dueDate: undefined,
        hoursExtended: undefined,
        lateTokensConsumed: undefined,
        hasLabScheduling: false,
        labSectionId: undefined,
        time_zone
      };
    }

    const originalDueDate = new TZDate(assignment.due_date, time_zone);
    const hasLabScheduling = assignment.minutes_due_after_lab !== null;

    // Calculate effective due date (lab-based or original)
    let effectiveDueDate = originalDueDate;
    let labSectionId: number | null = null;

    if (hasLabScheduling && labSections && labSectionMeetings) {
      // Get student's lab section
      if (options?.studentPrivateProfileId) {
        labSectionId = controller.getStudentLabSectionId(options.studentPrivateProfileId);
      } else if (options?.labSectionId) {
        labSectionId = options.labSectionId;
      }

      if (labSectionId) {
        const labSection = labSections.find((section) => section.id === labSectionId);
        if (labSection) {
          // Find the most recent lab section meeting before the assignment's original due date
          const assignmentDueDate = new Date(assignment.due_date);
          const relevantMeetings = labSectionMeetings
            .filter(
              (meeting) =>
                meeting.lab_section_id === labSectionId &&
                !meeting.cancelled &&
                new Date(meeting.meeting_date) < assignmentDueDate
            )
            .sort((a, b) => new Date(b.meeting_date).getTime() - new Date(a.meeting_date).getTime());

          if (relevantMeetings.length > 0 && assignment.minutes_due_after_lab !== null) {
            // Calculate lab-based due date
            const mostRecentLabMeeting = relevantMeetings[0];
            const nonTZDate = new Date(mostRecentLabMeeting.meeting_date + "T" + labSection.end_time);

            const labMeetingDate = new TZDate(
              nonTZDate.getFullYear(),
              nonTZDate.getMonth(),
              nonTZDate.getDate(),
              nonTZDate.getHours(),
              nonTZDate.getMinutes(),
              time_zone
            );

            // Add the minutes offset to the lab meeting date
            effectiveDueDate = addMinutes(labMeetingDate, assignment.minutes_due_after_lab);
          }
        }
      }
    }

    // Calculate extensions
    const hoursExtended = dueDateExceptions?.reduce((acc, curr) => acc + curr.hours, 0) || 0;
    const minutesExtended = dueDateExceptions?.reduce((acc, curr) => acc + curr.minutes, 0) || 0;
    const lateTokensConsumed = dueDateExceptions?.reduce((acc, curr) => acc + curr.tokens_consumed, 0) || 0;

    // Apply extensions on top of the effective due date
    const finalDueDate = addMinutes(addHours(effectiveDueDate, hoursExtended), minutesExtended);

    return {
      originalDueDate,
      effectiveDueDate,
      dueDate: finalDueDate,
      hoursExtended,
      lateTokensConsumed,
      hasLabScheduling,
      labSectionId,
      time_zone
    };
  }, [dueDateExceptions, labSections, labSectionMeetings, assignment, controller, options, time_zone]);

  return ret;
}

export function useLateTokens() {
  const controller = useCourseController();
  const [lateTokens, setLateTokens] = useState<AssignmentDueDateException[]>();
  useEffect(() => {
    const { data: lateTokens, unsubscribe } = controller.listGenericData<AssignmentDueDateException>(
      "assignment_due_date_exceptions",
      (data) => setLateTokens(data)
    );
    setLateTokens(lateTokens);
    return () => unsubscribe();
  }, [controller]);
  return lateTokens;
}
export function useCourse() {
  const { role } = useClassProfiles();
  return role.classes;
}
export function useCourseController() {
  const controller = useContext(CourseControllerContext);
  if (!controller) {
    throw new Error("CourseController not found");
  }
  return controller;
}

export function useSetObfuscatedGradesMode(): (val: boolean) => void {
  const controller = useCourseController();
  return useCallback(
    (val: boolean) => {
      controller.setObfuscatedGradesMode(val);
    },
    [controller]
  );
}

export function useSetOnlyShowGradesFor(): (val: string) => void {
  const controller = useCourseController();
  return useCallback(
    (val: string) => {
      controller.setOnlyShowGradesFor(val);
    },
    [controller]
  );
}

export function useObfuscatedGradesMode(): boolean {
  const controller = useCourseController();
  const [isObfuscated, setIsObfuscated] = useState(controller.isObfuscatedGrades);
  useEffect(() => {
    const unsubscribe = controller.subscribeObfuscatedGradesMode(setIsObfuscated);
    setIsObfuscated(controller.isObfuscatedGrades);
    return unsubscribe;
  }, [controller]);
  return isObfuscated;
}

export function useCanShowGradeFor(userId: string): boolean {
  const controller = useCourseController();
  const [onlyShowFor, setOnlyShowFor] = useState(controller.onlyShowGradesFor);
  const isObfuscated = useObfuscatedGradesMode();
  useEffect(() => {
    const unsubscribe = controller.subscribeOnlyShowGradesFor(setOnlyShowFor);
    setOnlyShowFor(controller.onlyShowGradesFor);
    return unsubscribe;
  }, [controller]);
  if (!isObfuscated) return true;
  return onlyShowFor === userId;
}<|MERGE_RESOLUTION|>--- conflicted
+++ resolved
@@ -24,16 +24,7 @@
 import { createContext, useCallback, useContext, useEffect, useMemo, useRef, useState } from "react";
 import useAuthState from "./useAuthState";
 import { useClassProfiles } from "./useClassProfiles";
-<<<<<<< HEAD
-import type { DiscussionThreadReadWithAllDescendants } from "./useDiscussionThreadRootController";
-import { createClient } from "@/utils/supabase/client";
-import { ClassRealTimeController } from "@/lib/ClassRealTimeController";
-import { Box, Spinner } from "@chakra-ui/react";
-import type { Database } from "@/utils/supabase/SupabaseTypes";
-import { toaster } from "@/components/ui/toaster";
-=======
 import { DiscussionThreadReadWithAllDescendants } from "./useDiscussionThreadRootController";
->>>>>>> 80d8a7d9
 
 export function useUpdateThreadTeaser() {
   const controller = useCourseController();
