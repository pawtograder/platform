--- conflicted
+++ resolved
@@ -381,15 +381,12 @@
   private _gradebookColumns?: TableController<"gradebook_columns">;
   private _discussionThreadLikes?: TableController<"discussion_thread_likes">;
   private _discussionTopics?: TableController<"discussion_topics">;
-<<<<<<< HEAD
   private _calendarEvents?: TableController<"calendar_events">;
   private _classStaffSettings?: TableController<"class_staff_settings">;
   private _discordChannels?: TableController<"discord_channels">;
   private _discordMessages?: TableController<"discord_messages">;
-=======
   private _livePolls?: TableController<"live_polls">;
   private _surveys?: TableController<"surveys">;
->>>>>>> d73ef7ec
 
   private _initialData?: CourseControllerInitialData;
 
@@ -439,6 +436,8 @@
       void this.discordChannels; // Triggers lazy creation (staff only)
       void this.discordMessages; // Triggers lazy creation (staff only)
     }
+    void this.livePolls; // Triggers lazy creation
+    void this.surveys; // Triggers lazy creation
 
     // Clear initialData to free memory after all eager controllers are initialized
     this._initialData = undefined;
@@ -750,7 +749,6 @@
     return this._discussionTopics;
   }
 
-<<<<<<< HEAD
   /**
    * Calendar events for this class.
    * Students can only see office_hours events, staff can see all.
@@ -795,23 +793,10 @@
         client: this.client,
         table: "class_staff_settings",
         query,
-=======
-  get livePolls(): TableController<"live_polls"> {
-    if (!this._livePolls) {
-      this._livePolls = new TableController({
-        client: this.client,
-        table: "live_polls",
-        query: this.client
-          .from("live_polls")
-          .select("*")
-          .eq("class_id", this.courseId)
-          .order("created_at", { ascending: false }),
->>>>>>> d73ef7ec
         classRealTimeController: this.classRealTimeController,
         realtimeFilter: { class_id: this.courseId }
       });
     }
-<<<<<<< HEAD
     return this._classStaffSettings;
   }
 
@@ -853,7 +838,22 @@
       });
     }
     return this._discordMessages;
-=======
+  }
+
+  get livePolls(): TableController<"live_polls"> {
+    if (!this._livePolls) {
+      this._livePolls = new TableController({
+        client: this.client,
+        table: "live_polls",
+        query: this.client
+          .from("live_polls")
+          .select("*")
+          .eq("class_id", this.courseId)
+          .order("created_at", { ascending: false }),
+        classRealTimeController: this.classRealTimeController,
+        realtimeFilter: { class_id: this.courseId }
+      });
+    }
     return this._livePolls;
   }
 
@@ -874,7 +874,6 @@
       });
     }
     return this._surveys;
->>>>>>> d73ef7ec
   }
 
   private genericDataSubscribers: { [key in string]: Map<number, UpdateCallback<unknown>[]> } = {};
@@ -1296,7 +1295,6 @@
     this._assignments?.close();
     this._assignmentGroupsWithMembers?.close();
     this._classSections?.close();
-<<<<<<< HEAD
     this._calendarEvents?.close();
     this._calendarEvents = undefined;
     this._classStaffSettings?.close();
@@ -1305,10 +1303,8 @@
     this._discordChannels = undefined;
     this._discordMessages?.close();
     this._discordMessages = undefined;
-=======
     this._livePolls?.close();
     this._surveys?.close();
->>>>>>> d73ef7ec
 
     if (this._classRealTimeController) {
       this._classRealTimeController.close();
@@ -1889,7 +1885,6 @@
 }
 
 /**
-<<<<<<< HEAD
  * Hook to get a discord channel by type and resource_id
  * Useful for finding the channel for a specific help queue, assignment, etc.
  * Uses useFindTableControllerValue for efficient lookup
@@ -1965,7 +1960,9 @@
   const message = useFindTableControllerValue(discordMessagesController, shouldSearch ? filter : () => false);
 
   return message ?? null;
-=======
+}
+
+/**
  * Hook to get all live polls for the course with real-time updates
  */
 export function useLivePolls() {
@@ -2279,5 +2276,4 @@
   }, [surveyId, controller]);
 
   return { responses, isLoading };
->>>>>>> d73ef7ec
 }