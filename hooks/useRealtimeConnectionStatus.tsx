--- conflicted
+++ resolved
@@ -14,9 +14,6 @@
 import { useState, useEffect } from "react";
 import { usePathname, useParams } from "next/navigation";
 import { useCourseController } from "./useCourseController";
-<<<<<<< HEAD
-import type { ConnectionStatus } from "@/lib/ClassRealTimeController";
-=======
 import { ConnectionStatus } from "@/lib/ClassRealTimeController";
 import {
   OfficeHoursRealTimeController,
@@ -49,7 +46,6 @@
   help_request_id?: number;
   help_queue_id?: number;
 }
->>>>>>> 3e93b1f6
 
 export interface UseRealtimeConnectionStatusOptions {
   /**
