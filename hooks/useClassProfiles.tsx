"use client";
import { signOutAction } from "@/app/actions";
import Logo from "@/components/ui/logo";
import { Skeleton } from "@/components/ui/skeleton";
<<<<<<< HEAD
import type {
  CourseWithFeatures,
  UserProfile,
  UserRole,
  UserRoleWithCourseAndUser
} from "@/utils/supabase/DatabaseTypes";
import { type CrudFilter, useList } from "@refinedev/core";
=======
import { createClient } from "@/utils/supabase/client";
import { CourseWithFeatures, UserProfile, UserRoleWithCourseAndUser } from "@/utils/supabase/DatabaseTypes";
import { Database } from "@/utils/supabase/SupabaseTypes";
import { Button, Card, Container, Heading, Stack, Text, VStack } from "@chakra-ui/react";
import { UnstableGetResult as GetResult } from "@supabase/postgrest-js";
>>>>>>> 7a327be9
import { useParams } from "next/navigation";
import { createContext, useContext, useEffect, useState } from "react";
import useAuthState from "./useAuthState";
type ClassProfileContextType = {
  role: UserRoleWithCourseAndUser;
  allOfMyRoles: UserRoleWithCourseAndUser[];
  private_profile_id: string;
  public_profile_id: string;
  private_profile: UserProfile;
  public_profile: UserProfile;
};

const ClassProfileContext = createContext<ClassProfileContextType | undefined>(undefined);

export function useClassProfiles() {
  const context = useContext(ClassProfileContext);
  if (!context) {
    throw new Error("useClassProfiles must be used within a ClassProfileProvider");
  }
  return context;
}

export function useFeatureEnabled(feature: string) {
  const { role } = useClassProfiles();
  const course = role.classes as CourseWithFeatures;
  return course.features?.find((f) => f.name === feature)?.enabled;
}

export function useIsGrader() {
  const { role } = useClassProfiles();
  return role.role === "grader";
}

export function useIsInstructor() {
  const { role } = useClassProfiles();
  return role.role === "instructor";
}

/**
 * Returns whether the current user's role is either "grader" or "instructor" in the class context.
 *
 * @returns `true` if the user is a grader or instructor; otherwise, `false`.
 */
export function useIsGraderOrInstructor() {
  const { role } = useClassProfiles();
  return role.role === "grader" || role.role === "instructor";
}

export function useIsStudent() {
  const { role } = useClassProfiles();
  return role.role === "student";
}

type UserRoleWithClassAndUser = GetResult<
  Database["public"],
  Database["public"]["Tables"]["user_roles"]["Row"],
  "user_roles",
  Database["public"]["Tables"]["user_roles"]["Relationships"],
  "*, privateProfile:profiles!private_profile_id(*), publicProfile:profiles!public_profile_id(*), classes(*), users(*)"
>;
/**
 * Provides user role and profile context for the current course to its child components.
 *
 * Fetches user profiles and roles associated with the current course, determines the current user's role, and supplies this information via React context. Renders a loading skeleton while data is loading and a not-found component if the user's role is not found for the course.
 *
 * @param children - React child components that will have access to the class profile context
 */
export function ClassProfileProvider({ children }: { children: React.ReactNode }) {
  const { course_id } = useParams();
  const { user } = useAuthState();
  const userId = user?.id;
  const [roles, setRoles] = useState<UserRoleWithClassAndUser[]>([]);
  const [isLoading, setIsLoading] = useState(true);
  useEffect(() => {
    if (!userId) {
      setIsLoading(false);
      return;
    }

    let cleanedUp = false;
    async function fetchRoles() {
      if (!userId) {
        return;
      }
      try {
        const supabase = createClient();
        const { data, error } = await supabase
          .from("user_roles")
          .select(
            "*, privateProfile:profiles!private_profile_id(*), publicProfile:profiles!public_profile_id(*), classes!inner(*), users(*)"
          )
          .eq("user_id", userId)
          .eq("disabled", false)
          .eq("classes.archived", false);
        if (error) {
          throw error;
        }
        if (cleanedUp) {
          return;
        }
        setRoles(data || []);
      } catch (error) {
        if (!cleanedUp) {
          console.error("Error fetching user roles:", error);
        }
      } finally {
        if (!cleanedUp) {
          setIsLoading(false);
        }
      }
    }
    fetchRoles();
    return () => {
      cleanedUp = true;
    };
  }, [userId]);

  if (isLoading) {
    return <Skeleton height="100px" width="100%" />;
  }
  const myRole = roles.find(
    (r) => r.user_id === user?.id && (!course_id || r.class_id === Number(course_id as string))
  );
  if (!myRole) {
    return (
      <Container maxW="md" py={{ base: "12", md: "24" }}>
        <Stack gap="6">
          <VStack gap="2" textAlign="center" mt="4">
            <Logo width={100} />
            <Heading size="3xl">Pawtograder</Heading>
            <Text color="fg.muted">Your pawsome course companion</Text>
          </VStack>

          <Card.Root p="4" colorPalette="red" variant="subtle">
            <Card.Body>
              <Card.Title>You don&apos;t have access to any courses</Card.Title>
              <Card.Description>
                You do not currently have access to any courses on Pawtograder. Please check with your instructor if you
                think you should have access to a course.
              </Card.Description>
            </Card.Body>
          </Card.Root>

          <Button onClick={signOutAction} variant="outline" width="100%">
            Sign out
          </Button>
        </Stack>
      </Container>
    );
  } else if (!myRole) {
    return (
      <Container maxW="md" py={{ base: "12", md: "24" }}>
        <Stack gap="6">
          <VStack gap="2" textAlign="center" mt="4">
            <Logo width={100} />
            <Heading size="3xl">Pawtograder</Heading>
            <Text color="fg.muted">Your pawsome course companion</Text>
          </VStack>
          <Card.Root p="4" colorPalette="red" variant="subtle">
            <Card.Body>
              <Card.Title>You don&apos;t have access to this course</Card.Title>
              <Card.Description>
                You do not currently have access to this course on Pawtograder. Please check with your instructor if you
                think you should have access to this course.
              </Card.Description>
            </Card.Body>
          </Card.Root>
          <Button onClick={signOutAction} variant="outline" width="100%">
            Sign out
          </Button>
        </Stack>
      </Container>
    );
  }

  return (
    <ClassProfileContext.Provider
      value={{
        role: myRole,
        private_profile_id: myRole.private_profile_id,
        public_profile_id: myRole.public_profile_id,
        allOfMyRoles: roles,
        private_profile: myRole.privateProfile,
        public_profile: myRole.publicProfile
      }}
    >
      {children}
    </ClassProfileContext.Provider>
  );
}<|MERGE_RESOLUTION|>--- conflicted
+++ resolved
@@ -2,21 +2,11 @@
 import { signOutAction } from "@/app/actions";
 import Logo from "@/components/ui/logo";
 import { Skeleton } from "@/components/ui/skeleton";
-<<<<<<< HEAD
-import type {
-  CourseWithFeatures,
-  UserProfile,
-  UserRole,
-  UserRoleWithCourseAndUser
-} from "@/utils/supabase/DatabaseTypes";
-import { type CrudFilter, useList } from "@refinedev/core";
-=======
 import { createClient } from "@/utils/supabase/client";
 import { CourseWithFeatures, UserProfile, UserRoleWithCourseAndUser } from "@/utils/supabase/DatabaseTypes";
 import { Database } from "@/utils/supabase/SupabaseTypes";
 import { Button, Card, Container, Heading, Stack, Text, VStack } from "@chakra-ui/react";
 import { UnstableGetResult as GetResult } from "@supabase/postgrest-js";
->>>>>>> 7a327be9
 import { useParams } from "next/navigation";
 import { createContext, useContext, useEffect, useState } from "react";
 import useAuthState from "./useAuthState";
