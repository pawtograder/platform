--- conflicted
+++ resolved
@@ -84,25 +84,12 @@
         params.delete("review_assignment_id");
         changed = true;
       } else {
-<<<<<<< HEAD
-        const firstWritableReview = writableReviews[0];
-        if (ignoreAssignedReview) {
-          setActiveReviewAssignmentId(undefined);
-        } else {
-          setActiveReviewAssignmentId(
-            myAssignedReviews.find((ra) => ra.submission_review_id === firstWritableReview?.id && !ra.completed_at)?.id
-          );
-        }
-        setActiveSubmissionReviewId(firstWritableReview?.id);
-        setActiveRubricId(firstWritableReview?.rubric_id);
-=======
         // If we have an active review assignment but no URL parameter for it,
         // add it to the URL to ensure the state is properly reflected
         if (!reviewAssignmentIdParam && !ignoreReviewParam) {
           params.set("review_assignment_id", String(activeReviewAssignmentId));
           changed = true;
         }
->>>>>>> 7a327be9
       }
     }
 
