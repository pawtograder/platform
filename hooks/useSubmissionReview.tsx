import { useSearchParams } from "next/navigation";
import React, { createContext, useContext, useEffect, useMemo, useState } from "react";
import { useAssignmentController, useMyReviewAssignments, useReviewAssignment, useRubricById } from "./useAssignment";
import {
  useAllCommentsForReview,
  useSubmission,
  useSubmissionReview,
  useSubmissionReviewOrGradingReview,
  useWritableSubmissionReviews
} from "./useSubmission";

export type SubmissionReviewContextType = {
  activeReviewAssignmentId: number | undefined;
  setActiveReviewAssignmentId: (id: number | undefined) => void;
  activeSubmissionReviewId: number | undefined;
  setActiveSubmissionReviewId: (id: number | undefined) => void;
  activeRubricId: number | undefined;
  setActiveRubricId: (id: number | undefined) => void;
  scrollToRubricId: number | undefined;
  setScrollToRubricId: (id: number | undefined) => void;
  ignoreAssignedReview: number | undefined;
  setIgnoreAssignedReview: (ignore: number | undefined) => void;
};

const SubmissionReviewContext = createContext<SubmissionReviewContextType | undefined>(undefined);

export function useActiveRubricId() {
  const ctx = useContext(SubmissionReviewContext);
  if (!ctx) throw new Error("useActiveRubricId must be used within a SubmissionReviewProvider");
  return {
    activeRubricId: ctx.activeRubricId,
    setActiveRubricId: ctx.setActiveRubricId,
    scrollToRubricId: ctx.scrollToRubricId,
    setScrollToRubricId: ctx.setScrollToRubricId
  };
}

export function SubmissionReviewProvider({ children }: { children: React.ReactNode }) {
  const [ignoreAssignedReview, setIgnoreAssignedReview] = useState<number | undefined>(undefined);
  const [activeReviewAssignmentId, setActiveReviewAssignmentId] = useState<number | undefined>(undefined);
  const [activeRubricId, setActiveRubricId] = useState<number | undefined>(undefined);
  const [scrollToRubricId, setScrollToRubricId] = useState<number | undefined>(undefined);
  const searchParams = useSearchParams();
  const reviewAssignmentIdParam = searchParams.get("review_assignment_id");
  const myAssignedReviews = useMyReviewAssignments();
  const writableReviews = useWritableSubmissionReviews();
  const submission = useSubmission();
  const assignmentController = useAssignmentController();
  const initialSubmissionReviewId = submission.grading_review_id ?? undefined;
  const [activeSubmissionReviewId, setActiveSubmissionReviewId] = useState<number | undefined>(
    initialSubmissionReviewId
  );

  useEffect(() => {
    const reviewAssignment = reviewAssignmentIdParam
      ? myAssignedReviews.find((ra) => ra.id === parseInt(reviewAssignmentIdParam, 10))
      : undefined;
    const assignedSubmissionReview = writableReviews?.find((wr) => wr.id === reviewAssignment?.submission_review_id);
    //If the review assignment has been completed, don't set it as active
    if (
      !ignoreAssignedReview &&
      reviewAssignment &&
      assignedSubmissionReview &&
      !assignedSubmissionReview?.completed_at &&
      !reviewAssignment.completed_at
    ) {
      setActiveReviewAssignmentId(reviewAssignment.id);
      setActiveSubmissionReviewId(reviewAssignment.submission_review_id);
      setActiveRubricId(reviewAssignment.rubric_id);
    } else if (writableReviews && writableReviews.length > 0) {
      //Default to a grading review if it is writable
      const gradingReview = writableReviews.find((wr) => wr.id === submission.grading_review_id);
      if (gradingReview) {
        if (ignoreAssignedReview) {
          setActiveReviewAssignmentId(undefined);
        } else {
          setActiveReviewAssignmentId(
            myAssignedReviews.find((ra) => ra.submission_review_id === gradingReview.id && !ra.completed_at)?.id
          );
        }
        //Only set submission review id if it is writable!
        setActiveSubmissionReviewId(writableReviews.find((wr) => wr.id === gradingReview.id)?.id ?? undefined);
        setActiveRubricId(gradingReview.rubric_id);
      } else {
<<<<<<< HEAD
        const firstWritableReview = writableReviews[0];
        if (firstWritableReview) {
          setActiveReviewAssignmentId(
            myAssignedReviews.find((ra) => ra.submission_review_id === firstWritableReview.id)?.id
          );
          setActiveSubmissionReviewId(firstWritableReview.id);
          setActiveRubricId(firstWritableReview.rubric_id);
        }
=======
        if (ignoreAssignedReview) {
          setActiveReviewAssignmentId(undefined);
        } else {
          setActiveReviewAssignmentId(
            myAssignedReviews.find((ra) => ra.submission_review_id === writableReviews[0].id && !ra.completed_at)?.id
          );
        }
        setActiveSubmissionReviewId(writableReviews[0].id);
        setActiveRubricId(writableReviews[0].rubric_id);
>>>>>>> 80d8a7d9
      }
    } else {
      //Default to grading review
      setActiveReviewAssignmentId(undefined);
      setActiveSubmissionReviewId(submission.grading_review_id ?? undefined);
      setActiveRubricId(assignmentController.assignment.grading_rubric_id ?? undefined);
    }
  }, [
    reviewAssignmentIdParam,
    setActiveReviewAssignmentId,
    myAssignedReviews,
    writableReviews,
    submission,
    assignmentController,
    setActiveSubmissionReviewId,
    ignoreAssignedReview
  ]);

  const value = {
    activeReviewAssignmentId,
    setActiveReviewAssignmentId,
    activeSubmissionReviewId,
    setActiveSubmissionReviewId,
    activeRubricId,
    setActiveRubricId,
    scrollToRubricId,
    setScrollToRubricId,
    ignoreAssignedReview,
    setIgnoreAssignedReview
  };

  return <SubmissionReviewContext.Provider value={value}>{children}</SubmissionReviewContext.Provider>;
}

export function useMissingRubricChecksForActiveReview() {
  const activeSubmissionReview = useActiveSubmissionReview();
  if (!activeSubmissionReview) {
    throw new Error("No active submission review found");
  }
  const comments = useAllCommentsForReview(activeSubmissionReview?.id);
  const rubric = useRubricById(activeSubmissionReview.rubric_id);
  const rubricChecks = useMemo(() => {
    return rubric?.rubric_parts.flatMap((part) => part.rubric_criteria.flatMap((criteria) => criteria.rubric_checks));
  }, [rubric]);
  const { missing_required_checks, missing_optional_checks } = useMemo(() => {
    return {
      missing_required_checks: rubricChecks?.filter(
        (check) => check.is_required && !comments.some((comment) => comment.rubric_check_id === check.id)
      ),
      missing_optional_checks: rubricChecks?.filter(
        (check) => !check.is_required && !comments.some((comment) => comment.rubric_check_id === check.id)
      )
    };
  }, [rubricChecks, comments]);
  const { missing_required_criteria, missing_optional_criteria } = useMemo(() => {
    const allCriteria = rubric?.rubric_parts.flatMap((part) => part.rubric_criteria);
    const criteriaEvaluation = allCriteria?.map((criteria) => ({
      criteria,
      check_count_applied: criteria.rubric_checks.filter((check) =>
        comments.some((comment) => comment.rubric_check_id === check.id)
      ).length
    }));
    return {
      missing_required_criteria: criteriaEvaluation?.filter(
        (item) =>
          item.criteria.min_checks_per_submission !== null &&
          item.check_count_applied < item.criteria.min_checks_per_submission
      ),
      missing_optional_criteria: criteriaEvaluation?.filter(
        (item) => item.criteria.min_checks_per_submission === null && item.check_count_applied === 0
      )
    };
  }, [comments, rubric]);
  return { missing_required_checks, missing_optional_checks, missing_required_criteria, missing_optional_criteria };
}

export function useActiveSubmissionReview() {
  const ctx = useContext(SubmissionReviewContext);
  if (!ctx) throw new Error("useActiveSubmissionReview must be used within a SubmissionReviewProvider");
  if (!ctx.activeSubmissionReviewId) {
    throw new Error("No active submission review ID found");
  }
  return useSubmissionReviewOrGradingReview(ctx.activeSubmissionReviewId);
}
export function useActiveReviewAssignmentId() {
  const ctx = useContext(SubmissionReviewContext);
  if (!ctx) return undefined;
  return ctx.activeReviewAssignmentId;
}

export function useActiveReviewAssignment() {
  const ctx = useContext(SubmissionReviewContext);
  return useReviewAssignment(ctx?.activeReviewAssignmentId);
}

export function useSetActiveReviewAssignmentId() {
  const ctx = useContext(SubmissionReviewContext);
  if (!ctx) throw new Error("useSetActiveReviewAssignmentId must be used within a SubmissionReviewProvider");
  return ctx.setActiveReviewAssignmentId;
}

export function useActiveSubmissionReviewId() {
  const ctx = useContext(SubmissionReviewContext);
  if (!ctx) throw new Error("useActiveSubmissionReviewId must be used within a SubmissionReviewProvider");
  return ctx.activeSubmissionReviewId;
}

export function useSetActiveSubmissionReviewId() {
  const ctx = useContext(SubmissionReviewContext);
  if (!ctx) throw new Error("useSetActiveSubmissionReviewId must be used within a SubmissionReviewProvider");
  return ctx.setActiveSubmissionReviewId;
}

export function useIgnoreAssignedReview() {
  const ctx = useContext(SubmissionReviewContext);
  if (!ctx) throw new Error("useIgnoreAssignedReview must be used within a SubmissionReviewProvider");
  return ctx.ignoreAssignedReview;
}

export function useSetIgnoreAssignedReview() {
  const ctx = useContext(SubmissionReviewContext);
  if (!ctx) throw new Error("useSetIgnoreAssignedReview must be used within a SubmissionReviewProvider");
  return ctx.setIgnoreAssignedReview;
}<|MERGE_RESOLUTION|>--- conflicted
+++ resolved
@@ -82,16 +82,6 @@
         setActiveSubmissionReviewId(writableReviews.find((wr) => wr.id === gradingReview.id)?.id ?? undefined);
         setActiveRubricId(gradingReview.rubric_id);
       } else {
-<<<<<<< HEAD
-        const firstWritableReview = writableReviews[0];
-        if (firstWritableReview) {
-          setActiveReviewAssignmentId(
-            myAssignedReviews.find((ra) => ra.submission_review_id === firstWritableReview.id)?.id
-          );
-          setActiveSubmissionReviewId(firstWritableReview.id);
-          setActiveRubricId(firstWritableReview.rubric_id);
-        }
-=======
         if (ignoreAssignedReview) {
           setActiveReviewAssignmentId(undefined);
         } else {
@@ -101,7 +91,6 @@
         }
         setActiveSubmissionReviewId(writableReviews[0].id);
         setActiveRubricId(writableReviews[0].rubric_id);
->>>>>>> 80d8a7d9
       }
     } else {
       //Default to grading review
