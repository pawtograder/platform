--- conflicted
+++ resolved
@@ -1,11 +1,5 @@
 "use client";
-<<<<<<< HEAD
-import type { UserRoleWithCourseAndUser } from "@/utils/supabase/DatabaseTypes";
-import type { User } from "@supabase/supabase-js";
-import { useParams } from "next/navigation";
-=======
 import { User } from "@supabase/supabase-js";
->>>>>>> 7a327be9
 import { createContext, useContext } from "react";
 type AuthStateContextType = {
   user: User | null;
