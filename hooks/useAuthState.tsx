--- conflicted
+++ resolved
@@ -1,11 +1,6 @@
 "use client";
-<<<<<<< HEAD
-import type { UserRoleWithCourse } from "@/utils/supabase/DatabaseTypes";
-import type { User } from "@supabase/supabase-js";
-=======
 import { UserRoleWithCourseAndUser } from "@/utils/supabase/DatabaseTypes";
 import { User } from "@supabase/supabase-js";
->>>>>>> 80d8a7d9
 import { useParams } from "next/navigation";
 import { createContext, useContext } from "react";
 type AuthStateContextType = {
