--- conflicted
+++ resolved
@@ -388,21 +388,9 @@
             const whatIfVal = this.getGrade(column.id);
             if (whatIfVal) return whatIfVal;
           }
-<<<<<<< HEAD
-          const submission = this.gradebookController.studentSubmissions
-            .get(this.private_profile_id)
-            ?.find((s) => s.assignment_id === matchingAssignments[0].id);
-
-          // Type assertion to include total_score
-          const submissionWithScore = submission as typeof submission & { total_score?: number | null };
-
-          if (!submissionWithScore || submissionWithScore.total_score === null) return null;
-          return submissionWithScore.total_score;
-=======
           const assignment = this._assignments.find((a) => a.id === matchingAssignments[0].id);
           if (!assignment || assignment.total_points === null) return null;
           return assignment.total_points;
->>>>>>> 7bad6d8e
         };
         if (Array.isArray(assignmentSlug)) {
           const ret = assignmentSlug.map(findOne);
