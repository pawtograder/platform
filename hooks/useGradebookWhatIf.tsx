<<<<<<< HEAD
import type { GradebookColumnStudent, GradebookColumnWithEntries } from "@/utils/supabase/DatabaseTypes";
import { Spinner } from "@chakra-ui/react";
import { all, create, FunctionNode, isArray, type MathNode, Matrix } from "mathjs";
=======
import { GradebookColumnStudent, GradebookColumnWithEntries } from "@/utils/supabase/DatabaseTypes";
import { all, create, FunctionNode, isArray, MathNode, Matrix } from "mathjs";
>>>>>>> 7a327be9
import { minimatch } from "minimatch";
import React, { createContext, useContext, useEffect, useRef, useState } from "react";
import { GradebookController, useGradebookController } from "./useGradebook";
import TableController from "@/lib/TableController";
import { Database } from "@/utils/supabase/SupabaseTypes";
import { createClient } from "@/utils/supabase/client";
import { CourseController, useCourseController } from "./useCourseController";
export type ExpressionContext = {
  student_id: string;
  is_private_calculation: boolean;
  incomplete_values: IncompleteValuesAdvice | null;
  incomplete_values_policy: "assume_max" | "assume_zero" | "report_only";
};
//These functions should be called with a context object as the first argument
export const ContextFunctions = ["mean", "countif", "sum", "drop_lowest", "gradebook_columns"];

//See also in supabase/functions/gradebook-column-recalculate/expression/DependencySource.ts
export type IncompleteValuesAdvice = {
  missing?: {
    gradebook_columns?: string[];
  };
  not_released?: {
    gradebook_columns?: string[];
  };
};

export type WhatIfGradeValue = {
  what_if: number | undefined;
  report_only: number | undefined;
  assume_max: number | undefined;
  assume_zero: number | undefined;
  gradebook_score: number | undefined;
};
export type GradebookWhatIfGradeMap = Record<number, WhatIfGradeValue | undefined>;
export type GradebookWhatIfIncompleteValuesMap = Record<number, IncompleteValuesAdvice | null>;
export type GradebookColumnStudentWithMaxScore = Omit<GradebookColumnStudent, "score"> & {
  score: number;
  max_score: number;
  column_slug: string;
};
function isGradebookColumnStudent(value: unknown): value is GradebookColumnStudentWithMaxScore {
  return (
    typeof value === "object" &&
    value !== null &&
    "score" in value &&
    "score_override" in value &&
    "is_droppable" in value &&
    "is_excused" in value &&
    "is_missing" in value &&
    "max_score" in value &&
    "column_slug" in value
  );
}
<<<<<<< HEAD
// type UnreleasedGradebookColumnStudent = {
//   score: undefined;
//   score_override: undefined;
//   is_missing: true;
//   is_excused: true;
//   is_droppable: true;
//   is_released: false;
//   max_score: number;
// };
// function isUnreleasedGradebookColumnStudent(value: unknown): value is UnreleasedGradebookColumnStudent {
//   return (
//     typeof value === "object" &&
//     value !== null &&
//     "is_missing" in value &&
//     value.is_missing === true &&
//     "is_excused" in value &&
//     value.is_excused === true
//   );
// }
=======
>>>>>>> 7a327be9

type AssignmentForStudentDashboard = Database["public"]["Views"]["assignments_for_student_dashboard"]["Row"];
class GradebookWhatIfController {
  private _grades: GradebookWhatIfGradeMap = {};
  private _incompleteValues: GradebookWhatIfIncompleteValuesMap = {};
  private _subscribers: (() => void)[] = [];
  private _gradebookUnsubscribe: (() => void) | null = null;
  private _assignments: AssignmentForStudentDashboard[] = [];

  constructor(
    private gradebookController: GradebookController,
    private private_profile_id: string,
    private courseController: CourseController
  ) {
    this.initializeGradebookGrades();
    this.setupGradebookListener();
  }

  private initializeGradebookGrades() {
    //Fetch all assignments for the student with their submissions
    const client = createClient();
    client
      .from("assignments_for_student_dashboard")
      .select("*")
      .eq("class_id", this.gradebookController.class_id)
      .eq("student_user_id", this.courseController.userId)
      .eq("student_profile_id", this.private_profile_id)
      .then(({ data }) => {
        this._assignments = data ?? [];
      });
    // Initialize with current grades from the gradebook
    const allColumns = this.gradebookController.columns as GradebookColumnWithEntries[];
    for (const column of allColumns) {
      const columnStudent = this.gradebookController.getGradebookColumnStudent(column.id, this.private_profile_id);
      // Initialize grade entry for all columns, even if student doesn't have an existing entry
      const gradebookScore = columnStudent
        ? columnStudent.score_override !== null
          ? columnStudent.score_override
          : (columnStudent.score ?? undefined)
        : undefined;

      this._grades[column.id] = {
        what_if: undefined,
        report_only: undefined,
        assume_max: undefined,
        assume_zero: undefined,
        gradebook_score: gradebookScore
      };
    }
    //Recalculate all columns
    this.recalculateDependentColumns();
  }

  private setupGradebookListener() {
    // Subscribe to gradebook column student changes for this specific student
    this._gradebookUnsubscribe = this.gradebookController.subscribeColumnsForStudent(
      this.private_profile_id,
      (students) => {
        let hasChanges = false;

        for (const student of students) {
          const gradebookScore =
            student.score_override !== null ? student.score_override : (student.score ?? undefined);
          const existingGrade = this._grades[student.gradebook_column_id];

          if (!existingGrade || existingGrade.gradebook_score !== gradebookScore) {
            if (!existingGrade) {
              this._grades[student.gradebook_column_id] = {
                what_if: undefined,
                report_only: undefined,
                assume_max: undefined,
                assume_zero: undefined,
                gradebook_score: gradebookScore
              };
            } else {
              existingGrade.gradebook_score = gradebookScore;
            }
            hasChanges = true;
          }
        }

        // If there were changes, recalculate any what-if grades that depend on these columns
        if (hasChanges) {
          this.recalculateDependentColumns();
        }
      }
    );
  }

  private recalculateDependentColumns() {
    const allColumns = this.gradebookController.columns as GradebookColumnWithEntries[];
    for (const column of allColumns) {
      if (column.dependencies?.gradebook_columns) {
        this.recalculate(column.id);
      }
    }
  }

  getGrade(columnId: number): WhatIfGradeValue | undefined {
    return this._grades[columnId];
  }

  getIncompleteValues(columnId: number): IncompleteValuesAdvice | null {
    return this._incompleteValues[columnId] ?? null;
  }

  setWhatIfGrade(columnId: number, value: number | undefined, incompleteValues: IncompleteValuesAdvice | null) {
    if (!this._grades[columnId]) {
      // Create grade entry if it doesn't exist (safety net)
      this._grades[columnId] = {
        what_if: value,
        report_only: undefined,
        assume_max: undefined,
        assume_zero: undefined,
        gradebook_score: undefined
      };
    } else {
      this._grades[columnId] = {
        ...this._grades[columnId],
        what_if: value
      };
    }
    this._incompleteValues[columnId] = incompleteValues;
    //Find everything that depends on this column
    const allColumns = this.gradebookController.columns as GradebookColumnWithEntries[];
    for (const column of allColumns) {
      if (column.dependencies?.gradebook_columns?.includes(columnId)) {
        this.recalculate(column.id);
      }
    }
    this.notify();
  }

  // Clear what-if grades for a column
  clearGrade(columnId: number) {
    const existingGrade = this._grades[columnId];
    if (existingGrade) {
      // Preserve the gradebook score but clear what-if grades
      this._grades[columnId] = {
        what_if: undefined,
        report_only: undefined,
        assume_max: undefined,
        assume_zero: undefined,
        gradebook_score: existingGrade.gradebook_score
      };
    }
    delete this._incompleteValues[columnId];
    // Recalculate dependent columns
    const allColumns = this.gradebookController.columns as GradebookColumnWithEntries[];
    for (const column of allColumns) {
      if (column.dependencies?.gradebook_columns?.includes(columnId)) {
        this.recalculate(column.id);
      }
    }
    this.notify();
  }

  // Naive recalculation: just returns the input value for now
  recalculate(columnId: number, history: number[] = []) {
    if (history.includes(columnId)) throw new Error(`Cycle detected: ${history.join(" -> ")} -> ${columnId}`);
    history.push(columnId);
    // In the future, this could recalculate all columns based on dependencies
    // For now, do nothing (tentative grade is just the input)
    const column = this.gradebookController.getGradebookColumn(columnId);
    const allColumns = this.gradebookController.columns as GradebookColumnWithEntries[];
    if (!column) return;
    if (column.score_expression) {
      const math = create(all!, {});
      //eslint-disable-next-line @typescript-eslint/no-explicit-any
      const imports: Record<string, (...args: any[]) => unknown> = {};
      imports["gradebook_columns"] = (context: ExpressionContext, columnSlug: string | string[]) => {
        const findOne = (slug: string) => {
          const matchingColumns = allColumns.filter((c) => minimatch(c.slug, slug));
          if (!matchingColumns.length) return null;
          const scoreForColumnID = (columnId: number) => {
            const whatIfVal = this.getGrade(columnId);
            const incompleteValues = this.getIncompleteValues(columnId);
            const columnStudent = this.gradebookController.getGradebookColumnStudent(columnId, this.private_profile_id);
            const thisColumn = allColumns.find((c) => c.id === columnId);
            if (!thisColumn) {
              throw new Error(`Column ${columnId} not found in allColumns`);
            }
            //Determine which score to use
            let score: number | undefined;
            let released = columnStudent?.released ?? false;
            let is_missing = columnStudent?.is_missing ?? true;

            if (columnStudent?.score_override !== null && columnStudent?.score_override !== undefined) {
              score = columnStudent.score_override;
              is_missing = false;
              released = true;
              if (incompleteValues) {
                delete incompleteValues.missing;
                delete incompleteValues.not_released;
              }
            } else if (whatIfVal?.what_if !== undefined && whatIfVal.what_if !== null) {
              score = whatIfVal.what_if;
              is_missing = false;
              released = true;
            } else if (!released && context.incomplete_values_policy !== "report_only") {
              if (context.incomplete_values_policy === "assume_max") {
                is_missing = false;
                released = true;
                if (whatIfVal?.assume_max !== undefined && whatIfVal.assume_max !== null) {
                  score = whatIfVal.assume_max;
                } else {
                  score = thisColumn.max_score ?? 0;
                }
              } else if (context.incomplete_values_policy === "assume_zero") {
                is_missing = false;
                released = true;
                if (whatIfVal?.assume_zero !== undefined && whatIfVal.assume_zero !== null) {
                  score = whatIfVal.assume_zero;
                } else {
                  score = 0;
                }
              }
            } else if (columnStudent?.score !== null && columnStudent?.score !== undefined) {
              score = columnStudent.score;
            } else {
              score = undefined;
            }

            const ret: GradebookColumnStudentWithMaxScore = {
              is_missing: is_missing,
              is_excused: false,
              is_droppable: true,
              score: score ?? 0,
              score_override: null,
              class_id: column.class_id,
              created_at: column.created_at,
              gradebook_column_id: column.id,
              gradebook_id: column.gradebook_id,
              id: thisColumn!.id,
              released: released,
              score_override_note: null,
              student_id: this.private_profile_id,
              max_score: thisColumn?.max_score ?? 0,
              incomplete_values: incompleteValues,
              is_private: false,
              is_recalculating: false,
              column_slug: thisColumn!.slug!
            };
            //Find any not released or missing values that this column depends on
            const existingIncompleteValues = this.getIncompleteValues(columnId);
            if (existingIncompleteValues && ret.score_override === null) {
              if (existingIncompleteValues.missing?.gradebook_columns) {
                if (!context.incomplete_values) {
                  context.incomplete_values = {};
                }
                if (!context.incomplete_values?.missing) {
                  context.incomplete_values.missing = {};
                }
                if (!context.incomplete_values.missing.gradebook_columns) {
                  context.incomplete_values.missing.gradebook_columns = [];
                }
                context.incomplete_values.missing.gradebook_columns.push(
                  ...existingIncompleteValues.missing.gradebook_columns
                );
              }
              if (existingIncompleteValues.not_released?.gradebook_columns) {
                if (!context.incomplete_values) {
                  context.incomplete_values = {};
                }
                if (!context.incomplete_values?.not_released) {
                  context.incomplete_values.not_released = {};
                }
                if (!context.incomplete_values.not_released.gradebook_columns) {
                  context.incomplete_values.not_released.gradebook_columns = [];
                }
                context.incomplete_values.not_released.gradebook_columns.push(
                  ...existingIncompleteValues.not_released.gradebook_columns
                );
              }
            }

            //Track not released values
            if (!ret.released && !ret.is_private) {
              if (!context.incomplete_values) {
                context.incomplete_values = {};
              }
              if (!context.incomplete_values?.not_released) {
                context.incomplete_values.not_released = {};
              }
              if (!context.incomplete_values.not_released.gradebook_columns) {
                context.incomplete_values.not_released.gradebook_columns = [];
              }
              context.incomplete_values.not_released.gradebook_columns.push(ret.column_slug!);
            } else if (ret.is_missing) {
              //Track missing values
              if (!context.incomplete_values) {
                context.incomplete_values = {};
              }
              if (!context.incomplete_values?.missing) {
                context.incomplete_values.missing = {};
              }
              if (!context.incomplete_values.missing.gradebook_columns) {
                context.incomplete_values.missing.gradebook_columns = [];
              }
              context.incomplete_values.missing.gradebook_columns.push(ret.column_slug!);
            }
            return ret;
          };
          if (matchingColumns.length === 1 && !slug.includes("*")) {
            return scoreForColumnID(matchingColumns[0]!.id);
          } else {
            return matchingColumns.map((col) => scoreForColumnID(col.id));
          }
        };
        if (Array.isArray(columnSlug)) {
          const ret = columnSlug.map(findOne);
          return ret;
        } else {
          const ret = findOne(columnSlug);
          if (ret && !columnSlug.includes("*")) {
            return ret;
          }
          if (Array.isArray(ret)) {
            return ret;
          }
          return [ret as GradebookColumnStudent];
        }
      };
      imports["assignments"] = (assignmentSlug: string | string[]) => {
        const findOne = (slug: string) => {
          const matchingAssignments = this.gradebookController.assignments?.filter(
            (a) => a.slug && minimatch(a.slug, slug)
          );
          if (!matchingAssignments.length) return null;
          // To find a temporary what-if, find a column that depends on only this assignment
          const column = allColumns.find((c) => c.dependencies?.assignments?.includes(matchingAssignments[0]!.id));
          if (column) {
            const whatIfVal = this.getGrade(column.id);
            if (whatIfVal) return whatIfVal;
          }
<<<<<<< HEAD
          const submission = this.gradebookController.studentSubmissions
            .get(this.private_profile_id)
            ?.find((s) => s.assignment_id === matchingAssignments[0]!.id);
          if (!submission) return null;
          return submission.total_score;
=======
          const assignment = this._assignments.find((a) => a.id === matchingAssignments[0].id);
          if (!assignment || assignment.total_points === null) return null;
          return assignment.total_points;
>>>>>>> 7a327be9
        };
        if (Array.isArray(assignmentSlug)) {
          const ret = assignmentSlug.map(findOne);
          return ret;
        } else {
          const ret = findOne(assignmentSlug);
          return ret;
        }
      };
      imports["multiply"] = (a: number, b: number) => {
        if (a === undefined || b === undefined) {
          return undefined;
        }
        return a * b;
      };
      imports["add"] = (a: number, b: number) => {
        if (a === undefined || b === undefined) {
          return undefined;
        }
        return a + b;
      };
      imports["sum"] = (context: ExpressionContext, value: (GradebookColumnStudentWithMaxScore | number)[]) => {
        if (Array.isArray(value)) {
          const values = value
            .map((v) => {
              if (isGradebookColumnStudent(v)) {
                return v.score ?? 0;
              }
              if (typeof v === "number") {
                return v;
              }
              throw new Error(
                `Unsupported value type for sum. Sum can only be applied to gradebook columns or numbers. Got: ${JSON.stringify(v, null, 2)}`
              );
            })
            .filter((v) => v !== undefined);
          if (values.length === 0) {
            return undefined;
          }
          return values.reduce((a, b) => a + b, 0);
        }
        throw new Error(`Sum called with non-array value: ${JSON.stringify(value, null, 2)}`);
      };
      imports["equal"] = (value: number | GradebookColumnStudentWithMaxScore, threshold: number) => {
        if (isGradebookColumnStudent(value)) {
          return value.score === threshold ? 1 : 0;
        }
        return value === threshold ? 1 : 0;
      };
      imports["unequal"] = (value: number | GradebookColumnStudentWithMaxScore, threshold: number) => {
        if (isGradebookColumnStudent(value)) {
          return value.score !== threshold ? 1 : 0;
        }
        return value !== threshold ? 1 : 0;
      };
      imports["largerEq"] = (value: number | GradebookColumnStudentWithMaxScore, threshold: number) => {
        if (isGradebookColumnStudent(value)) {
          return value.score >= threshold ? 1 : 0;
        }
        return value >= threshold ? 1 : 0;
      };
      imports["smallerEq"] = (value: number | GradebookColumnStudentWithMaxScore, threshold: number) => {
        if (isGradebookColumnStudent(value)) {
          return value.score <= threshold ? 1 : 0;
        }
        return value <= threshold ? 1 : 0;
      };
      imports["min"] = (...values: (number | GradebookColumnStudentWithMaxScore)[]) => {
        const validValues = values
          .filter((v) => {
            if (isGradebookColumnStudent(v)) {
              return v.score !== undefined;
            }
            return v !== undefined;
          })
          .map((v) => {
            if (isGradebookColumnStudent(v)) {
              return v.score;
            }
            return v;
          });
        if (validValues.length === 0) {
          return undefined;
        }
        return Math.min(...validValues);
      };
      imports["larger"] = (value: number | GradebookColumnStudentWithMaxScore, threshold: number) => {
        if (isGradebookColumnStudent(value)) {
          return value.score > threshold ? 1 : 0;
        }
        return value > threshold ? 1 : 0;
      };
      imports["smaller"] = (value: number | GradebookColumnStudentWithMaxScore, threshold: number) => {
        if (isGradebookColumnStudent(value)) {
          return value.score < threshold ? 1 : 0;
        }
        return value < threshold ? 1 : 0;
      };
      imports["countif"] = (
        context: ExpressionContext,
        value: GradebookColumnStudentWithMaxScore[],
        condition: (value: GradebookColumnStudentWithMaxScore) => boolean
      ) => {
        if (Array.isArray(value)) {
          const values = value.map((v) => {
            const ret = condition(v) ? 1 : 0;
            return ret;
          });
          const validValues = values.filter((v) => v !== undefined);
          if (validValues.length === 0) {
            return undefined;
          }
          return validValues.filter((v) => v === 1).length;
        }
        throw new Error("Countif called with non-array value");
      };

      imports["mean"] = (
        context: ExpressionContext,
        value: GradebookColumnStudentWithMaxScore[],
        weighted: boolean = true
      ) => {
        if (Array.isArray(value)) {
          const valuesToAverage = value.map((v) => {
            if (isGradebookColumnStudent(v)) {
              if (!v.released && !v.is_private) {
                return undefined;
              } else if (v.is_missing) {
                if (v.is_excused) {
                  return { score: undefined, max_score: v.max_score };
                }
                return { score: 0, max_score: v.max_score };
              }
              return { score: v.score, max_score: v.max_score };
            }
            if (isArray(v)) {
              throw new Error("Unsupported nesting of arrays");
            }
            throw new Error(
              `Unsupported value type for mean. Mean can only be applied to gradebook columns because it expects a max_score for each value. Got: ${JSON.stringify(v, null, 2)}`
            );
          });
          const validValues = valuesToAverage.filter(
            (v) => v !== undefined && v.score !== undefined && v.max_score !== undefined
          );
          if (validValues.length === 0) {
            return undefined;
          }
          if (weighted) {
            const totalPoints = validValues.reduce((a, b) => a + (b?.max_score ?? 0), 0);
            const totalScore = validValues.reduce((a, b) => a + (b?.score ?? 0), 0);
            if (totalPoints === 0) {
              return undefined;
            }
            const ret = (100 * totalScore) / totalPoints;
            return ret;
          } else {
            const ret =
              (100 * validValues.reduce((a, b) => a + (b && b.score ? b.score / b.max_score : 0), 0)) /
              validValues.length;
            return ret;
          }
        }
        throw new Error("Mean called with non-matrix value");
      };
      imports["drop_lowest"] = (
        context: ExpressionContext,
        value: GradebookColumnStudentWithMaxScore[],
        count: number
      ) => {
        if (Array.isArray(value)) {
          const droppableValues = value.filter((v) => !v.is_missing && !v.is_excused && v.is_droppable);
          const sortedValues = droppableValues.sort((a, b) => (a.score ?? 0) - (b.score ?? 0));
          if (sortedValues.length === 0) {
            return undefined;
          }
          return sortedValues.slice(count);
        }
        throw new Error("Drop_lowest called with non-matrix value");
      };
      imports["case_when"] = (conditions: Matrix<unknown>) => {
        const conditionValues = conditions.toArray();
        for (const condition of conditionValues) {
          const [value, result] = condition as [boolean, number];
          if (value) {
            return result;
          }
        }
        return undefined;
      };

      math.import(imports, { override: true });
      if (column.score_expression) {
        const expr = math.parse(column.score_expression);
        //instrument the functions that are called with a context object as the first argument
        const instrumented = expr.transform((node: MathNode) => {
          if (node.type === "FunctionNode") {
            const fn = node as FunctionNode;
            if (ContextFunctions.includes(fn.fn.name)) {
              const newArgs: MathNode[] = [];
              newArgs.push(new math.SymbolNode("context"));
              newArgs.push(...fn.args);
              fn.args = newArgs;
              return node;
            }
          }
          return node;
        });

        const scores: WhatIfGradeValue = {
          what_if: undefined,
          report_only: undefined,
          assume_max: undefined,
          assume_zero: undefined,
          gradebook_score: this._grades[columnId]?.gradebook_score
        };
        for (const policy of ["assume_max", "assume_zero", "report_only"]) {
          const context: ExpressionContext = {
            student_id: this.private_profile_id,
            is_private_calculation: false,
            incomplete_values: {},
            incomplete_values_policy: policy as "assume_max" | "assume_zero" | "report_only"
          };
          const result = instrumented.evaluate({
            context: context
          });
          let score: number;
          if (typeof result === "object" && result !== null && "entries" in result) {
            const lastEntry = result.entries[result.entries.length - 1];
            score = Number(lastEntry);
          } else {
            score = Number(result);
          }
          scores[policy as "report_only" | "assume_max" | "assume_zero"] = score;
          if (policy === "report_only") {
            //If there are any incomplete values, dedupliate them
            if (context.incomplete_values) {
              if (context.incomplete_values.missing?.gradebook_columns) {
                context.incomplete_values.missing.gradebook_columns = [
                  ...new Set(context.incomplete_values.missing.gradebook_columns)
                ];
              }
              if (context.incomplete_values.not_released?.gradebook_columns) {
                context.incomplete_values.not_released.gradebook_columns = [
                  ...new Set(context.incomplete_values.not_released.gradebook_columns)
                ];
              }
            }
            this._incompleteValues[columnId] = context.incomplete_values;
          }
        }
        if (scores.gradebook_score !== scores.report_only && scores.report_only !== null) {
          scores.what_if = scores.report_only;
        } else {
          scores.what_if = undefined;
        }
        if (Number.isNaN(scores.what_if ?? 0)) {
          scores.what_if = undefined;
        }
        if (Number.isNaN(scores.report_only ?? 0)) {
          scores.report_only = undefined;
        }
        if (Number.isNaN(scores.assume_max ?? 0)) {
          scores.assume_max = undefined;
        }
        if (Number.isNaN(scores.assume_zero ?? 0)) {
          scores.assume_zero = undefined;
        }
        this._grades[columnId] = scores;
      }
      //Find everything that depends on this column
      for (const column of allColumns) {
        if (column.dependencies?.gradebook_columns?.includes(columnId)) {
          this.recalculate(column.id, [...history]);
        }
      }
    }
  }
  subscribe(cb: () => void) {
    this._subscribers.push(cb);
    return () => {
      this._subscribers = this._subscribers.filter((fn) => fn !== cb);
    };
  }

  notify() {
    this._subscribers.forEach((cb) => cb());
  }

  // Cleanup method to unsubscribe from gradebook listener
  cleanup() {
    if (this._gradebookUnsubscribe) {
      this._gradebookUnsubscribe();
      this._gradebookUnsubscribe = null;
    }
  }
}

const GradebookWhatIfContext = createContext<GradebookWhatIfController | null>(null);

export function GradebookWhatIfProvider({
  children,
  private_profile_id
}: {
  children: React.ReactNode;
  private_profile_id: string;
}) {
  const gradebookController = useGradebookController();
  const courseController = useCourseController();
  const controllerRef = useRef<GradebookWhatIfController>();

  // Initialize controller synchronously if it doesn't exist
  if (!controllerRef.current) {
    controllerRef.current = new GradebookWhatIfController(gradebookController, private_profile_id, courseController);
  }

  // Cleanup and reinitialize when private_profile_id changes
  useEffect(() => {
    // If private_profile_id changed, cleanup and create new controller
    if (controllerRef.current) {
      controllerRef.current.cleanup();
      controllerRef.current = new GradebookWhatIfController(gradebookController, private_profile_id, courseController);
    }

    return () => {
      if (controllerRef.current) {
        controllerRef.current.cleanup();
      }
    };
  }, [private_profile_id, gradebookController, courseController]);

  return <GradebookWhatIfContext.Provider value={controllerRef.current}>{children}</GradebookWhatIfContext.Provider>;
}

export function useWhatIfGrade(columnId: number) {
  const whatIf = useGradebookWhatIf();
  const [value, setValue] = useState<WhatIfGradeValue | undefined>(whatIf.getGrade(columnId));
  useEffect(() => {
    const unsub = whatIf.subscribe(() => setValue(whatIf.getGrade(columnId)));
    return unsub;
  }, [whatIf, columnId]);
  return value;
}
export function useGradebookWhatIf() {
  const ctx = useContext(GradebookWhatIfContext);
  if (!ctx) throw new Error("useGradebookWhatIf must be used within GradebookWhatIfProvider");
  return ctx;
}<|MERGE_RESOLUTION|>--- conflicted
+++ resolved
@@ -1,11 +1,5 @@
-<<<<<<< HEAD
-import type { GradebookColumnStudent, GradebookColumnWithEntries } from "@/utils/supabase/DatabaseTypes";
-import { Spinner } from "@chakra-ui/react";
-import { all, create, FunctionNode, isArray, type MathNode, Matrix } from "mathjs";
-=======
 import { GradebookColumnStudent, GradebookColumnWithEntries } from "@/utils/supabase/DatabaseTypes";
 import { all, create, FunctionNode, isArray, MathNode, Matrix } from "mathjs";
->>>>>>> 7a327be9
 import { minimatch } from "minimatch";
 import React, { createContext, useContext, useEffect, useRef, useState } from "react";
 import { GradebookController, useGradebookController } from "./useGradebook";
@@ -59,28 +53,6 @@
     "column_slug" in value
   );
 }
-<<<<<<< HEAD
-// type UnreleasedGradebookColumnStudent = {
-//   score: undefined;
-//   score_override: undefined;
-//   is_missing: true;
-//   is_excused: true;
-//   is_droppable: true;
-//   is_released: false;
-//   max_score: number;
-// };
-// function isUnreleasedGradebookColumnStudent(value: unknown): value is UnreleasedGradebookColumnStudent {
-//   return (
-//     typeof value === "object" &&
-//     value !== null &&
-//     "is_missing" in value &&
-//     value.is_missing === true &&
-//     "is_excused" in value &&
-//     value.is_excused === true
-//   );
-// }
-=======
->>>>>>> 7a327be9
 
 type AssignmentForStudentDashboard = Database["public"]["Views"]["assignments_for_student_dashboard"]["Row"];
 class GradebookWhatIfController {
@@ -416,17 +388,9 @@
             const whatIfVal = this.getGrade(column.id);
             if (whatIfVal) return whatIfVal;
           }
-<<<<<<< HEAD
-          const submission = this.gradebookController.studentSubmissions
-            .get(this.private_profile_id)
-            ?.find((s) => s.assignment_id === matchingAssignments[0]!.id);
-          if (!submission) return null;
-          return submission.total_score;
-=======
           const assignment = this._assignments.find((a) => a.id === matchingAssignments[0].id);
           if (!assignment || assignment.total_points === null) return null;
           return assignment.total_points;
->>>>>>> 7a327be9
         };
         if (Array.isArray(assignmentSlug)) {
           const ret = assignmentSlug.map(findOne);
