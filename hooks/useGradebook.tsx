"use client";
<<<<<<< HEAD
import type {
=======
import { ClassRealTimeController } from "@/lib/ClassRealTimeController";
import TableController from "@/lib/TableController";
import { createClient } from "@/utils/supabase/client";
import {
>>>>>>> 631a7ca9
  Assignment,
  GradebookColumn,
  GradebookColumnDependencies,
  GradebookColumnStudent
} from "@/utils/supabase/DatabaseTypes";
import { Box, Heading, HStack, Link, Spinner, Text, VStack } from "@chakra-ui/react";
<<<<<<< HEAD
import { type LiveEvent, useList, useShow } from "@refinedev/core";
import { createContext, useContext, useEffect, useMemo, useRef, useState, useCallback } from "react";
=======
import { useList } from "@refinedev/core";
import { createContext, useCallback, useContext, useEffect, useMemo, useRef, useState } from "react";
>>>>>>> 631a7ca9
import { useCourse } from "./useAuthState";
import { CourseController, useCourseController } from "./useCourseController";

import type { Database } from "@/utils/supabase/SupabaseTypes";
import { all, ConstantNode, create, FunctionNode, Matrix } from "mathjs";
import { minimatch } from "minimatch";

export default function useGradebook() {
  const gradebookController = useGradebookController();

  return gradebookController;
}

export function useGradebookColumns() {
  const gradebookController = useGradebookController();
  const [columns, setColumns] = useState<GradebookColumn[]>(gradebookController.gradebook_columns.rows);
  useEffect(() => {
    return gradebookController.gradebook_columns.list((data) => {
      setColumns(data);
    }).unsubscribe;
  }, [gradebookController]);
  return columns;
}

export function useGradebookColumn(column_id: number) {
  const gradebookController = useGradebookController();
  const [column, setColumn] = useState<GradebookColumn | undefined>(
    gradebookController.gradebook_columns.rows.find((col) => col.id === column_id)
  );
  useEffect(() => {
    return gradebookController.gradebook_columns.getById(column_id, (data) => {
      setColumn(data);
    }).unsubscribe;
  }, [gradebookController, column_id]);
  if (!column) {
    throw new Error(`Column ${column_id} not found`);
  }
  return column;
}

export function useGradebookColumnGrades(column_id: number) {
  const gradebookController = useGradebookController();
  const [grades, setGrades] = useState<GradebookColumnStudent[]>(gradebookController.getStudentsForColumn(column_id));
  useEffect(() => {
    return gradebookController.subscribeStudentsForColumn(column_id, setGrades);
  }, [gradebookController, column_id]);
  return grades;
}

export function useGradebookColumnStudent(column_id: number, student_id: string) {
  const gradebookController = useGradebookController();
  const [columnStudent, setColumnStudent] = useState<GradebookColumnStudent | undefined>(
    gradebookController.getGradebookColumnStudent(column_id, student_id)
  );
  useEffect(() => {
    // Use the specialized index for direct access to student/column pair
    const unsubscribe = gradebookController.subscribeStudentColumnPair(student_id, column_id, setColumnStudent);
    return () => unsubscribe();
  }, [column_id, student_id, gradebookController]);
  return columnStudent;
}

export function getScore(gradebookColumnStudent: GradebookColumnStudent | undefined) {
  return gradebookColumnStudent?.score_override !== null
    ? gradebookColumnStudent?.score_override
    : gradebookColumnStudent?.score;
}
export function useSubmissionIDForColumn(column_id: number, student_id: string) {
  const gradebookController = useGradebookController();
  const submissionID = useMemo(() => {
    const assignment = gradebookController.assignments_table.rows.find((a) => a.gradebook_column_id === column_id);
    if (!assignment) return { status: "not-an-assignment" };
    const submissions = gradebookController.studentSubmissions.get(student_id);
    if (!submissions) return { status: "no-submission" };
    const submission = submissions.find((s) => s.assignment_id === assignment.id);
    if (!submission) return { status: "no-submission" };
    return { status: "found", submission_id: submission.activesubmissionid };
  }, [gradebookController.assignments_table.rows, gradebookController.studentSubmissions, column_id, student_id]);
  return submissionID;
}
export function useLinkToAssignment(column_id: number, student_id: string) {
  const gradebookController = useGradebookController();
  const column = useGradebookColumn(column_id);
  const dependencies = column?.dependencies as { gradebook_columns?: number[]; assignments?: number[] };
  const assignmentLink = useMemo(() => {
    if (!dependencies) return null;
    const gradesForStudent = gradebookController.studentSubmissions.get(student_id);
    for (const assignment_id of dependencies.assignments ?? []) {
      const assignment = gradesForStudent?.find((s) => s.assignment_id === assignment_id);
      if (assignment) {
        if (assignment.activesubmissionid) {
          return `/course/${column?.class_id}/assignments/${assignment.assignment_id}/submissions/${assignment.activesubmissionid}`;
        } else {
          return undefined;
        }
      }
    }
    return null;
  }, [gradebookController, column, dependencies, student_id]);
  return assignmentLink;
}
export function useReferencedContent(
  column_id: number,
  student_id: string,
  inclusions: { assignments?: boolean; gradebook_columns?: boolean } = { assignments: true, gradebook_columns: true }
) {
  const gradebookController = useGradebookController();
  const column = useGradebookColumn(column_id);
  const dependencies = column?.dependencies as { gradebook_columns?: number[]; assignments?: number[] };
  const referencedContent = useMemo(() => {
    if (!dependencies) return null;
    const links: React.ReactNode[] = [];
    if (inclusions.assignments && dependencies.assignments && dependencies.assignments.length > 0) {
      const gradesForStudent = gradebookController.studentSubmissions.get(student_id);
      for (const assignment_id of dependencies.assignments) {
        const assignment = gradesForStudent?.find((s) => s.assignment_id === assignment_id);
        if (assignment) {
          if (assignment.activesubmissionid) {
            links.push(
              <Link
                tabIndex={-1}
                target="_blank"
                key={`assignment-${assignment.assignment_id}`}
                href={`/course/${column?.class_id}/assignments/${assignment.assignment_id}/submissions/${assignment.activesubmissionid}`}
              >
                View Submission
              </Link>
            );
          } else {
            links.push(<Text key={`assignment-${assignment.assignment_id}`}>Assignment not submitted</Text>);
          }
        }
      }
    }
    if (inclusions.gradebook_columns && dependencies.gradebook_columns) {
      for (const column_id of dependencies.gradebook_columns) {
        const column = gradebookController.gradebook_columns.rows.find((col) => col.id === column_id);
        if (column) {
          links.push(<Text key={`gradebook-column-${column_id}`}>Gradebook column {column.name}</Text>);
        }
      }
    }
    return links.length > 0 ? (
      <HStack align="left">
        <Heading size="sm">Referenced values:</Heading>
        <VStack align="left">{links}</VStack>
      </HStack>
    ) : null;
  }, [gradebookController, column, student_id, dependencies, inclusions.assignments, inclusions.gradebook_columns]);
  return referencedContent;
}

/**
 * Hook to check if all dependencies of a column have been released
 * Sets up subscriptions to watch for changes in grades and release status
 */
export function useAreAllDependenciesReleased(columnId: number): boolean {
  const gradebookController = useGradebookController();
  const column = gradebookController.gradebook_columns.rows.find((col) => col.id === columnId);
  const [dependenciesReleased, setDependenciesReleased] = useState(false);

  // Get all dependency column IDs recursively
  const allDependencyColumnIds = useMemo(() => {
    const visited = new Set<number>();
    const dependencies: number[] = [];

    const collectDependencies = (colId: number) => {
      if (visited.has(colId)) return;
      visited.add(colId);

      const col = gradebookController.getGradebookColumn(colId);
      if (!col?.dependencies) return;

      const deps = col.dependencies as GradebookColumnDependencies;
      if (deps.gradebook_columns) {
        for (const depId of deps.gradebook_columns) {
          dependencies.push(depId);
          collectDependencies(depId);
        }
      }
    };

    collectDependencies(columnId);
    return [...new Set(dependencies)];
  }, [columnId, gradebookController]);

  // Function to check all dependencies
  const checkDependencies = useCallback(() => {
    if (!column?.dependencies) {
      setDependenciesReleased(true);
      return;
    }

    const allReleased = allDependencyColumnIds.every((depId) => {
      return gradebookController.isColumnEffectivelyReleased(depId);
    });

    setDependenciesReleased(allReleased);
  }, [column, allDependencyColumnIds, gradebookController]);

  // Initial check
  useEffect(() => {
    checkDependencies();
  }, [checkDependencies]);

  // Set up subscriptions for dependency columns using gradebookController
  useEffect(() => {
    if (allDependencyColumnIds.length === 0) return;

    const unsubscribers: (() => void)[] = [];

    // Subscribe to column changes for each dependency
    allDependencyColumnIds.forEach((depId) => {
      const unsubscribeColumn = gradebookController.gradebook_columns.getById(depId, () => {
        checkDependencies();
      }).unsubscribe;
      unsubscribers.push(unsubscribeColumn);
    });

    // Subscribe to column student changes for each dependency
    allDependencyColumnIds.forEach((depId) => {
      const unsubscribeColumnStudent = gradebookController.gradebook_column_students.list((data) => {
        // Check if any students for this column changed
        const hasChanges = data.some((student) => student.gradebook_column_id === depId);
        if (hasChanges) {
          checkDependencies();
        }
      }).unsubscribe;
      unsubscribers.push(unsubscribeColumnStudent);
    });

    return () => {
      unsubscribers.forEach((unsubscribe) => unsubscribe());
    };
  }, [columnId, allDependencyColumnIds, gradebookController, checkDependencies]);

  return dependenciesReleased;
}
class StudentGradebookController {
  private _columnsForStudent: GradebookColumnStudent[] = [];
  private _profile_id: string;
  private _columnStudentSubscribers: Map<number, ((item: GradebookColumnStudent | undefined) => void)[]> = new Map();
  private _isInstructorOrGrader: boolean;
  private _unsubscribes: (() => void)[] = [];

  constructor(
    gradebookColumns: TableController<"gradebook_columns">,
    gradebookColumnStudents: TableController<"gradebook_column_students">,
    profile_id: string,
    isInstructorOrGrader: boolean
  ) {
    this._profile_id = profile_id;
    this._isInstructorOrGrader = isInstructorOrGrader;

    // Initialize with current data
    this._updateColumnsForStudent(gradebookColumnStudents.rows);

    // Subscribe to changes in gradebook_column_students
    const { unsubscribe } = gradebookColumnStudents.list((data) => {
      this._updateColumnsForStudent(data);
    });
    this._unsubscribes.push(unsubscribe);
  }

  private _updateColumnsForStudent(allStudents: GradebookColumnStudent[]) {
    const newColumns = allStudents.filter(
      (s) => s.student_id === this._profile_id && (s.is_private || !this._isInstructorOrGrader)
    );
    if (newColumns.length !== this._columnsForStudent.length) {
      this._columnsForStudent = newColumns;

      // Notify subscribers of changes
      this._columnsForStudent.forEach((student) => {
        this._columnStudentSubscribers.get(student.gradebook_column_id)?.forEach((cb) => cb(student));
      });
    }
  }

  close() {
    this._unsubscribes.forEach((unsubscribe) => unsubscribe());
    this._unsubscribes = [];
  }
  setColumnForStudent(updatedColumn: GradebookColumnStudent) {
    if (updatedColumn.student_id !== this._profile_id) {
      throw new Error("Column is not for this student");
    }
    if (!updatedColumn.is_private && this._isInstructorOrGrader) {
      return;
    }
    const index = this._columnsForStudent.findIndex((s) => s.id === updatedColumn.id);
    if (index === -1) {
      this._columnsForStudent.push(updatedColumn);
    } else {
      this._columnsForStudent[index] = updatedColumn;
    }
    this._columnStudentSubscribers.get(updatedColumn.gradebook_column_id)?.forEach((cb) => cb(updatedColumn));
  }
  getColumnForStudent(column_id: number, cb?: (item: GradebookColumnStudent | undefined) => void) {
    const item = this._columnsForStudent.find((s) => s.gradebook_column_id === column_id);
    if (cb) {
      const unsubscribe = this.subscribeColumnStudent(column_id, cb);
      return {
        item,
        unsubscribe
      };
    }
    return {
      item,
      unsubscribe: () => {}
    };
  }

  subscribeColumnStudent(column_id: number, cb: (item: GradebookColumnStudent | undefined) => void) {
    const arr = this._columnStudentSubscribers.get(column_id) || [];
    console.log("subscribe", column_id, cb);
    this._columnStudentSubscribers.set(column_id, [...arr, cb]);
    return () => {
      const arr = this._columnStudentSubscribers.get(column_id) || [];
      this._columnStudentSubscribers.set(
        column_id,
        arr.filter((fn) => fn !== cb)
      );
    };
  }

  public getGradesForStudent(column_id: number) {
    return this._columnsForStudent.find((s) => s.gradebook_column_id === column_id);
  }

  public filter(column_id: number, filterValue: string) {
    const item = this._columnsForStudent.find((s) => s.gradebook_column_id === column_id);
    if (!item) return false;
    return String(item.score_override ?? item.score ?? "") === filterValue;
  }
}

type SubmissionWithGrades = Omit<Database["public"]["Views"]["submissions_with_grades_for_assignment"]["Row"], "id"> & {
  id: number;
};
// --- Controller ---

type RendererParams = {
  score: number | null;
  max_score: number | null;
  score_override: number | null;
  is_missing: boolean;
  is_excused: boolean;
  is_droppable: boolean;
  released: boolean;
};
export class GradebookController {
  private _studentDetailView: string | null = null;
  private studentDetailViewSubscribers: ((view: string | null) => void)[] = [];

  private studentGradebookControllers: Map<string, StudentGradebookController> = new Map();

  private cellRenderersByColumnId: Map<number, (cell: RendererParams) => React.ReactNode> = new Map();

  // --- Specialized index for student/column pairs ---
  private studentColumnIndex: Map<string, number> = new Map(); // Maps (student_id, column_id) -> gradebook_column_student.id

  // --- TableController instances ---
  readonly gradebook_columns: TableController<"gradebook_columns">;
  readonly gradebook_column_students: TableController<"gradebook_column_students">;
  readonly assignments_table: TableController<"assignments">;

  readonly readyPromise: Promise<[void, void, void]>;

  public studentSubmissions: Map<string, SubmissionWithGrades[]> = new Map();

  // Helper method to generate index key for student/column pair
  private getStudentColumnKey(student_id: string, column_id: number): string {
    return `${student_id}:${column_id}`;
  }

  // Update the specialized index when gradebook_column_students data changes
  private updateStudentColumnIndex() {
    this.studentColumnIndex.clear();
    this.gradebook_column_students.rows.forEach((student) => {
      const key = this.getStudentColumnKey(student.student_id, student.gradebook_column_id);
      this.studentColumnIndex.set(key, student.id);
    });
  }

  private _assignments?: Assignment[];
  private _isInstructorOrGrader: boolean;
  private _expression_prefix?: string;
  readonly gradebook_id: number;
  readonly class_id: number;

  private _unsubscribes: (() => void)[] = [];
  private _classRealTimeController: ClassRealTimeController;
  public constructor(
    isInstructorOrGrader: boolean,
    class_id: number,
    gradebook_id: number,
    classRealTimeController: ClassRealTimeController
  ) {
    const client = createClient();
    this._isInstructorOrGrader = isInstructorOrGrader;
    this.gradebook_id = gradebook_id;
    this.class_id = class_id;
    this._classRealTimeController = classRealTimeController;
    this.gradebook_columns = new TableController({
      client,
      table: "gradebook_columns",
      query: client.from("gradebook_columns").select("*").eq("gradebook_id", gradebook_id),
      classRealTimeController
    });
    const { unsubscribe: updateRendererUnsubscribe, data: gradebookColumns } = this.gradebook_columns.list((data) => {
      data.forEach((col) => {
        if (!this.cellRenderersByColumnId.has(col.id)) {
          this.cellRenderersByColumnId.set(col.id, this.createRendererForColumn(col));
        }
      });
    });
    this._unsubscribes.push(updateRendererUnsubscribe);
    gradebookColumns.forEach((col) => {
      if (!this.cellRenderersByColumnId.has(col.id)) {
        this.cellRenderersByColumnId.set(col.id, this.createRendererForColumn(col));
      }
    });

    this.gradebook_column_students = new TableController({
      client,
      table: "gradebook_column_students",
      query: client.from("gradebook_column_students").select("*").eq("class_id", class_id),
      classRealTimeController
    });

    // Subscribe to gradebook_column_students changes to update the index
    const { unsubscribe: indexUnsubscribe } = this.gradebook_column_students.list(() => {
      this.updateStudentColumnIndex();
    });
    this._unsubscribes.push(indexUnsubscribe);
    this.updateStudentColumnIndex(); // Initialize with current data

    this.assignments_table = new TableController({
      client,
      table: "assignments",
      query: client.from("assignments").select("*").eq("class_id", class_id),
      classRealTimeController
    });

    this.readyPromise = Promise.all([
      this.gradebook_columns.readyPromise,
      this.gradebook_column_students.readyPromise,
      this.assignments_table.readyPromise
    ]);

    // Set up gradebook-specific broadcast subscriptions
    this._setupGradebookSubscriptions();
  }

  private _setupGradebookSubscriptions() {
    // Subscribe to gradebook_columns changes for column structure updates
    const unsubscribeColumns = this._classRealTimeController.subscribeToTable("gradebook_columns", (message) => {
      // The TableController will handle the actual data updates
      // This subscription is for any additional gradebook-specific logic
      console.log("Gradebook columns change:", message);
    });
    this._unsubscribes.push(unsubscribeColumns);

    // Subscribe to gradebook_column_students changes for grade updates
    const unsubscribeColumnStudents = this._classRealTimeController.subscribeToTable(
      "gradebook_column_students",
      (message) => {
        // The TableController will handle the actual data updates
        // This subscription is for any additional gradebook-specific logic
        console.log("Gradebook column students change:", message);

        // Handle specific business logic for grade changes
        if (message.operation === "UPDATE" && message.data) {
          this._handleGradeChange(message.data as GradebookColumnStudent);
        }
      }
    );
    this._unsubscribes.push(unsubscribeColumnStudents);
  }

  private _handleGradeChange(gradeData: GradebookColumnStudent) {
    // Handle any gradebook-specific logic when grades change
    // This could include updating calculated columns, notifications, etc.

    // Example: If this is a student's public grade (is_private = false),
    // we might want to trigger additional UI updates
    if (gradeData.is_private === false) {
      // Update any cached calculations or trigger UI refresh
      // The actual data updates are handled by TableController
    }
  }

  close() {
    this.gradebook_columns.close();
    this.gradebook_column_students.close();
    this.assignments_table.close();
    this._unsubscribes.forEach((unsubscribe) => unsubscribe());
    this._unsubscribes = [];

    // Close all student controllers
    this.studentGradebookControllers.forEach((controller) => {
      controller.close();
    });
    this.studentGradebookControllers.clear();
  }

  public get assignments() {
    if (!this._assignments) throw new Error("Assignments not loaded");
    return this._assignments;
  }

  public set assignments(assignments: Assignment[]) {
    this._assignments = assignments;
  }

  // Removed old subscription methods - use TableController directly

  // Register a subscriber for a specific mapping by id
  subscribeColumnStudent(id: number, cb: (item: GradebookColumnStudent | undefined) => void) {
    return this.gradebook_column_students.getById(id, cb).unsubscribe;
  }

  // Subscribe to a specific student/column pair using the specialized index
  subscribeStudentColumnPair(
    student_id: string,
    column_id: number,
    cb: (item: GradebookColumnStudent | undefined) => void
  ) {
    // Get initial value
    const initialValue = this.getGradebookColumnStudent(column_id, student_id);
    cb(initialValue);

    // Get the record ID for this student/column pair
    const key = this.getStudentColumnKey(student_id, column_id);
    const studentId = this.studentColumnIndex.get(key);

    if (!studentId) {
      // If no record exists, subscribe to list changes to catch when it's created
      return this.gradebook_column_students.list(() => {
        this.updateStudentColumnIndex();
        const updatedValue = this.getGradebookColumnStudent(column_id, student_id);
        cb(updatedValue);
      }).unsubscribe;
    }

    // Subscribe to the specific record using getById
    return this.gradebook_column_students.getById(studentId, (data) => {
      // Apply privacy filter
      if (data && (data.is_private || !this._isInstructorOrGrader)) {
        cb(data);
      } else {
        cb(undefined);
      }
    }).unsubscribe;
  }

  // Register a subscriber for the full list
  subscribeColumnStudentList(cb: (items: GradebookColumnStudent[]) => void) {
    return this.gradebook_column_students.list((data) => {
      cb(data);
    }).unsubscribe;
  }

  // Get all students for a specific column using the specialized index
  getStudentsForColumn(column_id: number): GradebookColumnStudent[] {
    const students: GradebookColumnStudent[] = [];
    this.studentColumnIndex.forEach((studentId, key) => {
      // Extract column_id from the key (format: "student_id:column_id")
      const keyParts = key.split(":");
      const keyColumnId = parseInt(keyParts[1]);

      if (keyColumnId === column_id) {
        const student = this.gradebook_column_students.rows.find((s) => s.id === studentId);
        if (student && (student.is_private || !this._isInstructorOrGrader)) {
          students.push(student);
        }
      }
    });
    return students;
  }

  // Subscribe to all students for a specific column
  subscribeStudentsForColumn(column_id: number, cb: (items: GradebookColumnStudent[]) => void) {
    // Get initial value
    const initialStudents = this.getStudentsForColumn(column_id);
    cb(initialStudents);

    // Subscribe to changes
    return this.gradebook_column_students.list(() => {
      this.updateStudentColumnIndex();
      const updatedStudents = this.getStudentsForColumn(column_id);
      cb(updatedStudents);
    }).unsubscribe;
  }

  // Get all columns for a specific student using the specialized index
  getColumnsForStudent(student_id: string): GradebookColumnStudent[] {
    const columns: GradebookColumnStudent[] = [];
    this.studentColumnIndex.forEach((studentId, key) => {
      // Extract student_id from the key (format: "student_id:column_id")
      const keyParts = key.split(":");
      const keyStudentId = keyParts[0];

      if (keyStudentId === student_id) {
        const student = this.gradebook_column_students.rows.find((s) => s.id === studentId);
        if (student && (student.is_private || !this._isInstructorOrGrader)) {
          columns.push(student);
        }
      }
    });
    return columns;
  }

  // Subscribe to all columns for a specific student
  subscribeColumnsForStudent(student_id: string, cb: (items: GradebookColumnStudent[]) => void) {
    // Get initial value
    const initialColumns = this.getColumnsForStudent(student_id);
    cb(initialColumns);

    // Subscribe to changes
    return this.gradebook_column_students.list(() => {
      this.updateStudentColumnIndex();
      const updatedColumns = this.getColumnsForStudent(student_id);
      cb(updatedColumns);
    }).unsubscribe;
  }

  getGradebookColumn(id: number) {
    return this.gradebook_columns.rows.find((col) => col.id === id);
  }

  getGradebookColumnStudent(column_id: number, student_id: string) {
    const key = this.getStudentColumnKey(student_id, column_id);
    const studentId = this.studentColumnIndex.get(key);

    if (!studentId) {
      return undefined;
    }

    // Get the actual student record from the TableController
    const student = this.gradebook_column_students.rows.find((s) => s.id === studentId);

    // Apply privacy filter
    if (student && (student.is_private || !this._isInstructorOrGrader)) {
      return student;
    }

    return undefined;
  }

  public getRendererForColumn(column_id: number) {
    const ret = this.cellRenderersByColumnId.get(column_id);
    if (!ret) {
      throw new Error(`No renderer found for column ${column_id}`);
    }
    return ret;
  }

  public extractAndValidateDependencies(expr: string, column_id: number) {
    const math = create(all!);
    const exprNode = math.parse(expr);
    const dependencies: Record<string, Set<number>> = {};
    const errors: string[] = [];
    const availableDependencies = {
      assignments: this._assignments || [],
      gradebook_columns: this.gradebook_columns.rows
    };
    exprNode.traverse((node) => {
      if (node.type === "FunctionNode") {
        const functionName = (node as FunctionNode).fn.name;
        if (functionName in availableDependencies) {
          const firstArg = (node as FunctionNode).args?.[0];
          if (firstArg?.type === "ConstantNode") {
            const argName = (firstArg as ConstantNode).value;
            if (typeof argName === "string") {
              const matching = availableDependencies[functionName as keyof typeof availableDependencies].filter((d) =>
                minimatch(d.slug!, argName)
              );
              if (matching.length > 0) {
                if (!(functionName in dependencies)) {
                  dependencies[functionName] = new Set();
                }
                matching.forEach((d) => dependencies[functionName]!.add(d.id));
              } else {
                errors.push(`Invalid dependency: ${argName} for function ${functionName}`);
              }
            }
          }
        }
      }
    });
    //Flatten the dependencies
    const flattenedDependencies: Record<string, number[]> = {};
    for (const [functionName, ids] of Object.entries(dependencies)) {
      flattenedDependencies[functionName] = Array.from(ids);
    }
    if (flattenedDependencies["gradebook_columns"]) {
      //Check for cycles between the columns
      const checkForCycles = (visited_column_id: number) => {
        if (errors.length > 0) return;
        if (column_id === visited_column_id) {
          errors.push(`Cycle detected in score expression`);
          return;
        }
        const column = this.getGradebookColumn(visited_column_id);
        if (column) {
          const deps = column.dependencies as { gradebook_columns?: number[] };
          if (deps && deps.gradebook_columns) {
            for (const dependency of deps.gradebook_columns) {
              checkForCycles(dependency);
            }
          }
        }
      };
      for (const dependentColumn of flattenedDependencies["gradebook_columns"]) {
        checkForCycles(dependentColumn);
      }
    }
    if (errors.length > 0) {
      throw new Error(errors.join("\n"));
    }
    if (Object.keys(flattenedDependencies).length === 0) {
      return null;
    }
    return flattenedDependencies;
  }

  createRendererForColumn(column: GradebookColumn): (cell: RendererParams) => React.ReactNode {
    const math = create(all!);
    //Remove access to security-sensitive functions
    const securityFunctions = ["import", "createUnit", "reviver", "resolve"];
    //eslint-disable-next-line @typescript-eslint/no-explicit-any
    const imports: Record<string, (...args: any[]) => any> = {};
    const letterBreakpoints = [
      { score: 93, letter: "A" },
      { score: 90, letter: "A-" },
      { score: 87, letter: "B+" },
      { score: 83, letter: "B" },
      { score: 80, letter: "B-" },
      { score: 77, letter: "C+" },
      { score: 73, letter: "C" },
      { score: 70, letter: "C-" },
      { score: 67, letter: "D+" },
      { score: 63, letter: "D" },
      { score: 60, letter: "D-" },
      { score: 0, letter: "F" }
    ];
    imports["letter"] = (score: number | undefined, max_score: number | undefined) => {
      if (score === undefined) return "(N/A)";
      const normalizedScore = 100 * (score / (max_score ?? 100));
      const letter = letterBreakpoints.find((b) => normalizedScore >= b.score);
      return letter ? letter.letter : "F";
    };
    imports["customLabel"] = (value: number | undefined, breakpoints: Matrix<unknown>) => {
      if (value === undefined) return "(N/A)";
      const breakpointsArray = breakpoints.toArray();
      for (const [score, letter] of breakpointsArray as [number, string][]) {
        if (value >= score) {
          return letter;
        }
      }
      return "Error";
    };
    const checkBreakpoints = [
      { score: 90, mark: "✔️+" },
      { score: 80, mark: "✔️" },
      { score: 70, mark: "✔️-" },
      { score: 0, mark: "❌" }
    ];
    imports["checkOrX"] = (score: number | undefined, max_score: number | undefined) => {
      if (score === undefined) return "(N/A)";
      const normalizedScore = 100 * (score / (max_score ?? 1));
      return normalizedScore > 0 ? "✔️" : "❌";
    };
    imports["check"] = (score: number | undefined, max_score: number | undefined) => {
      if (score === undefined) return "(N/A)";
      const normalizedScore = 100 * (score / (max_score ?? 100));
      const check = checkBreakpoints.find((b) => normalizedScore >= b.score);
      return check ? check.mark : "❌";
    };
    for (const functionName of securityFunctions) {
      imports[functionName] = () => {
        throw new Error(`${functionName} is not allowed`);
      };
    }
    math.import(imports, { override: true });
    try {
      const theRenderExpression =
        (this._expression_prefix || "") + "\n" + (column.render_expression ?? "round(score, 2)");
      const expr = math.parse(theRenderExpression);
      const compiled = expr.compile();
      const cache = new Map<string, string>();
      const Renderer = (cell: RendererParams) => {
        try {
          if (cell.is_missing) {
            return "Missing";
          }
          if ((cell.score_override ?? cell.score) === null || (cell.score_override ?? cell.score) === undefined) {
            return "-";
          }
          const key = JSON.stringify(cell);
          if (cache.has(key)) {
            return cache.get(key)!;
          }
          const ret = compiled.evaluate({
            score: cell.score_override ?? cell.score,
            max_score: cell.max_score
          });
          let renderedVal: string;
          if (typeof ret === "object" && "entries" in ret) {
            //Return just the last result
            renderedVal = ret.entries[ret.entries.length - 1];
          } else {
            renderedVal = ret;
          }
          cache.set(key, renderedVal);
          return renderedVal;
        } catch (e) {
          console.error(e);
          return "Expression evaluation error";
        }
      };
      return Renderer;
    } catch {
      return () => {
        return "Expression parse error";
      };
    }
  }

  getStudentGradebookController(student_id: string) {
    if (!this.studentGradebookControllers.has(student_id)) {
      this.studentGradebookControllers.set(
        student_id,
        new StudentGradebookController(
          this.gradebook_columns,
          this.gradebook_column_students,
          student_id,
          this._isInstructorOrGrader
        )
      );
    }
    return this.studentGradebookControllers.get(student_id)!;
  }

  // Removed get gradebook() method - use TableController data directly instead
  get isReady() {
    return this.gradebook_columns.ready && this.gradebook_column_students.ready && this.assignments_table.ready;
  }
  exportGradebook(courseController: CourseController) {
    const roster = courseController.getRoster();
    const columns = [...this.gradebook_columns.rows];
    columns.sort((a, b) => (a.sort_order ?? 0) - (b.sort_order ?? 0));
    const result = [];
    result.push(["Name", "Email", "Canvas ID", "SID", ...columns.map((col) => col.name)]);
    roster.forEach((student) => {
      const studentGradebookController = this.getStudentGradebookController(student.private_profile_id);
      const userProfile = courseController.getUserProfile(student.private_profile_id);
      const gradesForStudent = columns.map((col) => getScore(studentGradebookController.getGradesForStudent(col.id)));
      const row = [
        student.users.name,
        student.users.email,
        student.canvas_id,
        userProfile?.data?.sis_user_id,
        ...gradesForStudent
      ];
      result.push(row);
    });

    return result;
  }
  get columns() {
    return this.gradebook_columns.rows;
  }

  /**
   * Check if a column is effectively released (either released or all grades are null)
   */
  isColumnEffectivelyReleased(columnId: number): boolean {
    const column = this.getGradebookColumn(columnId);
    if (!column) return false;

    // If the column is released, it's effectively released
    if (column.released) return true;

    // If the column is not released, check if all grades are null
    // If all grades are null, students see the same thing regardless of release status
    const columnStudents = this.gradebook_column_students.rows.filter(
      (student) => student.gradebook_column_id === columnId
    );
    const allGradesNull = columnStudents.every((student) => {
      const score = student.score_override ?? student.score;
      const ret = score === null || score === undefined || student.is_missing || !student.is_private;
      return ret;
    });

    return allGradesNull;
  }

  get studentDetailView() {
    return this._studentDetailView;
  }

  setStudentDetailView(view: string | null) {
    this._studentDetailView = view;
    this.studentDetailViewSubscribers.forEach((cb) => cb(view));
  }

  subscribeStudentDetailView(cb: (view: string | null) => void) {
    this.studentDetailViewSubscribers.push(cb);
    return () => {
      this.studentDetailViewSubscribers = this.studentDetailViewSubscribers.filter((fn) => fn !== cb);
    };
  }
}

// --- Context ---
type GradebookContextType = {
  gradebookController: GradebookController;
};
const GradebookContext = createContext<GradebookContextType | null>(null);
export function useGradebookController() {
  const ctx = useContext(GradebookContext);
  if (!ctx) throw new Error("useGradebookController must be used within GradebookProvider");
  return ctx.gradebookController;
}

function LoadingScreen() {
  return (
    <Box w="100vh" h="100vh">
      <Spinner size="xl" />
    </Box>
  );
}

// --- Provider ---
export function GradebookProvider({ children }: { children: React.ReactNode }) {
  const course = useCourse();
  const courseController = useCourseController();
  const gradebook_id = course.classes.gradebook_id;
  const class_id = course.classes.id;
  const isInstructorOrGrader = course.role === "instructor" || course.role === "grader";
  const controller = useRef<GradebookController | null>(null);
  const [ready, setReady] = useState(false);

  useEffect(() => {
    return () => {
      if (controller.current) {
        controller.current.close();
        controller.current = null;
      }
    };
  }, []);

  if (!gradebook_id || isNaN(Number(gradebook_id))) {
    return <Text>Error: Gradebook is not enabled for this course.</Text>;
  }

  if (controller.current === null) {
    controller.current = new GradebookController(
      isInstructorOrGrader,
      class_id,
      gradebook_id,
      courseController.classRealTimeController
    );
  }

  return (
    <GradebookContext.Provider value={{ gradebookController: controller.current }}>
      <GradebookControllerCreator class_id={class_id} setReady={setReady} controller={controller.current} />
      {!ready && <LoadingScreen />}
      {ready && children}
    </GradebookContext.Provider>
  );
}

function GradebookControllerCreator({
  class_id,
  setReady,
  controller
}: {
  class_id: number;
  setReady: (ready: boolean) => void;
  controller: GradebookController;
}) {
  //Fetch assignments, needed for calculating dependencies
  const { data: assignments, isLoading: assignmentsLoading } = useList<Assignment>({
    resource: "assignments",
    filters: [{ field: "class_id", operator: "eq", value: class_id }],
    pagination: { pageSize: 10000 },
    queryOptions: { enabled: !!class_id }
  });
  useEffect(() => {
    if (assignments && !assignmentsLoading) {
      controller.assignments = assignments.data;
    }
  }, [assignments, assignmentsLoading, controller]);

  const { data: submissions, isLoading: submissionsLoading } = useList<SubmissionWithGrades>({
    resource: "submissions_with_grades_for_assignment",
    filters: [{ field: "class_id", operator: "eq", value: class_id }],
    pagination: { pageSize: 10000 },
    queryOptions: { enabled: !!class_id },
    meta: {
      select: "activesubmissionid, student_private_profile_id, assignment_id, grader, groupname"
    }
  });
  useEffect(() => {
    if (submissions && !submissionsLoading) {
      for (const submission of submissions.data) {
        if (!submission.student_private_profile_id) continue;
        if (!controller.studentSubmissions.has(submission.student_private_profile_id)) {
          controller.studentSubmissions.set(submission.student_private_profile_id ?? "", []);
        }
        controller.studentSubmissions.get(submission.student_private_profile_id ?? "")!.push(submission);
      }
    }
  }, [submissions, submissionsLoading, controller]);

  useEffect(() => {
    if (!submissionsLoading) {
      setReady(true);
    }
  }, [submissionsLoading, setReady]);
  return null;
}

export function useStudentDetailView() {
  const gradebookController = useGradebookController();
  const [view, setView] = useState<string | null>(gradebookController.studentDetailView);

  useEffect(() => {
    return gradebookController.subscribeStudentDetailView(setView);
  }, [gradebookController]);

  return {
    view,
    setView: (newView: string | null) => gradebookController.setStudentDetailView(newView)
  };
}<|MERGE_RESOLUTION|>--- conflicted
+++ resolved
@@ -1,25 +1,16 @@
 "use client";
-<<<<<<< HEAD
-import type {
-=======
 import { ClassRealTimeController } from "@/lib/ClassRealTimeController";
 import TableController from "@/lib/TableController";
 import { createClient } from "@/utils/supabase/client";
 import {
->>>>>>> 631a7ca9
   Assignment,
   GradebookColumn,
   GradebookColumnDependencies,
   GradebookColumnStudent
 } from "@/utils/supabase/DatabaseTypes";
 import { Box, Heading, HStack, Link, Spinner, Text, VStack } from "@chakra-ui/react";
-<<<<<<< HEAD
-import { type LiveEvent, useList, useShow } from "@refinedev/core";
-import { createContext, useContext, useEffect, useMemo, useRef, useState, useCallback } from "react";
-=======
 import { useList } from "@refinedev/core";
 import { createContext, useCallback, useContext, useEffect, useMemo, useRef, useState } from "react";
->>>>>>> 631a7ca9
 import { useCourse } from "./useAuthState";
 import { CourseController, useCourseController } from "./useCourseController";
 
