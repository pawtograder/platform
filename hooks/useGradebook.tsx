"use client";
import { ClassRealTimeController } from "@/lib/ClassRealTimeController";
import TableController, { type BroadcastMessage } from "@/lib/TableController";
import { createClient } from "@/utils/supabase/client";
<<<<<<< HEAD
import type {
=======
import type { SupabaseClient } from "@supabase/supabase-js";
import {
>>>>>>> 7a327be9
  Assignment,
  GradebookColumn,
  GradebookColumnDependencies,
  GradebookColumnStudent
} from "@/utils/supabase/DatabaseTypes";
import { Box, Heading, HStack, Link, Spinner, Text, VStack } from "@chakra-ui/react";
import { useList } from "@refinedev/core";
import { createContext, useCallback, useContext, useEffect, useMemo, useRef, useState } from "react";
import { CourseController, useCourseController } from "./useCourseController";

<<<<<<< HEAD
import type { Database } from "@/utils/supabase/SupabaseTypes";
=======
import { Database } from "@/utils/supabase/SupabaseTypes";
import type { Json } from "@/utils/supabase/SupabaseTypes";
>>>>>>> 7a327be9
import { all, ConstantNode, create, FunctionNode, Matrix } from "mathjs";
import { minimatch } from "minimatch";
import { useClassProfiles } from "./useClassProfiles";

export default function useGradebook() {
  const gradebookController = useGradebookController();

  return gradebookController;
}

export type GradebookRecordsForStudent = {
  private_profile_id: string;
  entries: {
    gcs_id: number;
    gc_id: number;
    is_private: boolean;
    score: number | null;
    score_override: number | null;
    is_missing: boolean;
    is_excused: boolean;
    is_droppable: boolean;
    released: boolean;
    score_override_note: string | null;
    is_recalculating: boolean;
    incomplete_values: Json; // JSONB type
  }[];
};

export function useGradebookColumns() {
  const gradebookController = useGradebookController();
  const [columns, setColumns] = useState<GradebookColumn[]>(gradebookController.gradebook_columns.rows);
  const isRefetching = useGradebookRefetchStatus();

  useEffect(() => {
    return gradebookController.gradebook_columns.list((data) => {
      setColumns(data);
    }).unsubscribe;
  }, [gradebookController]);

  // Return empty array during refetch to prevent showing partial data
  return isRefetching ? [] : columns;
}

export function useGradebookColumn(column_id: number) {
  const gradebookController = useGradebookController();
  const [column, setColumn] = useState<GradebookColumn | undefined>(
    gradebookController.gradebook_columns.rows.find((col) => col.id === column_id)
  );
  useEffect(() => {
    return gradebookController.gradebook_columns.getById(column_id, (data) => {
      setColumn(data);
    }).unsubscribe;
  }, [gradebookController, column_id]);
  if (!column) {
    throw new Error(`Column ${column_id} not found`);
  }
  return column;
}

export function useGradebookColumnGrades(column_id: number) {
  const gradebookController = useGradebookController();
  const [grades, setGrades] = useState<GradebookColumnStudent[]>(gradebookController.getStudentsForColumn(column_id));
  const isRefetching = useGradebookRefetchStatus();
  useEffect(() => {
    return gradebookController.subscribeStudentsForColumn(column_id, setGrades);
  }, [gradebookController, column_id]);

  // Return empty array during refetch to prevent showing partial data
  return isRefetching ? [] : grades;
}

export function useGradebookColumnStudent(column_id: number, student_id: string) {
  const gradebookController = useGradebookController();
  const [columnStudent, setColumnStudent] = useState<GradebookColumnStudent | undefined>(
    gradebookController.getGradebookColumnStudent(column_id, student_id)
  );
  const isRefetching = useGradebookRefetchStatus();
  if (isRefetching) {
    throw new Error("Should not try to get gradebook column student when any table is refetching");
    // return undefined;
  }

  useEffect(() => {
    // Use the specialized index for direct access to student/column pair
    const unsubscribe = gradebookController.subscribeStudentColumnPair(student_id, column_id, setColumnStudent);
    return () => unsubscribe();
  }, [column_id, student_id, gradebookController]);

  // Return undefined during refetch to prevent showing partial data
  return isRefetching ? undefined : columnStudent;
}

export function getScore(gradebookColumnStudent: GradebookColumnStudent | undefined) {
  return gradebookColumnStudent?.score_override !== null
    ? gradebookColumnStudent?.score_override
    : gradebookColumnStudent?.score;
}
export function useSubmissionIDForColumn(column_id: number, student_id: string) {
  const gradebookController = useGradebookController();
  const submissionID = useMemo(() => {
    const assignment = gradebookController.assignments_table.rows.find((a) => a.gradebook_column_id === column_id);
    if (!assignment) return { status: "not-an-assignment" };
    const submissions = gradebookController.studentSubmissions.get(student_id);
    if (!submissions) return { status: "no-submission" };
    const submission = submissions.find((s) => s.assignment_id === assignment.id);
    if (!submission) return { status: "no-submission" };
    return { status: "found", submission_id: submission.submission_id };
  }, [gradebookController.assignments_table.rows, gradebookController.studentSubmissions, column_id, student_id]);
  return submissionID;
}
export function useLinkToAssignment(column_id: number, student_id: string) {
  const gradebookController = useGradebookController();
  const column = useGradebookColumn(column_id);
  const dependencies = column?.dependencies as { gradebook_columns?: number[]; assignments?: number[] };
  const assignmentLink = useMemo(() => {
    if (!dependencies) return null;
    const gradesForStudent = gradebookController.studentSubmissions.get(student_id);
    for (const assignment_id of dependencies.assignments ?? []) {
      const assignment = gradesForStudent?.find((s) => s.assignment_id === assignment_id);
      if (assignment) {
        if (assignment.submission_id) {
          return `/course/${column?.class_id}/assignments/${assignment.assignment_id}/submissions/${assignment.submission_id}`;
        } else {
          return undefined;
        }
      }
    }
    return null;
  }, [gradebookController, column, dependencies, student_id]);
  return assignmentLink;
}
export function useReferencedContent(
  column_id: number,
  student_id: string,
  inclusions: { assignments?: boolean; gradebook_columns?: boolean } = { assignments: true, gradebook_columns: true }
) {
  const gradebookController = useGradebookController();
  const column = useGradebookColumn(column_id);
  const dependencies = column?.dependencies as { gradebook_columns?: number[]; assignments?: number[] };
  const referencedContent = useMemo(() => {
    if (!dependencies) return null;
    const links: React.ReactNode[] = [];
    if (inclusions.assignments && dependencies.assignments && dependencies.assignments.length > 0) {
      const gradesForStudent = gradebookController.studentSubmissions.get(student_id);
      for (const assignment_id of dependencies.assignments) {
        const assignment = gradesForStudent?.find((s) => s.assignment_id === assignment_id);
        if (assignment) {
          if (assignment.submission_id) {
            links.push(
              <Link
                tabIndex={-1}
                target="_blank"
                key={`assignment-${assignment.assignment_id}`}
                href={`/course/${column?.class_id}/assignments/${assignment.assignment_id}/submissions/${assignment.submission_id}`}
              >
                View Submission
              </Link>
            );
          } else {
            links.push(<Text key={`assignment-${assignment.assignment_id}`}>Assignment not submitted</Text>);
          }
        }
      }
    }
    if (inclusions.gradebook_columns && dependencies.gradebook_columns) {
      for (const column_id of dependencies.gradebook_columns) {
        const column = gradebookController.gradebook_columns.rows.find((col) => col.id === column_id);
        if (column) {
          links.push(<Text key={`gradebook-column-${column_id}`}>Gradebook column {column.name}</Text>);
        }
      }
    }
    return links.length > 0 ? (
      <HStack align="left">
        <Heading size="sm">Referenced values:</Heading>
        <VStack align="left">{links}</VStack>
      </HStack>
    ) : null;
  }, [gradebookController, column, student_id, dependencies, inclusions.assignments, inclusions.gradebook_columns]);
  return referencedContent;
}

/**
 * Hook to check if all dependencies of a column have been released
 * Sets up subscriptions to watch for changes in grades and release status
 */
export function useAreAllDependenciesReleased(columnId: number): boolean {
  const gradebookController = useGradebookController();
  const column = gradebookController.gradebook_columns.rows.find((col) => col.id === columnId);
  const [dependenciesReleased, setDependenciesReleased] = useState(false);

  // Get all dependency column IDs recursively
  const allDependencyColumnIds = useMemo(() => {
    const visited = new Set<number>();
    const dependencies: number[] = [];

    const collectDependencies = (colId: number) => {
      if (visited.has(colId)) return;
      visited.add(colId);

      const col = gradebookController.getGradebookColumn(colId);
      if (!col?.dependencies) return;

      const deps = col.dependencies as GradebookColumnDependencies;
      if (deps.gradebook_columns) {
        for (const depId of deps.gradebook_columns) {
          dependencies.push(depId);
          collectDependencies(depId);
        }
      }
    };

    collectDependencies(columnId);
    return [...new Set(dependencies)];
  }, [columnId, gradebookController]);

  // Function to check all dependencies
  const checkDependencies = useCallback(() => {
    if (!column?.dependencies) {
      setDependenciesReleased(true);
      return;
    }

    const allReleased = allDependencyColumnIds.every((depId) => {
      return gradebookController.isColumnEffectivelyReleased(depId);
    });

    setDependenciesReleased(allReleased);
  }, [column, allDependencyColumnIds, gradebookController]);

  // Initial check
  useEffect(() => {
    checkDependencies();
  }, [checkDependencies]);

  // Set up subscriptions for dependency columns using gradebookController
  useEffect(() => {
    if (allDependencyColumnIds.length === 0) return;

    const unsubscribers: (() => void)[] = [];

    // Subscribe to column changes for each dependency
    allDependencyColumnIds.forEach((depId) => {
      const unsubscribeColumn = gradebookController.gradebook_columns.getById(depId, () => {
        checkDependencies();
      }).unsubscribe;
      unsubscribers.push(unsubscribeColumn);
    });

    // Subscribe to gradebook data changes for dependency checking
    const unsubscribeGradebookData = gradebookController.table.subscribeToData(() => {
      // Any change in gradebook data might affect dependencies
      checkDependencies();
    });
    unsubscribers.push(unsubscribeGradebookData);

    return () => {
      unsubscribers.forEach((unsubscribe) => unsubscribe());
    };
  }, [columnId, allDependencyColumnIds, gradebookController, checkDependencies]);

  return dependenciesReleased;
}
class StudentGradebookController {
  private _columnsForStudent: GradebookColumnStudent[] = [];
  private _profile_id: string;
  private _columnStudentSubscribers: Map<number, ((item: GradebookColumnStudent | undefined) => void)[]> = new Map();
  private _isInstructorOrGrader: boolean;
  private _unsubscribes: (() => void)[] = [];

  constructor(
    gradebookColumns: TableController<"gradebook_columns">,
    gradebookCellController: GradebookCellController,
    profile_id: string,
    isInstructorOrGrader: boolean
  ) {
    this._profile_id = profile_id;
    this._isInstructorOrGrader = isInstructorOrGrader;

    // Initialize with current data
    const studentData = gradebookCellController.getStudentData(profile_id);
    if (studentData) {
      this._updateColumnsForStudentFromNewFormat(studentData);
    }

    // Subscribe to changes for this specific student
    const unsubscribe = gradebookCellController.subscribeToStudent(profile_id, (studentData) => {
      if (studentData) {
        this._updateColumnsForStudentFromNewFormat(studentData);
      } else {
        this._columnsForStudent = [];
        this._columnStudentSubscribers.forEach((subscribers) => {
          subscribers.forEach((cb) => cb(undefined));
        });
      }
    });
    this._unsubscribes.push(unsubscribe);
  }

  private _updateColumnsForStudentFromNewFormat(studentData: GradebookRecordsForStudent) {
    // Convert entries to GradebookColumnStudent format for backward compatibility
    const newColumns: GradebookColumnStudent[] = studentData.entries
      .filter((entry) => entry.is_private || !this._isInstructorOrGrader)
      .map((entry) => ({
        id: entry.gcs_id,
        created_at: "", // Not available in new format
        class_id: 0, // Will be set by the parent controller
        gradebook_column_id: entry.gc_id,
        gradebook_id: 0, // Will be set by the parent controller
        is_droppable: entry.is_droppable,
        is_excused: entry.is_excused,
        is_missing: entry.is_missing,
        released: entry.released,
        score: entry.score,
        score_override: entry.score_override,
        score_override_note: entry.score_override_note,
        student_id: this._profile_id,
        is_recalculating: entry.is_recalculating,
        is_private: entry.is_private,
        incomplete_values: entry.incomplete_values
      }));

    if (
      newColumns.length !== this._columnsForStudent.length ||
      !this._arraysEqual(newColumns, this._columnsForStudent)
    ) {
      this._columnsForStudent = newColumns;

      // Notify subscribers of changes
      this._columnsForStudent.forEach((student) => {
        this._columnStudentSubscribers.get(student.gradebook_column_id)?.forEach((cb) => cb(student));
      });
    }
  }

  private _arraysEqual(a: GradebookColumnStudent[], b: GradebookColumnStudent[]): boolean {
    if (a.length !== b.length) return false;

    // Simple check - compare by id and basic score fields
    for (let i = 0; i < a.length; i++) {
      const aItem = a[i];
      const bItem = b[i];
      if (
        aItem.id !== bItem.id ||
        aItem.score !== bItem.score ||
        aItem.score_override !== bItem.score_override ||
        aItem.gradebook_column_id !== bItem.gradebook_column_id
      ) {
        return false;
      }
    }
    return true;
  }

  close() {
    this._unsubscribes.forEach((unsubscribe) => unsubscribe());
    this._unsubscribes = [];
  }
  setColumnForStudent(updatedColumn: GradebookColumnStudent) {
    if (updatedColumn.student_id !== this._profile_id) {
      throw new Error("Column is not for this student");
    }
    // Accept the column since the data already comes from the appropriate is_private filtered query
    const index = this._columnsForStudent.findIndex((s) => s.id === updatedColumn.id);
    if (index === -1) {
      this._columnsForStudent.push(updatedColumn);
    } else {
      this._columnsForStudent[index] = updatedColumn;
    }
    this._columnStudentSubscribers.get(updatedColumn.gradebook_column_id)?.forEach((cb) => cb(updatedColumn));
  }
  getColumnForStudent(column_id: number, cb?: (item: GradebookColumnStudent | undefined) => void) {
    const item = this._columnsForStudent.find((s) => s.gradebook_column_id === column_id);
    if (cb) {
      const unsubscribe = this.subscribeColumnStudent(column_id, cb);
      return {
        item,
        unsubscribe
      };
    }
    return {
      item,
      unsubscribe: () => {}
    };
  }

  subscribeColumnStudent(column_id: number, cb: (item: GradebookColumnStudent | undefined) => void) {
    const arr = this._columnStudentSubscribers.get(column_id) || [];
    this._columnStudentSubscribers.set(column_id, [...arr, cb]);
    return () => {
      const arr = this._columnStudentSubscribers.get(column_id) || [];
      this._columnStudentSubscribers.set(
        column_id,
        arr.filter((fn) => fn !== cb)
      );
    };
  }

  public getGradesForStudent(column_id: number) {
    return this._columnsForStudent.find((s) => s.gradebook_column_id === column_id);
  }

  public filter(column_id: number, filterValue: string) {
    const item = this._columnsForStudent.find((s) => s.gradebook_column_id === column_id);
    if (!item) return false;
    return String(item.score_override ?? item.score ?? "") === filterValue;
  }
}

/**
 * Efficient controller for managing gradebook cell data using the new bulk fetch function.
 * Uses a single query to load all gradebook data and subscribes to real-time updates.
 */
export class GradebookCellController {
  private _data: GradebookRecordsForStudent[] = [];
  private _ready: boolean = false;
  private _readyPromise: Promise<void>;
  private _client: SupabaseClient;
  private _classRealTimeController: ClassRealTimeController;
  private _class_id: number;
  private _unsubscribes: (() => void)[] = [];
  private _closed: boolean = false;

  // Subscriber management
  private _dataListeners: ((data: GradebookRecordsForStudent[]) => void)[] = [];
  private _studentListeners: Map<string, ((data: GradebookRecordsForStudent | undefined) => void)[]> = new Map();

  constructor(class_id: number, classRealTimeController: ClassRealTimeController, client: SupabaseClient) {
    this._class_id = class_id;
    this._classRealTimeController = classRealTimeController;
    this._client = client;

    this._readyPromise = this._initialize();
  }

  private async _initialize(): Promise<void> {
    try {
      // Load initial data using the efficient bulk fetch function
      const { data, error } = await this._client.rpc("get_gradebook_records_for_all_students", {
        class_id: this._class_id
      });

      if (this._closed) return;

      if (error) {
        throw new Error(`Failed to load gradebook data: ${error.message}`);
      }

      this._data = (data as GradebookRecordsForStudent[]) || [];

      // Set up real-time subscriptions for gradebook updates
      this._setupRealTimeSubscriptions();

      this._ready = true;

      // Notify all data listeners
      this._dataListeners.forEach((listener) => listener(this._data));

      // Notify student-specific listeners
      this._data.forEach((student) => {
        const listeners = this._studentListeners.get(student.private_profile_id);
        if (listeners) {
          listeners.forEach((listener) => listener(student));
        }
      });
    } catch (error) {
      if (!this._closed) {
        throw error;
      }
    }
  }

  private _setupRealTimeSubscriptions(): void {
    // Subscribe to gradebook_column_students changes
    const unsubscribeColumnStudents = this._classRealTimeController.subscribeToTable(
      "gradebook_column_students",
      (message) => {
        if (this._closed) return;
        this._handleGradebookColumnStudentChange(message);
      }
    );
    this._unsubscribes.push(unsubscribeColumnStudents);

    // Subscribe to gradebook_columns changes (for column additions/deletions)
    const unsubscribeColumns = this._classRealTimeController.subscribeToTable("gradebook_columns", (message) => {
      if (this._closed) return;
      this._handleGradebookColumnChange(message);
    });
    this._unsubscribes.push(unsubscribeColumns);
  }

  private _handleGradebookColumnStudentChange(message: BroadcastMessage): void {
    if (message.table !== "gradebook_column_students") return;

    const data = message.data as GradebookColumnStudent | undefined;
    if (!data || data.class_id !== this._class_id) return;

    switch (message.operation) {
      case "INSERT":
      case "UPDATE":
        this._updateStudentEntry(data);
        break;
      case "DELETE":
        if (message.row_id) {
          this._removeStudentEntry(message.row_id as number);
        }
        break;
    }
  }

  private _handleGradebookColumnChange(message: BroadcastMessage): void {
    if (message.table !== "gradebook_columns") return;

    // For column changes that might affect the overall structure,
    // we could implement specific handling here or trigger a full refresh
    // For now, let's just trigger a refresh to keep things simple
    this._refreshData();
  }

  private _updateStudentEntry(columnStudent: GradebookColumnStudent): void {
    const studentId = columnStudent.student_id;

    // Find or create student record
    let studentRecord = this._data.find((s) => s.private_profile_id === studentId);

    if (!studentRecord) {
      studentRecord = {
        private_profile_id: studentId,
        entries: []
      };
      this._data.push(studentRecord);
    }

    // Update or add the entry for this column
    const entryIndex = studentRecord.entries.findIndex(
      (e) => e.gc_id === columnStudent.gradebook_column_id && e.is_private === columnStudent.is_private
    );

    const newEntry = {
      gcs_id: columnStudent.id,
      gc_id: columnStudent.gradebook_column_id,
      is_private: columnStudent.is_private,
      score: columnStudent.score,
      score_override: columnStudent.score_override,
      is_missing: columnStudent.is_missing,
      is_excused: columnStudent.is_excused,
      is_droppable: columnStudent.is_droppable,
      released: columnStudent.released,
      score_override_note: columnStudent.score_override_note,
      is_recalculating: columnStudent.is_recalculating,
      incomplete_values: columnStudent.incomplete_values
    };

    if (entryIndex >= 0) {
      studentRecord.entries[entryIndex] = newEntry;
    } else {
      studentRecord.entries.push(newEntry);
    }

    // Notify listeners
    this._dataListeners.forEach((listener) => listener(this._data));

    const studentListeners = this._studentListeners.get(studentId);
    if (studentListeners) {
      studentListeners.forEach((listener) => listener(studentRecord));
    }
  }

  // eslint-disable-next-line @typescript-eslint/no-unused-vars
  private _removeStudentEntry(_gradebookColumnStudentId: number): void {
    // Parameter is intentionally unused - it's provided by the broadcast message
    // but we can't efficiently map it to a specific student/column without additional context
    // Since we don't have the column_id or student_id in the delete message,
    // we can't easily identify which specific entry to remove.
    // For now, we'll trigger a full refresh to ensure consistency.
    // This is a limitation that could be addressed by enhancing the real-time
    // message format to include more context for delete operations.
    this._refreshData();
  }

  private async _refreshData(): Promise<void> {
    try {
      const { data, error } = await this._client.rpc("get_gradebook_records_for_all_students", {
        class_id: this._class_id
      });

      if (error) {
        // Silent failure for refresh operations to avoid disrupting the UI
        return;
      }

      if (this._closed) return;

      this._data = (data as GradebookRecordsForStudent[]) || [];

      // Notify all listeners
      this._dataListeners.forEach((listener) => listener(this._data));

      this._data.forEach((student) => {
        const listeners = this._studentListeners.get(student.private_profile_id);
        if (listeners) {
          listeners.forEach((listener) => listener(student));
        }
      });
    } catch {
      // Silent failure for refresh operations to avoid disrupting the UI
    }
  }

  // Public API methods

  get ready(): boolean {
    return this._ready;
  }

  get readyPromise(): Promise<void> {
    return this._readyPromise;
  }

  get data(): GradebookRecordsForStudent[] {
    return this._data;
  }

  /**
   * Subscribe to all gradebook data changes
   */
  subscribeToData(listener: (data: GradebookRecordsForStudent[]) => void): () => void {
    this._dataListeners.push(listener);

    // Immediately call with current data if ready
    if (this._ready) {
      listener(this._data);
    }

    return () => {
      this._dataListeners = this._dataListeners.filter((l) => l !== listener);
    };
  }

  /**
   * Subscribe to a specific student's gradebook data
   */
  subscribeToStudent(studentId: string, listener: (data: GradebookRecordsForStudent | undefined) => void): () => void {
    const listeners = this._studentListeners.get(studentId) || [];
    listeners.push(listener);
    this._studentListeners.set(studentId, listeners);

    // Immediately call with current data if ready
    if (this._ready) {
      const studentData = this._data.find((s) => s.private_profile_id === studentId);
      listener(studentData);
    }

    return () => {
      const currentListeners = this._studentListeners.get(studentId) || [];
      const filteredListeners = currentListeners.filter((l) => l !== listener);
      if (filteredListeners.length > 0) {
        this._studentListeners.set(studentId, filteredListeners);
      } else {
        this._studentListeners.delete(studentId);
      }
    };
  }

  /**
   * Get gradebook data for a specific student
   */
  getStudentData(studentId: string): GradebookRecordsForStudent | undefined {
    return this._data.find((s) => s.private_profile_id === studentId);
  }

  /**
   * Get a specific cell value for a student and column
   */
  getCellData(studentId: string, columnId: number) {
    const studentData = this.getStudentData(studentId);
    if (!studentData) return undefined;

    return studentData.entries.find((e) => e.gc_id === columnId);
  }

  /**
   * Force a refresh of all data from the database
   */
  async refresh(): Promise<void> {
    await this._refreshData();
  }

  /**
   * Update a gradebook cell entry
   */
  async updateGradebookEntry(
    gcs_id: number,
    updates: Partial<{
      score: number | null;
      score_override: number | null;
      is_missing: boolean;
      is_excused: boolean;
      is_droppable: boolean;
      score_override_note: string | null;
      is_recalculating: boolean;
      incomplete_values: Json;
    }>
  ): Promise<void> {
    const { error } = await this._client.from("gradebook_column_students").update(updates).eq("id", gcs_id);

    if (error) {
      throw error;
    }

    // Note: Real-time updates will handle refreshing the local data
  }

  /**
   * Clean up resources and subscriptions
   */
  close(): void {
    this._closed = true;
    this._unsubscribes.forEach((unsubscribe) => unsubscribe());
    this._unsubscribes = [];
    this._dataListeners = [];
    this._studentListeners.clear();
  }
}

// --- Controller ---

type RendererParams = {
  score: number | null;
  max_score: number | null;
  score_override: number | null;
  is_missing: boolean;
  is_excused: boolean;
  is_droppable: boolean;
  released: boolean;
};
export class GradebookController {
  private _studentDetailView: string | null = null;
  private studentDetailViewSubscribers: ((view: string | null) => void)[] = [];

  private studentGradebookControllers: Map<string, StudentGradebookController> = new Map();

  private cellRenderersByColumnId: Map<number, (cell: RendererParams) => React.ReactNode> = new Map();

  // Refetch tracking
  private _isAnyTableRefetching: boolean = false;
  private _refetchStatusListeners: ((isRefetching: boolean) => void)[] = [];
  private _tableRefetchUnsubscribes: (() => void)[] = [];

  // --- TableController instances ---
  readonly gradebook_columns: TableController<"gradebook_columns">;
  readonly table: GradebookCellController;
  readonly assignments_table: TableController<"assignments">;

  readonly readyPromise: Promise<[void, void, void]>;

  public studentSubmissions: Map<string, Database["public"]["Views"]["active_submissions_for_class"]["Row"][]> =
    new Map();

  private _assignments?: Assignment[];
  private _isInstructorOrGrader: boolean;
  private _expression_prefix?: string;
  readonly gradebook_id: number;
  readonly class_id: number;

  private _unsubscribes: (() => void)[] = [];
  private _classRealTimeController: ClassRealTimeController;
  public constructor(
    isInstructorOrGrader: boolean,
    class_id: number,
    gradebook_id: number,
    classRealTimeController: ClassRealTimeController
  ) {
    const client = createClient();
    this._isInstructorOrGrader = isInstructorOrGrader;
    this.gradebook_id = gradebook_id;
    this.class_id = class_id;
    this._classRealTimeController = classRealTimeController;
    this.gradebook_columns = new TableController({
      client,
      table: "gradebook_columns",
      query: client.from("gradebook_columns").select("*").eq("gradebook_id", gradebook_id),
      classRealTimeController
    });
    const { unsubscribe: updateRendererUnsubscribe, data: gradebookColumns } = this.gradebook_columns.list((data) => {
      data.forEach((col) => {
        if (!this.cellRenderersByColumnId.has(col.id)) {
          this.cellRenderersByColumnId.set(col.id, this.createRendererForColumn(col));
        }
      });
    });
    this._unsubscribes.push(updateRendererUnsubscribe);
    gradebookColumns.forEach((col) => {
      if (!this.cellRenderersByColumnId.has(col.id)) {
        this.cellRenderersByColumnId.set(col.id, this.createRendererForColumn(col));
      }
    });

    this.table = new GradebookCellController(class_id, classRealTimeController, client);

    this.assignments_table = new TableController({
      client,
      table: "assignments",
      query: client.from("assignments").select("*").eq("class_id", class_id),
      classRealTimeController
    });

    this.readyPromise = Promise.all([
      this.gradebook_columns.readyPromise,
      this.table.readyPromise,
      this.assignments_table.readyPromise
    ]);

    // Set up gradebook-specific broadcast subscriptions
    this._setupGradebookSubscriptions();

    // Set up refetch status tracking
    this._setupRefetchTracking();
  }

  private _setupGradebookSubscriptions() {
    // Subscribe to gradebook_columns changes for column structure updates
    const unsubscribeColumns = this._classRealTimeController.subscribeToTable("gradebook_columns", () => {
      // The TableController will handle the actual data updates
      // This subscription is for any additional gradebook-specific logic
    });
    this._unsubscribes.push(unsubscribeColumns);

    // The GradebookCellController handles its own real-time subscriptions
    // No additional subscription needed here
  }

  private _handleGradeChange(gradeData: GradebookColumnStudent) {
    // Handle any gradebook-specific logic when grades change
    // This could include updating calculated columns, notifications, etc.

    // Example: If this is a student's public grade (is_private = false),
    // we might want to trigger additional UI updates
    if (gradeData.is_private === false) {
      // Update any cached calculations or trigger UI refresh
      // The actual data updates are handled by TableController
    }
  }

  private _setupRefetchTracking() {
    // Track refetch status for tables (GradebookCellController doesn't expose refetch status)
    const tables = [this.gradebook_columns, this.assignments_table];

    tables.forEach((table) => {
      const unsubscribe = table.subscribeToRefetchStatus(() => {
        this._updateRefetchStatus();
      });
      this._tableRefetchUnsubscribes.push(unsubscribe);
    });
  }

  private _updateRefetchStatus() {
    // Check if any table is currently refetching
    const isAnyRefetching = this.gradebook_columns.isRefetching || this.assignments_table.isRefetching;

    if (this._isAnyTableRefetching !== isAnyRefetching) {
      this._isAnyTableRefetching = isAnyRefetching;
      this._refetchStatusListeners.forEach((listener) => listener(isAnyRefetching));
    }
  }

  close() {
    this.gradebook_columns.close();
    this.table.close();
    this.assignments_table.close();
    this._unsubscribes.forEach((unsubscribe) => unsubscribe());
    this._unsubscribes = [];

    // Clean up refetch subscriptions
    this._tableRefetchUnsubscribes.forEach((unsubscribe) => unsubscribe());
    this._tableRefetchUnsubscribes = [];
    this._refetchStatusListeners = [];

    // Close all student controllers
    this.studentGradebookControllers.forEach((controller) => {
      controller.close();
    });
    this.studentGradebookControllers.clear();
  }

  public get assignments() {
    if (!this._assignments) throw new Error("Assignments not loaded");
    return this._assignments;
  }

  public set assignments(assignments: Assignment[]) {
    this._assignments = assignments;
  }

  // Removed old subscription methods - use TableController directly

  // Subscribe to a specific student/column pair using the new controller
  subscribeStudentColumnPair(
    student_id: string,
    column_id: number,
    cb: (item: GradebookColumnStudent | undefined) => void,
    preferPrivate: boolean = this._isInstructorOrGrader // If true, prefer private records, otherwise prefer non-private
  ) {
    // Subscribe to the specific student's data and extract the column
    return this.table.subscribeToStudent(student_id, (studentData) => {
      if (!studentData) {
        cb(undefined);
        return;
      }

      // Find the entry for this column, preferring the appropriate privacy level
      let entry = studentData.entries.find((e) => e.gc_id === column_id && e.is_private === preferPrivate);

      // If preferred record doesn't exist, try the other type
      if (!entry) {
        entry = studentData.entries.find((e) => e.gc_id === column_id && e.is_private === !preferPrivate);
      }

      if (entry) {
        // Convert the entry back to GradebookColumnStudent format for backward compatibility
        const gradebookColumnStudent: GradebookColumnStudent = {
          id: entry.gcs_id,
          created_at: "", // Not available in new format, but likely not used
          class_id: this.class_id,
          gradebook_column_id: entry.gc_id,
          gradebook_id: this.gradebook_id,
          is_droppable: entry.is_droppable,
          is_excused: entry.is_excused,
          is_missing: entry.is_missing,
          released: entry.released,
          score: entry.score,
          score_override: entry.score_override,
          score_override_note: entry.score_override_note,
          student_id: student_id,
          is_recalculating: false, // Not available in new format
          is_private: entry.is_private,
          incomplete_values: null // Not available in new format
        };
        cb(gradebookColumnStudent);
      } else {
        cb(undefined);
      }
    });
  }

  // Get all students for a specific column using the new controller
  getStudentsForColumn(column_id: number): GradebookColumnStudent[] {
    // Don't return data if any table is refetching to avoid partial data
    if (this._isAnyTableRefetching) {
      return [];
    }

    const students: GradebookColumnStudent[] = [];
<<<<<<< HEAD
    this.studentColumnIndex.forEach((studentId, key) => {
      // Extract column_id from the key (format: "student_id:column_id")
      const keyParts = key.split(":");
      const columnIdStr = keyParts[1];
      if (!columnIdStr) return;
      const keyColumnId = parseInt(columnIdStr);

      if (keyColumnId === column_id) {
        const student = this.gradebook_column_students.rows.find((s) => s.id === studentId);
        if (student && (student.is_private || !this._isInstructorOrGrader)) {
          students.push(student);
        }
=======

    // Iterate through all students in the new controller
    for (const studentData of this.table.data) {
      const entry = studentData.entries.find((e) => e.gc_id === column_id);
      if (entry && (entry.is_private || !this._isInstructorOrGrader)) {
        // Convert to GradebookColumnStudent format for backward compatibility
        const gradebookColumnStudent: GradebookColumnStudent = {
          id: entry.gcs_id,
          created_at: "", // Not available in new format
          class_id: this.class_id,
          gradebook_column_id: entry.gc_id,
          gradebook_id: this.gradebook_id,
          is_droppable: entry.is_droppable,
          is_excused: entry.is_excused,
          is_missing: entry.is_missing,
          released: entry.released,
          score: entry.score,
          score_override: entry.score_override,
          score_override_note: entry.score_override_note,
          student_id: studentData.private_profile_id,
          is_recalculating: false, // Not available in new format
          is_private: entry.is_private,
          incomplete_values: null // Not available in new format
        };
        students.push(gradebookColumnStudent);
>>>>>>> 7a327be9
      }
    }
    return students;
  }

  // Subscribe to all students for a specific column
  subscribeStudentsForColumn(column_id: number, cb: (items: GradebookColumnStudent[]) => void) {
    // Get initial value
    const initialStudents = this.getStudentsForColumn(column_id);
    cb(initialStudents);

    // Subscribe to changes in the table data
    return this.table.subscribeToData(() => {
      const updatedStudents = this.getStudentsForColumn(column_id);
      cb(updatedStudents);
    });
  }

  // Get all columns for a specific student using the new controller
  getColumnsForStudent(student_id: string): GradebookColumnStudent[] {
    // Don't return data if any table is refetching to avoid partial data
    if (this._isAnyTableRefetching) {
      return [];
    }

    const studentData = this.table.getStudentData(student_id);
    if (!studentData) {
      return [];
    }

    const columns: GradebookColumnStudent[] = [];
    for (const entry of studentData.entries) {
      if (entry.is_private || !this._isInstructorOrGrader) {
        // Convert to GradebookColumnStudent format for backward compatibility
        const gradebookColumnStudent: GradebookColumnStudent = {
          id: entry.gcs_id,
          created_at: "", // Not available in new format
          class_id: this.class_id,
          gradebook_column_id: entry.gc_id,
          gradebook_id: this.gradebook_id,
          is_droppable: entry.is_droppable,
          is_excused: entry.is_excused,
          is_missing: entry.is_missing,
          released: entry.released,
          score: entry.score,
          score_override: entry.score_override,
          score_override_note: entry.score_override_note,
          student_id: student_id,
          is_recalculating: false, // Not available in new format
          is_private: entry.is_private,
          incomplete_values: null // Not available in new format
        };
        columns.push(gradebookColumnStudent);
      }
    }
    return columns;
  }

  // Subscribe to all columns for a specific student
  subscribeColumnsForStudent(student_id: string, cb: (items: GradebookColumnStudent[]) => void) {
    // Get initial value
    const initialColumns = this.getColumnsForStudent(student_id);
    cb(initialColumns);

    // Subscribe to changes for this specific student
    return this.table.subscribeToStudent(student_id, () => {
      const updatedColumns = this.getColumnsForStudent(student_id);
      cb(updatedColumns);
    });
  }

  getGradebookColumn(id: number) {
    return this.gradebook_columns.rows.find((col) => col.id === id);
  }

  getGradebookColumnStudent(column_id: number, student_id: string): GradebookColumnStudent | undefined {
    // Don't return data if any table is refetching to avoid partial data
    if (this._isAnyTableRefetching) {
      throw new Error("Should not try to get gradebook column student when any table is refetching");
      // return undefined;
    }

    const studentData = this.table.getStudentData(student_id);
    if (!studentData) {
      return undefined;
    }

    // Try to get the appropriate record based on user role
    // Instructors/graders prefer private records, students get non-private
    const preferPrivate = this._isInstructorOrGrader;
    let entry = studentData.entries.find((e) => e.gc_id === column_id && e.is_private === preferPrivate);

    // If preferred record doesn't exist, try the other type
    if (!entry) {
      entry = studentData.entries.find((e) => e.gc_id === column_id && e.is_private === !preferPrivate);
    }

    if (!entry) {
      return undefined;
    }

    // Apply privacy filter - return entry if authorized, undefined if not
    if (entry.is_private || !this._isInstructorOrGrader) {
      // Convert to GradebookColumnStudent format for backward compatibility
      return {
        id: entry.gcs_id,
        created_at: "", // Not available in new format
        class_id: this.class_id,
        gradebook_column_id: entry.gc_id,
        gradebook_id: this.gradebook_id,
        is_droppable: entry.is_droppable,
        is_excused: entry.is_excused,
        is_missing: entry.is_missing,
        released: entry.released,
        score: entry.score,
        score_override: entry.score_override,
        score_override_note: entry.score_override_note,
        student_id: student_id,
        is_recalculating: entry.is_recalculating,
        is_private: entry.is_private,
        incomplete_values: entry.incomplete_values
      };
    }

    // Return undefined for unauthorized access instead of throwing
    // This handles cases where students shouldn't see private data
    return undefined;
  }

  public getRendererForColumn(column_id: number) {
    const ret = this.cellRenderersByColumnId.get(column_id);
    if (!ret) {
      throw new Error(`No renderer found for column ${column_id}`);
    }
    return ret;
  }

  public extractAndValidateDependencies(expr: string, column_id: number) {
    const math = create(all!);
    const exprNode = math.parse(expr);
    const dependencies: Record<string, Set<number>> = {};
    const errors: string[] = [];
    const availableDependencies = {
      assignments: this._assignments || [],
      gradebook_columns: this.gradebook_columns.rows
    };
    exprNode.traverse((node) => {
      if (node.type === "FunctionNode") {
        const functionName = (node as FunctionNode).fn.name;
        if (functionName in availableDependencies) {
          const firstArg = (node as FunctionNode).args?.[0];
          if (firstArg?.type === "ConstantNode") {
            const argName = (firstArg as ConstantNode).value;
            if (typeof argName === "string") {
              const matching = availableDependencies[functionName as keyof typeof availableDependencies].filter((d) =>
                minimatch(d.slug!, argName)
              );
              if (matching.length > 0) {
                if (!(functionName in dependencies)) {
                  dependencies[functionName] = new Set();
                }
                matching.forEach((d) => dependencies[functionName]!.add(d.id));
              } else {
                errors.push(`Invalid dependency: ${argName} for function ${functionName}`);
              }
            }
          }
        }
      }
    });
    //Flatten the dependencies
    const flattenedDependencies: Record<string, number[]> = {};
    for (const [functionName, ids] of Object.entries(dependencies)) {
      flattenedDependencies[functionName] = Array.from(ids);
    }
    if (flattenedDependencies["gradebook_columns"]) {
      //Check for cycles between the columns
      const checkForCycles = (visited_column_id: number) => {
        if (errors.length > 0) return;
        if (column_id === visited_column_id) {
          errors.push(`Cycle detected in score expression`);
          return;
        }
        const column = this.getGradebookColumn(visited_column_id);
        if (column) {
          const deps = column.dependencies as { gradebook_columns?: number[] };
          if (deps && deps.gradebook_columns) {
            for (const dependency of deps.gradebook_columns) {
              checkForCycles(dependency);
            }
          }
        }
      };
      for (const dependentColumn of flattenedDependencies["gradebook_columns"]) {
        checkForCycles(dependentColumn);
      }
    }
    if (errors.length > 0) {
      throw new Error(errors.join("\n"));
    }
    if (Object.keys(flattenedDependencies).length === 0) {
      return null;
    }
    return flattenedDependencies;
  }

  createRendererForColumn(column: GradebookColumn): (cell: RendererParams) => React.ReactNode {
    const math = create(all!);
    //Remove access to security-sensitive functions
    const securityFunctions = ["import", "createUnit", "reviver", "resolve"];
    //eslint-disable-next-line @typescript-eslint/no-explicit-any
    const imports: Record<string, (...args: any[]) => any> = {};
    const letterBreakpoints = [
      { score: 93, letter: "A" },
      { score: 90, letter: "A-" },
      { score: 87, letter: "B+" },
      { score: 83, letter: "B" },
      { score: 80, letter: "B-" },
      { score: 77, letter: "C+" },
      { score: 73, letter: "C" },
      { score: 70, letter: "C-" },
      { score: 67, letter: "D+" },
      { score: 63, letter: "D" },
      { score: 60, letter: "D-" },
      { score: 0, letter: "F" }
    ];
    imports["letter"] = (score: number | undefined, max_score: number | undefined) => {
      if (score === undefined) return "(N/A)";
      const normalizedScore = 100 * (score / (max_score ?? 100));
      const letter = letterBreakpoints.find((b) => normalizedScore >= b.score);
      return letter ? letter.letter : "F";
    };
    imports["customLabel"] = (value: number | undefined, breakpoints: Matrix<unknown>) => {
      if (value === undefined) return "(N/A)";
      const breakpointsArray = breakpoints.toArray();
      for (const [score, letter] of breakpointsArray as [number, string][]) {
        if (value >= score) {
          return letter;
        }
      }
      return "Error";
    };
    const checkBreakpoints = [
      { score: 90, mark: "✔️+" },
      { score: 80, mark: "✔️" },
      { score: 70, mark: "✔️-" },
      { score: 0, mark: "❌" }
    ];
    imports["checkOrX"] = (score: number | undefined, max_score: number | undefined) => {
      if (score === undefined) return "(N/A)";
      const normalizedScore = 100 * (score / (max_score ?? 1));
      return normalizedScore > 0 ? "✔️" : "❌";
    };
    imports["check"] = (score: number | undefined, max_score: number | undefined) => {
      if (score === undefined) return "(N/A)";
      const normalizedScore = 100 * (score / (max_score ?? 100));
      const check = checkBreakpoints.find((b) => normalizedScore >= b.score);
      return check ? check.mark : "❌";
    };
    for (const functionName of securityFunctions) {
      imports[functionName] = () => {
        throw new Error(`${functionName} is not allowed`);
      };
    }
    math.import(imports, { override: true });
    try {
      const theRenderExpression =
        (this._expression_prefix || "") + "\n" + (column.render_expression ?? "round(score, 2)");
      const expr = math.parse(theRenderExpression);
      const compiled = expr.compile();
      const cache = new Map<string, string>();
      const Renderer = (cell: RendererParams) => {
        try {
          if (cell.is_missing) {
            return "Missing";
          }
          if ((cell.score_override ?? cell.score) === null || (cell.score_override ?? cell.score) === undefined) {
            return "-";
          }
          const key = JSON.stringify(cell);
          if (cache.has(key)) {
            return cache.get(key)!;
          }
          const ret = compiled.evaluate({
            score: cell.score_override ?? cell.score,
            max_score: cell.max_score
          });
          let renderedVal: string;
          if (typeof ret === "object" && "entries" in ret) {
            //Return just the last result
            renderedVal = ret.entries[ret.entries.length - 1];
          } else {
            renderedVal = ret;
          }
          cache.set(key, renderedVal);
          return renderedVal;
        } catch {
          return "Expression evaluation error";
        }
      };
      return Renderer;
    } catch {
      return () => {
        return "Expression parse error";
      };
    }
  }

  getStudentGradebookController(student_id: string) {
    if (!this.studentGradebookControllers.has(student_id)) {
      this.studentGradebookControllers.set(
        student_id,
        new StudentGradebookController(this.gradebook_columns, this.table, student_id, this._isInstructorOrGrader)
      );
    }
    return this.studentGradebookControllers.get(student_id)!;
  }

  // Removed get gradebook() method - use new GradebookCellController data directly instead
  get isReady() {
    return this.gradebook_columns.ready && this.table.ready && this.assignments_table.ready;
  }

  get isAnyTableRefetching() {
    return this._isAnyTableRefetching;
  }

  /**
   * Subscribe to refetch status changes across all tables
   * @param listener Callback that receives the current refetch status
   * @returns Unsubscribe function
   */
  subscribeToRefetchStatus(listener: (isRefetching: boolean) => void) {
    this._refetchStatusListeners.push(listener);
    // Immediately call with current status
    listener(this._isAnyTableRefetching);
    return () => {
      this._refetchStatusListeners = this._refetchStatusListeners.filter((l) => l !== listener);
    };
  }

  /**
   * Update a gradebook cell entry (backward compatibility method)
   */
  async updateGradebookColumnStudent(
    gcs_id: number,
    updates: Partial<{
      score: number | null;
      score_override: number | null;
      is_missing: boolean;
      is_excused: boolean;
      is_droppable: boolean;
      score_override_note: string | null;
      is_recalculating: boolean;
      incomplete_values: Json;
    }>
  ): Promise<void> {
    return this.table.updateGradebookEntry(gcs_id, updates);
  }
  exportGradebook(courseController: CourseController) {
    const roster = courseController.getRosterWithUserInfo().data;
    const columns = [...this.gradebook_columns.rows];
    columns.sort((a, b) => (a.sort_order ?? 0) - (b.sort_order ?? 0));
    const result = [];
    result.push(["Name", "Email", "Canvas ID", "SID", ...columns.map((col) => col.name)]);
    roster.forEach((student) => {
      const studentGradebookController = this.getStudentGradebookController(student.private_profile_id);
      const userProfile = courseController.profiles.getById(student.private_profile_id);
      const gradesForStudent = columns.map((col) => getScore(studentGradebookController.getGradesForStudent(col.id)));
      const row = [
        userProfile.data.name ?? "Unknown",
        student.users.email ?? "Unknown",
        student.canvas_id,
        student.users.sis_user_id,
        ...gradesForStudent
      ];
      result.push(row);
    });

    return result;
  }
  get columns() {
    // Don't return data if any table is refetching to avoid partial data
    if (this._isAnyTableRefetching) {
      return [];
    }
    return this.gradebook_columns.rows;
  }

  /**
   * Check if a column is effectively released (either released or all grades are null)
   */
  isColumnEffectivelyReleased(columnId: number): boolean {
    const column = this.getGradebookColumn(columnId);
    if (!column) return false;

    // If the column is released, it's effectively released
    if (column.released) return true;

    // If the column is not released, check if all grades are null
    // If all grades are null, students see the same thing regardless of release status
    const allGradesNull = this.table.data.every((studentData) => {
      const entry = studentData.entries.find((e) => e.gc_id === columnId);
      if (!entry) return true; // No entry means no grade, which is effectively null

      const score = entry.score_override ?? entry.score;
      const ret = score === null || score === undefined || entry.is_missing || !entry.is_private;
      return ret;
    });

    return allGradesNull;
  }

  get studentDetailView() {
    return this._studentDetailView;
  }

  setStudentDetailView(view: string | null) {
    this._studentDetailView = view;
    this.studentDetailViewSubscribers.forEach((cb) => cb(view));
  }

  subscribeStudentDetailView(cb: (view: string | null) => void) {
    this.studentDetailViewSubscribers.push(cb);
    return () => {
      this.studentDetailViewSubscribers = this.studentDetailViewSubscribers.filter((fn) => fn !== cb);
    };
  }
}

// --- Context ---
type GradebookContextType = {
  gradebookController: GradebookController;
};
const GradebookContext = createContext<GradebookContextType | null>(null);
export function useGradebookController() {
  const ctx = useContext(GradebookContext);
  if (!ctx) throw new Error("useGradebookController must be used within GradebookProvider");
  return ctx.gradebookController;
}

function LoadingScreen() {
  return (
    <Box w="100vh" h="100vh">
      <Spinner size="xl" />
    </Box>
  );
}

// --- Provider ---
export function GradebookProvider({ children }: { children: React.ReactNode }) {
  const { role: classRole } = useClassProfiles();
  const course = classRole.classes;
  const courseController = useCourseController();
  const gradebook_id = course.gradebook_id;
  const class_id = course.id;
  const isInstructorOrGrader = classRole.role === "instructor" || classRole.role === "grader";
  const controller = useRef<GradebookController | null>(null);
  const [ready, setReady] = useState(false);

  useEffect(() => {
    return () => {
      if (controller.current) {
        controller.current.close();
        controller.current = null;
      }
    };
  }, []);

  if (!gradebook_id || isNaN(Number(gradebook_id))) {
    return <Text>Error: Gradebook is not enabled for this course.</Text>;
  }

  if (controller.current === null) {
    controller.current = new GradebookController(
      isInstructorOrGrader,
      class_id,
      gradebook_id,
      courseController.classRealTimeController
    );
  }

  return (
    <GradebookContext.Provider value={{ gradebookController: controller.current }}>
      <GradebookControllerCreator class_id={class_id} setReady={setReady} controller={controller.current} />
      {!ready && <LoadingScreen />}
      {ready && children}
    </GradebookContext.Provider>
  );
}

function GradebookControllerCreator({
  class_id,
  setReady,
  controller
}: {
  class_id: number;
  setReady: (ready: boolean) => void;
  controller: GradebookController;
}) {
  const [controllerIsReady, setControllerIsReady] = useState(controller.isReady);
  useEffect(() => {
    controller.readyPromise.then(() => {
      setControllerIsReady(true);
    });
  }, [controller]);
  //Fetch assignments, needed for calculating dependencies
  const { data: assignments, isLoading: assignmentsLoading } = useList<Assignment>({
    resource: "assignments",
    filters: [{ field: "class_id", operator: "eq", value: class_id }],
    pagination: { pageSize: 10000 },
    queryOptions: { enabled: !!class_id }
  });
  useEffect(() => {
    if (assignments && !assignmentsLoading) {
      controller.assignments = assignments.data;
    }
  }, [assignments, assignmentsLoading, controller]);

  const { data: submissions, isLoading: submissionsLoading } = useList<
    Database["public"]["Views"]["active_submissions_for_class"]["Row"]
  >({
    resource: "active_submissions_for_class",
    filters: [{ field: "class_id", operator: "eq", value: class_id }],
    pagination: { pageSize: 500 },
    queryOptions: { enabled: !!class_id },
    meta: {
      select: "*"
    }
  });
  useEffect(() => {
    if (submissions && !submissionsLoading) {
      for (const submission of submissions.data) {
        if (!submission.student_private_profile_id) continue;
        if (!controller.studentSubmissions.has(submission.student_private_profile_id)) {
          controller.studentSubmissions.set(submission.student_private_profile_id ?? "", []);
        }
        controller.studentSubmissions.get(submission.student_private_profile_id ?? "")!.push(submission);
      }
    }
  }, [submissions, submissionsLoading, controller]);

  useEffect(() => {
    if (!submissionsLoading && controllerIsReady) {
      setReady(true);
    }
  }, [submissionsLoading, setReady, controllerIsReady]);
  return null;
}

export function useStudentDetailView() {
  const gradebookController = useGradebookController();
  const [view, setView] = useState<string | null>(gradebookController.studentDetailView);

  useEffect(() => {
    return gradebookController.subscribeStudentDetailView(setView);
  }, [gradebookController]);

  return {
    view,
    setView: (newView: string | null) => gradebookController.setStudentDetailView(newView)
  };
}

export function useGradebookRefetchStatus() {
  const gradebookController = useGradebookController();
  const [isRefetching, setIsRefetching] = useState(gradebookController.isAnyTableRefetching);

  useEffect(() => {
    return gradebookController.subscribeToRefetchStatus(setIsRefetching);
  }, [gradebookController]);

  return isRefetching;
}<|MERGE_RESOLUTION|>--- conflicted
+++ resolved
@@ -2,12 +2,8 @@
 import { ClassRealTimeController } from "@/lib/ClassRealTimeController";
 import TableController, { type BroadcastMessage } from "@/lib/TableController";
 import { createClient } from "@/utils/supabase/client";
-<<<<<<< HEAD
-import type {
-=======
 import type { SupabaseClient } from "@supabase/supabase-js";
 import {
->>>>>>> 7a327be9
   Assignment,
   GradebookColumn,
   GradebookColumnDependencies,
@@ -18,12 +14,8 @@
 import { createContext, useCallback, useContext, useEffect, useMemo, useRef, useState } from "react";
 import { CourseController, useCourseController } from "./useCourseController";
 
-<<<<<<< HEAD
-import type { Database } from "@/utils/supabase/SupabaseTypes";
-=======
 import { Database } from "@/utils/supabase/SupabaseTypes";
 import type { Json } from "@/utils/supabase/SupabaseTypes";
->>>>>>> 7a327be9
 import { all, ConstantNode, create, FunctionNode, Matrix } from "mathjs";
 import { minimatch } from "minimatch";
 import { useClassProfiles } from "./useClassProfiles";
@@ -977,20 +969,6 @@
     }
 
     const students: GradebookColumnStudent[] = [];
-<<<<<<< HEAD
-    this.studentColumnIndex.forEach((studentId, key) => {
-      // Extract column_id from the key (format: "student_id:column_id")
-      const keyParts = key.split(":");
-      const columnIdStr = keyParts[1];
-      if (!columnIdStr) return;
-      const keyColumnId = parseInt(columnIdStr);
-
-      if (keyColumnId === column_id) {
-        const student = this.gradebook_column_students.rows.find((s) => s.id === studentId);
-        if (student && (student.is_private || !this._isInstructorOrGrader)) {
-          students.push(student);
-        }
-=======
 
     // Iterate through all students in the new controller
     for (const studentData of this.table.data) {
@@ -1016,7 +994,6 @@
           incomplete_values: null // Not available in new format
         };
         students.push(gradebookColumnStudent);
->>>>>>> 7a327be9
       }
     }
     return students;
