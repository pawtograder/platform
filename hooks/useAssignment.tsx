--- conflicted
+++ resolved
@@ -20,14 +20,6 @@
 import { useParams } from "next/navigation";
 import { createContext, useContext, useEffect, useMemo, useRef, useState } from "react";
 import { useClassProfiles } from "./useClassProfiles";
-<<<<<<< HEAD
-import TableController from "@/lib/TableController";
-import { SupabaseClient } from "@supabase/supabase-js";
-import { createClient } from "@/utils/supabase/client";
-import type { Database } from "@/utils/supabase/SupabaseTypes";
-import { ClassRealTimeController } from "@/lib/ClassRealTimeController";
-=======
->>>>>>> 80d8a7d9
 import { useCourseController } from "./useCourseController";
 
 export function useSubmission(submission_id: number | null | undefined) {
