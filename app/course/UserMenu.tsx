"use client";

import { SkeletonCircle } from "@/components/ui/skeleton";
import { Box, Button, CloseButton, Dialog, Drawer, Flex, HStack, Icon, IconButton, Menu, Portal, Text, VStack } from "@chakra-ui/react";
import { PiSignOut } from "react-icons/pi";
import { signOutAction } from "../actions";

import { Avatar } from "@/components/ui/avatar";
import { ColorModeButton } from "@/components/ui/color-mode";
import NotificationsBox from "@/components/ui/notifications/notifications-box";
import { PopConfirm } from "@/components/ui/popconfirm";
import useAuthState from "@/hooks/useAuthState";
import { createClient } from "@/utils/supabase/client";
import { UserProfile } from "@/utils/supabase/DatabaseTypes";
import { useParams } from "next/navigation";
<<<<<<< HEAD
import { Dispatch, SetStateAction, use, useCallback, useEffect, useState } from "react";
=======
import { useCallback, useEffect, useState } from "react";
>>>>>>> d7c028f4
import { FaGithub, FaUnlink } from "react-icons/fa";
import Link from "@/components/ui/link";
import { HiOutlineSupport } from "react-icons/hi";
import { useDropzone } from 'react-dropzone';

<<<<<<< HEAD


function SupportMenu()  {
    return <Menu.Root>
        <Menu.Trigger asChild>
            <IconButton variant="outline" colorPalette="gray" size="sm">
                <HiOutlineSupport />
            </IconButton>
        </Menu.Trigger>
        <Portal>
            <Menu.Positioner>
                <Menu.Content>
                    <Menu.Item value="view-docs">
                        <Link href={'https://docs.pawtograder.com'} target="_blank">
                            View documentation
                        </Link>
                    </Menu.Item>
                    <Menu.Item value="report-feature-request">
                        <Link href={'https://github.com/pawtograder/platform/issues/new?labels=enhancement&template=feature_request.md'} target="_blank">
                            Request a feature
                        </Link>
                    </Menu.Item>
                    <Menu.Item value="report-bug">
                        <Link href={'https://github.com/pawtograder/platform/issues/new?labels=bug&template=bug_report.md'} target="_blank">
                            Report a bug
                        </Link>
                    </Menu.Item>
                    <Menu.Item value="view-open-bugs">
                        <Link href={'https://github.com/pawtograder/platform/issues?q=is%3Aissue%20state%3Aopen%20label%3Abug'} target="_blank">
                            View open bugs
                        </Link>
                    </Menu.Item>

                </Menu.Content>
            </Menu.Positioner>
        </Portal>
=======
function SupportMenu() {
  return (
    <Menu.Root>
      <Menu.Trigger asChild>
        <IconButton variant="outline" colorPalette="gray" size="sm">
          <HiOutlineSupport />
        </IconButton>
      </Menu.Trigger>
      <Portal>
        <Menu.Positioner>
          <Menu.Content>
            <Menu.Item value="view-docs">
              <Link href={"https://docs.pawtograder.com"} target="_blank">
                View documentation
              </Link>
            </Menu.Item>
            <Menu.Item value="report-feature-request">
              <Link
                href={
                  "https://github.com/pawtograder/platform/issues/new?labels=enhancement&template=feature_request.md"
                }
                target="_blank"
              >
                Request a feature
              </Link>
            </Menu.Item>
            <Menu.Item value="report-bug">
              <Link
                href={"https://github.com/pawtograder/platform/issues/new?labels=bug&template=bug_report.md"}
                target="_blank"
              >
                Report a bug
              </Link>
            </Menu.Item>
            <Menu.Item value="view-open-bugs">
              <Link
                href={"https://github.com/pawtograder/platform/issues?q=is%3Aissue%20state%3Aopen%20label%3Abug"}
                target="_blank"
              >
                View open bugs
              </Link>
            </Menu.Item>
          </Menu.Content>
        </Menu.Positioner>
      </Portal>
>>>>>>> d7c028f4
    </Menu.Root>
  );
}

const DropBoxAvatar = ({
    avatarLink,
    setAvatarLink,
    avatarType,
    profile
} : {
    avatarLink: string | null | undefined,
    setAvatarLink: Dispatch<SetStateAction<string | null | undefined>>,
    avatarType: string,
    profile: UserProfile | null
}) =>{
    const [isHovered, setIsHovered] = useState<boolean>(false);
    const supabase = createClient();
    const { course_id } = useParams();
    const {user} = useAuthState()
    
    /**
     * Uploads user image to avatar storage bucket under avatars/[userid]/[courseid]/uuid.extension 
     * @param file jpg or png image file for new avatar
     */
    const completeAvatarUpload = async (file: File) => {
        if(!profile || !user) {
            console.log("Profile and active user required to complete avatar upload");
            return;
        }
        const uuid = crypto.randomUUID();
        const fileName = file.name.replace(/[^a-zA-Z0-9-_\.]/g, '_');
        const fileExtension = fileName.split('.').pop();
        const { data, error } = await supabase.storage.from('avatars').upload(`${user?.id}/${course_id}/${uuid}.${fileExtension}`, file);

        if(!data || error) {
            console.log("Error uploading avatar image with " + error);
        }
        else {
            setAvatarLink(`${process.env.NEXT_PUBLIC_SUPABASE_URL}/storage/v1/object/public/avatars/${user?.id}/${course_id}/${uuid}.${fileExtension}`);
        }
    }

    const onDrop = useCallback((acceptedFiles: File[]) => {
        if (!acceptedFiles || acceptedFiles.length === 0) return;
        const file = acceptedFiles[0];
        if (file.type === 'image/jpeg' || file.type === 'image/png') {
          completeAvatarUpload(file);
        } else {
          alert('Please upload a valid PDF file.');
        }
      }, [completeAvatarUpload],)
    
    const {    
        acceptedFiles,
        fileRejections,
        getRootProps,
        getInputProps
     } = useDropzone({
        onDrop,
    accept: {
        'image/jpeg': [],
        'image/png': []
      }
  });


    return <Flex alignItems="center" justifyContent={"center"} flexDirection="column" gap="5px" {...getRootProps()}>
            <Text fontWeight={"700"}>{avatarType} Avatar</Text>
            <Box position="relative" width="100px" height="100px" >
                        <input {...getInputProps()}/>
                        <Avatar position="absolute" width="100%" height="100%" src={avatarLink || undefined} size="sm"
                        _hover={
                            {
                                    boxShadow: "0px 4px 4px rgba(0, 0, 0, 0.25)",
                                    background: "rgba(0, 0, 0, 0.5)",
                                    opacity: 0.2,
                                    zIndex:10
                        }}
                        
                        onMouseEnter={() => setIsHovered(true)}
                        onMouseLeave={() => setIsHovered(false)}
                        />
                        {isHovered && <Flex
                            position="absolute"
                            w="100%"
                            h="100%"
                            top="0"
                            alignItems="center"
                            justifyContent="center"
                            color="black"
                            fontWeight={700}
                            _hover={{
                                opacity: 1,
                                zIndex:20
                            }}
                            >
                                <Text textAlign={"center"}>Edit</Text>
                    </Flex>}
                    </Box>
            </Flex>

}

/**
 * Modal that handles user profile updates, currently only avatar changes.
 */
const ProfileChangesMenu = () =>{
    const [publicAvatarLink, setPublicAvatarLink] = useState<string | undefined | null>(null);
    const [privateAvatarLink, setPrivateAvatarLink] = useState<string | undefined | null>(null);
    const [privateProfile, setPrivateProfile] = useState<UserProfile | null>(null);
    const [publicProfile, setPublicProfile] = useState<UserProfile | null>(null); 
    const supabase = createClient();  
    const { course_id } = useParams(); 
    const { user } = useAuthState();

  /**
   * Updates user profile on "Save" by replacing avatar_url in database with new file.  Removes extra files in user's avatar 
   * storage bucket.
   */
  const updateProfile = async () => {
    removeUnusedImages();
    if(publicAvatarLink && publicProfile) {
        const {data, error} = await supabase.from('profiles').update({avatar_url:publicAvatarLink}).eq("id", publicProfile.id).single();
        if(error) {
            console.log("Error updating user public profile");
        }
    }
    if(privateAvatarLink && privateProfile) {
        const {data, error} = await supabase.from('profiles').update({avatar_url:privateAvatarLink}).eq("id", privateProfile.id).single();
        if(error) {
            console.log("Error updating user private profile");
        }
    }
  }
  /**
   * Removes extra images from storage that may have been populated if the user attempted to open the menu and reselect multiple times.
   */
  const removeUnusedImages = async () => {
    const {data, error} = await supabase.storage.from('avatars').list(`${user?.id}/${course_id}`);
    if(!data || error) {
        console.log("Failed to find profile photo to update");
        return;
    }
    const pathsToRemove = data.filter((image) => (!publicAvatarLink?.includes(image.id) || !privateAvatarLink?.includes(image.id))).map((imageToRemove) => `${user?.id}/${course_id}/${imageToRemove.name}`);
    const {error:removeError} = await supabase.storage.from('avatars').remove(pathsToRemove);
    if(removeError) {
        console.log("Error removing extra files");
    }
  }
  
  useEffect(() => {
    const fetchPrivateProfile = async () => {
        if (course_id) {
            const { data, error } = await supabase.from('user_roles').select('profiles!private_profile_id(*), users(*)').
                eq('user_id', user!.id).eq('class_id', Number(course_id)).single();
            if (error) {
                console.error(error)
            }
            if (data) {
                setPrivateProfile(data.profiles!)
                setPrivateAvatarLink(data.profiles!.avatar_url)
            }
        } else {
            const { data, error } = await supabase.from('user_roles').select('profiles!private_profile_id(*), users(*)').
                eq('user_id', user!.id).limit(1).single();
            if (error) {
                console.error(error)
            }
            if (data) {
                setPrivateProfile(data.profiles!)
                setPrivateAvatarLink(data.profiles!.avatar_url)
            }
        }
    };
    fetchPrivateProfile()
}, [course_id, user])
    useEffect(() => {
        const fetchPublicProfile = async () => {
            if (course_id) {
                const { data, error } = await supabase.from('user_roles').select('profiles!public_profile_id(*), users(*)').
                    eq('user_id', user!.id).eq('class_id', Number(course_id)).single();
                if (error) {
                    console.error(error)
                }
                if (data) {
                    setPublicProfile(data.profiles!)
                    setPublicAvatarLink(data.profiles!.avatar_url)
                }
            } else {
                const { data, error } = await supabase.from('user_roles').select('profiles!public_profile_id(*), users(*)').
                    eq('user_id', user!.id).limit(1).single();
                if (error) {
                    console.error(error)
                }
                if (data) {
                    setPublicProfile(data.profiles!)
                    setPublicAvatarLink(data.profiles!.avatar_url)
                }
            }
        };
        fetchPublicProfile()
    }, [course_id, user])


    return <Dialog.Root size={"md"} placement={"center"}>
    <Dialog.Trigger asChild>
    <Button>
        Edit Profile
    </Button>
    </Dialog.Trigger>
    <Portal>
    <Dialog.Backdrop />
    <Dialog.Positioner >
        <Dialog.Content>
        <Dialog.Header>
            <Dialog.Title>Edit {privateProfile?.name}</Dialog.Title>
        </Dialog.Header>
        <Dialog.Body>
            <Flex flexDirection={"column"} gap="30px" >
            <Flex alignItems="center" justifyContent={"center"} gap="30px" flexWrap={"wrap"}>
                    <DropBoxAvatar avatarLink={publicAvatarLink} setAvatarLink={setPublicAvatarLink} avatarType="Public" profile={publicProfile}/>
                <DropBoxAvatar avatarLink={privateAvatarLink} setAvatarLink={setPrivateAvatarLink} avatarType="Private" profile={privateProfile}/>
            </Flex>
            <Text fontStyle={"italic"}>Remember, your public avatar will be visible on anonymous posts.</Text>
            </Flex>
        </Dialog.Body>
        <Dialog.Footer>
            <Dialog.ActionTrigger asChild>
            <Button variant="outline">Cancel</Button>
            </Dialog.ActionTrigger>
            <Dialog.ActionTrigger asChild>
                <Button onClick={updateProfile}>Save</Button>
            </Dialog.ActionTrigger>
        </Dialog.Footer>
        </Dialog.Content>
    </Dialog.Positioner>
    </Portal>
</Dialog.Root>
}


function UserSettingsMenu() {
<<<<<<< HEAD
    const [open, setOpen] = useState(false)
    const supabase = createClient();
    const { user } = useAuthState();
    const { course_id } = useParams();
    const [profile, setProfile] = useState<UserProfile | null>(null);
    const [gitHubUsername, setGitHubUsername] = useState<string | null>(null);
    useEffect(() => {
        // Fetch profile
        const fetchProfile = async () => {
            if (course_id) {
                const { data, error } = await supabase.from('user_roles').select('profiles!private_profile_id(*), users(*)').
                    eq('user_id', user!.id).eq('class_id', Number(course_id)).single();
                if (error) {
                    console.error(error)
                }
                if (data) {
                    setProfile(data.profiles!)
                    if (data.users) {
                        setGitHubUsername(data.users.github_username);
                    }
                }
            } else {
                const { data, error } = await supabase.from('user_roles').select('profiles!private_profile_id(*), users(*)').
                    eq('user_id', user!.id).limit(1).single();
                if (error) {
                    console.error(error)
                }
                if (data) {
                    setProfile(data.profiles!)
                    if (data.users) {
                        setGitHubUsername(data.users.github_username);
                    }
                }
            }
        };
        fetchProfile()
    }, [course_id, user, profile])

    const unlinkGitHub = useCallback(async () => {
        const identities = await supabase.auth.getUserIdentities()
        const githubIdentity = identities.data?.identities.find(
            identity => identity.provider === 'github'
        )
        if (!githubIdentity) {
            throw new Error("GitHub identity not found")
        }
        const { error } = await supabase.auth.unlinkIdentity(githubIdentity)
=======
  const [open, setOpen] = useState(false);
  const supabase = createClient();
  const { user } = useAuthState();
  const { course_id } = useParams();
  const [profile, setProfile] = useState<UserProfile | null>(null);
  const [gitHubUsername, setGitHubUsername] = useState<string | null>(null);
  useEffect(() => {
    // Fetch profile
    const fetchProfile = async () => {
      if (course_id) {
        const { data, error } = await supabase
          .from("user_roles")
          .select("profiles!private_profile_id(*), users(*)")
          .eq("user_id", user!.id)
          .eq("class_id", Number(course_id))
          .single();
>>>>>>> d7c028f4
        if (error) {
          console.error(error);
        }
        if (data) {
          setProfile(data.profiles!);
          if (data.users) {
            setGitHubUsername(data.users.github_username);
          }
        }
      } else {
        const { data, error } = await supabase
          .from("user_roles")
          .select("profiles!private_profile_id(*), users(*)")
          .eq("user_id", user!.id)
          .limit(1)
          .single();
        if (error) {
          console.error(error);
        }
<<<<<<< HEAD
    }, [supabase])
    

    return (
        <Drawer.Root open={open} onOpenChange={(e) => setOpen(e.open)}>
            <Drawer.Trigger>
                {profile && profile.avatar_url ? <Avatar
                    size={'sm'}
                    src={
                        profile.avatar_url
                    }
                /> : <SkeletonCircle size="8" />}
            </Drawer.Trigger>
            <Portal>
                <Drawer.Backdrop />
                <Drawer.Positioner>

                    <Drawer.Content pt={2} pl={2} borderTopLeftRadius="md" borderWidth={1} borderColor="border.emphasized">
                        <Drawer.CloseTrigger asChild>
                            <CloseButton size="sm" position="absolute" right={4} top={4} />
                        </Drawer.CloseTrigger>
                        <Drawer.Body p={2}>
                            <VStack alignItems="flex-start">
                                <HStack>
                                    <Avatar src={profile?.avatar_url || undefined} size="sm"/>
                                    <VStack alignItems="flex-start">
                                        <Text fontWeight="bold">{profile?.name}</Text>
                                    </VStack>
                                </HStack>
                                <HStack>
                                    <Icon as={FaGithub} />
                                    {!gitHubUsername && <Button onClick={linkGitHub} colorPalette="teal">Link GitHub</Button>}
                                    {gitHubUsername && <><Text fontSize="sm">Linked to {gitHubUsername}</Text>                                    <PopConfirm
                                        triggerLabel="Unlink GitHub"
                                        trigger={<Button variant="ghost" colorPalette="red" size="sm" p={0}><Icon as={FaUnlink} /></Button>}
                                        confirmHeader="Unlink GitHub"
                                        confirmText="Are you sure you want to unlink your GitHub account? You should only do this if you have linked the wrong account. You will need to re-link your GitHub account to use Pawtograder."
                                        onConfirm={() => {
                                            unlinkGitHub()
                                        }}
                                        onCancel={() => {
                                        }}

                                    ></PopConfirm>
                                    </>
                                    }
                                </HStack>
                                <ProfileChangesMenu/>
                                
                               <Button variant="ghost"
                                    pl={0}
                                    onClick={signOutAction}
                                    width="100%" textAlign="left" justifyContent="flex-start">
                                    <PiSignOut />
                                    Sign out
                                </Button>
                            </VStack>
                        </Drawer.Body>
=======
        if (data) {
          setProfile(data.profiles!);
          if (data.users) {
            setGitHubUsername(data.users.github_username);
          }
        }
      }
    };
    fetchProfile();
  }, [course_id, user, supabase]);

  const unlinkGitHub = useCallback(async () => {
    const identities = await supabase.auth.getUserIdentities();
    const githubIdentity = identities.data?.identities.find((identity) => identity.provider === "github");
    if (!githubIdentity) {
      throw new Error("GitHub identity not found");
    }
    const { error } = await supabase.auth.unlinkIdentity(githubIdentity);
    if (error) {
      throw new Error(error.message);
    }
    setGitHubUsername(null);
  }, [supabase]);
  const linkGitHub = useCallback(async () => {
    const { error } = await supabase.auth.linkIdentity({
      provider: "github",
      options: { redirectTo: `${window.location.href}` }
    });
    if (error) {
      throw new Error(error.message);
    }
  }, [supabase]);
>>>>>>> d7c028f4

  return (
    <Drawer.Root open={open} onOpenChange={(e) => setOpen(e.open)}>
      <Drawer.Trigger>
        {profile && profile.avatar_url ? <Avatar size={"sm"} src={profile.avatar_url} /> : <SkeletonCircle size="8" />}
      </Drawer.Trigger>
      <Portal>
        <Drawer.Backdrop />
        <Drawer.Positioner>
          <Drawer.Content pt={2} pl={2} borderTopLeftRadius="md" borderWidth={1} borderColor="border.emphasized">
            <Drawer.CloseTrigger asChild>
              <CloseButton size="sm" position="absolute" right={4} top={4} />
            </Drawer.CloseTrigger>
            <Drawer.Body p={2}>
              <VStack alignItems="flex-start">
                <HStack>
                  <Avatar src={profile?.avatar_url || undefined} size="sm" />
                  <VStack alignItems="flex-start">
                    <Text fontWeight="bold">{profile?.name}</Text>
                  </VStack>
                </HStack>
                <HStack>
                  <Icon as={FaGithub} />
                  {!gitHubUsername && (
                    <Button onClick={linkGitHub} colorPalette="teal">
                      Link GitHub
                    </Button>
                  )}
                  {gitHubUsername && (
                    <>
                      <Text fontSize="sm">Linked to {gitHubUsername}</Text>{" "}
                      <PopConfirm
                        triggerLabel="Unlink GitHub"
                        trigger={
                          <Button variant="ghost" colorPalette="red" size="sm" p={0}>
                            <Icon as={FaUnlink} />
                          </Button>
                        }
                        confirmHeader="Unlink GitHub"
                        confirmText="Are you sure you want to unlink your GitHub account? You should only do this if you have linked the wrong account. You will need to re-link your GitHub account to use Pawtograder."
                        onConfirm={() => {
                          unlinkGitHub();
                        }}
                        onCancel={() => {}}
                      ></PopConfirm>
                    </>
                  )}
                </HStack>
                <Button
                  variant="ghost"
                  pl={0}
                  onClick={signOutAction}
                  width="100%"
                  textAlign="left"
                  justifyContent="flex-start"
                >
                  <PiSignOut />
                  Sign out
                </Button>
              </VStack>
            </Drawer.Body>
          </Drawer.Content>
        </Drawer.Positioner>
      </Portal>
    </Drawer.Root>
  );
}
export default function UserMenu() {
  return (
    <HStack>
      <SupportMenu />
      <ColorModeButton colorPalette="gray" variant="outline" />
      <NotificationsBox />
      <UserSettingsMenu />
    </HStack>
  );
}<|MERGE_RESOLUTION|>--- conflicted
+++ resolved
@@ -13,54 +13,14 @@
 import { createClient } from "@/utils/supabase/client";
 import { UserProfile } from "@/utils/supabase/DatabaseTypes";
 import { useParams } from "next/navigation";
-<<<<<<< HEAD
 import { Dispatch, SetStateAction, use, useCallback, useEffect, useState } from "react";
-=======
-import { useCallback, useEffect, useState } from "react";
->>>>>>> d7c028f4
 import { FaGithub, FaUnlink } from "react-icons/fa";
 import Link from "@/components/ui/link";
 import { HiOutlineSupport } from "react-icons/hi";
 import { useDropzone } from 'react-dropzone';
 
-<<<<<<< HEAD
-
-
-function SupportMenu()  {
-    return <Menu.Root>
-        <Menu.Trigger asChild>
-            <IconButton variant="outline" colorPalette="gray" size="sm">
-                <HiOutlineSupport />
-            </IconButton>
-        </Menu.Trigger>
-        <Portal>
-            <Menu.Positioner>
-                <Menu.Content>
-                    <Menu.Item value="view-docs">
-                        <Link href={'https://docs.pawtograder.com'} target="_blank">
-                            View documentation
-                        </Link>
-                    </Menu.Item>
-                    <Menu.Item value="report-feature-request">
-                        <Link href={'https://github.com/pawtograder/platform/issues/new?labels=enhancement&template=feature_request.md'} target="_blank">
-                            Request a feature
-                        </Link>
-                    </Menu.Item>
-                    <Menu.Item value="report-bug">
-                        <Link href={'https://github.com/pawtograder/platform/issues/new?labels=bug&template=bug_report.md'} target="_blank">
-                            Report a bug
-                        </Link>
-                    </Menu.Item>
-                    <Menu.Item value="view-open-bugs">
-                        <Link href={'https://github.com/pawtograder/platform/issues?q=is%3Aissue%20state%3Aopen%20label%3Abug'} target="_blank">
-                            View open bugs
-                        </Link>
-                    </Menu.Item>
-
-                </Menu.Content>
-            </Menu.Positioner>
-        </Portal>
-=======
+
+
 function SupportMenu() {
   return (
     <Menu.Root>
@@ -106,7 +66,6 @@
           </Menu.Content>
         </Menu.Positioner>
       </Portal>
->>>>>>> d7c028f4
     </Menu.Root>
   );
 }
@@ -349,55 +308,6 @@
 
 
 function UserSettingsMenu() {
-<<<<<<< HEAD
-    const [open, setOpen] = useState(false)
-    const supabase = createClient();
-    const { user } = useAuthState();
-    const { course_id } = useParams();
-    const [profile, setProfile] = useState<UserProfile | null>(null);
-    const [gitHubUsername, setGitHubUsername] = useState<string | null>(null);
-    useEffect(() => {
-        // Fetch profile
-        const fetchProfile = async () => {
-            if (course_id) {
-                const { data, error } = await supabase.from('user_roles').select('profiles!private_profile_id(*), users(*)').
-                    eq('user_id', user!.id).eq('class_id', Number(course_id)).single();
-                if (error) {
-                    console.error(error)
-                }
-                if (data) {
-                    setProfile(data.profiles!)
-                    if (data.users) {
-                        setGitHubUsername(data.users.github_username);
-                    }
-                }
-            } else {
-                const { data, error } = await supabase.from('user_roles').select('profiles!private_profile_id(*), users(*)').
-                    eq('user_id', user!.id).limit(1).single();
-                if (error) {
-                    console.error(error)
-                }
-                if (data) {
-                    setProfile(data.profiles!)
-                    if (data.users) {
-                        setGitHubUsername(data.users.github_username);
-                    }
-                }
-            }
-        };
-        fetchProfile()
-    }, [course_id, user, profile])
-
-    const unlinkGitHub = useCallback(async () => {
-        const identities = await supabase.auth.getUserIdentities()
-        const githubIdentity = identities.data?.identities.find(
-            identity => identity.provider === 'github'
-        )
-        if (!githubIdentity) {
-            throw new Error("GitHub identity not found")
-        }
-        const { error } = await supabase.auth.unlinkIdentity(githubIdentity)
-=======
   const [open, setOpen] = useState(false);
   const supabase = createClient();
   const { user } = useAuthState();
@@ -414,7 +324,6 @@
           .eq("user_id", user!.id)
           .eq("class_id", Number(course_id))
           .single();
->>>>>>> d7c028f4
         if (error) {
           console.error(error);
         }
@@ -434,66 +343,6 @@
         if (error) {
           console.error(error);
         }
-<<<<<<< HEAD
-    }, [supabase])
-    
-
-    return (
-        <Drawer.Root open={open} onOpenChange={(e) => setOpen(e.open)}>
-            <Drawer.Trigger>
-                {profile && profile.avatar_url ? <Avatar
-                    size={'sm'}
-                    src={
-                        profile.avatar_url
-                    }
-                /> : <SkeletonCircle size="8" />}
-            </Drawer.Trigger>
-            <Portal>
-                <Drawer.Backdrop />
-                <Drawer.Positioner>
-
-                    <Drawer.Content pt={2} pl={2} borderTopLeftRadius="md" borderWidth={1} borderColor="border.emphasized">
-                        <Drawer.CloseTrigger asChild>
-                            <CloseButton size="sm" position="absolute" right={4} top={4} />
-                        </Drawer.CloseTrigger>
-                        <Drawer.Body p={2}>
-                            <VStack alignItems="flex-start">
-                                <HStack>
-                                    <Avatar src={profile?.avatar_url || undefined} size="sm"/>
-                                    <VStack alignItems="flex-start">
-                                        <Text fontWeight="bold">{profile?.name}</Text>
-                                    </VStack>
-                                </HStack>
-                                <HStack>
-                                    <Icon as={FaGithub} />
-                                    {!gitHubUsername && <Button onClick={linkGitHub} colorPalette="teal">Link GitHub</Button>}
-                                    {gitHubUsername && <><Text fontSize="sm">Linked to {gitHubUsername}</Text>                                    <PopConfirm
-                                        triggerLabel="Unlink GitHub"
-                                        trigger={<Button variant="ghost" colorPalette="red" size="sm" p={0}><Icon as={FaUnlink} /></Button>}
-                                        confirmHeader="Unlink GitHub"
-                                        confirmText="Are you sure you want to unlink your GitHub account? You should only do this if you have linked the wrong account. You will need to re-link your GitHub account to use Pawtograder."
-                                        onConfirm={() => {
-                                            unlinkGitHub()
-                                        }}
-                                        onCancel={() => {
-                                        }}
-
-                                    ></PopConfirm>
-                                    </>
-                                    }
-                                </HStack>
-                                <ProfileChangesMenu/>
-                                
-                               <Button variant="ghost"
-                                    pl={0}
-                                    onClick={signOutAction}
-                                    width="100%" textAlign="left" justifyContent="flex-start">
-                                    <PiSignOut />
-                                    Sign out
-                                </Button>
-                            </VStack>
-                        </Drawer.Body>
-=======
         if (data) {
           setProfile(data.profiles!);
           if (data.users) {
@@ -503,7 +352,7 @@
       }
     };
     fetchProfile();
-  }, [course_id, user, supabase]);
+  }, [course_id, user, supabase, profile]);
 
   const unlinkGitHub = useCallback(async () => {
     const identities = await supabase.auth.getUserIdentities();
@@ -526,7 +375,6 @@
       throw new Error(error.message);
     }
   }, [supabase]);
->>>>>>> d7c028f4
 
   return (
     <Drawer.Root open={open} onOpenChange={(e) => setOpen(e.open)}>
@@ -575,6 +423,7 @@
                     </>
                   )}
                 </HStack>
+                <ProfileChangesMenu/>
                 <Button
                   variant="ghost"
                   pl={0}
