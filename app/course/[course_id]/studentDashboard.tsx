import { DiscussionPostSummary } from "@/components/ui/discussion-post-summary";
import { Skeleton } from "@/components/ui/skeleton";
import { createClient } from "@/utils/supabase/server";
import {
  Box,
  CardBody,
  CardHeader,
  CardRoot,
  DataListItem,
  DataListItemLabel,
  DataListItemValue,
  DataListRoot,
  Heading,
  Stack,
  VStack
} from "@chakra-ui/react";
import { formatInTimeZone } from "date-fns-tz";

import { TZDate } from "@date-fns/tz";
import Link from "next/link";
<<<<<<< HEAD
import { Skeleton } from "@/components/ui/skeleton";
import { toaster } from "@/components/ui/toaster";

=======
>>>>>>> b281db25
export default async function StudentDashboard({ course_id }: { course_id: number }) {
  const supabase = await createClient();
  const { data: assignments, error: assignmentsError } = await supabase
    .from("assignments")
    .select("*, submissions(*, grader_results(*)), classes(time_zone)")
    .eq("class_id", course_id)
    .gte("due_date", new Date().toISOString())
    .order("due_date", { ascending: false })
    .limit(5);
  if (assignmentsError) {
    toaster.error({
      title: "Error fetching assignments",
      description: assignmentsError.message
    });
  }
  const { data: topics } = await supabase.from("discussion_topics").select("*").eq("class_id", course_id);

  const { data: discussions } = await supabase
    .from("discussion_threads")
    .select("*")
    .eq("root_class_id", course_id)
    .order("created_at", { ascending: false })
    .limit(5);

  const { data: helpRequests } = await supabase
    .from("help_requests")
    .select("*, profiles(*)")
    .eq("class_id", course_id)
    .eq("status", "open")
    .order("created_at", { ascending: true });

  return (
    <VStack spaceY={8} align="stretch" p={8}>
      <Heading size="xl">Course Dashboard</Heading>
      <Box>
        <Heading size="lg" mb={4}>
          Upcoming Assignments
        </Heading>
        <Stack spaceY={4}>
          {assignments?.map((assignment) => {
            const mostRecentSubmission = assignment.submissions?.sort(
              (a, b) => new Date(b.created_at).getTime() - new Date(a.created_at).getTime()
            )[0];
            return (
              <CardRoot key={assignment.id}>
                <CardHeader>
                  <Link prefetch={true} href={`/course/${course_id}/assignments/${assignment.id}`}>
                    {assignment.title}
                  </Link>
                </CardHeader>
                <CardBody>
                  <DataListRoot>
                    <DataListItem>
                      <DataListItemLabel>Due</DataListItemLabel>
                      <DataListItemValue>
                        {assignment.due_date
                          ? formatInTimeZone(
                              new TZDate(assignment.due_date),
                              assignment.classes.time_zone || "America/New_York",
                              "Pp"
                            )
                          : "No due date"}
                      </DataListItemValue>
                    </DataListItem>
                    <DataListItem>
                      <DataListItemLabel>Most recent submission</DataListItemLabel>
                      <DataListItemValue>
                        {mostRecentSubmission
                          ? `#${mostRecentSubmission.ordinal}, score: ${mostRecentSubmission.grader_results?.score}/${mostRecentSubmission.grader_results?.max_score}`
                          : "No submissions"}
                      </DataListItemValue>
                    </DataListItem>
                  </DataListRoot>
                </CardBody>
              </CardRoot>
            );
          })}
        </Stack>
      </Box>

      <Box>
        <Heading size="lg" mb={4}>
          Recent Discussions
        </Heading>
        <Stack spaceY={4}>
          {discussions?.map((thread) => {
            const topic = topics?.find((t) => t.id === thread.topic_id);
            if (!topic) {
              return <Skeleton key={thread.id} height="100px" />;
            }
            return (
              <Link prefetch={true} href={`/course/${course_id}/discussion/${thread.id}`} key={thread.id}>
                <DiscussionPostSummary thread={thread} topic={topic} />
              </Link>
            );
          })}
        </Stack>
      </Box>

      <Box>
        <Heading size="lg" mb={4}>
          Open Help Requests
        </Heading>
        <Stack spaceY={4}>
          {helpRequests?.map((request) => (
            <CardRoot key={request.id}>
              <CardHeader>
                <Link href={`/course/${course_id}/help/${request.id}`}>{request.request}</Link>
              </CardHeader>
              <CardBody>Requested: {new Date(request.created_at).toLocaleString()}</CardBody>
            </CardRoot>
          ))}
        </Stack>
      </Box>
    </VStack>
  );
}<|MERGE_RESOLUTION|>--- conflicted
+++ resolved
@@ -18,12 +18,6 @@
 
 import { TZDate } from "@date-fns/tz";
 import Link from "next/link";
-<<<<<<< HEAD
-import { Skeleton } from "@/components/ui/skeleton";
-import { toaster } from "@/components/ui/toaster";
-
-=======
->>>>>>> b281db25
 export default async function StudentDashboard({ course_id }: { course_id: number }) {
   const supabase = await createClient();
   const { data: assignments, error: assignmentsError } = await supabase
