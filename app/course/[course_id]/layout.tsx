--- conflicted
+++ resolved
@@ -14,20 +14,6 @@
   children: React.ReactNode;
   params: Promise<{ course_id: string }>;
 }>) => {
-<<<<<<< HEAD
-    const {course_id} = await params;
-    // const {open, onOpen, onClose} = useDisclosure()
-    return (
-        <Box minH="100vh" width="100%" minWidth="0">
-            <CourseControllerProvider course_id={Number.parseInt(course_id)}>
-                <DynamicCourseNav />
-                {/* <SidebarContent courseID={Number.parseInt(course_id)} /> */}
-                {/* mobilenav */}
-                <Box p="0" width="100%" minWidth="0">
-                    {children}
-                </Box>
-            </CourseControllerProvider>
-=======
   const { course_id } = await params;
   // const {open, onOpen, onClose} = useDisclosure()
   return (
@@ -38,7 +24,6 @@
         {/* mobilenav */}
         <Box pt="0" pl="4" pr="4">
           {children}
->>>>>>> e8dd10ba
         </Box>
       </CourseControllerProvider>
     </Box>
