import { Box } from "@chakra-ui/react";

import React from "react";

import { CourseControllerProvider } from "@/hooks/useCourseController";
import { OfficeHoursControllerProvider } from "@/hooks/useOfficeHoursRealtime";
import { fetchCourseControllerData, getCourse, getUserRolesForCourse } from "@/lib/ssrUtils";
import { TimeZoneProvider } from "@/lib/TimeZoneProvider";
import { headers } from "next/headers";
import { redirect } from "next/navigation";
import DynamicCourseNav from "./dynamicCourseNav";
<<<<<<< HEAD
=======
import { getCourse, getUserRolesForCourse, fetchCourseControllerData } from "@/lib/ssrUtils";
import { headers } from "next/headers";
import { NavigationProgressProvider } from "@/components/ui/navigation-progress";
>>>>>>> ada7cb3c

export async function generateMetadata({ params }: { params: Promise<{ course_id: string }> }) {
  const { course_id } = await params;
  const course = await getCourse(Number(course_id));
  return {
    title: `${course?.course_title || course?.name || "Course"} - Pawtograder`
  };
}

const ProtectedLayout = async ({
  children,
  params
}: Readonly<{
  children: React.ReactNode;
  params: Promise<{ course_id: string }>;
}>) => {
  const { course_id } = await params;
  const headersList = await headers();
  const user_id = headersList.get("X-User-ID");
  if (!user_id) {
    redirect("/");
  }
  const user_role = await getUserRolesForCourse(Number.parseInt(course_id), user_id);
  if (!user_role) {
    redirect("/");
  }

  // Pre-fetch all course controller data on the server with caching
  const initialData = await fetchCourseControllerData(Number.parseInt(course_id), user_role.role);

  // Get course information for timezone
  const course = await getCourse(Number.parseInt(course_id));
  const courseTimeZone = course?.time_zone || "America/New_York";

  return (
    <Box minH="100vh">
<<<<<<< HEAD
      <TimeZoneProvider courseTimeZone={courseTimeZone}>
=======
      <NavigationProgressProvider>
>>>>>>> ada7cb3c
        <CourseControllerProvider
          course_id={Number.parseInt(course_id)}
          profile_id={user_role.private_profile_id}
          role={user_role.role}
          initialData={initialData}
        >
          <OfficeHoursControllerProvider
            classId={Number.parseInt(course_id)}
            profileId={user_role.private_profile_id}
            role={user_role.role}
          >
            <DynamicCourseNav />
            {/* <SidebarContent courseID={Number.parseInt(course_id)} /> */}
            {/* mobilenav */}
            <Box pt="0" ml="0" mr="0">
              {children}
            </Box>
          </OfficeHoursControllerProvider>
        </CourseControllerProvider>
<<<<<<< HEAD
      </TimeZoneProvider>
=======
      </NavigationProgressProvider>
>>>>>>> ada7cb3c
    </Box>
  );
};

export default ProtectedLayout;<|MERGE_RESOLUTION|>--- conflicted
+++ resolved
@@ -9,12 +9,7 @@
 import { headers } from "next/headers";
 import { redirect } from "next/navigation";
 import DynamicCourseNav from "./dynamicCourseNav";
-<<<<<<< HEAD
-=======
-import { getCourse, getUserRolesForCourse, fetchCourseControllerData } from "@/lib/ssrUtils";
-import { headers } from "next/headers";
 import { NavigationProgressProvider } from "@/components/ui/navigation-progress";
->>>>>>> ada7cb3c
 
 export async function generateMetadata({ params }: { params: Promise<{ course_id: string }> }) {
   const { course_id } = await params;
@@ -51,35 +46,29 @@
 
   return (
     <Box minH="100vh">
-<<<<<<< HEAD
-      <TimeZoneProvider courseTimeZone={courseTimeZone}>
-=======
       <NavigationProgressProvider>
->>>>>>> ada7cb3c
-        <CourseControllerProvider
-          course_id={Number.parseInt(course_id)}
-          profile_id={user_role.private_profile_id}
-          role={user_role.role}
-          initialData={initialData}
-        >
-          <OfficeHoursControllerProvider
-            classId={Number.parseInt(course_id)}
-            profileId={user_role.private_profile_id}
+        <TimeZoneProvider courseTimeZone={courseTimeZone}>
+          <CourseControllerProvider
+            course_id={Number.parseInt(course_id)}
+            profile_id={user_role.private_profile_id}
             role={user_role.role}
+            initialData={initialData}
           >
-            <DynamicCourseNav />
-            {/* <SidebarContent courseID={Number.parseInt(course_id)} /> */}
-            {/* mobilenav */}
-            <Box pt="0" ml="0" mr="0">
-              {children}
-            </Box>
-          </OfficeHoursControllerProvider>
-        </CourseControllerProvider>
-<<<<<<< HEAD
-      </TimeZoneProvider>
-=======
+            <OfficeHoursControllerProvider
+              classId={Number.parseInt(course_id)}
+              profileId={user_role.private_profile_id}
+              role={user_role.role}
+            >
+              <DynamicCourseNav />
+              {/* <SidebarContent courseID={Number.parseInt(course_id)} /> */}
+              {/* mobilenav */}
+              <Box pt="0" ml="0" mr="0">
+                {children}
+              </Box>
+            </OfficeHoursControllerProvider>
+          </CourseControllerProvider>
+        </TimeZoneProvider>
       </NavigationProgressProvider>
->>>>>>> ada7cb3c
     </Box>
   );
 };
