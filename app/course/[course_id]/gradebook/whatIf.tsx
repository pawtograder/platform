--- conflicted
+++ resolved
@@ -423,10 +423,6 @@
 
 export function WhatIf({ private_profile_id }: { private_profile_id: string }) {
   const columns = useGradebookColumns();
-<<<<<<< HEAD
-  // Ensure null sort_order values don't break the comparator by pushing them to the end
-  columns.sort((a, b) => (a.sort_order ?? Number.MAX_SAFE_INTEGER) - (b.sort_order ?? Number.MAX_SAFE_INTEGER));
-=======
 
   // State for collapsible groups - use base group name as key for stability
   const [collapsedGroups, setCollapsedGroups] = useState<Set<string>>(new Set());
@@ -573,7 +569,6 @@
     return items;
   }, [groupedColumns, collapsedGroups, toggleGroup, private_profile_id]);
 
->>>>>>> 14e65483
   return (
     <GradebookWhatIfProvider private_profile_id={private_profile_id}>
       <VStack minW="md" maxW="xl" align="flex-start" aria-label="Gradebook Entry List" gap={0}>
