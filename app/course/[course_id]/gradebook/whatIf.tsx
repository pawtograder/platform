--- conflicted
+++ resolved
@@ -9,12 +9,6 @@
   useLinkToAssignment,
   useSubmissionIDForColumn
 } from "@/hooks/useGradebook";
-<<<<<<< HEAD
-import { GradebookWhatIfProvider, useGradebookWhatIf, useWhatIfGrade } from "@/hooks/useGradebookWhatIf";
-import type { GradebookColumn } from "@/utils/supabase/DatabaseTypes";
-import { Box, Button, Card, Code, Heading, HStack, Input, Text, VStack } from "@chakra-ui/react";
-import { useState } from "react";
-=======
 import {
   GradebookWhatIfProvider,
   IncompleteValuesAdvice,
@@ -44,7 +38,6 @@
 import { FaExclamationTriangle, FaMagic } from "react-icons/fa";
 import { FaPencil } from "react-icons/fa6";
 import { LuChevronDown, LuChevronRight, LuExternalLink } from "react-icons/lu";
->>>>>>> 14e65483
 
 function WhatIfScoreCell({
   column,
