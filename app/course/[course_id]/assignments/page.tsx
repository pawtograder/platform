--- conflicted
+++ resolved
@@ -305,25 +305,12 @@
                     <Text>{work.submission_text}</Text>
                   )}
                 </Table.Cell>
-<<<<<<< HEAD
                 <Table.Cell display={{ base: "none", sm: "table-cell" }}>
-                  <Link target="_blank" href={`https://github.com/${repo}`}>
-                    {repo}
-                  </Link>{" "}
-                </Table.Cell>
-                <Table.Cell display={{ base: "none", sm: "table-cell" }}>
-                  {assignment.group_config === "individual"
-                    ? "Individual"
-                    : group?.assignment_groups?.name || "No Group"}
-                </Table.Cell>
-=======
-                <Table.Cell>
                   <Link target="_blank" href={`https://github.com/${work.repo}`}>
                     {work.repo}
                   </Link>{" "}
                 </Table.Cell>
-                <Table.Cell>{work.group}</Table.Cell>
->>>>>>> d143e851
+                <Table.Cell display={{ base: "none", sm: "table-cell" }}>{work.group}</Table.Cell>
               </Table.Row>
             );
           })}
