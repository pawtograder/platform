--- conflicted
+++ resolved
@@ -6,23 +6,12 @@
 import useAuthState from "@/hooks/useAuthState";
 import { useClassProfiles } from "@/hooks/useClassProfiles";
 import { useIdentity } from "@/hooks/useIdentities";
-<<<<<<< HEAD
-import { autograderCreateReposForStudent } from "@/lib/edgeFunctions";
-import { createClient } from "@/utils/supabase/client";
-import type { AssignmentGroup, AssignmentGroupMember, Repo } from "@/utils/supabase/DatabaseTypes";
-import type { Database } from "@/utils/supabase/SupabaseTypes";
-import { Container, EmptyState, Heading, Icon, Spinner, Table, Text } from "@chakra-ui/react";
-import { TZDate } from "@date-fns/tz";
-import { useInvalidate, useList } from "@refinedev/core";
-import type { UserIdentity } from "@supabase/supabase-js";
-=======
 import { AssignmentGroup, AssignmentGroupMember, Repo } from "@/utils/supabase/DatabaseTypes";
 import { Database } from "@/utils/supabase/SupabaseTypes";
 import { Container, EmptyState, Heading, Icon, Table, Text } from "@chakra-ui/react";
 import { TZDate } from "@date-fns/tz";
 import { useList } from "@refinedev/core";
 import { UserIdentity } from "@supabase/supabase-js";
->>>>>>> 631a7ca9
 import { addHours, differenceInHours } from "date-fns";
 import { formatInTimeZone } from "date-fns-tz";
 import { useParams } from "next/navigation";
