--- conflicted
+++ resolved
@@ -3,17 +3,8 @@
 import { AssignmentDueDate } from "@/components/ui/assignment-due-date";
 import Markdown from "@/components/ui/markdown";
 import SelfReviewNotice from "@/components/ui/self-review-notice";
-<<<<<<< HEAD
-import { Alert, Box, Flex, Heading, HStack, Link, Skeleton, Table, Text, VStack } from "@chakra-ui/react";
-import { TZDate } from "@date-fns/tz";
-import { format } from "date-fns";
-import { CommitHistoryDialog } from "./commitHistory";
-import ManageGroupWidget from "./manageGroupWidget";
-import type {
-=======
 import useAuthState from "@/hooks/useAuthState";
 import {
->>>>>>> 57b5afcb
   Assignment,
   Repository,
   SelfReviewSettings,
@@ -21,51 +12,6 @@
   UserRole,
   UserRoleWithCourse
 } from "@/utils/supabase/DatabaseTypes";
-<<<<<<< HEAD
-import { useParams } from "next/navigation";
-import useAuthState from "@/hooks/useAuthState";
-import { type CrudFilter, useList } from "@refinedev/core";
-
-function RepositoriesInfo({ repositories }: { repositories: Repository[] }) {
-  if (repositories?.length === 0) {
-    return (
-      <Text fontSize="sm" color="text.muted">
-        No repositories found. Please refresh the page. If this issue persists, please contact your instructor.
-      </Text>
-    );
-  }
-  if (repositories?.length === 1) {
-    return (
-      <HStack>
-        <Text fontSize="sm" fontWeight="bold">
-          Repository:{" "}
-        </Text>
-        <Link href={`https://github.com/${repositories[0]?.repository}`}>{repositories[0]?.repository}</Link>
-      </HStack>
-    );
-  }
-  const groupRepo = repositories.find((r) => r.assignment_group_id !== null);
-  const personalRepo = repositories.find((r) => r.assignment_group_id === null);
-  return (
-    <VStack textAlign="left" alignItems="flex-start" fontSize="sm" color="text.muted">
-      <HStack>
-        <Text fontWeight="bold" fontSize="sm">
-          Current group repository:
-        </Text>{" "}
-        <Link href={`https://github.com/${groupRepo?.repository}`}>{groupRepo?.repository}</Link>
-      </HStack>
-      <Text fontWeight="bold">
-        Note that you have multiple repositories currently. Please be sure that you are developing in the correct one
-        (the current group repository).
-      </Text>
-      <Text>
-        Individual repository (not in use, you are now in a group):{" "}
-        <Link href={`https://github.com/${personalRepo?.repository}`}>{personalRepo?.repository}</Link>
-      </Text>
-    </VStack>
-  );
-}
-=======
 import { Alert, Box, Flex, Heading, HStack, Link, Skeleton, Table } from "@chakra-ui/react";
 import { TZDate } from "@date-fns/tz";
 import { CrudFilter, useList } from "@refinedev/core";
@@ -74,7 +20,6 @@
 import { CommitHistoryDialog } from "./commitHistory";
 import ManageGroupWidget from "./manageGroupWidget";
 
->>>>>>> 57b5afcb
 export default function AssignmentPage() {
   const { course_id, assignment_id } = useParams();
   const { user } = useAuthState();
