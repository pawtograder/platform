--- conflicted
+++ resolved
@@ -1,6 +1,11 @@
 "use client";
 
-import CodeFile, { formatPoints, RubricCheckSelectOption, RubricCheckSubOptions, RubricCriteriaSelectGroupOption } from "@/components/ui/code-file";
+import CodeFile, {
+  formatPoints,
+  RubricCheckSelectOption,
+  RubricCheckSubOptions,
+  RubricCriteriaSelectGroupOption
+} from "@/components/ui/code-file";
 import Link from "@/components/ui/link";
 import Markdown from "@/components/ui/markdown";
 import MessageInput from "@/components/ui/message-input";
@@ -19,13 +24,37 @@
 } from "@/hooks/useSubmission";
 import { useUserProfile } from "@/hooks/useUserProfiles";
 import { createClient } from "@/utils/supabase/client";
-<<<<<<< HEAD
-import { HydratedRubricCheck, HydratedRubricCriteria, Rubric, SubmissionArtifact, SubmissionArtifactComment, SubmissionWithFilesGraderResultsOutputTestsAndRubric } from "@/utils/supabase/DatabaseTypes";
-import { Box, Button, ClientOnly, Editable, Field, Flex, Heading, HStack, Icon, IconButton, NumberInput, Separator, Spinner, Table, Tag, Text, VStack } from "@chakra-ui/react";
+import {
+  HydratedRubricCheck,
+  HydratedRubricCriteria,
+  Rubric,
+  SubmissionArtifact,
+  SubmissionArtifactComment,
+  SubmissionWithFilesGraderResultsOutputTestsAndRubric
+} from "@/utils/supabase/DatabaseTypes";
+import {
+  Box,
+  Button,
+  ClientOnly,
+  Editable,
+  Field,
+  Flex,
+  Heading,
+  HStack,
+  Icon,
+  IconButton,
+  NumberInput,
+  Separator,
+  Spinner,
+  Table,
+  Tag,
+  Text,
+  VStack
+} from "@chakra-ui/react";
 import { useCreate, useInvalidate, useUpdate } from "@refinedev/core";
 import { useForm } from "@refinedev/react-hook-form";
-import { chakraComponents, Select, SelectComponentsConfig, SelectInstance } from 'chakra-react-select';
-import JSZip, { file } from 'jszip';
+import { chakraComponents, Select, SelectComponentsConfig, SelectInstance } from "chakra-react-select";
+import JSZip, { file } from "jszip";
 import { useParams, useSearchParams } from "next/navigation";
 import { useCallback, useEffect, useRef, useState } from "react";
 import { Controller } from "react-hook-form";
@@ -34,81 +63,7 @@
 import zipToHTMLBlobs from "./zipToHTMLBlobs";
 import { format } from "date-fns";
 import { PopoverBody, PopoverContent, PopoverRoot, PopoverTrigger } from "@/components/ui/popover";
-function FilePicker({ curFile, setCurFile }: { curFile: number, setCurFile: (file: number) => void }) {
-    const submission = useSubmission();
-    const isGraderOrInstructor = useIsGraderOrInstructor();
-    const comments = useSubmissionFileComments({
-    });
-    const showCommentsFeature = submission.released !== null || isGraderOrInstructor;
-    return (<Box maxH="250px" overflowY="auto"
-        w="100%"
-        m={2}
-        css={{
-            '&::-webkit-scrollbar': {
-                width: '8px',
-                display: 'block'
-            },
-            '&::-webkit-scrollbar-track': {
-                background: '#f1f1f1',
-                borderRadius: '4px'
-            },
-            '&::-webkit-scrollbar-thumb': {
-                background: '#888',
-                borderRadius: '4px'
-            },
-            '&::-webkit-scrollbar-thumb:hover': {
-                background: '#555'
-            }
-        }}>
-        <Table.Root borderWidth="1px" borderColor="border.emphasized"
-            w="100%"
-            borderRadius="md">
-            <Table.Header>
-                <Table.Row bg="bg.subtle">
-                    <Table.ColumnHeader>File</Table.ColumnHeader>
-                    {showCommentsFeature && <Table.ColumnHeader>Comments</Table.ColumnHeader>}
-                </Table.Row>
-            </Table.Header>
-            <Table.Body>
-                {submission.submission_files.map((file, idx) => (
-                    <Table.Row key={file.id}>
-                        <Table.Cell><Link
-                            variant={curFile === idx ? "underline" : undefined} href={`/course/${submission.assignments.class_id}/assignments/${submission.assignments.id}/submissions/${submission.id}/files/?file_id=${file.id}`}>{file.name}</Link></Table.Cell>
-                        {showCommentsFeature && <Table.Cell>{comments.filter((comment) => comment.submission_file_id === file.id).length}</Table.Cell>}
-                    </Table.Row>
-                ))}
-            </Table.Body>
-        </Table.Root>
-=======
-import {
-  SubmissionArtifact,
-  SubmissionArtifactComment,
-  SubmissionWithFilesGraderResultsOutputTestsAndRubric
-} from "@/utils/supabase/DatabaseTypes";
-import {
-  Box,
-  Button,
-  ClientOnly,
-  Flex,
-  Heading,
-  HStack,
-  Icon,
-  Spinner,
-  Table,
-  Tag,
-  Text,
-  VStack
-} from "@chakra-ui/react";
-import { useCreate, useInvalidate, useUpdate } from "@refinedev/core";
-import { format } from "date-fns";
-import JSZip from "jszip";
-import { useSearchParams } from "next/navigation";
-import { useCallback, useEffect, useRef, useState } from "react";
-import { FaCheckCircle, FaEyeSlash, FaTimesCircle } from "react-icons/fa";
-import zipToHTMLBlobs from "./zipToHTMLBlobs";
-import Image from "next/image";
-
-function FilePicker({ curFile }: { curFile: number }) {
+function FilePicker({ curFile, setCurFile }: { curFile: number; setCurFile: (file: number) => void }) {
   const submission = useSubmission();
   const isGraderOrInstructor = useIsGraderOrInstructor();
   const comments = useSubmissionFileComments({});
@@ -117,14 +72,27 @@
     <Box
       maxH="250px"
       overflowY="auto"
+      w="100%"
+      m={2}
       css={{
-        "&::-webkit-scrollbar": { width: "8px", display: "block" },
-        "&::-webkit-scrollbar-track": { background: "#f1f1f1", borderRadius: "4px" },
-        "&::-webkit-scrollbar-thumb": { background: "#888", borderRadius: "4px" },
-        "&::-webkit-scrollbar-thumb:hover": { background: "#555" }
+        "&::-webkit-scrollbar": {
+          width: "8px",
+          display: "block"
+        },
+        "&::-webkit-scrollbar-track": {
+          background: "#f1f1f1",
+          borderRadius: "4px"
+        },
+        "&::-webkit-scrollbar-thumb": {
+          background: "#888",
+          borderRadius: "4px"
+        },
+        "&::-webkit-scrollbar-thumb:hover": {
+          background: "#555"
+        }
       }}
     >
-      <Table.Root borderWidth="1px" borderColor="border.emphasized" w="4xl" m={2} borderRadius="md">
+      <Table.Root borderWidth="1px" borderColor="border.emphasized" w="100%" borderRadius="md">
         <Table.Header>
           <Table.Row bg="bg.subtle">
             <Table.ColumnHeader>File</Table.ColumnHeader>
@@ -149,60 +117,10 @@
           ))}
         </Table.Body>
       </Table.Root>
->>>>>>> e8dd10ba
     </Box>
   );
 }
 function ArtifactPicker({ curArtifact }: { curArtifact: number }) {
-<<<<<<< HEAD
-    const submission = useSubmission();
-    const isGraderOrInstructor = useIsGraderOrInstructor();
-    const comments = useSubmissionArtifactComments({
-    });
-    const showCommentsFeature = submission.released !== null || isGraderOrInstructor;
-    if (!submission.submission_artifacts || submission.submission_artifacts.length === 0) {
-        return <></>
-    }
-    return (<Box maxH="250px"
-        w="100%"
-        m={2}
-        overflowY="auto" css={{
-            '&::-webkit-scrollbar': {
-                width: '8px',
-                display: 'block'
-            },
-            '&::-webkit-scrollbar-track': {
-                background: '#f1f1f1',
-                borderRadius: '4px'
-            },
-            '&::-webkit-scrollbar-thumb': {
-                background: '#888',
-                borderRadius: '4px'
-            },
-            '&::-webkit-scrollbar-thumb:hover': {
-                background: '#555'
-            }
-        }}>
-        <Table.Root borderWidth="1px" borderColor="border.emphasized"
-            w="100%"
-            borderRadius="md">
-            <Table.Header>
-                <Table.Row bg="bg.subtle">
-                    <Table.ColumnHeader>Artifact</Table.ColumnHeader>
-                    {showCommentsFeature && <Table.ColumnHeader>Comments</Table.ColumnHeader>}
-                </Table.Row>
-            </Table.Header>
-            <Table.Body>
-                {submission.submission_artifacts.map((artifact, idx) => (
-                    <Table.Row key={artifact.id}>
-                        <Table.Cell><Link
-                            variant={curArtifact === idx ? "underline" : undefined} href={`/course/${submission.assignments.class_id}/assignments/${submission.assignments.id}/submissions/${submission.id}/files/?artifact_id=${artifact.id}`}>{artifact.name}</Link></Table.Cell>
-                        {showCommentsFeature && <Table.Cell>{comments.filter((comment) => comment.submission_artifact_id === artifact.id).length}</Table.Cell>}
-                    </Table.Row>
-                ))}
-            </Table.Body>
-        </Table.Root>
-=======
   const submission = useSubmission();
   const isGraderOrInstructor = useIsGraderOrInstructor();
   const comments = useSubmissionArtifactComments({});
@@ -213,15 +131,28 @@
   return (
     <Box
       maxH="250px"
+      w="100%"
+      m={2}
       overflowY="auto"
       css={{
-        "&::-webkit-scrollbar": { width: "8px", display: "block" },
-        "&::-webkit-scrollbar-track": { background: "#f1f1f1", borderRadius: "4px" },
-        "&::-webkit-scrollbar-thumb": { background: "#888", borderRadius: "4px" },
-        "&::-webkit-scrollbar-thumb:hover": { background: "#555" }
+        "&::-webkit-scrollbar": {
+          width: "8px",
+          display: "block"
+        },
+        "&::-webkit-scrollbar-track": {
+          background: "#f1f1f1",
+          borderRadius: "4px"
+        },
+        "&::-webkit-scrollbar-thumb": {
+          background: "#888",
+          borderRadius: "4px"
+        },
+        "&::-webkit-scrollbar-thumb:hover": {
+          background: "#555"
+        }
       }}
     >
-      <Table.Root borderWidth="1px" borderColor="border.emphasized" w="4xl" m={2} borderRadius="md">
+      <Table.Root borderWidth="1px" borderColor="border.emphasized" w="100%" borderRadius="md">
         <Table.Header>
           <Table.Row bg="bg.subtle">
             <Table.ColumnHeader>Artifact</Table.ColumnHeader>
@@ -248,265 +179,103 @@
           ))}
         </Table.Body>
       </Table.Root>
->>>>>>> e8dd10ba
     </Box>
   );
 }
 
-// function RubricItem({ rubric }: { rubric: Rubric }) {
-//   const {
-//     register,
-//     control,
-//     getValues,
-//     handleSubmit,
-//     refineCore,
-//     formState: { errors }
-//   } = useForm<Rubric>({ refineCoreProps: { action: "edit", resource: "rubrics", id: rubric.id } });
-
-<<<<<<< HEAD
 function RubricItem({ rubric }: { rubric: Rubric }) {
-    const invalidateQuery = useInvalidate();
-    const { register, control, getValues, handleSubmit, refineCore, formState: { errors, isSubmitting, isLoading } } = useForm<Rubric>({
-        refineCoreProps: {
-            action: "edit",
-            resource: "rubrics",
-            id: rubric.id,
-        }
-    });
-
-    if (refineCore.query?.isLoading || refineCore.query?.isFetching) {
-        return <Skeleton height="48px" width="full" />
+  const invalidateQuery = useInvalidate();
+  const {
+    register,
+    control,
+    getValues,
+    handleSubmit,
+    refineCore,
+    formState: { errors, isSubmitting, isLoading }
+  } = useForm<Rubric>({
+    refineCoreProps: {
+      action: "edit",
+      resource: "rubrics",
+      id: rubric.id
     }
-    return <Box>
-        <form onSubmit={handleSubmit(refineCore.onFinish)}>
-            <Editable.Root {...register("name")} placeholder="Click to enter a comment"
-                submitMode="both"
-                onValueCommit={(details) => {
-                    handleSubmit(refineCore.onFinish)()
+  });
+
+  if (refineCore.query?.isLoading || refineCore.query?.isFetching) {
+    return <Skeleton height="48px" width="full" />;
+  }
+  return (
+    <Box>
+      <form onSubmit={handleSubmit(refineCore.onFinish)}>
+        <Editable.Root
+          {...register("name")}
+          placeholder="Click to enter a comment"
+          submitMode="both"
+          onValueCommit={(details) => {
+            handleSubmit(refineCore.onFinish)();
+          }}
+        >
+          <Editable.Preview minH="48px" alignItems="flex-start" width="full">
+            {getValues("name")}
+          </Editable.Preview>
+          <Editable.Input />
+          <Editable.Control>
+            <Editable.EditTrigger asChild>
+              <IconButton variant="ghost" size="xs">
+                <LuPencilLine />
+              </IconButton>
+            </Editable.EditTrigger>
+            <Editable.CancelTrigger asChild>
+              <IconButton variant="outline" size="xs">
+                <LuX />
+              </IconButton>
+            </Editable.CancelTrigger>
+            <Editable.SubmitTrigger asChild>
+              <IconButton variant="outline" size="xs">
+                <LuCheck />
+              </IconButton>
+            </Editable.SubmitTrigger>
+          </Editable.Control>
+        </Editable.Root>
+        <Field.Root invalid={!!errors.deduction} orientation="horizontal">
+          <Field.Label>Deduction</Field.Label>
+          <Controller
+            name="deduction"
+            control={control}
+            render={({ field }) => (
+              <NumberInput.Root
+                name={field.name}
+                value={field.value}
+                onValueChange={({ value }) => {
+                  field.onChange(value);
+                  handleSubmit(refineCore.onFinish)();
                 }}
-            >
-                <Editable.Preview minH="48px" alignItems="flex-start" width="full">{getValues("name")}</Editable.Preview>
-                <Editable.Input />
-                <Editable.Control>
-                    <Editable.EditTrigger asChild>
-                        <IconButton variant="ghost" size="xs">
-                            <LuPencilLine />
-                        </IconButton>
-                    </Editable.EditTrigger>
-                    <Editable.CancelTrigger asChild>
-                        <IconButton variant="outline" size="xs">
-                            <LuX />
-                        </IconButton>
-                    </Editable.CancelTrigger>
-                    <Editable.SubmitTrigger asChild>
-                        <IconButton variant="outline" size="xs">
-                            <LuCheck />
-                        </IconButton>
-                    </Editable.SubmitTrigger>
-                </Editable.Control>
-            </Editable.Root>
-            <Field.Root invalid={!!errors.deduction} orientation="horizontal">
-                <Field.Label>Deduction</Field.Label>
-                <Controller
-                    name="deduction"
-                    control={control}
-                    render={({ field }) => (
-                        <NumberInput.Root
-                            name={field.name}
-                            value={field.value}
-                            onValueChange={({ value }) => {
-                                field.onChange(value)
-                                handleSubmit(refineCore.onFinish)()
-                            }}
-                        >
-                            <NumberInput.Control />
-                            <NumberInput.Input onBlur={field.onBlur} />
-                        </NumberInput.Root>
-                    )}
-                />
-            </Field.Root>
-        </form>
+              >
+                <NumberInput.Control />
+                <NumberInput.Input onBlur={field.onBlur} />
+              </NumberInput.Root>
+            )}
+          />
+        </Field.Root>
+      </form>
     </Box>
-}
-=======
-//   if (refineCore.query?.isLoading || refineCore.query?.isFetching) {
-//     return <Skeleton height="48px" width="full" />;
-//   }
-//   return (
-//     <Box>
-//       <form onSubmit={handleSubmit(refineCore.onFinish)}>
-//         <Editable.Root
-//           {...register("name")}
-//           placeholder="Click to enter a comment"
-//           submitMode="both"
-//           onValueCommit={() => {
-//             handleSubmit(refineCore.onFinish)();
-//           }}
-//         >
-//           <Editable.Preview minH="48px" alignItems="flex-start" width="full">
-//             {getValues("name")}
-//           </Editable.Preview>
-//           <Editable.Input />
-//           <Editable.Control>
-//             <Editable.EditTrigger asChild>
-//               <IconButton variant="ghost" size="xs">
-//                 <LuPencilLine />
-//               </IconButton>
-//             </Editable.EditTrigger>
-//             <Editable.CancelTrigger asChild>
-//               <IconButton variant="outline" size="xs">
-//                 <LuX />
-//               </IconButton>
-//             </Editable.CancelTrigger>
-//             <Editable.SubmitTrigger asChild>
-//               <IconButton variant="outline" size="xs">
-//                 <LuCheck />
-//               </IconButton>
-//             </Editable.SubmitTrigger>
-//           </Editable.Control>
-//         </Editable.Root>
-//         <Field.Root invalid={!!errors.deduction} orientation="horizontal">
-//           <Field.Label>Deduction</Field.Label>
-//           <Controller
-//             name="deduction"
-//             control={control}
-//             render={({ field }) => (
-//               <NumberInput.Root
-//                 name={field.name}
-//                 value={field.value}
-//                 onValueChange={({ value }) => {
-//                   field.onChange(value);
-//                   handleSubmit(refineCore.onFinish)();
-//                 }}
-//               >
-//                 <NumberInput.Control />
-//                 <NumberInput.Input onBlur={field.onBlur} />
-//               </NumberInput.Root>
-//             )}
-//           />
-//         </Field.Root>
-//       </form>
-//     </Box>
-//   );
-// }
-// function RubricView() {
-//   const invalidateQuery = useInvalidate();
-//   const submission = useSubmission();
-//   const { data: rubrics } = useList<Rubric>({
-//     resource: "rubrics",
-//     filters: [{ field: "class_id", operator: "eq", value: submission.assignments.class_id }],
-//     sorters: [{ field: "ordinal", order: "asc" }],
-//     meta: { select: "*" }
-//   });
-//   const { mutate: addRubric } = useCreate<Rubric>({
-//     resource: "rubrics",
-//     mutationOptions: {
-//       onSuccess: () => {
-//         invalidateQuery({ resource: "rubrics", invalidates: ["all"] });
-//       }
-//     }
-//   });
-//   return (
-//     <Box
-//       position="sticky"
-//       top="0"
-//       borderLeftWidth="1px"
-//       borderColor="border.emphasized"
-//       p={4}
-//       ml={7}
-//       w="md"
-//       height="100vh"
-//       overflowY="auto"
-//     >
-//       <Heading size="xl">Rubric</Heading>
-//       <Box>
-//         <Heading size="lg">Criteria</Heading>
-//         {rubrics?.data.map((rubric) => (
-//           <Box key={rubric.id}>
-//             <RubricItem rubric={rubric} />
-//           </Box>
-//         ))}
-//         <Button
-//           onClick={() => {
-//             addRubric({
-//               values: {
-//                 class_id: submission.assignments.class_id,
-//                 name: "New Rubric Item",
-//                 deduction: 0,
-//                 ordinal: rubrics?.data.length || 0
-//               }
-//             });
-//           }}
-//         >
-//           Add Rubric Item
-//         </Button>
-//       </Box>
-//     </Box>
-//   );
-// }
->>>>>>> e8dd10ba
+  );
+}
 
 function ArtifactAnnotation({ comment }: { comment: SubmissionArtifactComment }) {
   const { rubricCheck, rubricCriteria } = useRubricCheck(comment.rubric_check_id);
+  if (!rubricCheck || !rubricCriteria) {
+    return <Skeleton height="100px" width="100%" />;
+  }
   const gradingReview = useSubmissionReview(comment.submission_review_id);
+  const reviewName = comment.submission_review_id ? gradingReview?.name : "Self-Review";
+
+  const pointsText = rubricCriteria.is_additive ? `+${comment.points}` : `-${comment.points}`;
   const commentAuthor = useUserProfile(comment.author);
   const [isEditing, setIsEditing] = useState(false);
   const messageInputRef = useRef<HTMLTextAreaElement>(null);
-  const { mutateAsync: updateComment } = useUpdate({ resource: "submission_artifact_comments" });
-
-<<<<<<< HEAD
-    const pointsText = rubricCriteria.is_additive ? `+${comment.points}` : `-${comment.points}`;
-    const commentAuthor = useUserProfile(comment.author);
-    const [isEditing, setIsEditing] = useState(false);
-    const messageInputRef = useRef<HTMLTextAreaElement>(null);
-    const { mutateAsync: updateComment } = useUpdate({
-        resource: "submission_artifact_comments",
-    });
-    return <Box m={0} p={0} w="100%" pb={1}>
-        <HStack spaceX={0} mb={0} alignItems="flex-start" w="100%">
-            <PersonAvatar size="2xs" uid={comment.author} />
-            <VStack alignItems="flex-start" spaceY={0} gap={0} w="100%" border="1px solid" borderColor="border.info" borderRadius="md" >
-                <Box bg="bg.info" pl={1} pr={1} borderRadius="md" w="100%">
-                    <Flex w="100%" justifyContent="space-between">
-                        <HStack>
-                            {!comment.released && <Tooltip content="This comment is not released to the student yet"><Icon as={FaEyeSlash} /></Tooltip>}
-                            <Icon as={
-                                rubricCriteria.is_additive ? FaCheckCircle : FaTimesCircle} color={rubricCriteria.is_additive ? "green.500" : "red.500"} />{pointsText}
-                            <Text fontSize="sm" color="fg.muted">{rubricCriteria?.name} &gt; {rubricCheck?.name}</Text>
-                        </HStack>
-                        <HStack gap={0}>
-                            <Text fontSize="sm" fontStyle="italic" color="fg.muted">{commentAuthor?.name} ({reviewName})</Text>
-                            <CommentActions comment={comment} setIsEditing={setIsEditing} />
-                        </HStack>
-                    </Flex>
-                </Box>
-                <Box pl={2}>
-                    <Markdown style={{ fontSize: '0.8rem' }}>{rubricCheck.description}</Markdown>
-                </Box>
-                <Box pl={2}>
-                    {isEditing ? <MessageInput
-                        textAreaRef={messageInputRef}
-                        defaultSingleLine={true}
-                        value={comment.comment}
-                        closeButtonText="Cancel"
-                        onClose={() => {
-                            setIsEditing(false);
-                        }}
-                        sendMessage={async (message, profile_id) => {
-                            await updateComment({ id: comment.id, values: { comment: message } });
-                            setIsEditing(false);
-                        }} /> : <Markdown>{comment.comment}</Markdown>}
-                </Box>
-            </VStack>
-        </HStack>
-    </Box >
-=======
-  if (!rubricCheck || !rubricCriteria) {
-    return <Skeleton height="100px" width="100%" />;
-  }
-  const reviewName = comment.submission_review_id ? gradingReview?.name : "Self-Review";
-
-  const pointsText = rubricCriteria.is_additive ? `+${comment.points}` : `-${comment.points}`;
+  const { mutateAsync: updateComment } = useUpdate({
+    resource: "submission_artifact_comments"
+  });
   return (
     <Box m={0} p={0} w="100%" pb={1}>
       <HStack spaceX={0} mb={0} alignItems="flex-start" w="100%">
@@ -520,7 +289,7 @@
           borderColor="border.info"
           borderRadius="md"
         >
-          <Box bg="bg.info" pl={1} pr={1} borderRadius="md">
+          <Box bg="bg.info" pl={1} pr={1} borderRadius="md" w="100%">
             <Flex w="100%" justifyContent="space-between">
               <HStack>
                 {!comment.released && (
@@ -558,7 +327,7 @@
                 onClose={() => {
                   setIsEditing(false);
                 }}
-                sendMessage={async (message) => {
+                sendMessage={async (message, profile_id) => {
                   await updateComment({ id: comment.id, values: { comment: message } });
                   setIsEditing(false);
                 }}
@@ -571,7 +340,6 @@
       </HStack>
     </Box>
   );
->>>>>>> e8dd10ba
 }
 function ArtifactComment({
   comment,
@@ -586,7 +354,9 @@
     submission?.assignment_groups?.assignment_groups_members?.some((member) => member.profile_id === comment.author);
   const [isEditing, setIsEditing] = useState(false);
   const messageInputRef = useRef<HTMLTextAreaElement>(null);
-  const { mutateAsync: updateComment } = useUpdate({ resource: "submission_artifact_comments" });
+  const { mutateAsync: updateComment } = useUpdate({
+    resource: "submission_artifact_comments"
+  });
   return (
     <Box key={comment.id} m={0} pb={1} w="100%">
       <HStack spaceX={0} mb={0} alignItems="flex-start" w="100%">
@@ -634,7 +404,7 @@
                 onClose={() => {
                   setIsEditing(false);
                 }}
-                sendMessage={async (message) => {
+                sendMessage={async (message, profile_id) => {
                   await updateComment({ id: comment.id, values: { comment: message } });
                   setIsEditing(false);
                 }}
@@ -649,170 +419,223 @@
   );
 }
 
-<<<<<<< HEAD
-function AritfactCheckEntry({ artifact, setIsOpen }: { artifact: SubmissionArtifact, setIsOpen: (isOpen: boolean) => void }) {
-    const submission = useSubmission();
-    const review = useSubmissionReview();
-    const [selectedCheckOption, setSelectedCheckOption] = useState<RubricCheckSelectOption | null>(null);
-    const [selectedSubOption, setSelectedSubOption] = useState<RubricCheckSubOptions | null>(null);
-    const selectRef = useRef<SelectInstance<RubricCheckSelectOption, false, RubricCriteriaSelectGroupOption>>(null);
-    const messageInputRef = useRef<HTMLTextAreaElement>(null);
-    const [points, setPoints] = useState<string>();
-    const popupRef = useRef<HTMLDivElement>(null);
-    const { mutateAsync: createComment } = useCreate<SubmissionArtifactComment>({
-        resource: "submission_artifact_comments"
-    });
-    useEffect(() => {
-        if (selectedCheckOption) {
-            if (selectedCheckOption.check) {
-                setPoints(selectedCheckOption.check.points.toString());
+function AritfactCheckEntry({
+  artifact,
+  setIsOpen
+}: {
+  artifact: SubmissionArtifact;
+  setIsOpen: (isOpen: boolean) => void;
+}) {
+  const submission = useSubmission();
+  const review = useSubmissionReview();
+  const [selectedCheckOption, setSelectedCheckOption] = useState<RubricCheckSelectOption | null>(null);
+  const [selectedSubOption, setSelectedSubOption] = useState<RubricCheckSubOptions | null>(null);
+  const selectRef = useRef<SelectInstance<RubricCheckSelectOption, false, RubricCriteriaSelectGroupOption>>(null);
+  const messageInputRef = useRef<HTMLTextAreaElement>(null);
+  const [points, setPoints] = useState<string>();
+  const popupRef = useRef<HTMLDivElement>(null);
+  const { mutateAsync: createComment } = useCreate<SubmissionArtifactComment>({
+    resource: "submission_artifact_comments"
+  });
+  useEffect(() => {
+    if (selectedCheckOption) {
+      if (selectedCheckOption.check) {
+        setPoints(selectedCheckOption.check.points.toString());
+      }
+    }
+    if (messageInputRef.current) {
+      messageInputRef.current.focus();
+    }
+  }, [selectedCheckOption, messageInputRef.current]);
+  useEffect(() => {
+    if (selectRef.current && !selectedCheckOption) {
+      selectRef.current.focus();
+    }
+  }, [selectRef.current, selectedCheckOption, artifact.id]);
+  //Only show criteria that have annotation checks
+  const criteriaWithAnnotationChecks = submission.assignments.rubrics?.rubric_criteria.filter((criteria) =>
+    criteria.rubric_checks.some((check) => check.is_annotation && check.annotation_target === "artifact")
+  );
+  const criteria: RubricCriteriaSelectGroupOption[] =
+    (criteriaWithAnnotationChecks?.map((criteria) => ({
+      label: criteria.name,
+      value: criteria.id.toString(),
+      criteria: criteria as HydratedRubricCriteria,
+      options: (criteria.rubric_checks.filter((check) => check.is_annotation) as HydratedRubricCheck[]).map((check) => {
+        const option: RubricCheckSelectOption = {
+          label: check.name,
+          value: check.id.toString(),
+          check,
+          criteria: criteria as HydratedRubricCriteria,
+          options: []
+        };
+        if (check.data?.options) {
+          option.options = check.data.options.map((subOption, index) => ({
+            label: (criteria.is_additive ? "+" : "-") + subOption.points + " " + subOption.label,
+            comment: subOption.label,
+            index: index.toString(),
+            points: subOption.points,
+            check: option
+          }));
+        }
+        return option;
+      })
+    })) as RubricCriteriaSelectGroupOption[]) || [];
+  criteria.push({
+    label: "Leave a comment",
+    value: "comment",
+    options: [
+      {
+        label: "Leave a comment",
+        value: "comment"
+      }
+    ]
+  });
+  const numChecks = criteria.reduce((acc, curr) => acc + curr.options.length, 0);
+  const components: SelectComponentsConfig<RubricCheckSelectOption, false, RubricCriteriaSelectGroupOption> = {
+    GroupHeading: (props) => {
+      return (
+        <chakraComponents.GroupHeading {...props}>
+          {props.data.criteria ? (
+            <>
+              Criteria: {props.data.label} ({props.data.criteria.total_points} points total)
+            </>
+          ) : (
+            <>
+              <Separator />
+            </>
+          )}
+        </chakraComponents.GroupHeading>
+      );
+    },
+    SingleValue: (props) => {
+      const points =
+        props.data.criteria &&
+        props.data.check?.points &&
+        "(" + (props.data.criteria.is_additive ? "+" : "-" + props.data.check?.points?.toString()) + ")";
+      return (
+        <chakraComponents.SingleValue {...props}>
+          {props.data.criteria && props.data.criteria.name + " > "} {props.data.label}{" "}
+          {props.data.check?.data?.options ? `(Select an option)` : points ? `${points} points` : ""}
+        </chakraComponents.SingleValue>
+      );
+    },
+    Option: (props) => {
+      const points =
+        props.data.criteria &&
+        "(" + ((props.data.criteria.is_additive ? "+" : "-") + props.data.check?.points?.toString()) + ")";
+      return (
+        <chakraComponents.Option {...props}>
+          {props.data.label} {points}
+        </chakraComponents.Option>
+      );
+    }
+  };
+  if (numChecks === 0) {
+    return (
+      <Box>
+        <Text fontSize="sm" color="fg.muted">
+          No checks available for this artifact
+        </Text>
+      </Box>
+    );
+  }
+
+  return (
+    <Box
+      bg="bg.subtle"
+      w="lg"
+      p={2}
+      border="1px solid"
+      borderColor="border.emphasized"
+      borderRadius="md"
+      ref={popupRef}
+    >
+      <Box>
+        <Text fontSize="sm" color="fg.muted">
+          Annotate artifact with a check:
+        </Text>
+        <Select
+          ref={selectRef}
+          options={criteria}
+          defaultMenuIsOpen={selectedCheckOption === null}
+          escapeClearsValue={true}
+          components={components}
+          value={selectedCheckOption}
+          onChange={(e: RubricCheckSelectOption | null) => {
+            if (e) {
+              setSelectedCheckOption(e);
             }
-        }
-        if (messageInputRef.current) {
-            messageInputRef.current.focus();
-        }
-    }, [selectedCheckOption, messageInputRef.current]);
-    useEffect(() => {
-        if (selectRef.current && !selectedCheckOption) {
-            selectRef.current.focus();
-        }
-    }, [selectRef.current, selectedCheckOption, artifact.id]);
-    //Only show criteria that have annotation checks
-    const criteriaWithAnnotationChecks = submission.assignments.rubrics?.rubric_criteria.filter((criteria) => criteria.rubric_checks.some((check) => check.is_annotation && check.annotation_target === 'artifact'));
-    const criteria: RubricCriteriaSelectGroupOption[] = criteriaWithAnnotationChecks?.map((criteria) => ({
-        label: criteria.name,
-        value: criteria.id.toString(),
-        criteria: criteria as HydratedRubricCriteria,
-        options: (criteria.rubric_checks.filter((check) => check.is_annotation) as HydratedRubricCheck[]).map((check) => {
-            const option: RubricCheckSelectOption = {
-                label: check.name,
-                value: check.id.toString(),
-                check,
-                criteria: criteria as HydratedRubricCriteria,
-                options: []
-            }
-            if (check.data?.options) {
-                option.options = check.data.options.map((subOption, index) => ({
-                    label: (criteria.is_additive ? "+" : "-") + subOption.points + " " + subOption.label,
-                    comment: subOption.label,
-                    index: index.toString(),
-                    points: subOption.points,
-                    check: option
-                }));
-            }
-            return option;
-        })
-    })) as RubricCriteriaSelectGroupOption[] || [];
-    criteria.push({
-        label: "Leave a comment",
-        value: "comment",
-        options: [{
-            label: "Leave a comment",
-            value: "comment"
-        }]
-    })
-    const numChecks = criteria.reduce((acc, curr) => acc + curr.options.length, 0);
-    const components: SelectComponentsConfig<RubricCheckSelectOption, false, RubricCriteriaSelectGroupOption> = {
-        GroupHeading: (props) => {
-            return <chakraComponents.GroupHeading {...props}>
-                {props.data.criteria ? <>
-                    Criteria: {props.data.label} ({props.data.criteria.total_points} points total)
-                </> : <>
-                    <Separator />
-                </>}
-            </chakraComponents.GroupHeading>
-        },
-        SingleValue: (props) => {
-            const points = (props.data.criteria && props.data.check?.points) && ("(" + (props.data.criteria.is_additive ? "+" : "-" + props.data.check?.points?.toString()) + ")");
-            return <chakraComponents.SingleValue {...props}>
-                {props.data.criteria && props.data.criteria.name + " > "} {props.data.label} {props.data.check?.data?.options ? `(Select an option)` : points ? `${points} points` : ""}
-            </chakraComponents.SingleValue>
-        },
-        Option: (props) => {
-            const points = props.data.criteria && "(" + ((props.data.criteria.is_additive ? "+" : "-") + props.data.check?.points?.toString()) + ")";
-            return <chakraComponents.Option {...props}>
-                {props.data.label} {points}
-            </chakraComponents.Option>
-        }
-    };
-    if (numChecks === 0) {
-        return <Box>
-            <Text fontSize="sm" color="fg.muted">No checks available for this artifact</Text>
-        </Box>
-    }
-
-    return <Box
-        bg="bg.subtle"
-        w="lg"
-        p={2} border="1px solid" borderColor="border.emphasized" borderRadius="md"
-        ref={popupRef}>
-        <Box>
-            <Text fontSize="sm" color="fg.muted">Annotate artifact with a check:</Text>
-            <Select
-                ref={selectRef}
-                options={criteria}
-                defaultMenuIsOpen={selectedCheckOption === null}
-                escapeClearsValue={true}
-                components={components}
-                value={selectedCheckOption}
-                onChange={(e: RubricCheckSelectOption | null) => {
-                    if (e) {
-                        setSelectedCheckOption(e);
-                    }
+          }}
+        />
+        {selectedCheckOption && (
+          <>
+            {selectedCheckOption.check?.data?.options && (
+              <Select
+                options={selectedCheckOption.check.data.options.map(
+                  (option, index) =>
+                    ({
+                      label: option.label,
+                      comment: option.label,
+                      value: index.toString(),
+                      index: index.toString(),
+                      points: option.points,
+                      check: selectedCheckOption
+                    }) as RubricCheckSubOptions
+                )}
+                value={selectedSubOption}
+                onChange={(e: RubricCheckSubOptions | null) => {
+                  setSelectedSubOption(e);
                 }}
+              />
+            )}
+            {!selectedSubOption && selectedCheckOption.check && (
+              <Text fontSize="sm" color="fg.muted">
+                {formatPoints(selectedCheckOption.check)}
+              </Text>
+            )}
+            <MessageInput
+              textAreaRef={messageInputRef}
+              enableGiphyPicker={true}
+              placeholder={
+                !selectedCheckOption.check
+                  ? "Add a comment about this line and press enter to submit..."
+                  : selectedCheckOption.check.is_comment_required
+                    ? "Add a comment about this check and press enter to submit..."
+                    : "Optionally add a comment, or just press enter to submit..."
+              }
+              allowEmptyMessage={selectedCheckOption.check && !selectedCheckOption.check.is_comment_required}
+              defaultSingleLine={true}
+              sendMessage={async (message, profile_id) => {
+                let points = selectedCheckOption.check?.points;
+                if (selectedSubOption !== null) {
+                  points = selectedSubOption.points;
+                }
+                let comment = message || "";
+                if (selectedSubOption) {
+                  comment = selectedSubOption.comment + "\n" + comment;
+                }
+                const values = {
+                  comment,
+                  rubric_check_id: selectedCheckOption.check?.id,
+                  class_id: artifact.class_id,
+                  submission_artifact_id: artifact.id,
+                  submission_id: submission.id,
+                  author: profile_id,
+                  released: review ? false : true,
+                  points,
+                  submission_review_id: review?.id
+                };
+                await createComment({ values });
+                setIsOpen(false);
+              }}
             />
-            {selectedCheckOption && <>
-                {selectedCheckOption.check?.data?.options && <Select
-                    options={selectedCheckOption.check.data.options.map((option, index) => ({
-                        label: option.label,
-                        comment: option.label,
-                        value: index.toString(),
-                        index: index.toString(),
-                        points: option.points,
-                        check: selectedCheckOption
-                    } as RubricCheckSubOptions))}
-                    value={selectedSubOption}
-                    onChange={(e: RubricCheckSubOptions | null) => {
-                        setSelectedSubOption(e);
-                    }}
-                />}
-                {(!selectedSubOption && selectedCheckOption.check) && <Text fontSize="sm" color="fg.muted">{formatPoints(selectedCheckOption.check)}</Text>}
-                <MessageInput
-                    textAreaRef={messageInputRef}
-                    enableGiphyPicker={true}
-                    placeholder={
-                        !selectedCheckOption.check ? "Add a comment about this line and press enter to submit..." :
-                            selectedCheckOption.check.is_comment_required ? "Add a comment about this check and press enter to submit..." : "Optionally add a comment, or just press enter to submit..."
-                    }
-                    allowEmptyMessage={selectedCheckOption.check && !selectedCheckOption.check.is_comment_required}
-                    defaultSingleLine={true} sendMessage={async (message, profile_id) => {
-                        let points = selectedCheckOption.check?.points;
-                        if (selectedSubOption !== null) {
-                            points = selectedSubOption.points;
-                        }
-                        let comment = message || '';
-                        if (selectedSubOption) {
-                            comment = selectedSubOption.comment + "\n" + comment;
-                        }
-                        const values = {
-                            comment,
-                            rubric_check_id: selectedCheckOption.check?.id,
-                            class_id: artifact.class_id,
-                            submission_artifact_id: artifact.id,
-                            submission_id: submission.id,
-                            author: profile_id,
-                            released: review ? false : true,
-                            points,
-                            submission_review_id: review?.id
-                        };
-                        await createComment({ values });
-                        setIsOpen(false);
-                    }} /></>}
-        </Box>
+          </>
+        )}
+      </Box>
     </Box>
-}
-=======
->>>>>>> e8dd10ba
+  );
+}
 function AritfactComments({ artifact }: { artifact: SubmissionArtifact }) {
   const comments = useSubmissionArtifactComments({}).filter(
     (comment) => comment.deleted_at === null && comment.submission_artifact_id === artifact.id
@@ -875,15 +698,18 @@
     </Box>
   );
 }
-// type GroupedRubricOptions = { readonly label: string; readonly options: readonly RubricOption[] };
-// type RubricOption = {
-//   readonly label: string;
-//   readonly value: string;
-//   readonly points: number;
-//   readonly description?: string;
-//   readonly isOther?: boolean;
-//   readonly rubric_id: number;
-// };
+type GroupedRubricOptions = {
+  readonly label: string;
+  readonly options: readonly RubricOption[];
+};
+type RubricOption = {
+  readonly label: string;
+  readonly value: string;
+  readonly points: number;
+  readonly description?: string;
+  readonly isOther?: boolean;
+  readonly rubric_id: number;
+};
 
 function ArtifactCommentsForm({
   submission,
@@ -900,9 +726,12 @@
   const { mutateAsync: createComment } = useCreate<SubmissionArtifactComment>({
     resource: "submission_artifact_comments"
   });
+  const supabase = createClient();
   const review = useSubmissionReview();
   const invalidateQuery = useInvalidate();
   const { private_profile_id } = useClassProfiles();
+  const selectRef = useRef<SelectInstance<RubricOption, false, GroupedRubricOptions>>(null);
+  const pointsRef = useRef<HTMLInputElement>(null);
 
   const postComment = useCallback(
     async (message: string) => {
@@ -915,10 +744,16 @@
         submission_review_id: review?.id,
         released: review ? false : true
       };
-      await createComment({ values: values });
-      invalidateQuery({ resource: "submission_artifacts", id: artifact.id, invalidates: ["all"] });
+      await createComment({
+        values: values
+      });
+      invalidateQuery({
+        resource: "submission_artifacts",
+        id: artifact.id,
+        invalidates: ["all"]
+      });
     },
-    [submission, artifact, createComment, invalidateQuery, private_profile_id, review]
+    [submission, artifact, supabase, createComment, private_profile_id, selectRef]
   );
 
   return (
@@ -932,46 +767,28 @@
   );
 }
 function ArtifactCheckPopover({ artifact }: { artifact: SubmissionArtifact }) {
-    const [isOpen, setIsOpen] = useState(false);
-    return <PopoverRoot open={isOpen} onOpenChange={(details) => {
+  const [isOpen, setIsOpen] = useState(false);
+  return (
+    <PopoverRoot
+      open={isOpen}
+      onOpenChange={(details) => {
         setIsOpen(details.open);
-    }}>
-        <PopoverTrigger asChild>
-            <Button variant="subtle" colorPalette="green" w="100%">Add Check</Button>
-        </PopoverTrigger>
-        <PopoverBody>
-            <PopoverContent>
-                <AritfactCheckEntry artifact={artifact} setIsOpen={setIsOpen} />
-            </PopoverContent>
-        </PopoverBody>
+      }}
+    >
+      <PopoverTrigger asChild>
+        <Button variant="subtle" colorPalette="green" w="100%">
+          Add Check
+        </Button>
+      </PopoverTrigger>
+      <PopoverBody>
+        <PopoverContent>
+          <AritfactCheckEntry artifact={artifact} setIsOpen={setIsOpen} />
+        </PopoverContent>
+      </PopoverBody>
     </PopoverRoot>
+  );
 }
 function ArtifactWithComments({ artifact }: { artifact: SubmissionArtifact }) {
-<<<<<<< HEAD
-    return <Box borderWidth="1px" borderColor="border.emphasized" borderRadius="md" m={2}>
-        <Box bg="bg.muted" p={2} borderBottom="1px solid" borderColor="border.emphasized">
-            <HStack justifyContent="space-between">
-                <Heading size="md">Artifact: {artifact.name}</Heading>
-                <Button
-                    variant="surface"
-                    colorPalette="green"
-                    onClick={() => {
-                        const client = createClient();
-                        const artifactKey = `classes/${artifact.class_id}/profiles/${artifact.profile_id ? artifact.profile_id : artifact.assignment_group_id}/submissions/${artifact.submission_id}/${artifact.id}`;
-                        client.storage.from('submission-artifacts').createSignedUrl(artifactKey, 60 * 60 * 24 * 30).then((data) => {
-                            //Coerce download of the signed url
-                            const a = document.createElement('a');
-                            a.href = data?.data?.signedUrl || '';
-                            a.download = artifact.name;
-                            a.click();
-                        });
-                    }}>Download</Button>
-            </HStack>
-        </Box>
-        <ArtifactView artifact={artifact} />
-        <ArtifactCheckPopover artifact={artifact} />
-        <AritfactComments artifact={artifact} />
-=======
   return (
     <Box borderWidth="1px" borderColor="border.emphasized" borderRadius="md" m={2}>
       <Box bg="bg.muted" p={2} borderBottom="1px solid" borderColor="border.emphasized">
@@ -1000,72 +817,18 @@
         </HStack>
       </Box>
       <ArtifactView artifact={artifact} />
+      <ArtifactCheckPopover artifact={artifact} />
       <AritfactComments artifact={artifact} />
->>>>>>> e8dd10ba
     </Box>
   );
 }
 function ArtifactView({ artifact }: { artifact: SubmissionArtifact }) {
-<<<<<<< HEAD
-    //Load the artifact data from supabase
-    const [artifactData, setArtifactData] = useState<Blob | null>(null);
-    const [siteUrl, setSiteUrl] = useState<string | null>(null);
-    const comments = useSubmissionArtifactComments({}).filter((comment) => comment.deleted_at === null && comment.submission_artifact_id === artifact.id);
-    const artifactKey = `classes/${artifact.class_id}/profiles/${artifact.profile_id ? artifact.profile_id : artifact.assignment_group_id}/submissions/${artifact.submission_id}/${artifact.id}`;
-    useEffect(() => {
-        let cleanup: (() => void) | undefined = undefined;
-        async function loadArtifact() {
-            const client = createClient();
-            const data = await client.storage.from('submission-artifacts').download(artifactKey);
-            if (data.data) {
-                setArtifactData(data.data);
-                if (artifact.data.format === 'zip' && artifact.data.display === 'html_site') {
-                    try {
-                        //TODO this will NEVER work in safari, we need to just unzip it on a server and serve the files
-                        const zip = await JSZip.loadAsync(data.data);
-                        const { rewrittenHTMLFiles, topLevelDir } = await zipToHTMLBlobs(data.data);
-                        const listener = async (event: MessageEvent) => {
-                            if (event.data.type === 'REQUEST_FILE_CONTENTS') {
-                                // Create a map of file contents
-                                const fileContents: Record<string, string | Uint8Array> = {};
-                                //Find the top level directory
-                                // Process all files in parallel
-                                await Promise.all(
-                                    Object.entries(zip.files).map(async ([path, file]) => {
-                                        const pathRelativeToTopLevelDir = path.replace(topLevelDir, '');
-                                        if (!file.dir) {
-                                            // Get the content based on file type
-                                            if (pathRelativeToTopLevelDir.endsWith('.html')) {
-                                                fileContents[pathRelativeToTopLevelDir] = rewrittenHTMLFiles.get(pathRelativeToTopLevelDir)!;
-                                            } else if (pathRelativeToTopLevelDir.endsWith('.css') || pathRelativeToTopLevelDir.endsWith('.js') || pathRelativeToTopLevelDir.endsWith('.json')) {
-                                                fileContents[pathRelativeToTopLevelDir] = await file.async('text');
-                                            } else {
-                                                fileContents[pathRelativeToTopLevelDir] = await file.async('uint8array');
-                                            }
-                                        }
-                                    })
-                                );
-                                // Send all file contents to the iframe
-                                event.source?.postMessage({
-                                    type: 'FILE_CONTENTS_RESPONSE',
-                                    fileContents
-                                }, { targetOrigin: '*' });
-                            }
-                        };
-                        window.addEventListener('message', listener);
-                        cleanup = () => {
-                            window.removeEventListener('message', listener);
-                        }
-                        if (rewrittenHTMLFiles.get('/index.html')) {
-                            const url = URL.createObjectURL(new Blob([rewrittenHTMLFiles.get('/index.html')!], { type: 'text/html' }));
-                            setSiteUrl(url);
-                        }
-                    } catch (error) {
-                        console.error('Error processing ZIP file:', error);
-=======
   //Load the artifact data from supabase
   const [artifactData, setArtifactData] = useState<Blob | null>(null);
   const [siteUrl, setSiteUrl] = useState<string | null>(null);
+  const comments = useSubmissionArtifactComments({}).filter(
+    (comment) => comment.deleted_at === null && comment.submission_artifact_id === artifact.id
+  );
   const artifactKey = `classes/${artifact.class_id}/profiles/${artifact.profile_id ? artifact.profile_id : artifact.assignment_group_id}/submissions/${artifact.submission_id}/${artifact.id}`;
   useEffect(() => {
     let cleanup: (() => void) | undefined = undefined;
@@ -1076,8 +839,7 @@
         setArtifactData(data.data);
         if (artifact.data.format === "zip" && artifact.data.display === "html_site") {
           try {
-            //TODO fix nested rewriting
-            // Use JSZip to unzip the file
+            //TODO this will NEVER work in safari, we need to just unzip it on a server and serve the files
             const zip = await JSZip.loadAsync(data.data);
             const { rewrittenHTMLFiles, topLevelDir } = await zipToHTMLBlobs(data.data);
             const listener = async (event: MessageEvent) => {
@@ -1102,12 +864,17 @@
                       } else {
                         fileContents[pathRelativeToTopLevelDir] = await file.async("uint8array");
                       }
->>>>>>> e8dd10ba
                     }
                   })
                 );
                 // Send all file contents to the iframe
-                event.source?.postMessage({ type: "FILE_CONTENTS_RESPONSE", fileContents }, { targetOrigin: "*" });
+                event.source?.postMessage(
+                  {
+                    type: "FILE_CONTENTS_RESPONSE",
+                    fileContents
+                  },
+                  { targetOrigin: "*" }
+                );
               }
             };
             window.addEventListener("message", listener);
@@ -1136,14 +903,10 @@
         cleanup();
       }
     };
-  }, [artifactKey, artifact.data.format, artifact.data.display]);
+  }, [artifactKey]);
   if (artifact.data.format === "png") {
     if (artifactData) {
-      return (
-        <Box position="relative" width="100%" height="400px">
-          <Image src={URL.createObjectURL(artifactData)} alt={artifact.name} fill unoptimized />
-        </Box>
-      );
+      return <img src={URL.createObjectURL(artifactData)} alt={artifact.name} />;
     } else {
       return <Spinner />;
     }
@@ -1177,12 +940,16 @@
 }
 
 export default function FilesView() {
+  const { submissions_id } = useParams();
+  const { role } = useClassProfiles();
+  const isInstructor = role?.role === "instructor";
   const [curFile, setCurFile] = useState<number>(0);
   const [curArtifact, setCurArtifact] = useState<number>(0);
   const [currentView, setCurrentView] = useState<"file" | "artifact">("file");
   const searchParams = useSearchParams();
   const file_id = searchParams.get("file_id");
   const artifact_id = searchParams.get("artifact_id");
+  const line = searchParams.get("line");
   const submission = useSubmission();
   const submissionController = useSubmissionController();
   useEffect(() => {
@@ -1190,7 +957,7 @@
       setCurrentView("file");
       setCurFile(submission.submission_files.findIndex((file) => file.id === Number.parseInt(file_id)));
     }
-  }, [file_id, submission.submission_files]);
+  }, [file_id]);
   useEffect(() => {
     if (artifact_id) {
       setCurrentView("artifact");
@@ -1198,18 +965,18 @@
         submission.submission_artifacts.findIndex((artifact) => artifact.id === Number.parseInt(artifact_id))
       );
     }
-  }, [artifact_id, submission.submission_artifacts]);
+  }, [artifact_id]);
   useEffect(() => {
     submissionController.file = submission.submission_files[curFile];
-  }, [curFile, submission.submission_files, submissionController]);
+  }, [curFile]);
   useEffect(() => {
     submissionController.artifact = submission.submission_artifacts[curArtifact] as SubmissionArtifact;
-  }, [curArtifact, submission.submission_artifacts, submissionController]);
+  }, [curArtifact]);
   return (
     <Box pt={4} w="100%">
       <Flex w="100%">
         <Box w="100%">
-          <FilePicker curFile={curFile} />
+          <FilePicker curFile={curFile} setCurFile={setCurFile} />
           <ArtifactPicker curArtifact={curArtifact} />
           {currentView === "file" && submission.submission_files[curFile] && (
             <CodeFile file={submission.submission_files[curFile]} />
