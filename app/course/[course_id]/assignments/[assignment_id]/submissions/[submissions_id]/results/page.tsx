--- conflicted
+++ resolved
@@ -7,7 +7,6 @@
 import { useObfuscatedGradesMode } from "@/hooks/useCourseController";
 import {
   GraderResultOutput,
-  PyretReplConfig,
   SubmissionWithGraderResultsAndErrors
 } from "@/utils/supabase/DatabaseTypes";
 import {
@@ -30,31 +29,13 @@
 import { useShow } from "@refinedev/core";
 import { formatDistanceToNow } from "date-fns";
 import { useParams } from "next/navigation";
-<<<<<<< HEAD
-import { Fragment, useEffect, useState, useRef, useId } from "react";
-import { makeEmbed } from "@ironm00n/pyret-embed/api";
-
-export type PyretReplConfig = {
-  initial_code?: string;
-  initial_interactions?: string[];
-  repl_contents?: string;
-};
-
-export type GraderResultTestData = {
-  hide_score?: string;
-  icon?: string;
-  pyret_repl?: PyretReplConfig;
-};
-
-function format_result_output(result: { output: string | null | undefined; output_format: string | null | undefined }) {
-=======
 import { makeEmbed } from "@ironm00n/pyret-embed/api";
 import { Fragment, useCallback, useEffect, useRef, useState, useId } from "react";
 import { FaInfo, FaRobot, FaSpinner } from "react-icons/fa";
 import * as Sentry from "@sentry/nextjs";
 import { Tooltip } from "@/components/ui/tooltip";
 
-import { GraderResultTestExtraData, GraderResultTestsHintFeedback } from "@/utils/supabase/DatabaseTypes";
+import { GraderResultTestExtraData, GraderResultTestsHintFeedback, PyretReplConfig } from "@/utils/supabase/DatabaseTypes";
 import { createClient } from "@/utils/supabase/client";
 import { useClassProfiles } from "@/hooks/useClassProfiles";
 
@@ -549,7 +530,6 @@
 }
 
 function format_basic_output(result: { output: string | null | undefined; output_format: string | null | undefined }) {
->>>>>>> 8f0ad610
   if (result.output === undefined && result.output_format === undefined) {
     return (
       <Text textStyle="sm" color="text.muted">
@@ -576,155 +556,6 @@
 
 function format_output(output: GraderResultOutput) {
   return format_basic_output({ output: output.output, output_format: output.format as "text" | "markdown" });
-}
-
-function PyretRepl({
-  testId,
-  config,
-  hidden
-}: {
-  testId: number;
-  config: NonNullable<PyretReplConfig>;
-  hidden?: boolean;
-}) {
-  const instanceId = useId();
-  const containerRef = useRef<HTMLDivElement>(null);
-  const embedRef = useRef<Awaited<ReturnType<typeof makeEmbed>> | null>(null);
-  const [isExpanded, setIsExpanded] = useState(false);
-  const [isLoading, setIsLoading] = useState(false);
-  const [error, setError] = useState<string | null>(null);
-  const embedId = `pyret-repl-${testId}${hidden ? "-hidden" : ""}-${instanceId}`;
-  const regionId = `pyret-repl-region-${testId}${hidden ? "-instructor" : "-student"}-${instanceId}`;
-
-  const handleExpand = () => {
-    setIsExpanded((prev) => {
-      if (prev) {
-        // Collapsing: reset embed so it will re-initialize on next expand
-        embedRef.current = null;
-        if (containerRef.current) {
-          containerRef.current.innerHTML = "";
-        }
-      }
-      return !prev;
-    });
-  };
-
-  useEffect(() => {
-    if (!isExpanded) return;
-    if (!containerRef.current) return;
-    if (embedRef.current && containerRef.current.childElementCount > 0) return;
-    let cancelled = false;
-    setIsLoading(true);
-    setError(null);
-    (async () => {
-      try {
-        containerRef.current!.innerHTML = "";
-        const embed = await makeEmbed(embedId, containerRef.current!, undefined);
-        if (cancelled) return;
-        embedRef.current = embed;
-        if (config.initial_code != null || config.initial_interactions != null || config.repl_contents != null) {
-          const code = config.initial_code ?? "use context starter2024";
-          embed.sendReset({
-            definitionsAtLastRun: code,
-            interactionsSinceLastRun: config.initial_interactions || [],
-            editorContents: code,
-            replContents: config.repl_contents ?? ""
-          });
-        }
-        // eslint-disable-next-line @typescript-eslint/no-explicit-any
-      } catch (e: any) {
-        if (!cancelled) {
-          console.error("Failed to initialize Pyret REPL:", e);
-          setError(e?.message || "Failed to load REPL");
-        }
-      } finally {
-        if (!cancelled) setIsLoading(false);
-      }
-    })();
-    return () => {
-      cancelled = true;
-    };
-  }, [isExpanded, testId, config.initial_code, config.initial_interactions, config.repl_contents, embedId]);
-
-  return (
-    <Box borderWidth="1px" borderRadius="md" borderColor="border.default" overflow="hidden">
-      <Box
-        as="button"
-        onClick={handleExpand}
-        aria-expanded={isExpanded}
-        aria-controls={regionId}
-        width="100%"
-        textAlign="left"
-        bg="bg.muted"
-        _hover={{ bg: "bg.muted" }}
-        _focusVisible={{ outline: "2px solid", outlineColor: "focus" }}
-        px={3}
-        py={2}
-        cursor="pointer"
-        display="flex"
-        alignItems="center"
-        justifyContent="space-between"
-        gap={3}
-      >
-        <HStack gap={3} align="center">
-          <Text fontWeight="semibold" color="fg.emphasized">
-            {hidden && (
-              <Text as="span" color="fg.muted">
-                (Instructor-Only){" "}
-              </Text>
-            )}
-            Interactive Pyret REPL
-          </Text>
-          {isLoading && (
-            <HStack gap={1} color="fg.muted">
-              <Spinner size="xs" />
-              <Text fontSize="xs">Loading...</Text>
-            </HStack>
-          )}
-          {error && !isLoading && (
-            <Text fontSize="xs" color="red.600">
-              {error}
-            </Text>
-          )}
-        </HStack>
-        <Text fontSize="lg" color="fg.muted" userSelect="none">
-          {isExpanded ? "−" : "+"}
-        </Text>
-      </Box>
-      {isExpanded && (
-        <Box id={regionId} borderTopWidth="1px" borderColor="border.default">
-          <Box height="400px" width="100%" position="relative" bg="bg.canvas" _dark={{ bg: "bg.subtle" }}>
-            <Box ref={containerRef} height="100%" width="100%" />
-            {isLoading && (
-              <Box
-                position="absolute"
-                inset={0}
-                display="flex"
-                alignItems="center"
-                justifyContent="center"
-                bg="bg.overlay"
-                backdropFilter="blur(2px)"
-              >
-                <HStack gap={2}>
-                  <Spinner size="sm" />
-                  <Text fontSize="sm" color="fg.muted">
-                    Initializing REPL...
-                  </Text>
-                </HStack>
-              </Box>
-            )}
-            {error && !isLoading && (
-              <Box position="absolute" inset={0} display="flex" alignItems="center" justifyContent="center">
-                <Text fontSize="sm" color="red.600">
-                  {error} (click header to retry)
-                </Text>
-              </Box>
-            )}
-          </Box>
-        </Box>
-      )}
-    </Box>
-  );
 }
 
 function PyretRepl({
@@ -1175,11 +1006,7 @@
           ?.filter((result) => result.is_released || showHiddenOutput)
           .map((result) => {
             const hasInstructorOutput = showHiddenOutput && result.grader_result_test_output.length > 0;
-<<<<<<< HEAD
-            const extraData = result.extra_data as GraderResultTestData | undefined;
-=======
             const extraData = result.extra_data as GraderResultTestExtraData | undefined;
->>>>>>> 8f0ad610
             const maybeWrappedResult = (content: React.ReactNode) => {
               if (hasInstructorOutput) {
                 return (
@@ -1203,9 +1030,6 @@
                     {result.name} {showScore ? result.score + "/" + result.max_score : ""}
                   </Heading>
                 </CardHeader>
-<<<<<<< HEAD
-                {maybeWrappedResult(format_result_output(result))}
-=======
                 {maybeWrappedResult(
                   <TestResultOutput
                     result={result}
@@ -1215,37 +1039,25 @@
                     classId={data.class_id}
                   />
                 )}
->>>>>>> 8f0ad610
                 {extraData?.pyret_repl && (
                   <Box mt={3}>
                     <PyretRepl testId={result.id} config={extraData.pyret_repl} />
                   </Box>
                 )}
-<<<<<<< HEAD
-
-                {hasInstructorOutput &&
-                  result.grader_result_test_output.map((output) => {
-                    const hiddenExtraData = output.extra_data as GraderResultTestData | undefined;
-=======
                 {hasInstructorOutput &&
                   result.grader_result_test_output.map((output) => {
                     const hiddenExtraData = output.extra_data as GraderResultTestExtraData | undefined;
->>>>>>> 8f0ad610
                     return (
                       <CardRoot key={output.id} m={2}>
                         <CardHeader bg="bg.muted" p={2}>
                           <Heading size="md">Instructor-Only Output</Heading>
                         </CardHeader>
-<<<<<<< HEAD
-                        <CardBody>{format_result_output(output)}</CardBody>
-=======
                         <CardBody>
                           {format_basic_output({
                             output: output.output,
                             output_format: output.output_format as "text" | "markdown"
                           })}
                         </CardBody>
->>>>>>> 8f0ad610
                         {hiddenExtraData?.pyret_repl && (
                           <Box mt={3}>
                             <PyretRepl testId={result.id} config={hiddenExtraData.pyret_repl} hidden />
