"use client";
import { Alert } from "@/components/ui/alert";
import Link from "@/components/ui/link";
import Markdown from "@/components/ui/markdown";
import { GraderResultOutput, SubmissionWithGraderResults } from "@/utils/supabase/DatabaseTypes";
import { Box, CardBody, CardHeader, CardRoot, Container, Heading, Skeleton, Table, Tabs, Text } from "@chakra-ui/react";
import { useShow } from "@refinedev/core";
import { formatDistanceToNow } from "date-fns";
import { useParams } from "next/navigation";
import { Fragment } from "react";

<<<<<<< HEAD
export type GraderResultTestData= {
    hide_score?: string
    icon?: string
}
function format_result_output(result: { output: string | null | undefined, output_format: string | null | undefined }) {
    if (result.output === undefined && result.output_format === undefined) {
        return <Text textStyle="sm" color="text.muted">No output</Text>;
    }
    if (result.output_format === "text" || result.output_format === null) {
        return <Box
            fontSize="sm"
            overflowX="auto"
        >
            <pre>{result.output}</pre>
        </Box>
    }
    if (result.output_format === "markdown") {
        return <Box
            fontSize="sm"
            overflowX="auto"
        >
            <Markdown
            >{result.output}</Markdown>
        </Box>
    }
    return <Text fontSize="sm">{result.output}</Text>
=======
export type GraderResultTestData = { hide_score?: string; icon?: string };
function format_result_output(result: { output: string | null | undefined; output_format: string | null | undefined }) {
  if (result.output === undefined && result.output_format === undefined) {
    return (
      <Text textStyle="sm" color="text.muted">
        No output
      </Text>
    );
  }
  if (result.output_format === "text" || result.output_format === null) {
    return (
      <Box fontSize="sm">
        <pre>{result.output}</pre>
      </Box>
    );
  }
  if (result.output_format === "markdown") {
    return (
      <Box fontSize="sm">
        <Markdown>{result.output}</Markdown>
      </Box>
    );
  }
  return <Text fontSize="sm">{result.output}</Text>;
>>>>>>> e8dd10ba
}
function format_output(output: GraderResultOutput) {
  return format_result_output({ output: output.output, output_format: output.format as "text" | "markdown" });
}
// function format_test_result_name(result: GraderResultTest) {}

export default function GraderResults() {
  const { submissions_id } = useParams();
  const { query } = useShow<SubmissionWithGraderResults>({
    resource: "submissions",
    id: Number(submissions_id),
    meta: { select: "*, assignments(*), grader_results(*, grader_result_tests(*), grader_result_output(*))" }
  });
  if (query.isLoading) {
    return (
      <Box>
        <Skeleton height="100px" />
      </Box>
    );
  }
  if (query.error) {
    return (
      <Box>
        Error loading grader results
        {query.error.message}
      </Box>
    );
  }
  if (!query.data) {
    return <Box>No grader results found</Box>;
  }
  if (!query.data.data.grader_results) {
    return (
      <Container>
        <Box w="4xl" p={4} m={4}>
          <Alert title="Autograder has not finished running">
            The autograder started running {formatDistanceToNow(query.data.data.created_at, { addSuffix: true })}, and
            has not completed yet. Please check{" "}
            <Link
              href={`https://github.com/${query.data.data.repository}/actions/runs/${query.data.data.run_number}/attempts/${query.data.data.run_attempt}`}
            >
              the GitHub Actions run for this submission
            </Link>{" "}
            to see if it has completed, and share the link with your instructor.
          </Alert>
        </Box>
      </Container>
    );
  }
  const data = query.data.data;
  return (
    <Tabs.Root m={3} defaultValue="tests">
      <Tabs.List>
        <Tabs.Trigger value="tests">Test Results</Tabs.Trigger>
        {data.grader_results?.grader_result_output?.map((output) => (
          <Tabs.Trigger key={output.id} value={output.visibility}>
            {data.grader_results?.grader_result_output.length === 1
              ? "Output"
              : output.visibility === "visible"
                ? "Student Visible Output"
                : "Instructor-Only Debug Output"}
          </Tabs.Trigger>
        ))}
      </Tabs.List>
      {data.grader_results?.grader_result_output?.map((output) => (
        <Tabs.Content key={output.id} value={output.visibility}>
          {format_output(output)}
        </Tabs.Content>
      ))}
      <Tabs.Content value="tests">
        <Heading size="md">Lint Results: {data.grader_results?.lint_passed ? "Passed" : "Failed"}</Heading>
        {data.grader_results?.lint_output && (
          <Box borderWidth="1px" borderRadius="md" p={2}>
            <Heading size="sm">Lint Output</Heading>
            <Box maxH="400px" overflow="auto">
              {format_result_output({
                output: data.grader_results?.lint_output,
                output_format: data.grader_results?.lint_output_format
              })}
            </Box>
          </Box>
        )}
        <Heading size="md">Test Results</Heading>
        <Table.Root maxW="2xl">
          <Table.Header>
            <Table.Row>
              <Table.ColumnHeader>Status</Table.ColumnHeader>
              <Table.ColumnHeader>Name</Table.ColumnHeader>
              <Table.ColumnHeader>Score</Table.ColumnHeader>
            </Table.Row>
          </Table.Header>
          <Table.Body>
            {data.grader_results?.grader_result_tests &&
              data.grader_results?.grader_result_tests.length > 0 &&
              data.grader_results?.grader_result_tests[0]?.part && (
                <Table.Row>
                  <Table.Cell bg="bg.muted" colSpan={3} fontWeight="bold" textAlign="center">
                    {data.grader_results?.grader_result_tests[0]?.part}
                  </Table.Cell>
                </Table.Row>
              )}
            {data.grader_results?.grader_result_tests
              ?.filter((r) => (r.extra_data as GraderResultTestData)?.hide_score !== "true")
              .map((result, index) => {
                const isNewPart = index > 0 && result.part !== data.grader_results?.grader_result_tests[index - 1].part;
                return (
                  <Fragment key={result.id}>
                    {isNewPart && (
                      <Table.Row>
                        <Table.Cell colSpan={3} textAlign="center" bg="bg.muted" fontWeight="bold">
                          {result.part}
                        </Table.Cell>
                      </Table.Row>
                    )}
                    <Table.Row>
                      <Table.Cell>{result.score === result.max_score ? "✅" : "❌"}</Table.Cell>
                      <Table.Cell>
                        <Link variant="underline" href={`#test-${result.id}`}>
                          {result.name}
                        </Link>
                      </Table.Cell>
                      <Table.Cell>
                        {result.score}/{result.max_score}
                      </Table.Cell>
                    </Table.Row>
                  </Fragment>
                );
              })}
          </Table.Body>
        </Table.Root>
        {data.grader_results?.grader_result_tests?.map((result) => (
          <CardRoot key={result.id} id={`test-${result.id}`} mt={4}>
            <CardHeader bg="bg.muted" p={2}>
              <Heading size="lg" color={result.score === result.max_score ? "green" : "red"}>
                {result.name} ({result.score} / {result.max_score})
              </Heading>
            </CardHeader>
            <CardBody>{format_result_output(result)}</CardBody>
          </CardRoot>
        ))}
      </Tabs.Content>
    </Tabs.Root>
  );
}<|MERGE_RESOLUTION|>--- conflicted
+++ resolved
@@ -2,42 +2,17 @@
 import { Alert } from "@/components/ui/alert";
 import Link from "@/components/ui/link";
 import Markdown from "@/components/ui/markdown";
-import { GraderResultOutput, SubmissionWithGraderResults } from "@/utils/supabase/DatabaseTypes";
+import { GraderResultOutput, GraderResultTest, SubmissionWithGraderResults } from "@/utils/supabase/DatabaseTypes";
 import { Box, CardBody, CardHeader, CardRoot, Container, Heading, Skeleton, Table, Tabs, Text } from "@chakra-ui/react";
 import { useShow } from "@refinedev/core";
 import { formatDistanceToNow } from "date-fns";
 import { useParams } from "next/navigation";
 import { Fragment } from "react";
 
-<<<<<<< HEAD
-export type GraderResultTestData= {
-    hide_score?: string
-    icon?: string
-}
-function format_result_output(result: { output: string | null | undefined, output_format: string | null | undefined }) {
-    if (result.output === undefined && result.output_format === undefined) {
-        return <Text textStyle="sm" color="text.muted">No output</Text>;
-    }
-    if (result.output_format === "text" || result.output_format === null) {
-        return <Box
-            fontSize="sm"
-            overflowX="auto"
-        >
-            <pre>{result.output}</pre>
-        </Box>
-    }
-    if (result.output_format === "markdown") {
-        return <Box
-            fontSize="sm"
-            overflowX="auto"
-        >
-            <Markdown
-            >{result.output}</Markdown>
-        </Box>
-    }
-    return <Text fontSize="sm">{result.output}</Text>
-=======
-export type GraderResultTestData = { hide_score?: string; icon?: string };
+export type GraderResultTestData = {
+  hide_score?: string;
+  icon?: string;
+};
 function format_result_output(result: { output: string | null | undefined; output_format: string | null | undefined }) {
   if (result.output === undefined && result.output_format === undefined) {
     return (
@@ -48,32 +23,33 @@
   }
   if (result.output_format === "text" || result.output_format === null) {
     return (
-      <Box fontSize="sm">
+      <Box fontSize="sm" overflowX="auto">
         <pre>{result.output}</pre>
       </Box>
     );
   }
   if (result.output_format === "markdown") {
     return (
-      <Box fontSize="sm">
+      <Box fontSize="sm" overflowX="auto">
         <Markdown>{result.output}</Markdown>
       </Box>
     );
   }
   return <Text fontSize="sm">{result.output}</Text>;
->>>>>>> e8dd10ba
 }
 function format_output(output: GraderResultOutput) {
   return format_result_output({ output: output.output, output_format: output.format as "text" | "markdown" });
 }
-// function format_test_result_name(result: GraderResultTest) {}
+function format_test_result_name(result: GraderResultTest) {}
 
 export default function GraderResults() {
   const { submissions_id } = useParams();
   const { query } = useShow<SubmissionWithGraderResults>({
     resource: "submissions",
     id: Number(submissions_id),
-    meta: { select: "*, assignments(*), grader_results(*, grader_result_tests(*), grader_result_output(*))" }
+    meta: {
+      select: "*, assignments(*), grader_results(*, grader_result_tests(*), grader_result_output(*))"
+    }
   });
   if (query.isLoading) {
     return (
