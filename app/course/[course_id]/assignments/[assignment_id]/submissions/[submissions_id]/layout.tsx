--- conflicted
+++ resolved
@@ -38,11 +38,7 @@
 import { formatRelative } from "date-fns";
 import NextLink from "next/link";
 import { useParams, usePathname, useRouter, useSearchParams } from "next/navigation";
-<<<<<<< HEAD
-import { type ElementType as ReactElementType, useMemo, useRef, useState } from "react";
-=======
 import { ElementType as ReactElementType, useCallback, useEffect, useMemo, useRef, useState } from "react";
->>>>>>> 7a327be9
 import { BsFileEarmarkCodeFill, BsThreeDots } from "react-icons/bs";
 import { FaBell, FaCheckCircle, FaFile, FaHistory, FaInfo, FaQuestionCircle, FaTimesCircle } from "react-icons/fa";
 import { FiDownloadCloud, FiRepeat, FiSend } from "react-icons/fi";
