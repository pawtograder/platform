--- conflicted
+++ resolved
@@ -1,15 +1,7 @@
 "use client";
 import { Button } from "@/components/ui/button";
 import { PopoverArrow, PopoverBody, PopoverContent, PopoverRoot, PopoverTrigger } from "@/components/ui/popover";
-<<<<<<< HEAD
-import type {
-  HydratedRubric,
-  HydratedRubricCheck,
-  HydratedRubricCriteria,
-  HydratedRubricPart,
-=======
 import {
->>>>>>> 3ecb48e5
   Submission,
   SubmissionReviewWithRubric,
   SubmissionWithFilesGraderResultsOutputTestsAndRubric,
@@ -39,10 +31,6 @@
 import { useUserProfile } from "@/hooks/useUserProfiles";
 import { activateSubmission } from "@/lib/edgeFunctions";
 import { createClient } from "@/utils/supabase/client";
-<<<<<<< HEAD
-import type { Tables } from "@/utils/supabase/SupabaseTypes";
-=======
->>>>>>> 3ecb48e5
 import { Icon } from "@chakra-ui/react";
 import { TZDate } from "@date-fns/tz";
 import { CrudFilter, useInvalidate, useList, useUpdate } from "@refinedev/core";
@@ -455,122 +443,7 @@
     reviewAssignment,
     isLoading: isLoadingReviewAssignment,
     error: reviewAssignmentError
-<<<<<<< HEAD
-  } = useReviewAssignment(reviewAssignmentId);
-
-  // Use cached rubrics from useAssignment hook instead of making a separate API call
-  const allRubrics = useRubrics();
-  const assignmentRubricsData = useMemo(
-    () => ({
-      data: allRubrics.map((rubric) => ({
-        id: rubric.id,
-        name: rubric.name,
-        review_round: rubric.review_round
-      }))
-    }),
-    [allRubrics]
-  );
-  const isLoadingAssignmentRubrics = false; // Since useRubrics provides cached data
-
-  // Function to update URL with selected rubric ID
-  const updateSelectedRubricInURL = useCallback(
-    (rubricId: number | undefined) => {
-      const updatedQueryParams = new URLSearchParams(searchParams);
-      if (rubricId) {
-        updatedQueryParams.set("selected_rubric_id", rubricId.toString());
-      } else {
-        updatedQueryParams.delete("selected_rubric_id");
-      }
-      const queryString = updatedQueryParams.toString();
-      replace(queryString ? `${pathname}?${queryString}` : pathname);
-    },
-    [pathname, replace, searchParams]
-  );
-
-  useEffect(() => {
-    // Check if we're transitioning out of peer review mode
-    const wasInPeerReview = prevReviewAssignmentIdRef.current !== undefined;
-    const isNowInPeerReview = reviewAssignmentId !== undefined;
-    const exitingPeerReview = wasInPeerReview && !isNowInPeerReview;
-
-    // Update the ref for next comparison
-    prevReviewAssignmentIdRef.current = reviewAssignmentId;
-
-    // Priority 1: If we're in peer review mode, always use the review assignment's rubric
-    if (reviewAssignmentId && reviewAssignment?.rubric_id) {
-      setSelectedRubricIdState(reviewAssignment.rubric_id);
-      updateSelectedRubricInURL(reviewAssignment.rubric_id);
-      return;
-    }
-
-    // Priority 2: If exiting peer review, ignore URL param and fall back to defaults
-    if (exitingPeerReview) {
-      if (submission.assignments.grading_rubric_id) {
-        setSelectedRubricIdState(submission.assignments.grading_rubric_id);
-        updateSelectedRubricInURL(submission.assignments.grading_rubric_id);
-        return;
-      }
-      if (assignmentRubricsData?.data && assignmentRubricsData.data.length > 0) {
-        setSelectedRubricIdState(assignmentRubricsData.data[0]?.id);
-        updateSelectedRubricInURL(assignmentRubricsData.data[0]?.id);
-        return;
-      }
-    }
-
-    // Priority 3: If there's a URL parameter AND we're not exiting peer review, use it
-    if (selectedRubricIdParam && !exitingPeerReview) {
-      setSelectedRubricIdState(parseInt(selectedRubricIdParam, 10));
-      return;
-    }
-
-    // Priority 4: Fall back to assignment's default grading rubric
-    if (submission.assignments.grading_rubric_id) {
-      setSelectedRubricIdState(submission.assignments.grading_rubric_id);
-      updateSelectedRubricInURL(submission.assignments.grading_rubric_id);
-      return;
-    }
-
-    // Priority 5: Fall back to first available rubric
-    if (assignmentRubricsData?.data && assignmentRubricsData.data.length > 0) {
-      setSelectedRubricIdState(assignmentRubricsData.data[0]?.id);
-      updateSelectedRubricInURL(assignmentRubricsData.data[0]?.id);
-      return;
-    }
-  }, [
-    reviewAssignmentId,
-    reviewAssignment?.rubric_id,
-    submission.assignments.grading_rubric_id,
-    assignmentRubricsData?.data,
-    selectedRubricIdParam,
-    updateSelectedRubricInURL
-  ]);
-
-  const rubricIdToDisplay =
-    reviewAssignmentId && reviewAssignment?.rubric_id ? reviewAssignment.rubric_id : selectedRubricIdState;
-
-  // Use cached rubrics from useAssignment hook instead of making a separate API call
-  const rubricToDisplayData = allRubrics.find((rubric) => rubric.id === rubricIdToDisplay);
-  const isLoadingRubricToDisplay = false; // Since useRubrics provides cached data
-
-  const assignmentRubricData = rubricToDisplayData;
-  let preparedInitialRubric: HydratedRubric | undefined = undefined;
-
-  if (assignmentRubricData) {
-    // Using cached rubric data from useRubrics hook
-    preparedInitialRubric = assignmentRubricData;
-  }
-
-  const mainSubmissionReviewData = useSubmissionReview();
-  const { submissionReview: peerReviewSubmissionData } = useSubmissionReviewByAssignmentId(reviewAssignmentId);
-
-  // Find or create submission review for the selected rubric
-  const { submissionReview: selectedRubricReviewData } = useSubmissionReviewForRubric(
-    selectedRubricIdState,
-    !reviewAssignmentId // Only enabled when not in peer review mode
-  );
-=======
   } = useReviewAssignment(activeReviewAssignmentId);
->>>>>>> 3ecb48e5
 
   const gradingReview = useSubmissionReviewOrGradingReview();
 
