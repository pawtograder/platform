--- conflicted
+++ resolved
@@ -18,10 +18,7 @@
 import { DataListItem, DataListRoot } from "@/components/ui/data-list";
 import Link from "@/components/ui/link";
 import PersonName from "@/components/ui/person-name";
-<<<<<<< HEAD
-=======
 import { RubricCheckComment, RubricCriteria } from "@/components/ui/rubric-sidebar";
->>>>>>> 43243dc6
 import { Toaster } from "@/components/ui/toaster";
 import { useClassProfiles, useIsGraderOrInstructor } from "@/hooks/useClassProfiles";
 import { useCourse } from "@/hooks/useCourseController";
@@ -782,7 +779,6 @@
 
         {isGraderOrInstructor && <ReviewActions />}
         <TestResults />
-<<<<<<< HEAD
         {showHandGradingControls && (
           <RubricSidebar
             initialRubric={preparedInitialRubric}
@@ -800,7 +796,6 @@
             </HStack>
           </Button>
         )}
-=======
         {showHandGrading && <Heading size="md">Hand Check Results</Heading>}
         {showHandGrading && criteria?.map((criteria) => <RubricCriteria key={criteria.id} criteria={criteria} />)}
         <Comments />
@@ -820,7 +815,6 @@
         {comments.map((comment) => (
           <RubricCheckComment key={comment.id} comment={comment} />
         ))}
->>>>>>> 43243dc6
       </VStack>
       {addReferenceModalData &&
         rubricToDisplayData &&
