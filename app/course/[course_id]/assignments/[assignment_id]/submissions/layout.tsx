import AssignmentGradingToolbar from "@/components/ui/assignment-grading-toolbar";
import { AssignmentProvider } from "@/hooks/useAssignment";
import { isInstructorOrGrader } from "@/lib/ssrUtils";
import { createClient } from "@/utils/supabase/server";
import { Box, Heading, HStack, VStack } from "@chakra-ui/react";

export default async function SubmissionsLayout({
  params,
  children
}: {
  params: Promise<{ course_id: string; assignment_id: string }>;
  children: React.ReactNode;
}) {
  const { course_id, assignment_id } = await params;
  const client = await createClient();
  const { data: assignment } = await client
    .from("assignments")
    .select("*, assignment_self_review_settings(*)")
    .eq("id", Number(assignment_id))
    .single();
  const showGradingToolbar = await isInstructorOrGrader(Number(course_id));
<<<<<<< HEAD
=======
  const hasSelfReview = !showGradingToolbar && assignment?.assignment_self_review_settings?.enabled;
>>>>>>> 11de2650
  return (
    <AssignmentProvider assignment_id={Number(assignment_id)}>
      <VStack w="100%" gap={0}>
        <HStack
          w="100%"
          mt={2}
          justifyContent="space-between"
          bg="bg.muted"
          p={2}
          borderTopRadius="md"
          borderBottomRadius={0}
        >
          <Heading size="lg">{assignment?.title}</Heading>
          {showGradingToolbar && <AssignmentGradingToolbar />}
        </HStack>

        <Box borderColor="border.muted" borderWidth="2px" w="100%" borderTopRadius={0} borderBottomRadius="md">
          {children}
        </Box>
      </VStack>
    </AssignmentProvider>
  );
}<|MERGE_RESOLUTION|>--- conflicted
+++ resolved
@@ -19,10 +19,6 @@
     .eq("id", Number(assignment_id))
     .single();
   const showGradingToolbar = await isInstructorOrGrader(Number(course_id));
-<<<<<<< HEAD
-=======
-  const hasSelfReview = !showGradingToolbar && assignment?.assignment_self_review_settings?.enabled;
->>>>>>> 11de2650
   return (
     <AssignmentProvider assignment_id={Number(assignment_id)}>
       <VStack w="100%" gap={0}>
