--- conflicted
+++ resolved
@@ -1,21 +1,8 @@
 "use client";
 import { PopConfirm } from "@/components/ui/popconfirm";
-<<<<<<< HEAD
-import type {
-  Assignment,
-  AssignmentDueDateException,
-  AssignmentGroupMember,
-  Submission
-} from "@/utils/supabase/DatabaseTypes";
-import { Box, Button } from "@chakra-ui/react";
-import { type CrudFilter, useCreate, useList } from "@refinedev/core";
-import { addHours, addMinutes, differenceInMinutes } from "date-fns";
-import { useParams } from "next/navigation";
-=======
 import { createClient } from "@/utils/supabase/client";
 import { Assignment } from "@/utils/supabase/DatabaseTypes";
 import { Box, Button } from "@chakra-ui/react";
->>>>>>> 57b5afcb
 
 export default function FinalizeSubmissionEarly({
   assignment,
@@ -30,71 +17,7 @@
   setLoading: (loading: boolean) => void;
   loading: boolean;
 }) {
-<<<<<<< HEAD
-  const { course_id } = useParams();
-  const { mutate: create } = useCreate();
-  const { data: groupMember } = useList<AssignmentGroupMember>({
-    resource: "assignment_groups_members",
-    meta: {
-      select: "*"
-    },
-    filters: [
-      { field: "profile_id", operator: "eq", value: private_profile_id },
-      { field: "assignment_id", operator: "eq", value: assignment.id }
-    ],
-    pagination: { pageSize: 1 }
-  });
-
-  const group_id =
-    groupMember?.data && groupMember?.data.length > 0 ? groupMember.data[0]?.assignment_group_id : undefined;
-
-  const groupOrProfileFilterStudent: CrudFilter = group_id
-    ? {
-        field: "assignment_group_id",
-        operator: "eq",
-        value: group_id
-      }
-    : {
-        field: "student_id",
-        operator: "eq",
-        value: private_profile_id
-      };
-  const groupOrProfileFilter: CrudFilter = group_id
-    ? {
-        field: "assignment_group_id",
-        operator: "eq",
-        value: group_id
-      }
-    : {
-        field: "profile_id",
-        operator: "eq",
-        value: private_profile_id
-      };
-
-  // records of student's group already moving their due date forward.  you shouldn't move your due
-  // date forward multiple times
-  const { data: extensionRecordsForStudent } = useList<AssignmentDueDateException>({
-    resource: "assignment_due_date_exceptions",
-    meta: {
-      select: "*"
-    },
-    filters: [{ field: "assignment_id", operator: "eq", value: assignment.id }, groupOrProfileFilterStudent]
-  });
-
-  const { data: activeSubmission } = useList<Submission>({
-    resource: "submissions",
-    meta: {
-      select: "*"
-    },
-    filters: [
-      { field: "assignment_id", operator: "eq", value: assignment.id },
-      groupOrProfileFilter,
-      { field: "is_active", operator: "eq", value: true }
-    ]
-  });
-=======
   const supabase = createClient();
->>>>>>> 57b5afcb
 
   // makes the due date for the student and all group members NOW rather than previous.  rounds back.
   // ex if something is due at 9:15pm and the student marks "finished" at 6:30pm, their deadline will be moved
