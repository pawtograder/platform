--- conflicted
+++ resolved
@@ -18,13 +18,8 @@
   Assignment,
   AssignmentGroupInvitation,
   AssignmentGroupJoinRequest,
-<<<<<<< HEAD
-  AssignmentGroupMember,
-  AssignmentGroupWithMembersInvitationsAndJoinRequests
-=======
   AssignmentGroupWithMembersInvitationsAndJoinRequests,
   Repository
->>>>>>> 57b5afcb
 } from "@/utils/supabase/DatabaseTypes";
 import {
   Avatar,
