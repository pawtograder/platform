--- conflicted
+++ resolved
@@ -2,14 +2,8 @@
 
 import { HStack, Button, Box, Text } from "@chakra-ui/react";
 import { useRouter } from "next/navigation";
-<<<<<<< HEAD
 import { useColorModeValue } from "@/components/ui/color-mode";
 import QrCode from "./QrCode";
-=======
-import { useCallback } from "react";
-import { createClient } from "@/utils/supabase/client";
-import { toaster } from "@/components/ui/toaster";
->>>>>>> e4a23a52
 
 type PollResponsesHeaderProps = {
   courseID: string;
@@ -31,50 +25,9 @@
 }: PollResponsesHeaderProps) {
   const router = useRouter();
 
-<<<<<<< HEAD
   const buttonTextColor = useColorModeValue("#4B5563", "#A0AEC0");
   const buttonBorderColor = useColorModeValue("#6B7280", "#4A5568");
   const textColor = useColorModeValue("#1A202C", "#FFFFFF");
-=======
-  const handleToggleLive = useCallback(async () => {
-    const nextState = !pollIsLive;
-    const supabase = createClient();
-    const loadingToast = toaster.create({
-      title: nextState ? "Starting Poll" : "Closing Poll",
-      description: nextState ? "Making poll available to students..." : "Closing poll for students...",
-      type: "loading"
-    });
-
-    try {
-      const updateData: { is_live: boolean; deactivates_at: string | null } = {
-        is_live: nextState,
-        deactivates_at: nextState ? new Date(Date.now() + 60 * 60 * 1000).toISOString() : null
-      };
-
-      const { error } = await supabase.from("live_polls").update(updateData).eq("id", pollID);
-
-      if (error) {
-        throw new Error(error.message);
-      }
-
-      // Status change will be reflected via real-time updates from TableController
-
-      toaster.dismiss(loadingToast);
-      toaster.create({
-        title: nextState ? "Poll is Live" : "Poll Closed",
-        description: nextState ? "Students can now answer this poll." : "Students can no longer submit responses.",
-        type: "success"
-      });
-    } catch (err) {
-      toaster.dismiss(loadingToast);
-      toaster.create({
-        title: "Unable to update poll",
-        description: err instanceof Error ? err.message : "An unexpected error occurred",
-        type: "error"
-      });
-    }
-  }, [pollID, pollIsLive]);
->>>>>>> e4a23a52
 
   return (
     <Box p={4}>
@@ -90,19 +43,12 @@
         >
           ← Back to Polls
         </Button>
-<<<<<<< HEAD
         <HStack gap={3} align="center">
           <Text fontSize="xl" color={textColor} textAlign="center">
             Answer at:{" "}
             <Text as="span" fontWeight="semibold" color="#3B82F6">
               {pollUrl}
             </Text>
-=======
-        <Text fontSize="xl" color="fg" textAlign="center">
-          Answer Live at:{" "}
-          <Text as="span" fontWeight="semibold" color="blue.500">
-            {pollUrl}
->>>>>>> e4a23a52
           </Text>
           <QrCode qrCodeUrl={qrCodeUrl ?? null} />
         </HStack>
@@ -111,17 +57,10 @@
             variant="outline"
             size="sm"
             bg="transparent"
-<<<<<<< HEAD
             borderColor={buttonBorderColor}
             color={buttonTextColor}
             _hover={{ bg: "rgba(160, 174, 192, 0.1)" }}
             onClick={onToggleLive}
-=======
-            borderColor="border.emphasized"
-            color="fg.muted"
-            _hover={{ bg: "gray.subtle" }}
-            onClick={handleToggleLive}
->>>>>>> e4a23a52
           >
             {pollIsLive ? "Stop Poll" : "Start Poll"}
           </Button>
