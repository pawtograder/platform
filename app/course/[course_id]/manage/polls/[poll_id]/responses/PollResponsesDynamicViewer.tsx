"use client";
import { useState, useCallback, useMemo, useRef, useEffect } from "react";
import { Box, Text, Link } from "@chakra-ui/react";
import { useColorModeValue } from "@/components/ui/color-mode";
import MultipleChoiceDynamicViewer from "./MultipleChoiceDynamicViewer";
import PollResponsesHeader from "./PollResponsesHeader";
import QrCode from "./QrCode";
import { Json } from "@/utils/supabase/SupabaseTypes";
import { useLivePoll } from "@/hooks/useCourseController";
import { usePollQrCode } from "@/hooks/usePollQrCode";
import { CloseButton } from "@/components/ui/close-button";
import { createClient } from "@/utils/supabase/client";
import { toaster } from "@/components/ui/toaster";

interface FullscreenElement extends Element {
  webkitRequestFullscreen?: () => Promise<void>;
  mozRequestFullScreen?: () => Promise<void>;
  msRequestFullscreen?: () => Promise<void>;
}

interface FullscreenDocument extends Document {
  webkitFullscreenElement?: Element | null;
  mozFullScreenElement?: Element | null;
  msFullscreenElement?: Element | null;
  webkitExitFullscreen?: () => Promise<void>;
  mozCancelFullScreen?: () => Promise<void>;
  msExitFullscreen?: () => Promise<void>;
}

<<<<<<< HEAD
function parseJsonForType(pollQuestion: Json): "radiogroup" | "checkbox" | undefined {
  const questionData = (pollQuestion ?? {}) as Record<string, unknown>;
  const elements = Array.isArray((questionData as any).elements)
    ? (questionData as any).elements
    : [];
  const rawType: unknown = elements[0]?.type;

  if (rawType === "radiogroup" || rawType === "checkbox") {
    return rawType;
  }

  if (typeof rawType === "string" && rawType.length > 0) {
    console.warn(`Unsupported poll question type in SurveyJS JSON: ${rawType}`);
  }

  return undefined;
=======
function parseJsonForType(pollQuestion: Json): "radiogroup" | "checkbox" {
  const questionData = pollQuestion as unknown as Record<string, unknown> | null;

  // Verify that elements exists and is an array
  if (!questionData?.elements || !Array.isArray(questionData.elements)) {
    throw new Error("Poll question JSON must have an 'elements' array field");
  }

  // Verify that elements[0] exists
  if (questionData.elements.length === 0 || !questionData.elements[0]) {
    throw new Error("Poll question JSON must have at least one element in the 'elements' array");
  }

  const firstElement = questionData.elements[0] as Record<string, unknown> | null;
  const type = firstElement?.type;

  // Verify that type is a string
  if (typeof type !== "string") {
    throw new Error(
      `Poll question type must be a string, but got ${typeof type}${type !== undefined ? ` (value: ${JSON.stringify(type)})` : ""}`
    );
  }

  // Verify that type is exactly "radiogroup" or "checkbox"
  if (type !== "radiogroup" && type !== "checkbox") {
    throw new Error(`Unsupported SurveyJS question type: "${type}". Expected "radiogroup" or "checkbox".`);
  }

  return type as "radiogroup" | "checkbox";
>>>>>>> 7d4e06b0
}

type PollResponsesDynamicViewerProps = {
  courseId: string;
  pollId: string;
  pollQuestion: Json;
  pollIsLive: boolean;
};

export default function PollResponsesDynamicViewer({
  courseId,
  pollId,
  pollQuestion,
  pollIsLive: initialPollIsLive
}: PollResponsesDynamicViewerProps) {
  const [isPresenting, setIsPresenting] = useState(false);
  const fullscreenRef = useRef<HTMLDivElement>(null);

  // Use real-time hook for poll data
  const poll = useLivePoll(pollId);

  // Use real-time poll status if available, otherwise fallback to initial
  const [pollIsLive, setPollIsLive] = useState(poll?.is_live ?? initialPollIsLive);

  // Sync local state when real-time data changes
  useEffect(() => {
    if (poll?.is_live !== undefined) {
      setPollIsLive(poll.is_live);
    }
  }, [poll?.is_live]);

  // Define color mode values at the top level (before any conditional returns)
  const cardBgColor = useColorModeValue("#E5E5E5", "#1A1A1A");
  const borderColor = useColorModeValue("#D2D2D2", "#2D2D2D");
  const textColor = useColorModeValue("#000000", "#FFFFFF");
  const qrLightColor = useColorModeValue("#FFFFFF", "#000000");
  const qrDarkColor = useColorModeValue("#000000", "#FFFFFF");

  const type = parseJsonForType(pollQuestion);

  // Calculate poll URL
  const pollUrl = useMemo(() => {
    if (typeof window === "undefined") return "";
    const protocol = window.location.protocol || "https:";
    const hostname = window.location.hostname;
    const port = window.location.port;
    const portSegment = (hostname === "localhost" || hostname === "127.0.0.1") && port ? `:${port}` : "";
    return `${protocol}//${hostname}${portSegment}/poll/${courseId}`;
  }, [courseId]);

  // Generate and upload QR code to storage (once per course since pollUrl is the same for all polls)
  const { qrCodeUrl } = usePollQrCode(courseId, pollUrl, qrLightColor, qrDarkColor);

  const handleToggleLive = useCallback(async () => {
    const nextState = !pollIsLive;
    setPollIsLive(nextState);
    const supabase = createClient();
    const loadingToast = toaster.create({
      title: nextState ? "Starting Poll" : "Closing Poll",
      description: nextState ? "Making poll available to students..." : "Closing poll for students...",
      type: "loading"
    });

    try {
      const { error } = await supabase.from("live_polls").update({ is_live: nextState }).eq("id", pollId);

      if (error) {
        throw new Error(error.message);
      }

      toaster.dismiss(loadingToast);
      toaster.create({
        title: nextState ? "Poll is Live" : "Poll Closed",
        description: nextState ? "Students can now answer this poll." : "Students can no longer submit responses.",
        type: "success"
      });
    } catch (err) {
      toaster.dismiss(loadingToast);
      toaster.create({
        title: "Unable to update poll",
        description: err instanceof Error ? err.message : "An unexpected error occurred",
        type: "error"
      });
      setPollIsLive(pollIsLive);
    }
  }, [pollId, pollIsLive]);

  // Exit fullscreen helper
  const exitFullscreen = useCallback(async () => {
    try {
      const fullscreenDoc = document as FullscreenDocument;
      if (document.fullscreenElement) {
        if (document.exitFullscreen) {
          await document.exitFullscreen();
        } else if (fullscreenDoc.webkitExitFullscreen) {
          await fullscreenDoc.webkitExitFullscreen();
        } else if (fullscreenDoc.mozCancelFullScreen) {
          await fullscreenDoc.mozCancelFullScreen();
        } else if (fullscreenDoc.msExitFullscreen) {
          await fullscreenDoc.msExitFullscreen();
        }
      }
    } catch (error) {
      console.error("Error exiting fullscreen:", error);
    }
  }, []);

  // Enter fullscreen and start presenting
  const handlePresent = useCallback(async () => {
    if (!fullscreenRef.current) return;

    try {
      const element = fullscreenRef.current as FullscreenElement;
      let didEnterFullscreen = false;
      if (element.requestFullscreen) {
        await element.requestFullscreen();
        didEnterFullscreen = true;
      } else if (element.webkitRequestFullscreen) {
        await element.webkitRequestFullscreen();
        didEnterFullscreen = true;
      } else if (element.mozRequestFullScreen) {
        await element.mozRequestFullScreen();
        didEnterFullscreen = true;
      } else if (element.msRequestFullscreen) {
        await element.msRequestFullscreen();
        didEnterFullscreen = true;
      }

      if (didEnterFullscreen) {
        setIsPresenting(true);
      }
    } catch (error) {
      console.error("Error entering fullscreen:", error);
      setIsPresenting(false);
    }
  }, []);

  // Exit fullscreen and stop presenting
  const handleClosePresent = useCallback(async () => {
    await exitFullscreen();
    setIsPresenting(false);
  }, [exitFullscreen]);

  // Handle fullscreen change events
  useEffect(() => {
    const handleFullscreenChange = () => {
      const fullscreenDoc = document as FullscreenDocument;
      const isFullscreen = !!(
        document.fullscreenElement ||
        fullscreenDoc.webkitFullscreenElement ||
        fullscreenDoc.mozFullScreenElement ||
        fullscreenDoc.msFullscreenElement
      );

      if (!isFullscreen && isPresenting) {
        setIsPresenting(false);
      }
    };

    document.addEventListener("fullscreenchange", handleFullscreenChange);
    document.addEventListener("webkitfullscreenchange", handleFullscreenChange);
    document.addEventListener("mozfullscreenchange", handleFullscreenChange);
    document.addEventListener("MSFullscreenChange", handleFullscreenChange);

    return () => {
      document.removeEventListener("fullscreenchange", handleFullscreenChange);
      document.removeEventListener("webkitfullscreenchange", handleFullscreenChange);
      document.removeEventListener("mozfullscreenchange", handleFullscreenChange);
      document.removeEventListener("MSFullscreenChange", handleFullscreenChange);
    };
  }, [isPresenting]);

  // Handle Escape key to exit presenting mode
  useEffect(() => {
    if (!isPresenting) return;

    const handleEscape = (event: KeyboardEvent) => {
      if (event.key === "Escape") {
        handleClosePresent();
      }
    };

    window.addEventListener("keydown", handleEscape);
    return () => window.removeEventListener("keydown", handleEscape);
  }, [isPresenting, handleClosePresent]);

  // Cleanup: exit fullscreen on unmount
  useEffect(() => {
    return () => {
      exitFullscreen();
    };
  }, [exitFullscreen]);

  // Render normal view with header, wrapping viewer in fullscreen-able container
  return (
    <div>
      <PollResponsesHeader
        courseID={courseId}
        pollUrl={pollUrl}
        pollID={pollId}
        pollIsLive={pollIsLive}
        onPresent={handlePresent}
        onToggleLive={handleToggleLive}
        qrCodeUrl={qrCodeUrl}
      />
      <Box
        ref={fullscreenRef}
        mt={isPresenting ? 0 : 4}
        bg={cardBgColor}
        w={isPresenting ? "100vw" : "95%"}
        h={isPresenting ? "100vh" : "100%"}
        maxW={isPresenting ? "100%" : "1400px"}
        mx="auto"
        borderRadius={isPresenting ? "none" : "2xl"}
        border={isPresenting ? "none" : "1px solid"}
        borderColor={borderColor}
        boxShadow={isPresenting ? "none" : "lg"}
        p={isPresenting ? 8 : 10}
        display="flex"
        flexDirection="column"
        justifyContent="center"
        alignItems="center"
        position="relative"
      >
        {isPresenting && (
          <>
            <Box position="absolute" top={4} right={4} zIndex={10000}>
              <CloseButton onClick={handleClosePresent} aria-label="Exit fullscreen" size="xl" />
            </Box>
            <Box position="absolute" bottom={4} right={4} zIndex={10000} display="flex" alignItems="center" gap={3}>
              <Text color={textColor} fontSize="lg" fontWeight="medium">
                Answer at:{" "}
                <Link
                  href={pollUrl}
                  target="_blank"
                  rel="noopener noreferrer"
                  color="blue.500"
                  textDecoration="underline"
                >
                  {pollUrl}
                </Link>
              </Text>
              <QrCode qrCodeUrl={qrCodeUrl} size="60px" isFullscreen={true} />
            </Box>
          </>
        )}
        {type === "radiogroup" || type === "checkbox" ? (
          <MultipleChoiceDynamicViewer pollId={pollId} pollQuestion={pollQuestion} />
        ) : (
          <div>Unsupported poll question type: {type ?? "unknown"}</div>
        )}
      </Box>
    </div>
  );
}<|MERGE_RESOLUTION|>--- conflicted
+++ resolved
@@ -27,7 +27,6 @@
   msExitFullscreen?: () => Promise<void>;
 }
 
-<<<<<<< HEAD
 function parseJsonForType(pollQuestion: Json): "radiogroup" | "checkbox" | undefined {
   const questionData = (pollQuestion ?? {}) as Record<string, unknown>;
   const elements = Array.isArray((questionData as any).elements)
@@ -44,37 +43,6 @@
   }
 
   return undefined;
-=======
-function parseJsonForType(pollQuestion: Json): "radiogroup" | "checkbox" {
-  const questionData = pollQuestion as unknown as Record<string, unknown> | null;
-
-  // Verify that elements exists and is an array
-  if (!questionData?.elements || !Array.isArray(questionData.elements)) {
-    throw new Error("Poll question JSON must have an 'elements' array field");
-  }
-
-  // Verify that elements[0] exists
-  if (questionData.elements.length === 0 || !questionData.elements[0]) {
-    throw new Error("Poll question JSON must have at least one element in the 'elements' array");
-  }
-
-  const firstElement = questionData.elements[0] as Record<string, unknown> | null;
-  const type = firstElement?.type;
-
-  // Verify that type is a string
-  if (typeof type !== "string") {
-    throw new Error(
-      `Poll question type must be a string, but got ${typeof type}${type !== undefined ? ` (value: ${JSON.stringify(type)})` : ""}`
-    );
-  }
-
-  // Verify that type is exactly "radiogroup" or "checkbox"
-  if (type !== "radiogroup" && type !== "checkbox") {
-    throw new Error(`Unsupported SurveyJS question type: "${type}". Expected "radiogroup" or "checkbox".`);
-  }
-
-  return type as "radiogroup" | "checkbox";
->>>>>>> 7d4e06b0
 }
 
 type PollResponsesDynamicViewerProps = {
