"use client";
import { useState, useCallback, useMemo, useRef, useEffect } from "react";
import { Box, Text, Link } from "@chakra-ui/react";
import { useColorModeValue } from "@/components/ui/color-mode";
import MultipleChoiceDynamicViewer from "./MultipleChoiceDynamicViewer";
import PollResponsesHeader from "./PollResponsesHeader";
import QrCode from "./QrCode";
import { Json } from "@/utils/supabase/SupabaseTypes";
import { useLivePoll } from "@/hooks/useCourseController";
import { usePollQrCode } from "@/hooks/usePollQrCode";
import { CloseButton } from "@/components/ui/close-button";
import { createClient } from "@/utils/supabase/client";
import { toaster } from "@/components/ui/toaster";

interface FullscreenElement extends Element {
  webkitRequestFullscreen?: () => Promise<void>;
  mozRequestFullScreen?: () => Promise<void>;
  msRequestFullscreen?: () => Promise<void>;
}

interface FullscreenDocument extends Document {
  webkitFullscreenElement?: Element | null;
  mozFullScreenElement?: Element | null;
  msFullscreenElement?: Element | null;
  webkitExitFullscreen?: () => Promise<void>;
  mozCancelFullScreen?: () => Promise<void>;
  msExitFullscreen?: () => Promise<void>;
}

function parseJsonForType(pollQuestion: Json): "radiogroup" | "checkbox" | undefined {
  const questionData = (pollQuestion ?? {}) as Record<string, unknown>;
<<<<<<< HEAD
  const elements = Array.isArray((questionData as any).elements)
    ? (questionData as any).elements
    : [];
=======
  const elements = Array.isArray(questionData.elements) ? questionData.elements : [];
>>>>>>> 08db572a
  const rawType: unknown = elements[0]?.type;

  if (rawType === "radiogroup" || rawType === "checkbox") {
    return rawType;
  }

  if (typeof rawType === "string" && rawType.length > 0) {
    console.warn(`Unsupported poll question type in SurveyJS JSON: ${rawType}`);
  }

  return undefined;
}

type PollResponsesDynamicViewerProps = {
  courseId: string;
  pollId: string;
  pollQuestion: Json;
  pollIsLive: boolean;
};

export default function PollResponsesDynamicViewer({
  courseId,
  pollId,
  pollQuestion,
  pollIsLive: initialPollIsLive
}: PollResponsesDynamicViewerProps) {
  const [isPresenting, setIsPresenting] = useState(false);
  const fullscreenRef = useRef<HTMLDivElement>(null);

  // Use real-time hook for poll data
  const poll = useLivePoll(pollId);

  // Use real-time poll status if available, otherwise fallback to initial
  const [pollIsLive, setPollIsLive] = useState(poll?.is_live ?? initialPollIsLive);

  // Sync local state when real-time data changes
  useEffect(() => {
    if (poll?.is_live !== undefined) {
      setPollIsLive(poll.is_live);
    }
  }, [poll?.is_live]);

  // Define color mode values at the top level (before any conditional returns)
  const cardBgColor = useColorModeValue("#E5E5E5", "#1A1A1A");
  const borderColor = useColorModeValue("#D2D2D2", "#2D2D2D");
  const textColor = useColorModeValue("#000000", "#FFFFFF");
  const qrLightColor = useColorModeValue("#FFFFFF", "#000000");
  const qrDarkColor = useColorModeValue("#000000", "#FFFFFF");
  const errorBoxColor = useColorModeValue("#FF0000", "#FF0000");

  const { type, parseError } = useMemo(() => {
    try {
      return { type: parseJsonForType(pollQuestion), parseError: null as Error | null };
    } catch (error) {
      return {
        type: undefined,
        parseError: error instanceof Error ? error : new Error("Invalid poll question format")
      };
    }
  }, [pollQuestion]);

  // Calculate poll URL
  const pollUrl = useMemo(() => {
    if (typeof window === "undefined") return "";
    const protocol = window.location.protocol || "https:";
    const hostname = window.location.hostname;
    const port = window.location.port;
    const portSegment = (hostname === "localhost" || hostname === "127.0.0.1") && port ? `:${port}` : "";
    return `${protocol}//${hostname}${portSegment}/poll/${courseId}`;
  }, [courseId]);

  // Generate and upload QR code to storage (once per course since pollUrl is the same for all polls)
  const { qrCodeUrl } = usePollQrCode(courseId, pollUrl, qrLightColor, qrDarkColor);

  const handleToggleLive = useCallback(async () => {
    const originalState = pollIsLive;
    const nextState = !pollIsLive;
    setPollIsLive(nextState);
    const supabase = createClient();
    const loadingToast = toaster.create({
      title: nextState ? "Starting Poll" : "Closing Poll",
      description: nextState ? "Making poll available to students..." : "Closing poll for students...",
      type: "loading"
    });

    try {
      const { error } = await supabase.from("live_polls").update({ is_live: nextState }).eq("id", pollId);

      if (error) {
        throw new Error(error.message);
      }

      toaster.dismiss(loadingToast);
      toaster.create({
        title: nextState ? "Poll is Live" : "Poll Closed",
        description: nextState ? "Students can now answer this poll." : "Students can no longer submit responses.",
        type: "success"
      });
    } catch (err) {
      toaster.dismiss(loadingToast);
      toaster.create({
        title: "Unable to update poll",
        description: err instanceof Error ? err.message : "An unexpected error occurred",
        type: "error"
      });
      setPollIsLive(originalState);
    }
  }, [pollId, pollIsLive]);

  // Exit fullscreen helper
  const exitFullscreen = useCallback(async () => {
    try {
      const fullscreenDoc = document as FullscreenDocument;
      if (document.fullscreenElement) {
        if (document.exitFullscreen) {
          await document.exitFullscreen();
        } else if (fullscreenDoc.webkitExitFullscreen) {
          await fullscreenDoc.webkitExitFullscreen();
        } else if (fullscreenDoc.mozCancelFullScreen) {
          await fullscreenDoc.mozCancelFullScreen();
        } else if (fullscreenDoc.msExitFullscreen) {
          await fullscreenDoc.msExitFullscreen();
        }
      }
    } catch (error) {
      console.error("Error exiting fullscreen:", error);
    }
  }, []);

  // Enter fullscreen and start presenting
  const handlePresent = useCallback(async () => {
    if (!fullscreenRef.current) return;

    try {
      const element = fullscreenRef.current as FullscreenElement;
      let didEnterFullscreen = false;
      if (element.requestFullscreen) {
        await element.requestFullscreen();
        didEnterFullscreen = true;
      } else if (element.webkitRequestFullscreen) {
        await element.webkitRequestFullscreen();
        didEnterFullscreen = true;
      } else if (element.mozRequestFullScreen) {
        await element.mozRequestFullScreen();
        didEnterFullscreen = true;
      } else if (element.msRequestFullscreen) {
        await element.msRequestFullscreen();
        didEnterFullscreen = true;
      }

      if (didEnterFullscreen) {
        setIsPresenting(true);
      }
    } catch (error) {
      console.error("Error entering fullscreen:", error);
      setIsPresenting(false);
    }
  }, []);

  // Exit fullscreen and stop presenting
  const handleClosePresent = useCallback(async () => {
    await exitFullscreen();
    setIsPresenting(false);
  }, [exitFullscreen]);

  // Handle fullscreen change events
  useEffect(() => {
    const handleFullscreenChange = () => {
      const fullscreenDoc = document as FullscreenDocument;
      const isFullscreen = !!(
        document.fullscreenElement ||
        fullscreenDoc.webkitFullscreenElement ||
        fullscreenDoc.mozFullScreenElement ||
        fullscreenDoc.msFullscreenElement
      );

      if (!isFullscreen && isPresenting) {
        setIsPresenting(false);
      }
    };

    document.addEventListener("fullscreenchange", handleFullscreenChange);
    document.addEventListener("webkitfullscreenchange", handleFullscreenChange);
    document.addEventListener("mozfullscreenchange", handleFullscreenChange);
    document.addEventListener("MSFullscreenChange", handleFullscreenChange);

    return () => {
      document.removeEventListener("fullscreenchange", handleFullscreenChange);
      document.removeEventListener("webkitfullscreenchange", handleFullscreenChange);
      document.removeEventListener("mozfullscreenchange", handleFullscreenChange);
      document.removeEventListener("MSFullscreenChange", handleFullscreenChange);
    };
  }, [isPresenting]);

  // Handle Escape key to exit presenting mode
  useEffect(() => {
    if (!isPresenting) return;

    const handleEscape = (event: KeyboardEvent) => {
      if (event.key === "Escape") {
        handleClosePresent();
      }
    };

    window.addEventListener("keydown", handleEscape);
    return () => window.removeEventListener("keydown", handleEscape);
  }, [isPresenting, handleClosePresent]);

  // Cleanup: exit fullscreen on unmount
  useEffect(() => {
    return () => {
      exitFullscreen();
    };
  }, [exitFullscreen]);

  // Render normal view with header, wrapping viewer in fullscreen-able container
  return (
    <div>
      <PollResponsesHeader
        courseID={courseId}
        pollUrl={pollUrl}
        pollIsLive={pollIsLive}
        onPresent={handlePresent}
        onToggleLive={handleToggleLive}
        qrCodeUrl={qrCodeUrl ?? undefined}
      />
      <Box
        ref={fullscreenRef}
        mt={isPresenting ? 0 : 4}
        bg={cardBgColor}
        w={isPresenting ? "100vw" : "95%"}
        h={isPresenting ? "100vh" : "100%"}
        maxW={isPresenting ? "100%" : "1400px"}
        mx="auto"
        borderRadius={isPresenting ? "none" : "2xl"}
        border={isPresenting ? "none" : "1px solid"}
        borderColor={borderColor}
        boxShadow={isPresenting ? "none" : "lg"}
        p={isPresenting ? 8 : 10}
        display="flex"
        flexDirection="column"
        justifyContent="center"
        alignItems="center"
        position="relative"
      >
        {isPresenting && (
          <>
            <Box position="absolute" top={4} right={4} zIndex={10000}>
              <CloseButton onClick={handleClosePresent} aria-label="Exit fullscreen" size="xl" />
            </Box>
            <Box position="absolute" bottom={4} right={4} zIndex={10000} display="flex" alignItems="center" gap={3}>
              <Text color={textColor} fontSize="lg" fontWeight="medium">
                Answer at:{" "}
                <Link
                  href={pollUrl}
                  target="_blank"
                  rel="noopener noreferrer"
                  color="blue.500"
                  textDecoration="underline"
                >
                  {pollUrl}
                </Link>
              </Text>
              <QrCode qrCodeUrl={qrCodeUrl ?? undefined} size="60px" isFullscreen={true} />
            </Box>
          </>
        )}
        {parseError ? (
          <Box p={8} color={errorBoxColor}>
            <Text fontWeight="bold">Unable to display poll</Text>
            <Text mt={2}>{parseError.message}</Text>
          </Box>
        ) : type === "radiogroup" || type === "checkbox" ? (
          <MultipleChoiceDynamicViewer pollId={pollId} pollQuestion={pollQuestion} />
        ) : (
          <div>Unsupported poll question type: {type ?? "unknown"}</div>
        )}
      </Box>
    </div>
  );
}<|MERGE_RESOLUTION|>--- conflicted
+++ resolved
@@ -29,13 +29,7 @@
 
 function parseJsonForType(pollQuestion: Json): "radiogroup" | "checkbox" | undefined {
   const questionData = (pollQuestion ?? {}) as Record<string, unknown>;
-<<<<<<< HEAD
-  const elements = Array.isArray((questionData as any).elements)
-    ? (questionData as any).elements
-    : [];
-=======
   const elements = Array.isArray(questionData.elements) ? questionData.elements : [];
->>>>>>> 08db572a
   const rawType: unknown = elements[0]?.type;
 
   if (rawType === "radiogroup" || rawType === "checkbox") {
