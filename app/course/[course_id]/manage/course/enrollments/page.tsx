"use client";
<<<<<<< HEAD
import type { ClassSection, UserRoleWithPrivateProfileAndUser } from "@/utils/supabase/DatabaseTypes";
=======
import { Button } from "@/components/ui/button";
import InlineAddTag from "@/components/ui/inline-add-tag";
import PersonTags from "@/components/ui/person-tags";
import { toaster, Toaster } from "@/components/ui/toaster";
import { Tooltip } from "@/components/ui/tooltip";
import useAuthState from "@/hooks/useAuthState";
import useModalManager from "@/hooks/useModalManager";
import useTags, { useTagsForProfile } from "@/hooks/useTags";
import { enrollmentSyncCanvas } from "@/lib/edgeFunctions";
import { createClient } from "@/utils/supabase/client";
import { ClassSection, Tag, UserRoleWithPrivateProfileAndUser } from "@/utils/supabase/DatabaseTypes";
>>>>>>> 9c3f3710
import {
  Box,
  Checkbox,
  Container,
  Dialog,
  Fieldset,
  Flex,
  Heading,
  HStack,
  Icon,
  Input,
  List,
  NativeSelect,
  NativeSelectField,
  Portal,
  Table,
  Text,
  VStack
} from "@chakra-ui/react";
import { useCreate, useDelete, useInvalidate, useList } from "@refinedev/core";
import { useTable } from "@refinedev/react-table";
<<<<<<< HEAD
import { type ColumnDef, flexRender } from "@tanstack/react-table";
=======
import { ColumnDef, flexRender } from "@tanstack/react-table";
import { Select } from "chakra-react-select";
import { CheckIcon } from "lucide-react";
import Link from "next/link";
>>>>>>> 9c3f3710
import { useParams } from "next/navigation";
import { useCallback, useEffect, useMemo, useRef, useState } from "react";
import { FaEdit, FaFileImport, FaLink, FaTrash, FaUserCog } from "react-icons/fa";
import AddSingleStudent from "./addSingleStudent";
import EditUserProfileModal from "./editUserProfileModal";
import EditUserRoleModal from "./editUserRoleModal";
import ImportStudentsCSVModal from "./importStudentsCSVModal";
import RemoveStudentModal from "./removeStudentModal";
import { PiArrowBendLeftUpBold } from "react-icons/pi";
import InlineRemoveTag from "@/components/ui/inline-remove-tag";

type EditProfileModalData = string; // userId
type EditUserRoleModalData = {
  userRoleId: string;
  currentRole: UserRoleWithPrivateProfileAndUser["role"];
  userName: string | null | undefined;
};
type RemoveStudentModalData = {
  userRoleId: string;
  userName: string | null | undefined;
  role: UserRoleWithPrivateProfileAndUser["role"];
};

function RetrieveTagsForProfile(profile_id: string) {
  const forProf = useTagsForProfile(profile_id);
  return forProf;
}

function EnrollmentsTable() {
  const { course_id } = useParams();
  const { user: currentUser } = useAuthState();
  const invalidate = useInvalidate();
  const { mutate: deleteUserRole, isLoading: isDeletingUserRole } = useDelete();
  // full list of tags with profiles and courses
  // unique list of tags with just name + color
  const [checkedBoxes, setCheckedBoxes] = useState<Set<UserRoleWithPrivateProfileAndUser>>(
    new Set<UserRoleWithPrivateProfileAndUser>()
  );

  const { tags: tagData } = useTags();

  const {
    isOpen: isEditProfileModalOpen,
    modalData: editingUserId,
    openModal: openEditProfileModal,
    closeModal: closeEditProfileModal
  } = useModalManager<EditProfileModalData>();

  const {
    isOpen: isEditUserRoleModalOpen,
    modalData: editingUserRoleData,
    openModal: openEditUserRoleModal,
    closeModal: closeEditUserRoleModal
  } = useModalManager<EditUserRoleModalData>();

  const {
    isOpen: isRemoveStudentModalOpen,
    modalData: removingStudentData,
    openModal: openRemoveStudentModal,
    closeModal: closeRemoveStudentModal
  } = useModalManager<RemoveStudentModalData>();

  const {
    isOpen: isImportCSVModalOpen,
    openModal: openImportCSVModal,
    closeModal: closeImportCSVModal
  } = useModalManager<undefined>();

  const [pageCount, setPageCount] = useState(0);

  const handleConfirmRemoveStudent = useCallback(
    (userRoleIdToRemove: string) => {
      deleteUserRole(
        {
          resource: "user_roles",
          id: userRoleIdToRemove
        },
        {
          onSuccess: () => {
            toaster.create({
              title: "User Removed",
              description: `${removingStudentData?.userName || "User"} has been removed from the course.`,
              type: "success"
            });
            invalidate({ resource: "user_roles", invalidates: ["list"] });
            closeRemoveStudentModal();
          },
          onError: (error) => {
            toaster.create({
              title: "Error Removing User",
              description: `Failed to remove user: ${error.message}`,
              type: "error"
            });
            closeRemoveStudentModal();
          }
        }
      );
    },
    [deleteUserRole, invalidate, removingStudentData?.userName, closeRemoveStudentModal]
  );
  const handleSingleCheckboxChange = useCallback((user: UserRoleWithPrivateProfileAndUser, checked: boolean) => {
    if (checked === true) {
      checkedBoxesRef.current.add(user);
    } else {
      checkedBoxesRef.current.delete(user);
    }
    setCheckedBoxes(new Set(checkedBoxesRef.current));
  }, []);

  const checkboxClear = () => {
    checkedBoxesRef.current.clear();
    setCheckedBoxes(new Set(checkedBoxesRef.current)); // Clear all
  };

  const checkedBoxesRef = useRef(new Set<UserRoleWithPrivateProfileAndUser>());
  const { mutateAsync: addTag } = useCreate<Tag>({
    resource: "tags",
    mutationOptions: {
      onSuccess: () => {
        invalidate({ resource: "tags", invalidates: ["list"] });
      }
    }
  });

  useEffect(() => {
    if (checkedBoxes.size === 0) {
      setStrategy("none");
    }
  }, [checkedBoxes]);

  const columns = useMemo<ColumnDef<UserRoleWithPrivateProfileAndUser>[]>(
    () => [
      {
        id: "checkbox",
        header: "",
        cell: ({ row }) => {
          return (
            <Checkbox.Root
              checked={
                Array.from(checkedBoxesRef.current).find((box) => {
                  return box.private_profile_id === row.original.private_profile_id;
                }) != undefined
              }
              onCheckedChange={(checked) => handleSingleCheckboxChange(row.original, checked.checked.valueOf() == true)}
            >
              <Checkbox.HiddenInput />
              <Checkbox.Control>
                <CheckIcon></CheckIcon>
              </Checkbox.Control>
            </Checkbox.Root>
          );
        }
      },
      {
        id: "class_id",
        accessorKey: "class_id",
        header: "Class ID",
        enableColumnFilter: true,
        enableHiding: true,
        filterFn: (row, columnId: string, filterValue) => {
          return String(row.original.class_id) === String(filterValue);
        }
      },
      {
        id: "profiles.name",
        accessorKey: "profiles.name",
        header: "Name",
        enableColumnFilter: true,
        cell: ({ row }) => {
          const profile = row.original.profiles;
          if (profile && profile.name) {
            return profile.name;
          }
          return "N/A";
        },
        filterFn: (row, columnId: string, filterValue) => {
          const name = row.original.profiles?.name;
          if (!name) return false;
          const filterString = String(filterValue).toLowerCase();
          return name.toLowerCase().includes(filterString);
        }
      },
      {
        id: "users.email",
        accessorKey: "users.email",
        header: "Email",
        enableColumnFilter: true,
        filterFn: (row, columnId: string, filterValue) => {
          const email = row.original.users?.email;
          if (!email) return false;
          const filterString = String(filterValue).toLowerCase();
          return email.toLowerCase().includes(filterString);
        }
      },
      {
        id: "role",
        header: "Role",
        accessorKey: "role",
        filterFn: (row, columnId: string, filterValue) => {
          const role = row.original.role;
          if (!role) return false;
          const filterString = String(filterValue).toLowerCase();
          return role.toLowerCase().includes(filterString);
        }
      },
      {
        id: "github_username",
        header: "Github Username",
        accessorKey: "users.github_username",
        filterFn: (row, columnId: string, filterValue) => {
          const username = row.original.users?.github_username;
          if (!username) return false;
          const filterString = String(filterValue).toLowerCase();
          return username.toLowerCase().includes(filterString);
        }
      },
      {
        id: "canvas_id",
        header: "Canvas Link",
        accessorKey: "canvas_id",
        cell: ({ row }) => {
          if (row.original.canvas_id) {
            return <Icon aria-label="Linked to Canvas" as={FaLink} />;
          }
          return null;
        }
      },
      {
        id: "tags",
        header: "Tags",
        accessorKey: "tags",
        filterFn: (row, id, filterValue) => {
          const profileTagNames = tagData
            .filter((tag) => {
              return (
                tag.profile_id === row.original.private_profile_id || tag.profile_id === row.original.public_profile_id
              );
            })
            .map((tag) => {
              return tag.name;
            });
          return profileTagNames.includes(filterValue);
        },
        cell: ({ row }) => {
          const tagsFor = RetrieveTagsForProfile(row.original.private_profile_id);
          return (
            <Flex flexDirection={"row"} width="100%" gap="5px" wrap="wrap">
              <PersonTags profile_id={row.original.private_profile_id} showRemove />
              <InlineAddTag
                addTag={async (name: string, color?: string) => {
                  await addTag({
                    values: {
                      name: name.startsWith("~") ? name.slice(1) : name,
                      color: color || "gray",
                      visible: !name.startsWith("~"),
                      profile_id: row.original.private_profile_id,
                      class_id: course_id as string
                    }
                  });
                }}
                currentTags={tagsFor.tags}
                allowExpand={false}
              />
            </Flex>
          );
        }
      },
      {
        id: "actions",
        header: "Actions",
        cell: ({ row }) => {
          const profile = row.original.profiles;
          const studentProfileId = profile?.id;
          const userRoleEntry = row.original;
          const isCurrentUserRow = currentUser?.id === userRoleEntry.user_id;
          const isTargetInstructor = userRoleEntry.role === "instructor";

          const canEditThisUserRole = !isCurrentUserRow && !isTargetInstructor;
          let editRoleTooltipContent = "Edit user role";
          if (isCurrentUserRow) {
            editRoleTooltipContent = "You cannot edit your own role";
          } else if (isTargetInstructor) {
            editRoleTooltipContent = "Instructors' roles cannot be changed";
          }

          const canRemoveThisUser = !isCurrentUserRow && !isTargetInstructor;
          let removeUserTooltipContent = "Remove user from course";
          if (isCurrentUserRow) {
            removeUserTooltipContent = "You cannot remove yourself";
          } else if (isTargetInstructor) {
            removeUserTooltipContent = "Instructors cannot be removed this way";
          }

          return (
            <HStack gap={2} justifyContent="center">
              {profile && studentProfileId && (
                <Tooltip content="Edit student profile">
                  <Icon
                    as={FaEdit}
                    aria-label="Edit student profile"
                    cursor="pointer"
                    onClick={() => openEditProfileModal(studentProfileId)}
                  />
                </Tooltip>
              )}
              {userRoleEntry && userRoleEntry.id && userRoleEntry.role && (
                <Tooltip content={editRoleTooltipContent}>
                  <Icon
                    as={FaUserCog}
                    aria-label={editRoleTooltipContent}
                    cursor={canEditThisUserRole ? "pointer" : "not-allowed"}
                    opacity={canEditThisUserRole ? 1 : 0.5}
                    onClick={() => {
                      if (canEditThisUserRole) {
                        openEditUserRoleModal({
                          userRoleId: String(userRoleEntry.id),
                          currentRole: userRoleEntry.role,
                          userName: profile?.name
                        });
                      }
                    }}
                  />
                </Tooltip>
              )}
              {userRoleEntry && userRoleEntry.id && (
                <Tooltip content={removeUserTooltipContent}>
                  <Icon
                    as={FaTrash}
                    aria-label={removeUserTooltipContent}
                    cursor={canRemoveThisUser ? "pointer" : "not-allowed"}
                    opacity={canRemoveThisUser ? 1 : 0.5}
                    color={canRemoveThisUser ? "red.500" : undefined}
                    onClick={() => {
                      if (canRemoveThisUser) {
                        openRemoveStudentModal({
                          userRoleId: String(userRoleEntry.id),
                          userName: profile?.name,
                          role: userRoleEntry.role
                        });
                      }
                    }}
                  />
                </Tooltip>
              )}
            </HStack>
          );
        }
      }
    ],
    [currentUser, openEditProfileModal, openEditUserRoleModal, openRemoveStudentModal, tagData]
  );

  const {
    getHeaderGroups,
    getRowModel,
    getRowCount,
    getState,
    setPageIndex,
    getCanPreviousPage,
    getCanNextPage,
    nextPage,
    previousPage,
    setPageSize,
    getPrePaginationRowModel
  } = useTable({
    columns,
    initialState: {
      columnFilters: [{ id: "class_id", value: course_id as string }],
      pagination: {
        pageIndex: 0,
        pageSize: 50
      }
    },
    refineCoreProps: {
      resource: "user_roles",
      filters: {
        mode: "off"
      },
      sorters: {
        mode: "off"
      },
      pagination: {
        mode: "off"
      },
      meta: {
        select: "*,profiles!private_profile_id(*), users(*)"
      }
    },
    manualPagination: false,
    manualFiltering: false,
    manualSorting: false,
    pageCount,
    filterFromLeafRows: true
  });

  const nRows = getRowCount();
  const pageSize = getState().pagination.pageSize;
  useEffect(() => {
    setPageCount(Math.ceil(nRows / pageSize));
  }, [nRows, pageSize]);
  const [strategy, setStrategy] = useState<"add" | "remove" | "none">("none");
  const { mutate: deleteMutation } = useDelete();

  return (
    <VStack align="start" w="100%">
      <VStack paddingBottom="55px" align="start" w="100%">
        <Table.Root>
          <Table.Header>
            {getHeaderGroups().map((headerGroup) => (
              <Table.Row bg="bg.subtle" key={headerGroup.id}>
                {headerGroup.headers
                  .filter((h) => h.id !== "class_id")
                  .map((header) => {
                    return (
                      <Table.ColumnHeader key={header.id}>
                        {header.isPlaceholder ? null : (
                          <>
                            <Text
                              onClick={header.column.getToggleSortingHandler()}
                              textAlign={header.id === "actions" || header.id === "checkbox" ? "center" : undefined}
                            >
                              {flexRender(header.column.columnDef.header, header.getContext())}
                              {{
                                asc: " 🔼",
                                desc: " 🔽"
                              }[header.column.getIsSorted() as string] ?? null}
                            </Text>
                            {header.id === "checkbox" && (
                              <Checkbox.Root
                                checked={checkedBoxesRef.current.size === getRowModel().rows.length}
                                onCheckedChange={(checked) => {
                                  if (checked.checked.valueOf() === true) {
                                    getRowModel()
                                      .rows.map((row) => row.original)
                                      .forEach((row) => {
                                        checkedBoxesRef.current.add(row);
                                      });
                                    setCheckedBoxes(new Set(checkedBoxesRef.current));
                                  } else {
                                    checkboxClear();
                                  }
                                }}
                              >
                                <Checkbox.HiddenInput />
                                <Checkbox.Control>
                                  {" "}
                                  <CheckIcon></CheckIcon>
                                </Checkbox.Control>
                              </Checkbox.Root>
                            )}
                            {header.id !== "actions" && header.id !== "checkbox" && header.id !== "tags" && (
                              <Input
                                id={header.id}
                                value={(header.column.getFilterValue() as string) ?? ""}
                                onChange={(e) => {
                                  header.column.setFilterValue(e.target.value);
                                }}
                              />
                            )}
                            {header.id === "tags" && (
                              <Select
                                isMulti={false}
                                id={header.id}
                                onChange={(e) => {
                                  if (e) {
                                    header.column.setFilterValue(e.value?.name);
                                    checkboxClear();
                                  }
                                }}
                                options={[
                                  ...Array.from(
                                    tagData
                                      .reduce((map, p) => {
                                        if (!map.has(p.name)) {
                                          map.set(p.name, p);
                                        }
                                        return map;
                                      }, new Map())
                                      .values()
                                  ).map((p) => ({ label: p.name, value: p })),
                                  { label: "<none>", value: null }
                                ]}
                              />
                            )}
                          </>
                        )}
                      </Table.ColumnHeader>
                    );
                  })}
              </Table.Row>
            ))}
          </Table.Header>
          <Table.Body>
            {getRowModel().rows.map((row) => (
              <Table.Row
                key={row.id}
                onClick={row.getToggleSelectedHandler()}
                cursor="pointer"
                bg={row.getIsSelected() ? "bg.subtle" : undefined}
              >
                {row
                  .getVisibleCells()
                  .filter((cell) => cell.column.id !== "class_id")
                  .map((cell) => {
                    return (
                      <Table.Cell key={cell.id}>{flexRender(cell.column.columnDef.cell, cell.getContext())}</Table.Cell>
                    );
                  })}
              </Table.Row>
            ))}
          </Table.Body>
        </Table.Root>
        <Flex
          color="black"
          marginLeft="15px"
          flexDir={"row"}
          alignItems={"center"}
          fontSize="var(--chakra-font-sizes-sm)"
        >
          <PiArrowBendLeftUpBold width={"30px"} height={"30px"} />
          Select people
          <Button
            height="fit-content"
            padding="0"
            width="fit-content"
            variant={"ghost"}
            colorPalette={"blue"}
            onClick={() => {
              getRowModel()
                .rows.map((row) => row.original)
                .forEach((row) => {
                  checkedBoxesRef.current.add(row);
                });
              setCheckedBoxes(new Set(checkedBoxesRef.current));
            }}
          >
            (or select all {getRowModel().rows.length})
          </Button>
          , then
          <Flex>
            <Fieldset.Root size="sm" ml="2">
              <Fieldset.Content display="flex" flexDir={"row"} alignItems={"center"}>
                <NativeSelect.Root disabled={checkedBoxes.size < 1}>
                  <NativeSelectField
                    value={strategy}
                    onChange={(e) => {
                      setStrategy(e.target.value as "add" | "remove" | "none");
                    }}
                  >
                    <option value="none">{"<Select>"}</option>
                    <option value="add">Add tag</option>
                    <option value="remove">Remove tag</option>
                  </NativeSelectField>
                </NativeSelect.Root>
                {strategy === "add" && (
                  <InlineAddTag
                    addTag={async (name: string, color?: string) => {
                      checkedBoxes.forEach(async (profile) => {
                        await addTag({
                          values: {
                            name: name.startsWith("~") ? name.slice(1) : name,
                            color: color || "gray",
                            visible: !name.startsWith("~"),
                            profile_id: profile.private_profile_id,
                            class_id: course_id as string
                          }
                        });
                      });
                      setStrategy("none");
                    }}
                    currentTags={tagData.filter((tag) => {
                      return Array.from(checkedBoxes)
                        .map((row) => row.private_profile_id)
                        .includes(tag.profile_id);
                    })}
                    allowExpand={true}
                  />
                )}
                {strategy === "remove" && (
                  <InlineRemoveTag
                    tagOptions={
                      checkedBoxes.size === 0
                        ? []
                        : Array.from(
                            tagData
                              .reduce((map, tag) => {
                                const key = JSON.stringify({ name: tag.name, color: tag.color, visible: tag.visible });
                                if (!map.has(key)) {
                                  map.set(key, tag);
                                }
                                return map;
                              }, new Map())
                              .values()
                          ).filter((tag) => {
                            const checkedProfileIds = Array.from(checkedBoxes).map((box) => box.private_profile_id);

                            return checkedProfileIds.every((profileId) =>
                              tagData.some(
                                (t) =>
                                  t.profile_id === profileId &&
                                  t.name === tag.name &&
                                  t.color === tag.color &&
                                  t.visible === tag.visible
                              )
                            );
                          })
                    }
                    removeTag={(tagName: string, tagColor: string, tagVisibility: boolean) => {
                      checkedBoxes.forEach(async (profile) => {
                        const findTag = tagData.find((tag) => {
                          return (
                            tag.name === tagName &&
                            tag.color === tagColor &&
                            tagVisibility === tag.visible &&
                            tag.profile_id === profile.private_profile_id
                          );
                        });
                        if (!findTag) {
                          toaster.error({
                            title: "Error removing tag",
                            type: "Tag not found on profile " + profile.profiles.name
                          });
                          return;
                        }
                        deleteMutation({
                          resource: "tags",
                          id: findTag.id
                        });
                      });
                      setStrategy("none");
                    }}
                  />
                )}
              </Fieldset.Content>
            </Fieldset.Root>
          </Flex>
        </Flex>

        <HStack mt={4} gap={2} justifyContent="space-between" alignItems="center" width="100%">
          <HStack gap={2}>
            <Button size="sm" onClick={() => setPageIndex(0)} disabled={!getCanPreviousPage()}>
              {"<<"}
            </Button>
            <Button size="sm" onClick={() => previousPage()} disabled={!getCanPreviousPage()}>
              {"<"}
            </Button>
            <Button size="sm" onClick={() => nextPage()} disabled={!getCanNextPage()}>
              {">"}
            </Button>
            <Button size="sm" onClick={() => setPageIndex(pageCount - 1)} disabled={!getCanNextPage()}>
              {">>"}
            </Button>
          </HStack>

          <HStack gap={2} alignItems="center">
            <Text whiteSpace="nowrap">
              Page{" "}
              <strong>
                {getState().pagination.pageIndex + 1} of {pageCount}
              </strong>
            </Text>
            <Text whiteSpace="nowrap">| Go to page:</Text>
            <Input
              type="number"
              defaultValue={getState().pagination.pageIndex + 1}
              min={1}
              max={pageCount}
              onChange={(e) => {
                const page = e.target.value ? Number(e.target.value) - 1 : 0;
                const newPageIndex = Math.max(0, Math.min(page, pageCount - 1));
                setPageIndex(newPageIndex);
              }}
              width="60px"
              textAlign="center"
            />
          </HStack>

          <NativeSelect.Root title="Select page size" aria-label="Select page size" width="120px">
            <NativeSelect.Field
              title="Select page size"
              aria-label="Select page size"
              value={getState().pagination.pageSize}
              onChange={(e: React.ChangeEvent<HTMLSelectElement>) => {
                setPageSize(Number(e.target.value));
              }}
            >
              {[25, 50, 100, 200, 500].map((pageSizeOption) => (
                <option key={pageSizeOption} value={pageSizeOption}>
                  Show {pageSizeOption}
                </option>
              ))}
              {/* Add option to show all if current count is not in the default list and is greater than largest default option */}
              {![25, 50, 100, 200, 500].includes(getPrePaginationRowModel().rows.length) &&
                getPrePaginationRowModel().rows.length > 500 && (
                  <option key="all" value={getPrePaginationRowModel().rows.length}>
                    Show All ({getPrePaginationRowModel().rows.length})
                  </option>
                )}
            </NativeSelect.Field>
          </NativeSelect.Root>
        </HStack>
        <Toaster />
      </VStack>
      <Box p="2" borderTop="1px solid" borderColor="border.muted" width="100%" mt={4}>
        <HStack justifyContent="flex-end">
          {" "}
          <Button onClick={() => openImportCSVModal()}>
            <Icon as={FaFileImport} mr="2" />
            Import from CSV
          </Button>
          <AddSingleStudent />
        </HStack>
      </Box>
      {editingUserId && (
        <Dialog.Root open={isEditProfileModalOpen} onOpenChange={(details) => !details.open && closeEditProfileModal()}>
          <Portal>
            <Dialog.Backdrop />
            <Dialog.Positioner>
              <Dialog.Content>
                <Dialog.Header>
                  <Dialog.Title>Edit User Profile</Dialog.Title>
                  <Dialog.CloseTrigger onClick={closeEditProfileModal} />
                </Dialog.Header>
                <Dialog.Body>
                  <EditUserProfileModal userId={editingUserId} onClose={closeEditProfileModal} />
                </Dialog.Body>
              </Dialog.Content>
            </Dialog.Positioner>
          </Portal>
        </Dialog.Root>
      )}
      {editingUserRoleData && (
        <Dialog.Root
          open={isEditUserRoleModalOpen}
          onOpenChange={(details) => !details.open && closeEditUserRoleModal()}
        >
          <Portal>
            <Dialog.Backdrop />
            <Dialog.Positioner>
              <Dialog.Content>
                <Dialog.Header>
                  <Dialog.Title>Edit User Role</Dialog.Title>
                  <Dialog.CloseTrigger onClick={closeEditUserRoleModal} />
                </Dialog.Header>
                <Dialog.Body>
                  <EditUserRoleModal
                    userRoleId={editingUserRoleData.userRoleId}
                    currentRole={editingUserRoleData.currentRole}
                    userName={editingUserRoleData.userName}
                    onClose={closeEditUserRoleModal}
                  />
                </Dialog.Body>
              </Dialog.Content>
            </Dialog.Positioner>
          </Portal>
        </Dialog.Root>
      )}
      {removingStudentData && (
        <RemoveStudentModal
          isOpen={isRemoveStudentModalOpen}
          onClose={closeRemoveStudentModal}
          studentName={removingStudentData.userName}
          userRoleId={removingStudentData.userRoleId}
          onConfirmRemove={handleConfirmRemoveStudent}
          isLoading={isDeletingUserRole}
        />
      )}
      {isImportCSVModalOpen && <ImportStudentsCSVModal isOpen={isImportCSVModalOpen} onClose={closeImportCSVModal} />}
    </VStack>
  );
}

export default function EnrollmentsPage() {
  const { course_id } = useParams();
  const [isSyncing, setIsSyncing] = useState(false);
  const invalidate = useInvalidate();
  const { data: sections } = useList<ClassSection>({
    resource: "class_sections",
    filters: [{ field: "class_id", operator: "eq", value: course_id as string }]
  });
  return (
    <Container>
      <Heading my="4">Enrollments</Heading>
      <Box border="1px solid" borderColor="border.muted" borderRadius="md" p="4" mb="4">
        <Heading size="sm" mb={3}>
          Canvas Links
        </Heading>
        <Text fontSize="sm" color="fg.muted" mb={3}>
          Enrollments in this course are linked to the following Canvas sections:
        </Text>
        <List.Root as="ul" pl="4" mb={3}>
          {sections?.data?.map((section) => (
            <List.Item key={section.id} as="li" fontSize="sm">
              <Link href={`https://canvas.instructure.com/courses/${section.canvas_course_id}`}>{section.name}</Link>
            </List.Item>
          ))}
        </List.Root>
        <Toaster />
        <Button
          loading={isSyncing}
          colorPalette="green"
          size="sm"
          variant="surface"
          onClick={async () => {
            setIsSyncing(true);
            const supabase = createClient();
            try {
              await enrollmentSyncCanvas({ course_id: Number(course_id) }, supabase);
              toaster.create({
                title: "Synced Canvas Enrollments",
                description: "Canvas enrollments have been synced",
                type: "success"
              });

              invalidate({ resource: "user_roles", invalidates: ["all"] });
            } catch (error) {
              toaster.create({
                title: "Error syncing Canvas Enrollments",
                description: error instanceof Error ? error.message : "An unknown error occurred",
                type: "error"
              });
            }
            setIsSyncing(false);
          }}
        >
          Sync Canvas Enrollments
        </Button>
      </Box>
      <EnrollmentsTable />
    </Container>
  );
}<|MERGE_RESOLUTION|>--- conflicted
+++ resolved
@@ -1,7 +1,4 @@
 "use client";
-<<<<<<< HEAD
-import type { ClassSection, UserRoleWithPrivateProfileAndUser } from "@/utils/supabase/DatabaseTypes";
-=======
 import { Button } from "@/components/ui/button";
 import InlineAddTag from "@/components/ui/inline-add-tag";
 import PersonTags from "@/components/ui/person-tags";
@@ -13,7 +10,6 @@
 import { enrollmentSyncCanvas } from "@/lib/edgeFunctions";
 import { createClient } from "@/utils/supabase/client";
 import { ClassSection, Tag, UserRoleWithPrivateProfileAndUser } from "@/utils/supabase/DatabaseTypes";
->>>>>>> 9c3f3710
 import {
   Box,
   Checkbox,
@@ -35,14 +31,10 @@
 } from "@chakra-ui/react";
 import { useCreate, useDelete, useInvalidate, useList } from "@refinedev/core";
 import { useTable } from "@refinedev/react-table";
-<<<<<<< HEAD
-import { type ColumnDef, flexRender } from "@tanstack/react-table";
-=======
 import { ColumnDef, flexRender } from "@tanstack/react-table";
 import { Select } from "chakra-react-select";
 import { CheckIcon } from "lucide-react";
 import Link from "next/link";
->>>>>>> 9c3f3710
 import { useParams } from "next/navigation";
 import { useCallback, useEffect, useMemo, useRef, useState } from "react";
 import { FaEdit, FaFileImport, FaLink, FaTrash, FaUserCog } from "react-icons/fa";
