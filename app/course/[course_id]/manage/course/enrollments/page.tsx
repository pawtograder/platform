"use client";
import { ClassSection, UserRoleWithPrivateProfileAndUser } from "@/utils/supabase/DatabaseTypes";
<<<<<<< HEAD
import { Box, Button, Container, Heading, HStack, Icon, Input, List, NativeSelect, Table, Text, VStack } from "@chakra-ui/react";
import { useTable, } from "@refinedev/react-table";
import { ColumnDef, flexRender } from "@tanstack/react-table";
=======
import {
  Box,
  Button,
  Container,
  Heading,
  HStack,
  Icon,
  Input,
  List,
  NativeSelect,
  Table,
  Text,
  VStack
} from "@chakra-ui/react";
import { useTable } from "@refinedev/react-table";
import {
  ColumnDef,
  flexRender,
  getPaginationRowModel,
  getCoreRowModel,
  getFilteredRowModel
} from "@tanstack/react-table";
>>>>>>> e8dd10ba

import { useParams } from "next/navigation";
import { useMemo, useState, useEffect } from "react";
import AddSingleStudent from "./addSingleStudent";
import { useInvalidate, useList } from "@refinedev/core";
import Link from "next/link";
import { enrollmentSyncCanvas } from "@/lib/edgeFunctions";
import { createClient } from "@/utils/supabase/client";
import { FaLink } from "react-icons/fa";
import { toaster, Toaster } from "@/components/ui/toaster";
function EnrollmentsTable() {
  const { course_id } = useParams();
  const [pageCount, setPageCount] = useState(0);

<<<<<<< HEAD
    const columns = useMemo<ColumnDef<UserRoleWithPrivateProfileAndUser>[]>(
        () => [
            {
                id: "class_id",
                accessorKey: "class_id",
                header: "Class ID",
                enableColumnFilter: true,
                enableHiding: true,
                filterFn: (row, id, filterValue) => {
                    return String(row.original.class_id) === String(filterValue);
                }
            },
            {
                id: "profiles.name",
                accessorKey: "profiles.name",
                header: "Name",
                enableColumnFilter: true,
                filterFn: (row, id, filterValue) => {
                    const name = row.original.profiles?.name;
                    if (!name) return false;
                    const filterString = String(filterValue).toLowerCase();
                    return name.toLowerCase().includes(filterString);
                }
            },
            {
                id: "users.email",
                accessorKey: "users.email",
                header: "Email",
                enableColumnFilter: true,
                filterFn: (row, id, filterValue) => {
                    const email = row.original.users?.email;
                    if (!email) return false;
                    const filterString = String(filterValue).toLowerCase();
                    return email.toLowerCase().includes(filterString);
                }
            },
            {
                id: "role",
                header: "Role",
                accessorKey: "role",
                filterFn: (row, id, filterValue) => {
                    const role = row.original.role;
                    if (!role) return false;
                    const filterString = String(filterValue).toLowerCase();
                    return role.toLowerCase().includes(filterString);
                }
            },
            {
                id: "github_username",
                header: "Github Username",
                accessorKey: "users.github_username",
                filterFn: (row, id, filterValue) => {
                    const username = row.original.users?.github_username;
                    if (!username) return false;
                    const filterString = String(filterValue).toLowerCase();
                    return username.toLowerCase().includes(filterString);
                }
            },
            {
                id: "canvas_id",
                header: "Canvas Link",
                accessorKey: "canvas_id",
                cell: ({ row }) => {
                    if (row.original.canvas_id) {
                        return <Icon aria-label="Linked to Canvas" as={FaLink} />
                    }
                    return null;
                }
            }
        ],
        [],
    );
    const {
        getHeaderGroups,
        getRowModel,
        getRowCount,
        getState,
        setPageIndex,
        getCanPreviousPage,
        getCanNextPage,
        nextPage,
        previousPage,
        setPageSize,
        getPrePaginationRowModel,
        refineCore
    } = useTable({
        columns,
        initialState: {
            columnFilters: [{ id: "class_id", value: course_id as string }],
            pagination: {
                pageIndex: 0,
                pageSize: 50,
            }
        },
        refineCoreProps: {
            resource: "user_roles",
            filters: {
                mode: "off",
            },
            sorters: {
                mode: "off",
            },
            pagination: {
                mode: "off",
            },
            meta: {
                select: "*,profiles!private_profile_id(*), users(*)"
            },
        },
        manualPagination: false,
        manualFiltering: false,
        manualSorting: false,
        pageCount,
        filterFromLeafRows: true,
    });

    const nRows = getRowCount();
    const pageSize = getState().pagination.pageSize;
    useEffect(() => {
        setPageCount(Math.ceil(nRows / pageSize));
    }, [nRows, pageSize]);

    return (<VStack align="start" w="100%">
        <VStack paddingBottom="55px" align="start" w="100%">
            <Table.Root>
                <Table.Header>
                    {getHeaderGroups().map((headerGroup) => (
                        <Table.Row bg="bg.subtle" key={headerGroup.id}>
                            {headerGroup.headers.filter(h => h.id !== "class_id").map((header) => {
                                return (
                                    <Table.ColumnHeader key={header.id}>
                                        {header.isPlaceholder ? null : (
                                            <>
                                                <Text onClick={header.column.getToggleSortingHandler()}>
                                                    {flexRender(
                                                        header.column.columnDef.header,
                                                        header.getContext(),
                                                    )}
                                                    {{
                                                        asc: " 🔼",
                                                        desc: " 🔽",
                                                    }[header.column.getIsSorted() as string] ?? null}
                                                </Text>
                                                <Input
                                                    id={header.id}
                                                    value={
                                                        (header.column.getFilterValue() as string) ?? ""
                                                    }
                                                    onChange={(e) => {
                                                        header.column.setFilterValue(e.target.value)
                                                    }
                                                    }
                                                />
                                            </>
                                        )}
                                    </Table.ColumnHeader>
                                );
                            })}
                        </Table.Row>
                    ))}
                </Table.Header>
                <Table.Body>
                    {getRowModel().rows//.filter(row => row.getValue("profiles.name") !== undefined)
                        .map((row) => {
                            return (
                                <Table.Row key={row.id}>
                                    {row.getVisibleCells().filter(c => c.column.id !== "class_id").map((cell) => {
                                        return (
                                            <Table.Cell key={cell.id}>
                                                {flexRender(
                                                    cell.column.columnDef.cell,
                                                    cell.getContext(),
                                                )}
                                            </Table.Cell>
                                        );
                                    })}
                                </Table.Row>
                            );
                        })}
                </Table.Body>
            </Table.Root>
            <HStack>
                <Button
                    onClick={() => setPageIndex(0)}
                    disabled={!getCanPreviousPage()}
                >
                    {"<<"}
                </Button>
                <Button
                    id="previous-button"
                    onClick={() => previousPage()}
                    disabled={!getCanPreviousPage()}
                >
                    {"<"}
                </Button>
                <Button
                    id="next-button"
                    onClick={() => nextPage()}
                    disabled={!getCanNextPage()}
                >
                    {">"}
                </Button>
                <Button
                    onClick={() => setPageIndex(pageCount - 1)}
                    disabled={!getCanNextPage()}
                >
                    {">>"}
                </Button>
                <VStack>
                    <Text>Page</Text>
                    <Text>
                        {getState().pagination.pageIndex + 1} of {pageCount}
                    </Text>
                </VStack>
                <VStack>
                    | Go to page:
                    <input
                        title="Go to page"
                        type="number"
                        defaultValue={getState().pagination.pageIndex + 1}
                        onChange={(e) => {
                            const page = e.target.value ? Number(e.target.value) - 1 : 0;
                            setPageIndex(page);
                        }}
                    />
                </VStack>
                <VStack>
                    <Text>Show</Text>
                    <NativeSelect.Root
                        title="Select page size"
                    >
                        <NativeSelect.Field value={'' + getState().pagination.pageSize}
                            onChange={(event) => {
                                console.log(event.target.value);
                                setPageSize(Number(event.target.value));
                            }}>

                            {[25, 50, 100, 200, 500].map((pageSize) => (
                                <option key={pageSize} value={pageSize}>
                                    Show {pageSize}
                                </option>
                            ))}
                        </NativeSelect.Field>
                    </NativeSelect.Root>
                </VStack>
            </HStack>
            <div>{getPrePaginationRowModel().rows.length} Rows</div>
        </VStack>
        <Box
            p="2"
            border="1px solid"
            borderColor="border.muted"
            backgroundColor="bg.subtle"
            height="55px"
            style={{
                position: "fixed",
                bottom: 0,
                right: 0,
                width: "100%",
            }}>
            <HStack>
                <AddSingleStudent />
            </HStack>
        </Box>
=======
  const columns = useMemo<ColumnDef<UserRoleWithPrivateProfileAndUser>[]>(
    () => [
      {
        id: "class_id",
        accessorKey: "class_id",
        header: "Class ID",
        enableColumnFilter: true,
        enableHiding: true,
        filterFn: (row, id, filterValue) => {
          return String(row.original.class_id) === String(filterValue);
        }
      },
      {
        id: "profiles.name",
        accessorKey: "profiles.name",
        header: "Name",
        enableColumnFilter: true,
        filterFn: (row, id, filterValue) => {
          const name = row.original.profiles?.name;
          if (!name) return false;
          const filterString = String(filterValue).toLowerCase();
          return name.toLowerCase().includes(filterString);
        }
      },
      {
        id: "users.email",
        accessorKey: "users.email",
        header: "Email",
        enableColumnFilter: true,
        filterFn: (row, id, filterValue) => {
          const email = row.original.users?.email;
          if (!email) return false;
          const filterString = String(filterValue).toLowerCase();
          return email.toLowerCase().includes(filterString);
        }
      },
      {
        id: "role",
        header: "Role",
        accessorKey: "role",
        filterFn: (row, id, filterValue) => {
          const role = row.original.role;
          if (!role) return false;
          const filterString = String(filterValue).toLowerCase();
          return role.toLowerCase().includes(filterString);
        }
      },
      {
        id: "github_username",
        header: "Github Username",
        accessorKey: "users.github_username",
        filterFn: (row, id, filterValue) => {
          const username = row.original.users?.github_username;
          if (!username) return false;
          const filterString = String(filterValue).toLowerCase();
          return username.toLowerCase().includes(filterString);
        }
      },
      {
        id: "canvas_id",
        header: "Canvas Link",
        accessorKey: "canvas_id",
        cell: ({ row }) => {
          if (row.original.canvas_id) {
            return <Icon aria-label="Linked to Canvas" as={FaLink} />;
          }
          return null;
        }
      }
    ],
    []
  );
  const {
    getHeaderGroups,
    getRowModel,
    getRowCount,
    getState,
    setPageIndex,
    getCanPreviousPage,
    getPageCount,
    getCanNextPage,
    nextPage,
    previousPage,
    setPageSize,
    getPrePaginationRowModel
  } = useTable({
    columns,
    initialState: {
      columnFilters: [{ id: "class_id", value: course_id as string }],
      pagination: { pageIndex: 0, pageSize: 50 }
    },
    manualPagination: false,
    manualFiltering: false,
    getPaginationRowModel: getPaginationRowModel(),
    getCoreRowModel: getCoreRowModel(),
    getFilteredRowModel: getFilteredRowModel(),
    pageCount,
    refineCoreProps: {
      resource: "user_roles",
      filters: { mode: "off" },
      pagination: { mode: "off" },
      meta: { select: "*,profiles!private_profile_id(*), users(*)" }
    },
    filterFromLeafRows: true
  });
  const nRows = getRowCount();
  const pageSize = getState().pagination.pageSize;
  useEffect(() => {
    setPageCount(Math.ceil(nRows / pageSize));
  }, [nRows, pageSize]);

  return (
    <VStack align="start" w="100%">
      <VStack paddingBottom="55px" align="start" w="100%">
        <Table.Root>
          <Table.Header>
            {getHeaderGroups().map((headerGroup) => (
              <Table.Row bg="bg.subtle" key={headerGroup.id}>
                {headerGroup.headers
                  .filter((h) => h.id !== "class_id")
                  .map((header) => {
                    return (
                      <Table.ColumnHeader key={header.id}>
                        {header.isPlaceholder ? null : (
                          <>
                            <Text onClick={header.column.getToggleSortingHandler()}>
                              {flexRender(header.column.columnDef.header, header.getContext())}
                              {{ asc: " 🔼", desc: " 🔽" }[header.column.getIsSorted() as string] ?? null}
                            </Text>
                            <Input
                              id={header.id}
                              value={(header.column.getFilterValue() as string) ?? ""}
                              onChange={(e) => {
                                header.column.setFilterValue(e.target.value);
                              }}
                            />
                          </>
                        )}
                      </Table.ColumnHeader>
                    );
                  })}
              </Table.Row>
            ))}
          </Table.Header>
          <Table.Body>
            {getRowModel()
              .rows //.filter(row => row.getValue("profiles.name") !== undefined)
              .map((row) => {
                return (
                  <Table.Row key={row.id}>
                    {row
                      .getVisibleCells()
                      .filter((c) => c.column.id !== "class_id")
                      .map((cell) => {
                        return (
                          <Table.Cell key={cell.id}>
                            {flexRender(cell.column.columnDef.cell, cell.getContext())}
                          </Table.Cell>
                        );
                      })}
                  </Table.Row>
                );
              })}
          </Table.Body>
        </Table.Root>
        <HStack>
          <Button onClick={() => setPageIndex(0)} disabled={!getCanPreviousPage()}>
            {"<<"}
          </Button>
          <Button id="previous-button" onClick={() => previousPage()} disabled={!getCanPreviousPage()}>
            {"<"}
          </Button>
          <Button id="next-button" onClick={() => nextPage()} disabled={!getCanNextPage()}>
            {">"}
          </Button>
          <Button onClick={() => setPageIndex(getPageCount() - 1)} disabled={!getCanNextPage()}>
            {">>"}
          </Button>
          <VStack>
            <Text>Page</Text>
            <Text>
              {getState().pagination.pageIndex + 1} of {getPageCount()}
            </Text>
          </VStack>
          <VStack>
            | Go to page:
            <input
              title="Go to page"
              type="number"
              defaultValue={getState().pagination.pageIndex + 1}
              onChange={(e) => {
                const page = e.target.value ? Number(e.target.value) - 1 : 0;
                setPageIndex(page);
              }}
            />
          </VStack>
          <VStack>
            <Text>Show</Text>
            <NativeSelect.Root>
              <NativeSelect.Field
                value={"" + getState().pagination.pageSize}
                onChange={(event) => {
                  console.log(event.target.value);
                  setPageSize(Number(event.target.value));
                }}
              >
                {[25, 50, 100, 200, 500].map((pageSize) => (
                  <option key={pageSize} value={pageSize}>
                    Show {pageSize}
                  </option>
                ))}
              </NativeSelect.Field>
            </NativeSelect.Root>
          </VStack>
        </HStack>
        <div>{getPrePaginationRowModel().rows.length} Rows</div>
      </VStack>
      <Box
        p="2"
        border="1px solid"
        borderColor="border.muted"
        backgroundColor="bg.subtle"
        height="55px"
        style={{ position: "fixed", bottom: 0, right: 0, width: "100%" }}
      >
        <HStack>
          <AddSingleStudent />
        </HStack>
      </Box>
>>>>>>> e8dd10ba
    </VStack>
  );
}
export default function EnrollmentsPage() {
  const { course_id } = useParams();
  const [isSyncing, setIsSyncing] = useState(false);
  const invalidate = useInvalidate();
  const { data: sections } = useList<ClassSection>({
    resource: "class_sections",
    filters: [{ field: "class_id", operator: "eq", value: course_id as string }]
  });
  return (
    <Container>
      <Heading>Enrollments</Heading>
      <Box border="1px solid" borderColor="border.muted" borderRadius="md" p="4">
        <Heading size="sm">Canvas Links</Heading>
        <Text fontSize="sm" color="fg.muted">
          Enrollments in this course are linked to the following Canvas sections:
        </Text>
        <List.Root as="ul" pl="4">
          {sections?.data?.map((section) => (
            <List.Item key={section.id} as="li" fontSize="sm">
              <Link href={`https://canvas.instructure.com/courses/${section.canvas_course_id}`}>{section.name}</Link>
            </List.Item>
          ))}
        </List.Root>
        <Toaster />
        <Button
          loading={isSyncing}
          colorPalette="green"
          size="sm"
          variant="surface"
          onClick={async () => {
            setIsSyncing(true);
            const supabase = createClient();
            try {
              await enrollmentSyncCanvas({ course_id: Number(course_id) }, supabase);
              toaster.create({
                title: "Synced Canvas Enrollments",
                description: "Canvas enrollments have been synced",
                type: "success"
              });

              invalidate({ resource: "user_roles", invalidates: ["all"] });
            } catch (error) {
              toaster.create({
                title: "Error syncing Canvas Enrollments",
                description: error instanceof Error ? error.message : "An unknown error occurred",
                type: "error"
              });
            }
            setIsSyncing(false);
          }}
        >
          Sync Canvas Enrollments
        </Button>
      </Box>
      <EnrollmentsTable />
    </Container>
  );
}<|MERGE_RESOLUTION|>--- conflicted
+++ resolved
@@ -1,10 +1,5 @@
 "use client";
 import { ClassSection, UserRoleWithPrivateProfileAndUser } from "@/utils/supabase/DatabaseTypes";
-<<<<<<< HEAD
-import { Box, Button, Container, Heading, HStack, Icon, Input, List, NativeSelect, Table, Text, VStack } from "@chakra-ui/react";
-import { useTable, } from "@refinedev/react-table";
-import { ColumnDef, flexRender } from "@tanstack/react-table";
-=======
 import {
   Box,
   Button,
@@ -20,14 +15,7 @@
   VStack
 } from "@chakra-ui/react";
 import { useTable } from "@refinedev/react-table";
-import {
-  ColumnDef,
-  flexRender,
-  getPaginationRowModel,
-  getCoreRowModel,
-  getFilteredRowModel
-} from "@tanstack/react-table";
->>>>>>> e8dd10ba
+import { ColumnDef, flexRender } from "@tanstack/react-table";
 
 import { useParams } from "next/navigation";
 import { useMemo, useState, useEffect } from "react";
@@ -42,272 +30,6 @@
   const { course_id } = useParams();
   const [pageCount, setPageCount] = useState(0);
 
-<<<<<<< HEAD
-    const columns = useMemo<ColumnDef<UserRoleWithPrivateProfileAndUser>[]>(
-        () => [
-            {
-                id: "class_id",
-                accessorKey: "class_id",
-                header: "Class ID",
-                enableColumnFilter: true,
-                enableHiding: true,
-                filterFn: (row, id, filterValue) => {
-                    return String(row.original.class_id) === String(filterValue);
-                }
-            },
-            {
-                id: "profiles.name",
-                accessorKey: "profiles.name",
-                header: "Name",
-                enableColumnFilter: true,
-                filterFn: (row, id, filterValue) => {
-                    const name = row.original.profiles?.name;
-                    if (!name) return false;
-                    const filterString = String(filterValue).toLowerCase();
-                    return name.toLowerCase().includes(filterString);
-                }
-            },
-            {
-                id: "users.email",
-                accessorKey: "users.email",
-                header: "Email",
-                enableColumnFilter: true,
-                filterFn: (row, id, filterValue) => {
-                    const email = row.original.users?.email;
-                    if (!email) return false;
-                    const filterString = String(filterValue).toLowerCase();
-                    return email.toLowerCase().includes(filterString);
-                }
-            },
-            {
-                id: "role",
-                header: "Role",
-                accessorKey: "role",
-                filterFn: (row, id, filterValue) => {
-                    const role = row.original.role;
-                    if (!role) return false;
-                    const filterString = String(filterValue).toLowerCase();
-                    return role.toLowerCase().includes(filterString);
-                }
-            },
-            {
-                id: "github_username",
-                header: "Github Username",
-                accessorKey: "users.github_username",
-                filterFn: (row, id, filterValue) => {
-                    const username = row.original.users?.github_username;
-                    if (!username) return false;
-                    const filterString = String(filterValue).toLowerCase();
-                    return username.toLowerCase().includes(filterString);
-                }
-            },
-            {
-                id: "canvas_id",
-                header: "Canvas Link",
-                accessorKey: "canvas_id",
-                cell: ({ row }) => {
-                    if (row.original.canvas_id) {
-                        return <Icon aria-label="Linked to Canvas" as={FaLink} />
-                    }
-                    return null;
-                }
-            }
-        ],
-        [],
-    );
-    const {
-        getHeaderGroups,
-        getRowModel,
-        getRowCount,
-        getState,
-        setPageIndex,
-        getCanPreviousPage,
-        getCanNextPage,
-        nextPage,
-        previousPage,
-        setPageSize,
-        getPrePaginationRowModel,
-        refineCore
-    } = useTable({
-        columns,
-        initialState: {
-            columnFilters: [{ id: "class_id", value: course_id as string }],
-            pagination: {
-                pageIndex: 0,
-                pageSize: 50,
-            }
-        },
-        refineCoreProps: {
-            resource: "user_roles",
-            filters: {
-                mode: "off",
-            },
-            sorters: {
-                mode: "off",
-            },
-            pagination: {
-                mode: "off",
-            },
-            meta: {
-                select: "*,profiles!private_profile_id(*), users(*)"
-            },
-        },
-        manualPagination: false,
-        manualFiltering: false,
-        manualSorting: false,
-        pageCount,
-        filterFromLeafRows: true,
-    });
-
-    const nRows = getRowCount();
-    const pageSize = getState().pagination.pageSize;
-    useEffect(() => {
-        setPageCount(Math.ceil(nRows / pageSize));
-    }, [nRows, pageSize]);
-
-    return (<VStack align="start" w="100%">
-        <VStack paddingBottom="55px" align="start" w="100%">
-            <Table.Root>
-                <Table.Header>
-                    {getHeaderGroups().map((headerGroup) => (
-                        <Table.Row bg="bg.subtle" key={headerGroup.id}>
-                            {headerGroup.headers.filter(h => h.id !== "class_id").map((header) => {
-                                return (
-                                    <Table.ColumnHeader key={header.id}>
-                                        {header.isPlaceholder ? null : (
-                                            <>
-                                                <Text onClick={header.column.getToggleSortingHandler()}>
-                                                    {flexRender(
-                                                        header.column.columnDef.header,
-                                                        header.getContext(),
-                                                    )}
-                                                    {{
-                                                        asc: " 🔼",
-                                                        desc: " 🔽",
-                                                    }[header.column.getIsSorted() as string] ?? null}
-                                                </Text>
-                                                <Input
-                                                    id={header.id}
-                                                    value={
-                                                        (header.column.getFilterValue() as string) ?? ""
-                                                    }
-                                                    onChange={(e) => {
-                                                        header.column.setFilterValue(e.target.value)
-                                                    }
-                                                    }
-                                                />
-                                            </>
-                                        )}
-                                    </Table.ColumnHeader>
-                                );
-                            })}
-                        </Table.Row>
-                    ))}
-                </Table.Header>
-                <Table.Body>
-                    {getRowModel().rows//.filter(row => row.getValue("profiles.name") !== undefined)
-                        .map((row) => {
-                            return (
-                                <Table.Row key={row.id}>
-                                    {row.getVisibleCells().filter(c => c.column.id !== "class_id").map((cell) => {
-                                        return (
-                                            <Table.Cell key={cell.id}>
-                                                {flexRender(
-                                                    cell.column.columnDef.cell,
-                                                    cell.getContext(),
-                                                )}
-                                            </Table.Cell>
-                                        );
-                                    })}
-                                </Table.Row>
-                            );
-                        })}
-                </Table.Body>
-            </Table.Root>
-            <HStack>
-                <Button
-                    onClick={() => setPageIndex(0)}
-                    disabled={!getCanPreviousPage()}
-                >
-                    {"<<"}
-                </Button>
-                <Button
-                    id="previous-button"
-                    onClick={() => previousPage()}
-                    disabled={!getCanPreviousPage()}
-                >
-                    {"<"}
-                </Button>
-                <Button
-                    id="next-button"
-                    onClick={() => nextPage()}
-                    disabled={!getCanNextPage()}
-                >
-                    {">"}
-                </Button>
-                <Button
-                    onClick={() => setPageIndex(pageCount - 1)}
-                    disabled={!getCanNextPage()}
-                >
-                    {">>"}
-                </Button>
-                <VStack>
-                    <Text>Page</Text>
-                    <Text>
-                        {getState().pagination.pageIndex + 1} of {pageCount}
-                    </Text>
-                </VStack>
-                <VStack>
-                    | Go to page:
-                    <input
-                        title="Go to page"
-                        type="number"
-                        defaultValue={getState().pagination.pageIndex + 1}
-                        onChange={(e) => {
-                            const page = e.target.value ? Number(e.target.value) - 1 : 0;
-                            setPageIndex(page);
-                        }}
-                    />
-                </VStack>
-                <VStack>
-                    <Text>Show</Text>
-                    <NativeSelect.Root
-                        title="Select page size"
-                    >
-                        <NativeSelect.Field value={'' + getState().pagination.pageSize}
-                            onChange={(event) => {
-                                console.log(event.target.value);
-                                setPageSize(Number(event.target.value));
-                            }}>
-
-                            {[25, 50, 100, 200, 500].map((pageSize) => (
-                                <option key={pageSize} value={pageSize}>
-                                    Show {pageSize}
-                                </option>
-                            ))}
-                        </NativeSelect.Field>
-                    </NativeSelect.Root>
-                </VStack>
-            </HStack>
-            <div>{getPrePaginationRowModel().rows.length} Rows</div>
-        </VStack>
-        <Box
-            p="2"
-            border="1px solid"
-            borderColor="border.muted"
-            backgroundColor="bg.subtle"
-            height="55px"
-            style={{
-                position: "fixed",
-                bottom: 0,
-                right: 0,
-                width: "100%",
-            }}>
-            <HStack>
-                <AddSingleStudent />
-            </HStack>
-        </Box>
-=======
   const columns = useMemo<ColumnDef<UserRoleWithPrivateProfileAndUser>[]>(
     () => [
       {
@@ -387,32 +109,43 @@
     getState,
     setPageIndex,
     getCanPreviousPage,
-    getPageCount,
     getCanNextPage,
     nextPage,
     previousPage,
     setPageSize,
-    getPrePaginationRowModel
+    getPrePaginationRowModel,
+    refineCore
   } = useTable({
     columns,
     initialState: {
       columnFilters: [{ id: "class_id", value: course_id as string }],
-      pagination: { pageIndex: 0, pageSize: 50 }
+      pagination: {
+        pageIndex: 0,
+        pageSize: 50
+      }
+    },
+    refineCoreProps: {
+      resource: "user_roles",
+      filters: {
+        mode: "off"
+      },
+      sorters: {
+        mode: "off"
+      },
+      pagination: {
+        mode: "off"
+      },
+      meta: {
+        select: "*,profiles!private_profile_id(*), users(*)"
+      }
     },
     manualPagination: false,
     manualFiltering: false,
-    getPaginationRowModel: getPaginationRowModel(),
-    getCoreRowModel: getCoreRowModel(),
-    getFilteredRowModel: getFilteredRowModel(),
+    manualSorting: false,
     pageCount,
-    refineCoreProps: {
-      resource: "user_roles",
-      filters: { mode: "off" },
-      pagination: { mode: "off" },
-      meta: { select: "*,profiles!private_profile_id(*), users(*)" }
-    },
     filterFromLeafRows: true
   });
+
   const nRows = getRowCount();
   const pageSize = getState().pagination.pageSize;
   useEffect(() => {
@@ -435,7 +168,10 @@
                           <>
                             <Text onClick={header.column.getToggleSortingHandler()}>
                               {flexRender(header.column.columnDef.header, header.getContext())}
-                              {{ asc: " 🔼", desc: " 🔽" }[header.column.getIsSorted() as string] ?? null}
+                              {{
+                                asc: " 🔼",
+                                desc: " 🔽"
+                              }[header.column.getIsSorted() as string] ?? null}
                             </Text>
                             <Input
                               id={header.id}
@@ -483,13 +219,13 @@
           <Button id="next-button" onClick={() => nextPage()} disabled={!getCanNextPage()}>
             {">"}
           </Button>
-          <Button onClick={() => setPageIndex(getPageCount() - 1)} disabled={!getCanNextPage()}>
+          <Button onClick={() => setPageIndex(pageCount - 1)} disabled={!getCanNextPage()}>
             {">>"}
           </Button>
           <VStack>
             <Text>Page</Text>
             <Text>
-              {getState().pagination.pageIndex + 1} of {getPageCount()}
+              {getState().pagination.pageIndex + 1} of {pageCount}
             </Text>
           </VStack>
           <VStack>
@@ -506,7 +242,7 @@
           </VStack>
           <VStack>
             <Text>Show</Text>
-            <NativeSelect.Root>
+            <NativeSelect.Root title="Select page size">
               <NativeSelect.Field
                 value={"" + getState().pagination.pageSize}
                 onChange={(event) => {
@@ -531,13 +267,17 @@
         borderColor="border.muted"
         backgroundColor="bg.subtle"
         height="55px"
-        style={{ position: "fixed", bottom: 0, right: 0, width: "100%" }}
+        style={{
+          position: "fixed",
+          bottom: 0,
+          right: 0,
+          width: "100%"
+        }}
       >
         <HStack>
           <AddSingleStudent />
         </HStack>
       </Box>
->>>>>>> e8dd10ba
     </VStack>
   );
 }
