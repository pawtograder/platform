--- conflicted
+++ resolved
@@ -30,14 +30,8 @@
   Text,
   VStack
 } from "@chakra-ui/react";
-<<<<<<< HEAD
-import { useCreate, useDelete, useInvalidate, useList } from "@refinedev/core";
-import { useTable } from "@refinedev/react-table";
-import { type ColumnDef, flexRender } from "@tanstack/react-table";
-=======
 import { ColumnDef, flexRender } from "@tanstack/react-table";
 import { useCustomTable } from "@/hooks/useCustomTable";
->>>>>>> 80d8a7d9
 import { Select } from "chakra-react-select";
 import { CheckIcon } from "lucide-react";
 import Link from "next/link";
