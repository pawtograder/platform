--- conflicted
+++ resolved
@@ -222,19 +222,6 @@
             resourceId = row.original.new.id as string | number | undefined | null;
           }
 
-<<<<<<< HEAD
-                            {[25, 50, 100, 200, 500].map((pageSize) => (
-                                <option key={pageSize} value={pageSize}>
-                                    Show {pageSize}
-                                </option>
-                            ))}
-                        </NativeSelect.Field>
-                    </NativeSelect.Root>
-                </VStack>
-            </HStack>
-            <div>{getPrePaginationRowModel().rows.length} Rows</div>
-        </VStack>
-=======
           if (resourceId === null || resourceId === undefined) return false;
           const filterString = String(filterValue);
           return String(resourceId).includes(filterString);
@@ -462,7 +449,6 @@
       >
         <HStack></HStack>
       </Box>
->>>>>>> e8dd10ba
     </VStack>
   );
 }
