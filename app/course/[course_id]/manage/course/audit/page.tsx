--- conflicted
+++ resolved
@@ -1,11 +1,7 @@
 "use client";
 import { Tooltip } from "@/components/ui/tooltip";
-<<<<<<< HEAD
-import type { AuditEvent, UserRoleWithPrivateProfileAndUser } from "@/utils/supabase/DatabaseTypes";
-=======
 import { AuditEvent, UserRoleWithPrivateProfileAndUser } from "@/utils/supabase/DatabaseTypes";
 import { useCustomTable } from "@/hooks/useCustomTable";
->>>>>>> 7a327be9
 import {
   Box,
   Button,
@@ -22,18 +18,7 @@
   VStack
 } from "@chakra-ui/react";
 import { useList } from "@refinedev/core";
-<<<<<<< HEAD
-import { useTable } from "@refinedev/react-table";
-import {
-  type ColumnDef,
-  flexRender,
-  getPaginationRowModel,
-  getCoreRowModel,
-  getFilteredRowModel
-} from "@tanstack/react-table";
-=======
 import { ColumnDef, flexRender } from "@tanstack/react-table";
->>>>>>> 7a327be9
 import { useParams } from "next/navigation";
 import { useMemo } from "react";
 import { FaSort, FaSortUp, FaSortDown } from "react-icons/fa";
@@ -172,19 +157,6 @@
   const columns = useMemo<ColumnDef<AuditEvent>[]>(
     () => [
       {
-<<<<<<< HEAD
-        id: "class_id",
-        accessorKey: "class_id",
-        header: "Class ID",
-        enableColumnFilter: true,
-        enableHiding: true,
-        filterFn: (row, columnId: string, filterValue) => {
-          return String(row.original.class_id) === String(filterValue);
-        }
-      },
-      {
-=======
->>>>>>> 7a327be9
         id: "created_at",
         accessorKey: "created_at",
         header: "Date",
