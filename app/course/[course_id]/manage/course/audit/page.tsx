--- conflicted
+++ resolved
@@ -29,7 +29,6 @@
 import { useEffect, useMemo, useState } from "react";
 import { FaSort, FaSortUp, FaSortDown } from "react-icons/fa";
 
-<<<<<<< HEAD
 function AuditEventDiff({ oldValue, newValue }: { oldValue: any, newValue: any }) {
     if (oldValue === true || oldValue === false) {
         oldValue = oldValue ? "True" : "False";
@@ -53,39 +52,6 @@
     return <Box maxW="200px" overflow="hidden" textOverflow="ellipsis" whiteSpace="nowrap">
         <Text textStyle="sm" color="text.muted">Was: {formatValue(oldValue)}</Text>
         <Text textStyle="sm" color="text.muted">Now: {formatValue(newValue)}</Text>
-=======
-type JsonPrimitive = string | number | boolean | null;
-
-function AuditEventDiff({ oldValue, newValue }: { oldValue: JsonPrimitive; newValue: JsonPrimitive }) {
-  if (oldValue === true || oldValue === false) {
-    oldValue = oldValue ? "True" : "False";
-  }
-  if (newValue === true || newValue === false) {
-    newValue = newValue ? "True" : "False";
-  }
-  if (!oldValue && newValue) {
-    return (
-      <Text textStyle="sm" color="text.muted">
-        {newValue}
-      </Text>
-    );
-  }
-  if (oldValue && !newValue) {
-    return (
-      <Text textStyle="sm" color="text.muted">
-        Removed
-      </Text>
-    );
-  }
-  return (
-    <Box maxW="200px" overflow="hidden" textOverflow="ellipsis" whiteSpace="nowrap">
-      <Text textStyle="sm" color="text.muted">
-        Was: {oldValue}
-      </Text>
-      <Text textStyle="sm" color="text.muted">
-        Now: {newValue}
-      </Text>
->>>>>>> e8dd10ba
     </Box>
   );
 }
@@ -152,32 +118,18 @@
   );
 }
 function AuditTable() {
-  const { course_id } = useParams();
-  const roster = useList<UserRoleWithPrivateProfileAndUser>({
-    resource: "user_roles",
-    meta: {
-      select: "*,profiles!private_profile_id(*)"
-    },
-    filters: [
-      {
-        field: "class_id",
-        operator: "eq",
-        value: course_id as string
-      }
-    ]
-  });
-  const columns = useMemo<ColumnDef<AuditEvent>[]>(
-    () => [
-      {
-        id: "class_id",
-        accessorKey: "class_id",
-        header: "Class ID",
-        enableColumnFilter: true,
-        enableHiding: true,
-        filterFn: (row, id, filterValue) => {
-          return String(row.original.class_id) === String(filterValue);
+    const { course_id } = useParams();
+    const roster = useList<UserRoleWithPrivateProfileAndUser>(
+        {
+            resource: "user_roles",
+            meta: {
+                select: "*,profiles!private_profile_id(*)"
+            }, filters: [{
+                field: "class_id",
+                operator: "eq",
+                value: course_id as string
+            }]
         }
-<<<<<<< HEAD
     )
     const [pageCount, setPageCount] = useState(0);
 
@@ -191,24 +143,98 @@
             filterFn: (row, id, filterValue) => {
                 return String(row.original.class_id) === String(filterValue);
             }
-=======
-      },
-      {
-        id: "created_at",
-        accessorKey: "created_at",
-        header: "Date",
-        enableColumnFilter: true,
-        enableHiding: true,
-        cell: (props) => {
-          return <Text>{new Date(props.getValue() as string).toLocaleString()}</Text>;
->>>>>>> e8dd10ba
-        },
-        filterFn: (row, id, filterValue) => {
-          const date = new Date(row.original.created_at);
-          const filterString = String(filterValue);
-          return date.toLocaleString().includes(filterString);
+        },
+        {
+            id: "created_at",
+            accessorKey: "created_at",
+            header: "Date",
+            enableColumnFilter: true,
+            enableHiding: true,
+            cell: (props) => {
+                return <Text>{new Date(props.getValue() as string).toLocaleString()}</Text>
+            },
+            filterFn: (row, id, filterValue) => {
+                const date = new Date(row.original.created_at);
+                const filterString = String(filterValue);
+                return date.toLocaleString().includes(filterString);
+            }
+        },
+        {
+            id: "user_id",
+            accessorKey: "user_id",
+            header: "Student Name",
+            enableColumnFilter: true,
+            enableHiding: true,
+            cell: (props) => {
+                return <Text>{roster.data?.data.find(r => r.user_id === props.getValue() as string)?.profiles?.name}</Text>
+            },
+            filterFn: (row, id, filterValue) => {
+                const name = roster.data?.data.find(r => r.user_id === row.original.user_id)?.profiles?.name;
+                const filterString = String(filterValue).toLowerCase();
+                return name?.toLocaleLowerCase().includes(filterString) || false;
+            }
+        },
+        {
+            id: "ip_addr",
+            accessorKey: "ip_addr",
+            header: "IP Address",
+            enableColumnFilter: true,
+            enableHiding: true,
+            filterFn: (row, id, filterValue) => {
+                const ip = row.original.ip_addr;
+                if (!ip) return false;
+                const filterString = String(filterValue);
+                return ip.includes(filterString);
+            }
+        },
+        {
+            id: "table",
+            accessorKey: "table",
+            header: "Table",
+            enableColumnFilter: true,
+            enableHiding: true,
+            filterFn: (row, id, filterValue) => {
+                const table = row.original.table;
+                if (!table) return false;
+                const filterString = String(filterValue).toLowerCase();
+                return table.toLowerCase().includes(filterString);
+            }
+        },
+        {id: 'resource_id',
+            accessorKey: 'new.id',
+            header: "Resource ID",
+            enableColumnFilter: true,
+            enableHiding: true,
+            filterFn: (row, id, filterValue) => {
+                let resourceId: string | number | undefined | null = null;
+                if (typeof row.original.new === 'object' && row.original.new !== null && 'id' in row.original.new) {
+                    resourceId = row.original.new.id as string | number | undefined | null;
+                }
+                
+                if (resourceId === null || resourceId === undefined) return false;
+                const filterString = String(filterValue);
+                return String(resourceId).includes(filterString);
+            }
+        },
+        {
+            id: 'old',
+            accessorKey: 'old',
+            header: 'Change',
+            enableColumnFilter: true,
+            enableHiding: true,
+            cell: (props) => {
+                return <JSONDiff
+                    oldValue={props.getValue()}
+                    newValue={props.row.original.new}
+                />
+            }
+        }, {
+            id: 'new',
+            accessorKey: 'new',
+            header: 'New Value',
+            enableColumnFilter: true,
+            enableHiding: true,
         }
-<<<<<<< HEAD
     ], [roster.data?.data]);
     const {
         getHeaderGroups,
@@ -381,291 +407,33 @@
                                 console.log(event.target.value);
                                 setPageSize(Number(event.target.value));
                             }}>
-=======
-      },
-      {
-        id: "user_id",
-        accessorKey: "user_id",
-        header: "Student Name",
-        enableColumnFilter: true,
-        enableHiding: true,
-        cell: (props) => {
-          return (
-            <Text>{roster.data?.data.find((r) => r.user_id === (props.getValue() as string))?.profiles?.name}</Text>
-          );
-        },
-        filterFn: (row, id, filterValue) => {
-          const name = roster.data?.data.find((r) => r.user_id === row.original.user_id)?.profiles?.name;
-          const filterString = String(filterValue).toLowerCase();
-          return name?.toLocaleLowerCase().includes(filterString) || false;
-        }
-      },
-      {
-        id: "ip_addr",
-        accessorKey: "ip_addr",
-        header: "IP Address",
-        enableColumnFilter: true,
-        enableHiding: true,
-        filterFn: (row, id, filterValue) => {
-          const ip = row.original.ip_addr;
-          if (!ip) return false;
-          const filterString = String(filterValue);
-          return ip.includes(filterString);
-        }
-      },
-      {
-        id: "table",
-        accessorKey: "table",
-        header: "Table",
-        enableColumnFilter: true,
-        enableHiding: true,
-        filterFn: (row, id, filterValue) => {
-          const table = row.original.table;
-          if (!table) return false;
-          const filterString = String(filterValue).toLowerCase();
-          return table.toLowerCase().includes(filterString);
-        }
-      },
-      {
-        id: "resource_id",
-        accessorKey: "new.id",
-        header: "Resource ID",
-        enableColumnFilter: true,
-        enableHiding: true,
-        filterFn: (row, id, filterValue) => {
-          let resourceId: string | number | undefined | null = null;
-          if (typeof row.original.new === "object" && row.original.new !== null && "id" in row.original.new) {
-            resourceId = row.original.new.id as string | number | undefined | null;
-          }
->>>>>>> e8dd10ba
-
-          if (resourceId === null || resourceId === undefined) return false;
-          const filterString = String(filterValue);
-          return String(resourceId).includes(filterString);
-        }
-      },
-      {
-        id: "old",
-        accessorKey: "old",
-        header: "Change",
-        enableColumnFilter: true,
-        enableHiding: true,
-        cell: (props) => {
-          const oldValue = props.getValue() as unknown;
-          const newValue = props.row.original.new as unknown;
-
-          const isObjectOrNull = (val: unknown): val is Record<string, unknown> | null => {
-            return val === null || (typeof val === "object" && !Array.isArray(val));
-          };
-
-          if (isObjectOrNull(oldValue) && isObjectOrNull(newValue)) {
-            // Only render JSONDiff if both are objects or null
-            return <JSONDiff oldValue={oldValue} newValue={newValue} />;
-          }
-          // Handle cases where values aren't suitable for object diff
-          // TODO: Potentially render a simpler diff for primitives/arrays if needed
-          return (
-            <Text textStyle="sm" color="text.muted">
-              Non-object change
-            </Text>
-          );
-        }
-      },
-      {
-        id: "new",
-        accessorKey: "new",
-        header: "New Value",
-        enableColumnFilter: true,
-        enableHiding: true
-      }
-    ],
-    [roster.data?.data]
-  );
-  const [pageCount, setPageCount] = useState(0);
-  const {
-    getHeaderGroups,
-    getRowModel,
-    getState,
-    setPageIndex,
-    getCanPreviousPage,
-    getPageCount,
-    getCanNextPage,
-    getRowCount,
-    nextPage,
-    previousPage,
-    setPageSize,
-    getPrePaginationRowModel
-  } = useTable({
-    columns,
-    initialState: {
-      columnFilters: [{ id: "class_id", value: course_id as string }],
-      pagination: {
-        pageIndex: 0,
-        pageSize: 50
-      },
-      sorting: [{ id: "created_at", desc: true }]
-    },
-    manualPagination: false,
-    manualFiltering: false,
-    getPaginationRowModel: getPaginationRowModel(),
-    pageCount,
-    getCoreRowModel: getCoreRowModel(),
-    getFilteredRowModel: getFilteredRowModel(),
-    refineCoreProps: {
-      resource: "audit",
-      pagination: {
-        mode: "off"
-      },
-      filters: {
-        mode: "off"
-      },
-      meta: {
-        select: "*,users(*)"
-      }
-    },
-    filterFromLeafRows: true
-  });
-  const nRows = getRowCount();
-  const pageSize = getState().pagination.pageSize;
-  useEffect(() => {
-    setPageCount(Math.ceil(nRows / pageSize));
-  }, [nRows, pageSize]);
-  return (
-    <VStack>
-      <VStack paddingBottom="55px">
-        <Table.Root striped>
-          <Table.Header>
-            {getHeaderGroups().map((headerGroup) => (
-              <Table.Row bg="bg.subtle" key={headerGroup.id}>
-                {headerGroup.headers
-                  .filter((h) => h.id !== "class_id" && h.id !== "new")
-                  .map((header) => {
-                    return (
-                      <Table.ColumnHeader key={header.id}>
-                        {header.isPlaceholder ? null : (
-                          <>
-                            <Text onClick={header.column.getToggleSortingHandler()}>
-                              {flexRender(header.column.columnDef.header, header.getContext())}
-                              {{
-                                asc: (
-                                  <Icon size="md">
-                                    <FaSortUp />
-                                  </Icon>
-                                ),
-                                desc: (
-                                  <Icon size="md">
-                                    <FaSortDown />
-                                  </Icon>
-                                )
-                              }[header.column.getIsSorted() as string] ?? (
-                                <Icon size="md">
-                                  <FaSort />
-                                </Icon>
-                              )}
-                            </Text>
-                            <Input
-                              id={header.id}
-                              value={(header.column.getFilterValue() as string) ?? ""}
-                              onChange={(e) => {
-                                header.column.setFilterValue(e.target.value);
-                              }}
-                            />
-                          </>
-                        )}
-                      </Table.ColumnHeader>
-                    );
-                  })}
-              </Table.Row>
-            ))}
-          </Table.Header>
-          <Table.Body>
-            {getRowModel()
-              .rows //.filter(row => row.getValue("profiles.name") !== undefined)
-              .map((row) => {
-                return (
-                  <Table.Row key={row.id}>
-                    {row
-                      .getVisibleCells()
-                      .filter((c) => c.column.id !== "class_id" && c.column.id !== "new")
-                      .map((cell) => {
-                        return (
-                          <Table.Cell key={cell.id}>
-                            {flexRender(cell.column.columnDef.cell, cell.getContext())}
-                          </Table.Cell>
-                        );
-                      })}
-                  </Table.Row>
-                );
-              })}
-          </Table.Body>
-        </Table.Root>
-        <HStack>
-          <Button onClick={() => setPageIndex(0)} disabled={!getCanPreviousPage()}>
-            {"<<"}
-          </Button>
-          <Button id="previous-button" onClick={() => previousPage()} disabled={!getCanPreviousPage()}>
-            {"<"}
-          </Button>
-          <Button id="next-button" onClick={() => nextPage()} disabled={!getCanNextPage()}>
-            {">"}
-          </Button>
-          <Button onClick={() => setPageIndex(getPageCount() - 1)} disabled={!getCanNextPage()}>
-            {">>"}
-          </Button>
-          <VStack>
-            <Text>Page</Text>
-            <Text>
-              {getState().pagination.pageIndex + 1} of {getPageCount()}
-            </Text>
-          </VStack>
-          <VStack>
-            | Go to page:
-            <input
-              title="Go to page"
-              type="number"
-              defaultValue={getState().pagination.pageIndex + 1}
-              onChange={(e) => {
-                const page = e.target.value ? Number(e.target.value) - 1 : 0;
-                setPageIndex(page);
-              }}
-            />
-          </VStack>
-          <VStack>
-            <Text>Show</Text>
-            <NativeSelect.Root>
-              <NativeSelect.Field
-                value={"" + getState().pagination.pageSize}
-                onChange={(event) => {
-                  console.log(event.target.value);
-                  setPageSize(Number(event.target.value));
-                }}
-              >
-                {[25, 50, 100, 200, 500].map((pageSize) => (
-                  <option key={pageSize} value={pageSize}>
-                    Show {pageSize}
-                  </option>
-                ))}
-              </NativeSelect.Field>
-            </NativeSelect.Root>
-          </VStack>
-        </HStack>
-        <div>{getPrePaginationRowModel().rows.length} Rows</div>
-      </VStack>
-      <Box
-        p="2"
-        border="1px solid"
-        borderColor="border.muted"
-        backgroundColor="bg.subtle"
-        height="55px"
-        style={{
-          position: "fixed",
-          bottom: 0,
-          right: 0,
-          width: "100%"
-        }}
-      >
-        <HStack></HStack>
-      </Box>
+
+                            {[25, 50, 100, 200, 500].map((pageSize) => (
+                                <option key={pageSize} value={pageSize}>
+                                    Show {pageSize}
+                                </option>
+                            ))}
+                        </NativeSelect.Field>
+                    </NativeSelect.Root>
+                </VStack>
+            </HStack>
+            <div>{getPrePaginationRowModel().rows.length} Rows</div>
+        </VStack>
+        <Box
+            p="2"
+            border="1px solid"
+            borderColor="border.muted"
+            backgroundColor="bg.subtle"
+            height="55px"
+            style={{
+                position: "fixed",
+                bottom: 0,
+                right: 0,
+                width: "100%",
+            }}>
+            <HStack>
+            </HStack>
+        </Box>
     </VStack>
   );
 }
