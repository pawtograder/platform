--- conflicted
+++ resolved
@@ -5,14 +5,6 @@
 import { Tooltip } from "@/components/ui/tooltip";
 import { PopConfirm } from "@/components/ui/popconfirm";
 import useModalManager from "@/hooks/useModalManager";
-<<<<<<< HEAD
-import type {
-  DayOfWeek,
-  LabSectionWithLeader,
-  UserRoleWithPrivateProfileAndUser
-} from "@/utils/supabase/DatabaseTypes";
-=======
->>>>>>> 7a327be9
 import {
   DayOfWeek,
   LabSection,
