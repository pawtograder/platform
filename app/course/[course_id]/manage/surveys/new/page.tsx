"use client";

import React, { useCallback, useEffect, useRef, useState } from "react";
import { toaster } from "@/components/ui/toaster";
import { useTrackEvent } from "@/hooks/useTrackEvent";
import { createClient } from "@/utils/supabase/client";
import { useForm } from "@refinedev/react-hook-form";
import { useParams, useRouter, useSearchParams } from "next/navigation";
import { useClassProfiles } from "@/hooks/useClassProfiles";
import SurveyForm from "./form";
import { Box } from "@chakra-ui/react";
import { FieldValues } from "react-hook-form";
import type { Tables } from "@/utils/supabase/SupabaseTypes";
import { PostgrestError } from "@supabase/supabase-js";
import { TZDate } from "@date-fns/tz";
import { formatInTimeZone } from "date-fns-tz";

type SurveyFormData = {
  title: string;
  description?: string;
  json: string;
  status: "draft" | "published";
  due_date?: string;
  allow_response_editing: boolean;
  assigned_to_all: boolean;
  assigned_students?: string[];
};

type SurveyStatus = Tables<"surveys">["status"]; // "draft" | "published" | "closed"
type SurveyIds = Pick<Tables<"surveys">, "id" | "survey_id">;

export default function NewSurveyPage() {
  const { course_id } = useParams();
  const router = useRouter();
  const searchParams = useSearchParams();
  const trackEvent = useTrackEvent();

  // 🚨 THIS is where we're allowed to call hooks like useClassProfiles
  const { private_profile_id, role } = useClassProfiles();
  const [isReturningFromPreview, setIsReturningFromPreview] = useState(false);
  const [currentSurveyId, setCurrentSurveyId] = useState<string | null>(null);
  const timezone = role.classes?.time_zone || "America/New_York";

  // Helper function to convert datetime-local string to ISO timestamp with timezone
  const convertDueDateToISO = (dueDateString: string | null | undefined): string | null => {
    if (!dueDateString) return null;
    // Parse datetime-local format (YYYY-MM-DDTHH:MM)
    const [date, time] = dueDateString.split("T");
    if (!date || !time) return null;
    const [year, month, day] = date.split("-");
    const [hour, minute] = time.split(":");
    // Create TZDate with these exact values in course timezone
    const tzDate = new TZDate(
      parseInt(year),
      parseInt(month) - 1,
      parseInt(day),
      parseInt(hour),
      parseInt(minute),
      0,
      0,
      timezone
    );
    return tzDate.toISOString();
  };

  useEffect(() => {
    if (role.role === "grader") {
      toaster.create({
        title: "Access Denied",
        description: "Graders cannot create surveys. Only instructors have this permission.",
        type: "error"
      });
      router.push(`/course/${course_id}/manage/surveys`);
    }
  }, [role, router, course_id]);

  const form = useForm<SurveyFormData>({
    refineCoreProps: { resource: "surveys", action: "create" },
    defaultValues: {
      title: "",
      description: "",
      json: "",
      status: "draft",
      due_date: "",
      allow_response_editing: false,
      assigned_to_all: true,
      assigned_students: []
    }
  });

  const { setValue, reset } = form;
  const hasLoadedDraft = useRef(false);
  const hasLoadedTemplate = useRef(false);

  // Load template if template_id query parameter is present
  useEffect(() => {
    const templateId = searchParams.get("template_id");

    if (templateId && !hasLoadedTemplate.current) {
      hasLoadedTemplate.current = true; // Mark as loaded to prevent duplicate loading

      const loadTemplate = async () => {
        try {
          const supabase = createClient();
          const { data, error } = await supabase.from("survey_templates").select("*").eq("id", templateId).single();

          if (data && !error) {
            // Cast data to expected type
            const templateData = data;

            // Load the template JSON into the form
            const templateJson =
              typeof templateData.template === "string" ? templateData.template : JSON.stringify(templateData.template);

            setValue("json", templateJson, { shouldDirty: true });

            // Optionally set title and description from template
            if (templateData.title) {
              setValue("title", `${templateData.title} (Copy)`, { shouldDirty: true });
            }
            if (templateData.description) {
              setValue("description", templateData.description, { shouldDirty: true });
            }

            toaster.create({
              title: "Template Loaded",
              description: `Template "${templateData.title}" has been loaded.`,
              type: "success"
            });

            // Clean up the URL parameter
            const url = new URL(window.location.href);
            url.searchParams.delete("template_id");
            window.history.replaceState({}, "", url.toString());
          } else {
            toaster.create({
              title: "Template Not Found",
              description: "The requested template could not be found.",
              type: "error"
            });
          }
        } catch (error) {
          console.error("Error loading template:", error);
          toaster.create({
            title: "Error Loading Template",
            description: "An error occurred while loading the template.",
            type: "error"
          });
        }
      };

      loadTemplate();
    }
  }, [searchParams, setValue]);

  // Only load draft if returning from preview (indicated by URL parameter)
  useEffect(() => {
    const isReturningFromPreview = searchParams.get("from") === "preview";

    if (isReturningFromPreview && !hasLoadedDraft.current) {
      hasLoadedDraft.current = true; // Mark as loaded to prevent duplicate loading
      setIsReturningFromPreview(true); // Set state for save functions to use

      const loadLatestDraft = async () => {
        try {
          const supabase = createClient();
          const { data, error } = await supabase
            .from("surveys")
            .select("*")
            .eq("class_id", Number(course_id))
            .eq("created_by", private_profile_id)
            .order("created_at", { ascending: false })
            .limit(1)
            .single();

          if (data && !error) {
            console.log("[loadLatestDraft] Raw data from DB:", data);
            console.log("[loadLatestDraft] due_date:", data.due_date);
            console.log("[loadLatestDraft] allow_response_editing:", data.allow_response_editing);
            console.log("[loadLatestDraft] status:", data.status);

            // Convert due_date from ISO string to datetime-local format in course timezone
            let dueDateFormatted = "";
            if (data.due_date) {
              // Convert ISO timestamp to datetime-local format in course timezone
              dueDateFormatted = formatInTimeZone(new Date(data.due_date), timezone, "yyyy-MM-dd'T'HH:mm");
            }

            // Load existing survey assignments if any
            const { data: assignmentData } = await supabase
              .from("survey_assignments")
              .select("profile_id")
              .eq("survey_id", data.id);

            const assignedStudents = assignmentData?.map((a) => a.profile_id) || [];
            console.log("[loadLatestDraft] Loaded assignments:", assignedStudents);

            // Load the draft data into the form
            const formData = {
              title: data.title || "",
              description: data.description || "",
              json: data.json || "",
              status: data.status || "draft",
              due_date: dueDateFormatted,
              allow_response_editing: Boolean(data.allow_response_editing),
              assigned_to_all: data.assigned_to_all !== undefined ? data.assigned_to_all : true,
              assigned_students: assignedStudents
            };

            console.log("[loadLatestDraft] Form data being loaded:", formData);
            reset(formData);
            setCurrentSurveyId(data.id);

            toaster.create({
              title: "Draft Restored",
              description: "Your previous work has been restored.",
              type: "info"
            });
          }
        } catch (error) {
          // Silently fail - this is just for convenience
          console.log("No draft found or error loading draft:", error);
        }
      };

      loadLatestDraft();

      // Clean up the URL parameter
      const url = new URL(window.location.href);
      url.searchParams.delete("from");
      window.history.replaceState({}, "", url.toString());
    }
  }, [course_id, reset, searchParams, private_profile_id]);

  // -------- CENTRALIZED SAVE FUNCTION --------
  const saveSurvey = useCallback(
    async (
      values: FieldValues,
      options: {
        shouldRedirect?: boolean;
        validateJson?: boolean;
        showToast?: boolean;
        toastTitle?: string;
        toastDescription?: string;
      } = {}
    ) => {
      const {
        shouldRedirect = true,
        validateJson = false,
        showToast = true
        //toastTitle = "Survey Saved",
        //toastDescription = "Your survey has been saved."
      } = options;

      console.log("[saveSurvey] Input values:", values);
      console.log("[saveSurvey] due_date:", values.due_date);
      console.log("[saveSurvey] allow_response_editing:", values.allow_response_editing);
      console.log("[saveSurvey] status:", values.status);

      const supabase = createClient();

      // Process JSON based on validation requirement
      let jsonToStore = "";
      let validationErrors: string | null = null;

      if (values.json && (values.json as string).trim()) {
        try {
          const parsedJson = JSON.parse(values.json as string);
          jsonToStore = validateJson ? JSON.stringify(parsedJson) : (values.json as string);
        } catch (err) {
          validationErrors = validateJson
            ? `Invalid JSON configuration: ${err instanceof Error ? err.message : "Unknown error"}`
            : null;
          jsonToStore = values.json as string; // keep raw for drafts
        }
      }

      // Determine final status
      const allowedStatuses: SurveyStatus[] = ["draft", "published", "closed"];
      const finalStatus: SurveyStatus = validationErrors
        ? "draft"
        : allowedStatuses.includes(values.status as SurveyStatus)
          ? (values.status as SurveyStatus)
          : "draft";

      // Check if we're returning from preview (indicates continuing work on same survey)
      console.log("[saveSurvey] isReturningFromPreview state:", isReturningFromPreview);
      console.log("[saveSurvey] currentSurveyId:", currentSurveyId);

      let data: Pick<Tables<"surveys">, "id" | "survey_id"> | null;
      let error: PostgrestError | null;

      if (currentSurveyId) {
        // Update existing survey
        console.log("[saveSurvey] updating existing survey:", currentSurveyId);

        const updatePayload = {
          title: (values.title as string) || "Untitled Survey",
          description: (values.description as string) || null,
          json: jsonToStore,
          status: finalStatus,
          allow_response_editing: values.allow_response_editing?.checked ?? Boolean(values.allow_response_editing),
          due_date: convertDueDateToISO(values.due_date as string),
          validation_errors: validationErrors,
          updated_at: new Date().toISOString()
        };

        const result = await supabase
          .from("surveys")
          .update(updatePayload)
          .eq("id", currentSurveyId)
          .select("id, survey_id")
          .single()
          .returns<SurveyIds>();

        data = result.data;
        error = result.error;
      } else if (isReturningFromPreview) {
        // Fallback for returning from preview if currentSurveyId wasn't set (e.g. network race condition)
        // Try to find the latest draft
        const { data: existingSurvey, error: surveyError } = await supabase
          .from("surveys")
          .select("id, survey_id")
          .eq("class_id", Number(course_id))
          .eq("created_by", private_profile_id)
          .order("created_at", { ascending: false })
          .limit(1)
          .single()
          .returns<SurveyIds>();

        if (existingSurvey && !surveyError) {
          // Update existing survey found by query
          console.log("[saveSurvey] updating existing survey found by query:", existingSurvey.id);
          setCurrentSurveyId(existingSurvey.id); // Set it for next time

          const updatePayload = {
            title: (values.title as string) || "Untitled Survey",
            description: (values.description as string) || null,
            json: jsonToStore,
            status: finalStatus,
            allow_response_editing: values.allow_response_editing?.checked ?? Boolean(values.allow_response_editing),
            due_date: convertDueDateToISO(values.due_date as string),
            validation_errors: validationErrors,
            assigned_to_all: Boolean(values.assigned_to_all),
            updated_at: new Date().toISOString()
          };

          const result = await supabase
            .from("surveys")
            .update(updatePayload)
            .eq("id", existingSurvey.id)
            .select("id, survey_id")
            .single()
            .returns<SurveyIds>();

          data = result.data;
          error = result.error;
        } else {
          // Should not happen if logic is correct, but treat as new
          const survey_id = crypto.randomUUID();
          const insertPayload = {
            survey_id,
            version: 1,
            class_id: Number(course_id),
            created_by: private_profile_id,
            title: (values.title as string) || "Untitled Survey",
            description: (values.description as string) || null,
            json: jsonToStore,
            status: finalStatus,
            created_at: new Date().toISOString(),
<<<<<<< HEAD
            allow_response_editing: Boolean(values.allow_response_editing?.checked ?? values.allow_response_editing),
            due_date: convertDueDateToISO(values.due_date as string),
            validation_errors: validationErrors
=======
            allow_response_editing: values.allow_response_editing?.checked ?? Boolean(values.allow_response_editing),
            due_date: values.due_date ? new Date(values.due_date as string).toISOString() : null,
            validation_errors: validationErrors,
            assigned_to_all: Boolean(values.assigned_to_all)
>>>>>>> c72b709a
          };

          const result = await supabase
            .from("surveys")
            .insert(insertPayload)
            .select("id, survey_id")
            .single()
            .returns<SurveyIds>();

          data = result.data;
          error = result.error;
          if (data) setCurrentSurveyId(data.id);
        }
      } else {
        // Not returning from preview and no current ID - always create new survey
        const survey_id = crypto.randomUUID();

        const insertPayload = {
          survey_id,
          version: 1,
          class_id: Number(course_id),
          created_by: private_profile_id,
          title: (values.title as string) || "Untitled Survey",
          description: (values.description as string) || null,
          json: jsonToStore,
          status: finalStatus,
          created_at: new Date().toISOString(),
          allow_response_editing: Boolean(values.allow_response_editing?.checked ?? values.allow_response_editing),
<<<<<<< HEAD
          due_date: convertDueDateToISO(values.due_date as string),
          validation_errors: validationErrors
=======
          due_date: values.due_date ? new Date(values.due_date as string).toISOString() : null,
          validation_errors: validationErrors,
          assigned_to_all: Boolean(values.assigned_to_all)
>>>>>>> c72b709a
        };

        console.log("[saveSurvey] creating new survey:", insertPayload);

        const result = await supabase
          .from("surveys")
          .insert(insertPayload)
          .select("id, survey_id")
          .single()
          .returns<SurveyIds>();

        data = result.data;
        error = result.error;
        if (data) setCurrentSurveyId(data.id);
      }

      if (error || !data) {
        console.error("[saveSurvey] save error:", error);
        toaster.error({
          title: "Error saving survey",
          description: error?.message || "Failed to save survey"
        });
        throw new Error(error?.message || "Failed to save survey");
      }

      // Handle survey assignments if not assigned to all students
      if (!values.assigned_to_all && values.assigned_students && values.assigned_students.length > 0) {
        console.log("[saveSurvey] creating survey assignments for:", values.assigned_students);
        const { error: assignmentError } = await supabase.rpc("create_survey_assignments", {
          p_survey_id: data.id,
          p_profile_ids: values.assigned_students
        });

        if (assignmentError) {
          console.error("[saveSurvey] assignment error:", assignmentError);
          toaster.error({
            title: "Warning",
            description:
              "Survey was created but there was an error assigning it to specific students. Please try editing the survey to reassign."
          });
        }
      }

      // Track analytics
      trackEvent("survey_created", {
        course_id: Number(course_id),
        survey_id: data.survey_id,
        status: finalStatus,
        has_due_date: !!values.due_date,
        allow_response_editing: Boolean(values.allow_response_editing?.checked ?? values.allow_response_editing),
        has_validation_errors: !!validationErrors,
        is_update: isReturningFromPreview
      });

      // Show toast if requested
      if (showToast) {
        if (validationErrors) {
          toaster.create({
            title: "Survey Saved as Draft",
            description: "Your survey was saved as a draft due to validation issues. Please review and fix the errors.",
            type: "warning"
          });
        } else if (finalStatus === "draft") {
          toaster.create({
            title: "Draft Saved",
            description: "Your survey has been saved as a draft.",
            type: "success"
          });
        } else {
          toaster.create({
            title: "Survey Published",
            description: "Your survey has been published and is now available to students.",
            type: "success"
          });
        }
      }

      // Redirect if requested
      if (shouldRedirect) {
        router.push(`/course/${course_id}/manage/surveys`);
      }

      return { data, error };
    },
    [course_id, private_profile_id, router, trackEvent, isReturningFromPreview, timezone]
  );

  // -------- SAVE DRAFT ONLY (WRAPPER) --------
  const saveDraftOnly = useCallback(
    async (values: FieldValues, shouldRedirect: boolean = true) => {
      return saveSurvey(values, {
        shouldRedirect,
        validateJson: false,
        showToast: shouldRedirect,
        toastTitle: "Draft Saved",
        toastDescription: "Your survey has been saved as a draft."
      });
    },
    [saveSurvey]
  );

  // -------- FULL SUBMIT (WRAPPER) --------
  const onSubmit = useCallback(
    async (values: FieldValues) => {
      // Validate due date if trying to publish
      if (values.status === "published" && values.due_date) {
        const dueDateISO = convertDueDateToISO(values.due_date as string);
        if (dueDateISO) {
          const dueDate = new Date(dueDateISO);
          const now = new Date();

          if (dueDate < now) {
            toaster.create({
              title: "Cannot Publish Survey",
              description: "The due date must be in the future. Please update the due date or save as a draft.",
              type: "error"
            });
            return;
          }
        }
      }

      // Validate student assignments
      if (!values.assigned_to_all && (!values.assigned_students || values.assigned_students.length === 0)) {
        toaster.create({
          title: "Cannot Save Survey",
          description: "Please select at least one student or change assignment mode to 'all students'.",
          type: "error"
        });
        return;
      }

      // Show loading toast
      const loadingToast = toaster.create({
        title: "Creating Survey",
        description: "Saving your survey configuration...",
        type: "loading"
      });

      try {
        const result = await saveSurvey(values, {
          shouldRedirect: true,
          validateJson: true,
          showToast: true
        });

        // Dismiss loading toast
        toaster.dismiss(loadingToast);

        return result;
      } catch (err: unknown) {
        console.error("[onSubmit] final error:", err);
        toaster.dismiss(loadingToast);
        toaster.error({
          title: "Error creating survey",
          description: err instanceof Error ? err.message : "An unexpected error occurred"
        });
        throw err;
      }
    },
    [saveSurvey]
  );

  return (
    <Box py={8} maxW="1200px" my={2} mx="auto">
      <SurveyForm form={form} onSubmit={onSubmit} saveDraftOnly={saveDraftOnly} privateProfileId={private_profile_id} />
    </Box>
  );
}<|MERGE_RESOLUTION|>--- conflicted
+++ resolved
@@ -368,16 +368,10 @@
             json: jsonToStore,
             status: finalStatus,
             created_at: new Date().toISOString(),
-<<<<<<< HEAD
             allow_response_editing: Boolean(values.allow_response_editing?.checked ?? values.allow_response_editing),
             due_date: convertDueDateToISO(values.due_date as string),
-            validation_errors: validationErrors
-=======
-            allow_response_editing: values.allow_response_editing?.checked ?? Boolean(values.allow_response_editing),
-            due_date: values.due_date ? new Date(values.due_date as string).toISOString() : null,
             validation_errors: validationErrors,
             assigned_to_all: Boolean(values.assigned_to_all)
->>>>>>> c72b709a
           };
 
           const result = await supabase
@@ -406,14 +400,9 @@
           status: finalStatus,
           created_at: new Date().toISOString(),
           allow_response_editing: Boolean(values.allow_response_editing?.checked ?? values.allow_response_editing),
-<<<<<<< HEAD
           due_date: convertDueDateToISO(values.due_date as string),
-          validation_errors: validationErrors
-=======
-          due_date: values.due_date ? new Date(values.due_date as string).toISOString() : null,
           validation_errors: validationErrors,
           assigned_to_all: Boolean(values.assigned_to_all)
->>>>>>> c72b709a
         };
 
         console.log("[saveSurvey] creating new survey:", insertPayload);
