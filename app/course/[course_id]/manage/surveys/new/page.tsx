"use client";

<<<<<<< HEAD
import React, { useCallback, useEffect, useRef } from "react";
=======
>>>>>>> 53dac859
import { toaster } from "@/components/ui/toaster";
import { useTrackEvent } from "@/hooks/useTrackEvent";
import { createClient } from "@/utils/supabase/client";
import { useForm } from "@refinedev/react-hook-form";
<<<<<<< HEAD
import { useParams, useRouter, useSearchParams } from "next/navigation";
import SurveyForm from "./form";
import { Box, Heading, Text } from "@chakra-ui/react";
=======
import { useParams, useRouter } from "next/navigation";
import { useClassProfiles } from "@/hooks/useClassProfiles";
import { useCallback } from "react";
import SurveyForm from "./form";
import { Box } from "@chakra-ui/react";
>>>>>>> 53dac859
import { FieldValues } from "react-hook-form";

type SurveyFormData = {
  title: string;
  description?: string;
  json: string;
  status: "draft" | "published";
  due_date?: string;
  allow_response_editing: boolean;
};

export default function NewSurveyPage() {
  const { course_id } = useParams();
  const router = useRouter();
<<<<<<< HEAD
  const searchParams = useSearchParams();
  const trackEvent = useTrackEvent();
  const [currentUserId, setCurrentUserId] = React.useState<string | null>(null);

  // Get current user ID on mount
  React.useEffect(() => {
    const fetchUser = async () => {
      const supabase = createClient();
      const {
        data: { user }
      } = await supabase.auth.getUser();
      if (user) {
        setCurrentUserId(user.id);
      }
    };
    fetchUser();
  }, []);
=======
  const trackEvent = useTrackEvent();

  // 🚨 THIS is where we’re allowed to call hooks like useClassProfiles
  const { private_profile_id } = useClassProfiles();
>>>>>>> 53dac859

  const form = useForm<SurveyFormData>({
    refineCoreProps: { resource: "surveys", action: "create" },
    defaultValues: {
      title: "",
      description: "",
      json: "",
      status: "draft",
      due_date: "",
      allow_response_editing: false
    }
  });

<<<<<<< HEAD
  const { getValues, setValue, reset } = form;
  const hasLoadedDraft = useRef(false);

  // Only load draft if returning from preview (indicated by URL parameter)
  useEffect(() => {
    const isReturningFromPreview = searchParams.get("from") === "preview";

    if (isReturningFromPreview && !hasLoadedDraft.current) {
      hasLoadedDraft.current = true; // Mark as loaded to prevent duplicate loading

      const loadLatestDraft = async () => {
        try {
          const supabase = createClient();
          const { data, error } = await supabase
            .from("surveys" as any)
            .select("*")
            .eq("class_id", Number(course_id))
            .eq("status", "draft")
            // Note: created_by is a text field used for auditing, filtered by class_id and status instead
            .order("created_at", { ascending: false })
            .limit(1)
            .single();

          if (data && !error) {
            // Load the draft data into the form
            reset({
              title: (data as any).title || "",
              description: (data as any).description || "",
              json: (data as any).questions || "",
              status: "draft",
              due_date: (data as any).due_date || "",
              allow_response_editing: (data as any).allow_response_editing || false
            });

            toaster.create({
              title: "Draft Restored",
              description: "Your previous work has been restored.",
              type: "info"
            });
          }
        } catch (error) {
          // Silently fail - this is just for convenience
          console.log("No draft found or error loading draft:", error);
        }
      };

      loadLatestDraft();

      // Clean up the URL parameter
      const url = new URL(window.location.href);
      url.searchParams.delete("from");
      window.history.replaceState({}, "", url.toString());
    }
  }, [course_id, reset, searchParams]);

  const saveDraftOnly = useCallback(
    async (values: FieldValues, shouldRedirect: boolean = true) => {
      // This function saves as draft without validation - for back navigation
      async function createDraft() {
        try {
          const supabase = createClient();
          const survey_id = crypto.randomUUID();

          // For drafts, we'll store the JSON as-is without validation
          // If JSON is empty or invalid, we'll store it as empty string
          let jsonToStore = "";
          if (values.json && values.json.trim()) {
            try {
              JSON.parse(values.json as string);
              jsonToStore = values.json as string;
            } catch (error) {
              // For drafts, store invalid JSON as-is (user can fix later)
              jsonToStore = values.json as string;
            }
          }

          const { data, error } = await supabase
            .from("surveys" as any)
            .insert({
              survey_id: survey_id,
              version: 1,
              class_id: Number(course_id),
              created_by: currentUserId || null, // Store user auth UUID for auditing
              title: (values.title as string) || "Untitled Survey",
              description: (values.description as string) || null,
              questions: jsonToStore,
              status: "draft",
              created_at: new Date().toISOString(),
              allow_response_editing: values.allow_response_editing as boolean,
              due_date: (values.due_date as string) || null,
              validation_errors: null // No validation errors for draft saves
            })
            .select("id, survey_id")
            .single();

          if (error || !data) {
            console.error("Draft save error:", error);
            throw new Error(error?.message || "Failed to save draft");
          }

          trackEvent("survey_created" as any, {
            course_id: Number(course_id),
            survey_id: (data as any).survey_id,
            status: "draft",
            has_due_date: !!values.due_date,
            allow_response_editing: values.allow_response_editing
          });

          // Only show success toast and redirect if shouldRedirect is true
          if (shouldRedirect) {
            // Show success toast
            toaster.create({
              title: "Draft Saved",
              description: "Your survey has been saved as a draft.",
              type: "success"
            });

            // Redirect to manage surveys page
            router.push(`/course/${course_id}/manage/surveys`);
          }
          // If shouldRedirect is false, we don't show any toast (used for preview auto-save)
        } catch (error) {
          throw error;
        }
      }
      await createDraft();
    },
    [course_id, trackEvent, router]
  );

  const onSubmit = useCallback(
    async (values: FieldValues) => {
      async function create() {
        // Show loading toast before starting the process
        const loadingToast = toaster.create({
          title: "Creating Survey",
          description: "Saving your survey configuration...",
          type: "loading"
        });

        try {
          const supabase = createClient();

          // Generate new survey_id using crypto.randomUUID()
          const survey_id = crypto.randomUUID();

          // Parse the JSON to ensure it's valid (only for active creation)
          let parsedJson;
          let validationErrors = null;
          try {
            parsedJson = JSON.parse(values.json as string);
          } catch (error) {
            // Instead of throwing, create a draft with validation errors
            validationErrors = `Invalid JSON configuration: ${error instanceof Error ? error.message : "Unknown error"}`;
            parsedJson = values.json as string; // Store the invalid JSON as-is
          }

          // Insert into surveys table
          const { data, error } = await supabase
            .from("surveys" as any)
            .insert({
              survey_id: survey_id,
              version: 1,
              class_id: Number(course_id),
              created_by: currentUserId || null, // Store user auth UUID for auditing
              title: values.title as string,
              description: (values.description as string) || null,
              questions: parsedJson,
              status: validationErrors ? "draft" : (values.status as string), // Force to draft if validation errors
              created_at: new Date().toISOString(),
              allow_response_editing: values.allow_response_editing as boolean,
              due_date: (values.due_date as string) || null,
              validation_errors: validationErrors
            })
            .select("id, survey_id")
            .single();

          if (error || !data) {
            // If database error, try to save as draft with error flag
            try {
              const fallbackData = await supabase
                .from("surveys" as any)
                .insert({
                  survey_id: survey_id,
                  version: 1,
                  class_id: Number(course_id),
                  created_by: currentUserId || null,
                  title: values.title as string,
                  description: (values.description as string) || null,
                  questions: values.json as string,
                  status: "draft",
                  created_at: new Date().toISOString(),
                  allow_response_editing: values.allow_response_editing as boolean,
                  due_date: (values.due_date as string) || null,
                  validation_errors: `Database error: ${error?.message || "Unknown error"}`
                })
                .select("id, survey_id")
                .single();

              if (fallbackData.error) {
                throw new Error(fallbackData.error.message);
              }
            } catch (fallbackError) {
              throw new Error(`Failed to save survey: ${error?.message || "Unknown error"}`);
            }
            return;
          }

          // Track survey creation
          trackEvent("survey_created" as any, {
            course_id: Number(course_id),
            survey_id: (data as any).survey_id,
            status: validationErrors ? "draft" : values.status,
            has_due_date: !!values.due_date,
            allow_response_editing: values.allow_response_editing,
            has_validation_errors: !!validationErrors
          });

          // Dismiss loading toast and show success
          toaster.dismiss(loadingToast);

          // Show appropriate success message
          if (validationErrors) {
            toaster.create({
              title: "Survey Saved as Draft",
              description:
                "Your survey was saved as a draft due to validation issues. Please review and fix the errors.",
              type: "warning"
            });
          } else if (values.status === "draft") {
            toaster.create({
              title: "Draft Saved",
              description: "Your survey has been saved as a draft.",
              type: "success"
            });
          } else {
            toaster.create({
              title: "Survey Published",
              description: "Your survey has been published and is now available to students.",
              type: "success"
            });
          }

          // Redirect to manage surveys page
          router.push(`/course/${course_id}/manage/surveys`);
        } catch (error) {
          // Dismiss loading toast and show error
          toaster.dismiss(loadingToast);
          toaster.error({
            title: "Error creating survey",
            description: error instanceof Error ? error.message : "An unexpected error occurred"
          });
        }
      }
      await create();
    },
    [course_id, router, trackEvent]
=======
  // -------- SAVE DRAFT ONLY --------
  const saveDraftOnly = useCallback(
    async (values: FieldValues) => {
      const supabase = createClient();

      const survey_id = crypto.randomUUID();

      // Accept possibly invalid JSON for drafts
      let jsonToStore = "";
      if (values.json && (values.json as string).trim()) {
        try {
          JSON.parse(values.json as string); // just a check
          jsonToStore = values.json as string;
        } catch {
          jsonToStore = values.json as string; // keep raw
        }
      }

      const insertPayload = {
        survey_id,
        version: 1,
        class_id: Number(course_id),
        created_by: private_profile_id, // ✅ profile UUID, not auth.user.id
        title: (values.title as string) || "Untitled Survey",
        description: (values.description as string) || null,
        json: jsonToStore,
        status: "draft",
        created_at: new Date().toISOString(),
        allow_response_editing: values.allow_response_editing as boolean,
        due_date: (values.due_date as string) || null,
        validation_errors: null
      };

      console.log("[saveDraftOnly] inserting survey payload =", insertPayload);

      const { data, error } = await supabase
        .from("surveys" as any)
        .insert(insertPayload)
        .select("id, survey_id")
        .single();

      if (error || !data) {
        console.error("[saveDraftOnly] insert error:", error);
        toaster.error({
          title: "Error saving draft",
          description: error?.message || "Failed to save draft"
        });
        throw new Error(error?.message || "Failed to save draft");
      }

      trackEvent("survey_created" as any, {
        course_id: Number(course_id),
        survey_id: (data as any).survey_id,
        status: "draft",
        has_due_date: !!values.due_date,
        allow_response_editing: values.allow_response_editing
      });

      toaster.create({
        title: "Draft Saved",
        description: "Your survey has been saved as a draft.",
        type: "success"
      });

      router.push(`/course/${course_id}/manage/surveys`);
    },
    [course_id, private_profile_id, router, trackEvent]
  );

  // -------- FULL SUBMIT (PUBLISH OR DRAFT WITH VALIDATION) --------
  const onSubmit = useCallback(
    async (values: FieldValues) => {
      const supabase = createClient();

      // toast: loading
      const loadingToast = toaster.create({
        title: "Creating Survey",
        description: "Saving your survey configuration...",
        type: "loading"
      });

      try {
        const survey_id = crypto.randomUUID();

        // Validate JSON if they're trying to publish
        let parsedJson: any;
        let validationErrors: string | null = null;
        try {
          parsedJson = JSON.parse(values.json as string);
        } catch (err) {
          validationErrors = `Invalid JSON configuration: ${
            err instanceof Error ? err.message : "Unknown error"
          }`;
          parsedJson = values.json as string; // keep raw
        }

        const insertPayload = {
          survey_id,
          version: 1,
          class_id: Number(course_id),
          created_by: private_profile_id, // ✅ correct identity
          title: values.title as string,
          description: (values.description as string) || null,
          json: parsedJson,
          status: validationErrors ? "draft" : (values.status as string), // force draft on error
          created_at: new Date().toISOString(),
          allow_response_editing: values.allow_response_editing as boolean,
          due_date: (values.due_date as string) || null,
          validation_errors: validationErrors
        };

        console.log("[onSubmit] inserting survey payload =", insertPayload);

        const { data, error } = await supabase
          .from("surveys" as any)
          .insert(insertPayload)
          .select("id, survey_id")
          .single();

        if (error || !data) {
          console.error("[onSubmit] insert error:", error);
          throw new Error(error.message || "Failed to save survey");
        }

        // Track analytics
        trackEvent("survey_created" as any, {
          course_id: Number(course_id),
          survey_id: (data as any).survey_id,
          status: validationErrors ? "draft" : values.status,
          has_due_date: !!values.due_date,
          allow_response_editing: values.allow_response_editing,
          has_validation_errors: !!validationErrors
        });

        // Kill loading toast
        toaster.dismiss(loadingToast);

        // Show user-facing toast
        if (validationErrors) {
          toaster.create({
            title: "Survey Saved as Draft",
            description:
              "Your survey was saved as a draft due to validation issues. Please review and fix the errors.",
            type: "warning"
          });
        } else if (values.status === "draft") {
          toaster.create({
            title: "Draft Saved",
            description: "Your survey has been saved as a draft.",
            type: "success"
          });
        } else {
          toaster.create({
            title: "Survey Published",
            description:
              "Your survey has been published and is now available to students.",
            type: "success"
          });
        }

        // Redirect
        router.push(`/course/${course_id}/manage/surveys`);
      } catch (err: any) {
        console.error("[onSubmit] final error:", err);
        toaster.dismiss(loadingToast);
        toaster.error({
          title: "Error creating survey",
          description:
            err instanceof Error
              ? err.message
              : "An unexpected error occurred"
        });
      }
    },
    [course_id, private_profile_id, router, trackEvent]
>>>>>>> 53dac859
  );

  return (
    <Box py={8} maxW="1200px" my={2} mx="auto">
<<<<<<< HEAD
      <SurveyForm form={form} onSubmit={onSubmit} saveDraftOnly={saveDraftOnly} />
=======
      <SurveyForm
        form={form}
        onSubmit={onSubmit}
        saveDraftOnly={saveDraftOnly}
      />
>>>>>>> 53dac859
    </Box>
  );
}<|MERGE_RESOLUTION|>--- conflicted
+++ resolved
@@ -1,24 +1,14 @@
 "use client";
 
-<<<<<<< HEAD
 import React, { useCallback, useEffect, useRef } from "react";
-=======
->>>>>>> 53dac859
 import { toaster } from "@/components/ui/toaster";
 import { useTrackEvent } from "@/hooks/useTrackEvent";
 import { createClient } from "@/utils/supabase/client";
 import { useForm } from "@refinedev/react-hook-form";
-<<<<<<< HEAD
 import { useParams, useRouter, useSearchParams } from "next/navigation";
-import SurveyForm from "./form";
-import { Box, Heading, Text } from "@chakra-ui/react";
-=======
-import { useParams, useRouter } from "next/navigation";
 import { useClassProfiles } from "@/hooks/useClassProfiles";
-import { useCallback } from "react";
 import SurveyForm from "./form";
 import { Box } from "@chakra-ui/react";
->>>>>>> 53dac859
 import { FieldValues } from "react-hook-form";
 
 type SurveyFormData = {
@@ -33,30 +23,11 @@
 export default function NewSurveyPage() {
   const { course_id } = useParams();
   const router = useRouter();
-<<<<<<< HEAD
   const searchParams = useSearchParams();
   const trackEvent = useTrackEvent();
-  const [currentUserId, setCurrentUserId] = React.useState<string | null>(null);
-
-  // Get current user ID on mount
-  React.useEffect(() => {
-    const fetchUser = async () => {
-      const supabase = createClient();
-      const {
-        data: { user }
-      } = await supabase.auth.getUser();
-      if (user) {
-        setCurrentUserId(user.id);
-      }
-    };
-    fetchUser();
-  }, []);
-=======
-  const trackEvent = useTrackEvent();
-
-  // 🚨 THIS is where we’re allowed to call hooks like useClassProfiles
+
+  // 🚨 THIS is where we're allowed to call hooks like useClassProfiles
   const { private_profile_id } = useClassProfiles();
->>>>>>> 53dac859
 
   const form = useForm<SurveyFormData>({
     refineCoreProps: { resource: "surveys", action: "create" },
@@ -70,7 +41,6 @@
     }
   });
 
-<<<<<<< HEAD
   const { getValues, setValue, reset } = form;
   const hasLoadedDraft = useRef(false);
 
@@ -89,7 +59,6 @@
             .select("*")
             .eq("class_id", Number(course_id))
             .eq("status", "draft")
-            // Note: created_by is a text field used for auditing, filtered by class_id and status instead
             .order("created_at", { ascending: false })
             .limit(1)
             .single();
@@ -99,7 +68,7 @@
             reset({
               title: (data as any).title || "",
               description: (data as any).description || "",
-              json: (data as any).questions || "",
+              json: (data as any).json || "",
               status: "draft",
               due_date: (data as any).due_date || "",
               allow_response_editing: (data as any).allow_response_editing || false
@@ -126,212 +95,9 @@
     }
   }, [course_id, reset, searchParams]);
 
+  // -------- SAVE DRAFT ONLY --------
   const saveDraftOnly = useCallback(
     async (values: FieldValues, shouldRedirect: boolean = true) => {
-      // This function saves as draft without validation - for back navigation
-      async function createDraft() {
-        try {
-          const supabase = createClient();
-          const survey_id = crypto.randomUUID();
-
-          // For drafts, we'll store the JSON as-is without validation
-          // If JSON is empty or invalid, we'll store it as empty string
-          let jsonToStore = "";
-          if (values.json && values.json.trim()) {
-            try {
-              JSON.parse(values.json as string);
-              jsonToStore = values.json as string;
-            } catch (error) {
-              // For drafts, store invalid JSON as-is (user can fix later)
-              jsonToStore = values.json as string;
-            }
-          }
-
-          const { data, error } = await supabase
-            .from("surveys" as any)
-            .insert({
-              survey_id: survey_id,
-              version: 1,
-              class_id: Number(course_id),
-              created_by: currentUserId || null, // Store user auth UUID for auditing
-              title: (values.title as string) || "Untitled Survey",
-              description: (values.description as string) || null,
-              questions: jsonToStore,
-              status: "draft",
-              created_at: new Date().toISOString(),
-              allow_response_editing: values.allow_response_editing as boolean,
-              due_date: (values.due_date as string) || null,
-              validation_errors: null // No validation errors for draft saves
-            })
-            .select("id, survey_id")
-            .single();
-
-          if (error || !data) {
-            console.error("Draft save error:", error);
-            throw new Error(error?.message || "Failed to save draft");
-          }
-
-          trackEvent("survey_created" as any, {
-            course_id: Number(course_id),
-            survey_id: (data as any).survey_id,
-            status: "draft",
-            has_due_date: !!values.due_date,
-            allow_response_editing: values.allow_response_editing
-          });
-
-          // Only show success toast and redirect if shouldRedirect is true
-          if (shouldRedirect) {
-            // Show success toast
-            toaster.create({
-              title: "Draft Saved",
-              description: "Your survey has been saved as a draft.",
-              type: "success"
-            });
-
-            // Redirect to manage surveys page
-            router.push(`/course/${course_id}/manage/surveys`);
-          }
-          // If shouldRedirect is false, we don't show any toast (used for preview auto-save)
-        } catch (error) {
-          throw error;
-        }
-      }
-      await createDraft();
-    },
-    [course_id, trackEvent, router]
-  );
-
-  const onSubmit = useCallback(
-    async (values: FieldValues) => {
-      async function create() {
-        // Show loading toast before starting the process
-        const loadingToast = toaster.create({
-          title: "Creating Survey",
-          description: "Saving your survey configuration...",
-          type: "loading"
-        });
-
-        try {
-          const supabase = createClient();
-
-          // Generate new survey_id using crypto.randomUUID()
-          const survey_id = crypto.randomUUID();
-
-          // Parse the JSON to ensure it's valid (only for active creation)
-          let parsedJson;
-          let validationErrors = null;
-          try {
-            parsedJson = JSON.parse(values.json as string);
-          } catch (error) {
-            // Instead of throwing, create a draft with validation errors
-            validationErrors = `Invalid JSON configuration: ${error instanceof Error ? error.message : "Unknown error"}`;
-            parsedJson = values.json as string; // Store the invalid JSON as-is
-          }
-
-          // Insert into surveys table
-          const { data, error } = await supabase
-            .from("surveys" as any)
-            .insert({
-              survey_id: survey_id,
-              version: 1,
-              class_id: Number(course_id),
-              created_by: currentUserId || null, // Store user auth UUID for auditing
-              title: values.title as string,
-              description: (values.description as string) || null,
-              questions: parsedJson,
-              status: validationErrors ? "draft" : (values.status as string), // Force to draft if validation errors
-              created_at: new Date().toISOString(),
-              allow_response_editing: values.allow_response_editing as boolean,
-              due_date: (values.due_date as string) || null,
-              validation_errors: validationErrors
-            })
-            .select("id, survey_id")
-            .single();
-
-          if (error || !data) {
-            // If database error, try to save as draft with error flag
-            try {
-              const fallbackData = await supabase
-                .from("surveys" as any)
-                .insert({
-                  survey_id: survey_id,
-                  version: 1,
-                  class_id: Number(course_id),
-                  created_by: currentUserId || null,
-                  title: values.title as string,
-                  description: (values.description as string) || null,
-                  questions: values.json as string,
-                  status: "draft",
-                  created_at: new Date().toISOString(),
-                  allow_response_editing: values.allow_response_editing as boolean,
-                  due_date: (values.due_date as string) || null,
-                  validation_errors: `Database error: ${error?.message || "Unknown error"}`
-                })
-                .select("id, survey_id")
-                .single();
-
-              if (fallbackData.error) {
-                throw new Error(fallbackData.error.message);
-              }
-            } catch (fallbackError) {
-              throw new Error(`Failed to save survey: ${error?.message || "Unknown error"}`);
-            }
-            return;
-          }
-
-          // Track survey creation
-          trackEvent("survey_created" as any, {
-            course_id: Number(course_id),
-            survey_id: (data as any).survey_id,
-            status: validationErrors ? "draft" : values.status,
-            has_due_date: !!values.due_date,
-            allow_response_editing: values.allow_response_editing,
-            has_validation_errors: !!validationErrors
-          });
-
-          // Dismiss loading toast and show success
-          toaster.dismiss(loadingToast);
-
-          // Show appropriate success message
-          if (validationErrors) {
-            toaster.create({
-              title: "Survey Saved as Draft",
-              description:
-                "Your survey was saved as a draft due to validation issues. Please review and fix the errors.",
-              type: "warning"
-            });
-          } else if (values.status === "draft") {
-            toaster.create({
-              title: "Draft Saved",
-              description: "Your survey has been saved as a draft.",
-              type: "success"
-            });
-          } else {
-            toaster.create({
-              title: "Survey Published",
-              description: "Your survey has been published and is now available to students.",
-              type: "success"
-            });
-          }
-
-          // Redirect to manage surveys page
-          router.push(`/course/${course_id}/manage/surveys`);
-        } catch (error) {
-          // Dismiss loading toast and show error
-          toaster.dismiss(loadingToast);
-          toaster.error({
-            title: "Error creating survey",
-            description: error instanceof Error ? error.message : "An unexpected error occurred"
-          });
-        }
-      }
-      await create();
-    },
-    [course_id, router, trackEvent]
-=======
-  // -------- SAVE DRAFT ONLY --------
-  const saveDraftOnly = useCallback(
-    async (values: FieldValues) => {
       const supabase = createClient();
 
       const survey_id = crypto.randomUUID();
@@ -387,13 +153,17 @@
         allow_response_editing: values.allow_response_editing
       });
 
-      toaster.create({
-        title: "Draft Saved",
-        description: "Your survey has been saved as a draft.",
-        type: "success"
-      });
-
-      router.push(`/course/${course_id}/manage/surveys`);
+      // Only show success toast and redirect if shouldRedirect is true
+      if (shouldRedirect) {
+        toaster.create({
+          title: "Draft Saved",
+          description: "Your survey has been saved as a draft.",
+          type: "success"
+        });
+
+        router.push(`/course/${course_id}/manage/surveys`);
+      }
+      // If shouldRedirect is false, we don't show any toast (used for preview auto-save)
     },
     [course_id, private_profile_id, router, trackEvent]
   );
@@ -419,9 +189,7 @@
         try {
           parsedJson = JSON.parse(values.json as string);
         } catch (err) {
-          validationErrors = `Invalid JSON configuration: ${
-            err instanceof Error ? err.message : "Unknown error"
-          }`;
+          validationErrors = `Invalid JSON configuration: ${err instanceof Error ? err.message : "Unknown error"}`;
           parsedJson = values.json as string; // keep raw
         }
 
@@ -470,8 +238,7 @@
         if (validationErrors) {
           toaster.create({
             title: "Survey Saved as Draft",
-            description:
-              "Your survey was saved as a draft due to validation issues. Please review and fix the errors.",
+            description: "Your survey was saved as a draft due to validation issues. Please review and fix the errors.",
             type: "warning"
           });
         } else if (values.status === "draft") {
@@ -483,8 +250,7 @@
         } else {
           toaster.create({
             title: "Survey Published",
-            description:
-              "Your survey has been published and is now available to students.",
+            description: "Your survey has been published and is now available to students.",
             type: "success"
           });
         }
@@ -496,28 +262,16 @@
         toaster.dismiss(loadingToast);
         toaster.error({
           title: "Error creating survey",
-          description:
-            err instanceof Error
-              ? err.message
-              : "An unexpected error occurred"
+          description: err instanceof Error ? err.message : "An unexpected error occurred"
         });
       }
     },
     [course_id, private_profile_id, router, trackEvent]
->>>>>>> 53dac859
   );
 
   return (
     <Box py={8} maxW="1200px" my={2} mx="auto">
-<<<<<<< HEAD
       <SurveyForm form={form} onSubmit={onSubmit} saveDraftOnly={saveDraftOnly} />
-=======
-      <SurveyForm
-        form={form}
-        onSubmit={onSubmit}
-        saveDraftOnly={saveDraftOnly}
-      />
->>>>>>> 53dac859
     </Box>
   );
 }