--- conflicted
+++ resolved
@@ -109,11 +109,8 @@
   const [isStudentSelectorOpen, setIsStudentSelectorOpen] = useState(false);
 
   const currentJson = watch("json");
-<<<<<<< HEAD
   const currentStatus = watch("status");
-=======
   const assignedStudents = watch("assigned_students") || [];
->>>>>>> c72b709a
 
   const validateJson = useCallback(() => {
     const jsonValue = getValues("json");
