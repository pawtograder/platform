"use client";

import { toaster } from "@/components/ui/toaster";
import { useTrackEvent } from "@/hooks/useTrackEvent";
import { createClient } from "@/utils/supabase/client";
import { useForm } from "@refinedev/react-hook-form";
import { useParams, useRouter } from "next/navigation";
import { useCallback, useEffect, useState, useRef } from "react";
import SurveyForm from "../../new/form";
import { Box, Text } from "@chakra-ui/react";
import { FieldValues } from "react-hook-form";
import { useClassProfiles } from "@/hooks/useClassProfiles";
import type { Tables } from "@/utils/supabase/SupabaseTypes";
import { TZDate } from "@date-fns/tz";
import { formatInTimeZone } from "date-fns-tz";

type SurveyFormData = {
  title: string;
  description?: string;
  json: string;
  status: "draft" | "published";
  due_date?: string;
  allow_response_editing: boolean;
  assigned_to_all: boolean;
  assigned_students?: string[];
};

type SurveyRow = Tables<"surveys">;

const toJsonString = (value: SurveyRow["json"]) =>
  typeof value === "string" ? value : value ? JSON.stringify(value) : "";
const getFormJsonString = (value: FieldValues["json"]) =>
  typeof value === "string" ? value : value ? JSON.stringify(value) : "";

const getParam = (value: string | string[] | undefined, name: string): string => {
  if (typeof value === "string") return value;
  throw new Error(`Missing route param: ${name}`);
};

export default function EditSurveyPage() {
  const { course_id, survey_id } = useParams();
  const router = useRouter();
  const trackEvent = useTrackEvent();
  const { private_profile_id } = useClassProfiles();
  const [isLoading, setIsLoading] = useState(true);
  const [surveyData, setSurveyData] = useState<SurveyRow>();
  const { role } = useClassProfiles();
  const rawSurveyId = getParam(survey_id, "survey_id");
  const timezone = role.classes?.time_zone || "America/New_York";

  // Helper function to convert datetime-local string to ISO timestamp with timezone
  const convertDueDateToISO = (dueDateString: string | null | undefined): string | null => {
    if (!dueDateString) return null;
    // Parse datetime-local format (YYYY-MM-DDTHH:MM)
    const [date, time] = dueDateString.split("T");
    if (!date || !time) return null;
    const [year, month, day] = date.split("-");
    const [hour, minute] = time.split(":");
    // Create TZDate with these exact values in course timezone
    const tzDate = new TZDate(
      parseInt(year),
      parseInt(month) - 1,
      parseInt(day),
      parseInt(hour),
      parseInt(minute),
      0,
      0,
      timezone
    );
    return tzDate.toISOString();
  };

  const form = useForm<SurveyFormData>({
    refineCoreProps: { resource: "surveys", action: "edit", id: rawSurveyId },
    defaultValues: {
      title: "",
      description: "",
      json: "",
      status: "draft",
      due_date: "",
      allow_response_editing: false,
      assigned_to_all: true,
      assigned_students: []
    }
  });

  const reset = form.reset;
  const hasLoadedSurvey = useRef(false);
  const loadingPromise = useRef<Promise<void> | null>(null);

  useEffect(() => {
    if (role.role === "grader") {
      toaster.create({
        title: "Access Denied",
        description: "Graders cannot edit surveys. Only instructors have this permission.",
        type: "error"
      });
      router.push(`/course/${course_id}/manage/surveys`);
    }
  }, [role, router, course_id]);

  // Load the survey data when component mounts
  useEffect(() => {
    console.log("[EditSurvey] useEffect triggered", {
      hasLoadedSurvey: hasLoadedSurvey.current,
      survey_id,
      course_id,
      hasLoadingPromise: !!loadingPromise.current
    });

    if (hasLoadedSurvey.current || loadingPromise.current) {
      console.log("[EditSurvey] Skipping load - already loaded or loading");
      return; // Prevent duplicate loading
    }

    const loadSurveyData = async () => {
      try {
        console.log("[EditSurvey] Starting to load survey data");
        setIsLoading(true);
        const supabase = createClient();
        const { data, error } = await supabase
          .from("surveys")
          .select("*")
          .eq("id", rawSurveyId)
          .eq("class_id", Number(course_id))
          .single();

        if (error || !data) {
          console.log("[EditSurvey] Survey not found:", error);
          toaster.create({
            title: "Survey Not Found",
            description: "The survey you're trying to edit could not be found.",
            type: "error"
          });
          router.push(`/course/${course_id}/manage/surveys`);
          return;
        }

        console.log("[EditSurvey] Survey data loaded successfully:", data.id);
        setSurveyData(data);

        // Convert due_date from ISO string to datetime-local format in course timezone
        let dueDateFormatted = "";
        if (data.due_date) {
          // Convert ISO timestamp to datetime-local format in course timezone
          dueDateFormatted = formatInTimeZone(new Date(data.due_date), timezone, "yyyy-MM-dd'T'HH:mm");
        }

        // Load existing survey assignments
        const { data: assignmentData } = await supabase
          .from("survey_assignments")
          .select("profile_id")
          .eq("survey_id", data.id);

        const assignedStudents = assignmentData?.map((a) => a.profile_id) || [];

        // Load the survey data into the form
        reset({
          title: data.title || "",
          description: data.description || "",
          json: toJsonString(data.json),
          status: data.status || "draft",
          due_date: dueDateFormatted,
          allow_response_editing: Boolean(data.allow_response_editing),
          assigned_to_all: data.assigned_to_all !== undefined ? data.assigned_to_all : true,
          assigned_students: assignedStudents
        });

        hasLoadedSurvey.current = true; // Mark as loaded to prevent duplicate toasts
        console.log("[EditSurvey] Survey loaded and form reset completed");

        toaster.create({
          title: "Survey Loaded",
          description: "Survey data has been loaded for editing.",
          type: "success"
        });
      } catch (error) {
        console.error("[EditSurvey] Error loading survey:", error);
        toaster.create({
          title: "Error Loading Survey",
          description: "An error occurred while loading the survey data.",
          type: "error"
        });
        router.push(`/course/${course_id}/manage/surveys`);
      } finally {
        setIsLoading(false);
        loadingPromise.current = null; // Clear the promise ref
      }
    };

    // Store the promise to prevent duplicate calls
    loadingPromise.current = loadSurveyData();
  }, [course_id, rawSurveyId]); // Removed reset and router from dependencies

  const saveDraftOnly = useCallback(
    async (values: FieldValues, shouldRedirect: boolean = true) => {
      // This function saves as draft without validation - for back navigation
      async function updateDraft() {
        try {
          const supabase = createClient();

          const jsonInput = getFormJsonString(values.json);
          let jsonToStore = "";

          if (jsonInput.trim()) {
            try {
              JSON.parse(jsonInput);
              jsonToStore = jsonInput;
            } catch {
              // keep the raw string for drafts; user can fix later
              jsonToStore = jsonInput;
            }
          }

          const { data, error } = await supabase
            .from("surveys")
            .update({
              title: (values.title as string) || "Untitled Survey",
              description: (values.description as string) || null,
              json: jsonToStore,
              status: "draft",
              allow_response_editing: values.allow_response_editing as boolean,
<<<<<<< HEAD
              due_date: convertDueDateToISO(values.due_date as string),
              validation_errors: null // No validation errors for draft saves
=======
              due_date: (values.due_date as string) || null,
              validation_errors: null, // No validation errors for draft saves
              assigned_to_all: Boolean(values.assigned_to_all)
>>>>>>> c72b709a
            })
            .eq("id", rawSurveyId)
            .select("id, survey_id")
            .single();

          if (error || !data) {
            console.error("Draft save error:", error);
            throw new Error(error?.message || "Failed to save draft");
          }

          // Handle survey assignments for drafts
          if (!values.assigned_to_all && values.assigned_students && values.assigned_students.length > 0) {
            console.log("[saveDraftOnly] Updating survey assignments for:", values.assigned_students);
            const { error: assignmentError } = await supabase.rpc("create_survey_assignments", {
              p_survey_id: data.id,
              p_profile_ids: values.assigned_students
            });

            if (assignmentError) {
              console.error("[saveDraftOnly] Assignment error:", assignmentError);
              toaster.error({
                title: "Warning",
                description: "Draft was saved but there was an error updating student assignments."
              });
            }
          } else if (values.assigned_to_all) {
            const { error: deleteError } = await supabase.from("survey_assignments").delete().eq("survey_id", data.id);

            if (deleteError) {
              console.error("[saveDraftOnly] Error removing assignments:", deleteError);
            }
          }

          trackEvent("survey_updated", {
            course_id: Number(course_id),
            survey_id: data.survey_id,
            status: "draft",
            has_due_date: !!values.due_date,
            allow_response_editing: values.allow_response_editing
          });

          // Only show success toast and redirect if shouldRedirect is true
          if (shouldRedirect) {
            // Show success toast
            toaster.create({
              title: "Draft Saved",
              description: "Your survey has been saved as a draft.",
              type: "success"
            });

            // Redirect to manage surveys page
            router.push(`/course/${course_id}/manage/surveys`);
          }
          // If shouldRedirect is false, we don't show any toast (used for preview auto-save)
        } catch (error) {
          throw error;
        }
      }
      await updateDraft();
    },
    [course_id, trackEvent, router, survey_id, timezone, rawSurveyId]
  );

  const onSubmit = useCallback(
    async (values: FieldValues) => {
      async function update() {
        // Validate due date if trying to publish
        if (values.status === "published" && values.due_date) {
          const dueDateISO = convertDueDateToISO(values.due_date as string);
          if (dueDateISO) {
            const dueDate = new Date(dueDateISO);
            const now = new Date();

            if (dueDate < now) {
              toaster.create({
                title: "Cannot Publish Survey",
                description: "The due date must be in the future. Please update the due date or save as a draft.",
                type: "error"
              });
              return;
            }
          }
        }

        // Validate student assignments
        if (!values.assigned_to_all && (!values.assigned_students || values.assigned_students.length === 0)) {
          toaster.create({
            title: "Cannot Save Survey",
            description: "Please select at least one student or change assignment mode to 'all students'.",
            type: "error"
          });
          return;
        }

        // Show loading toast before starting the process
        const loadingToast = toaster.create({
          title: "Updating Survey",
          description: "Saving your survey configuration...",
          type: "loading"
        });

        try {
          const supabase = createClient();

          // Parse the JSON to ensure it's valid (only for active updates)
          const parsedJson = toJsonString(values.json);
          let validationErrors: string | null = null;

          try {
            JSON.parse(parsedJson);
          } catch (err) {
            validationErrors = `Invalid JSON configuration: ${err instanceof Error ? err.message : "Unknown error"}`;
          }

          // Update the survey
          const { data, error } = await supabase
            .from("surveys")
            .update({
              title: values.title as string,
              description: (values.description as string) || null,
              json: parsedJson,
              status: validationErrors ? "draft" : (values.status as SurveyFormData["status"]), // Force to draft if validation errors
              allow_response_editing: values.allow_response_editing as boolean,
<<<<<<< HEAD
              due_date: convertDueDateToISO(values.due_date as string),
              validation_errors: validationErrors
=======
              due_date: (values.due_date as string) || null,
              validation_errors: validationErrors,
              assigned_to_all: Boolean(values.assigned_to_all)
>>>>>>> c72b709a
            })
            .eq("id", rawSurveyId)
            .select("id, survey_id")
            .single();

          if (error || !data) {
            // If database error, try to save as draft with error flag
            try {
              const fallbackData = await supabase
                .from("surveys")
                .update({
                  title: values.title as string,
                  description: (values.description as string) || null,
                  json: values.json as string,
                  status: "draft",
                  allow_response_editing: values.allow_response_editing as boolean,
<<<<<<< HEAD
                  due_date: convertDueDateToISO(values.due_date as string),
                  validation_errors: `Database error: ${error?.message || "Unknown error"}`
=======
                  due_date: (values.due_date as string) || null,
                  validation_errors: `Database error: ${error?.message || "Unknown error"}`,
                  assigned_to_all: Boolean(values.assigned_to_all)
>>>>>>> c72b709a
                })
                .eq("id", rawSurveyId)
                .select("id, survey_id")
                .single();

              if (fallbackData.error) {
                throw new Error(fallbackData.error.message);
              }
            } catch (fallbackError) {
              throw new Error(`Failed to update survey: ${error?.message || fallbackError || "Unknown error"}`);
            }
            return;
          }

          // Handle survey assignments if not assigned to all students
          if (!values.assigned_to_all && values.assigned_students && values.assigned_students.length > 0) {
            console.log("[EditSurvey] Updating survey assignments for:", values.assigned_students);
            const { error: assignmentError } = await supabase.rpc("create_survey_assignments", {
              p_survey_id: data.id,
              p_profile_ids: values.assigned_students
            });

            if (assignmentError) {
              console.error("[EditSurvey] Assignment error:", assignmentError);
              toaster.error({
                title: "Warning",
                description: "Survey was updated but there was an error assigning it to specific students."
              });
            }
          } else if (values.assigned_to_all) {
            // If assigned to all, remove any specific assignments
            const { error: deleteError } = await supabase.from("survey_assignments").delete().eq("survey_id", data.id);

            if (deleteError) {
              console.error("[EditSurvey] Error removing assignments:", deleteError);
            }
          }

          // Track survey update
          trackEvent("survey_updated", {
            course_id: Number(course_id),
            survey_id: data.survey_id,
            status: validationErrors ? "draft" : values.status,
            has_due_date: !!values.due_date,
            allow_response_editing: values.allow_response_editing,
            has_validation_errors: !!validationErrors
          });

          // Dismiss loading toast and show success
          toaster.dismiss(loadingToast);

          // Show appropriate success message
          if (validationErrors) {
            toaster.create({
              title: "Survey Saved as Draft",
              description:
                "Your survey was saved as a draft due to validation issues. Please review and fix the errors.",
              type: "warning"
            });
          } else if (values.status === "draft") {
            toaster.create({
              title: "Draft Saved",
              description: "Your survey has been saved as a draft.",
              type: "success"
            });
          } else {
            toaster.create({
              title: "Survey Published",
              description: "Your survey has been published and is now available to students.",
              type: "success"
            });
          }

          // Redirect to manage surveys page
          router.push(`/course/${course_id}/manage/surveys`);
        } catch (error) {
          // Dismiss loading toast and show error
          toaster.dismiss(loadingToast);
          toaster.error({
            title: "Error updating survey",
            description: error instanceof Error ? error.message : "An unexpected error occurred"
          });
        }
      }
      await update();
    },
    [course_id, router, trackEvent, survey_id, timezone, rawSurveyId]
  );

  if (isLoading) {
    return (
      <Box py={8} maxW="1200px" my={2} mx="auto">
        <Box display="flex" alignItems="center" justifyContent="center" p={8}>
          <Text>Loading survey data...</Text>
        </Box>
      </Box>
    );
  }

  if (!surveyData) {
    return (
      <Box py={8} maxW="1200px" my={2} mx="auto">
        <Box display="flex" alignItems="center" justifyContent="center" p={8}>
          <Text>Survey not found.</Text>
        </Box>
      </Box>
    );
  }

  return (
    <Box py={8} maxW="1200px" my={2} mx="auto">
      <SurveyForm
        form={form}
        onSubmit={onSubmit}
        saveDraftOnly={saveDraftOnly}
        isEdit={true}
        privateProfileId={private_profile_id}
      />
    </Box>
  );
}<|MERGE_RESOLUTION|>--- conflicted
+++ resolved
@@ -220,14 +220,9 @@
               json: jsonToStore,
               status: "draft",
               allow_response_editing: values.allow_response_editing as boolean,
-<<<<<<< HEAD
               due_date: convertDueDateToISO(values.due_date as string),
-              validation_errors: null // No validation errors for draft saves
-=======
-              due_date: (values.due_date as string) || null,
               validation_errors: null, // No validation errors for draft saves
               assigned_to_all: Boolean(values.assigned_to_all)
->>>>>>> c72b709a
             })
             .eq("id", rawSurveyId)
             .select("id, survey_id")
@@ -351,14 +346,9 @@
               json: parsedJson,
               status: validationErrors ? "draft" : (values.status as SurveyFormData["status"]), // Force to draft if validation errors
               allow_response_editing: values.allow_response_editing as boolean,
-<<<<<<< HEAD
               due_date: convertDueDateToISO(values.due_date as string),
-              validation_errors: validationErrors
-=======
-              due_date: (values.due_date as string) || null,
               validation_errors: validationErrors,
               assigned_to_all: Boolean(values.assigned_to_all)
->>>>>>> c72b709a
             })
             .eq("id", rawSurveyId)
             .select("id, survey_id")
@@ -375,14 +365,9 @@
                   json: values.json as string,
                   status: "draft",
                   allow_response_editing: values.allow_response_editing as boolean,
-<<<<<<< HEAD
                   due_date: convertDueDateToISO(values.due_date as string),
-                  validation_errors: `Database error: ${error?.message || "Unknown error"}`
-=======
-                  due_date: (values.due_date as string) || null,
                   validation_errors: `Database error: ${error?.message || "Unknown error"}`,
                   assigned_to_all: Boolean(values.assigned_to_all)
->>>>>>> c72b709a
                 })
                 .eq("id", rawSurveyId)
                 .select("id, survey_id")
