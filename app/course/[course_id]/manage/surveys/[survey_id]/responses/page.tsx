<<<<<<< HEAD
"use client";

import { Box, Heading, Text, VStack, HStack, Button, Badge, Input } from "@chakra-ui/react";
import { useColorModeValue } from "@/components/ui/color-mode";
import { createClient } from "@/utils/supabase/client";
import { useParams, useRouter } from "next/navigation";
import { useEffect, useState, useCallback } from "react";
import { toaster } from "@/components/ui/toaster";
import { getAllResponses, deleteResponse } from "../../../../surveys/[survey_id]/submit";
import { exportSurveyResponses } from "./export";
import { formatInTimeZone } from "date-fns-tz";
import Link from "@/components/ui/link";
import { MenuRoot, MenuTrigger, MenuContent, MenuItem } from "@/components/ui/menu";
import { HiOutlineDotsHorizontal } from "react-icons/hi";

type SurveyResponse = {
  id: string;
  response: Record<string, any>;
  is_submitted: boolean;
  submitted_at?: string;
  created_at: string;
  updated_at: string;
  profiles: {
    id: string;
    name: string;
    sis_user_id: string | null;
  };
};

type Survey = {
  id: string;
  title: string;
  description?: string;
  questions: any;
};

export default function SurveyResponsesPage() {
  const { course_id, survey_id } = useParams();
  const router = useRouter();
  const [responses, setResponses] = useState<SurveyResponse[]>([]);
  const [survey, setSurvey] = useState<Survey | null>(null);
  const [isLoading, setIsLoading] = useState(true);
  const [searchTerm, setSearchTerm] = useState("");
  const [statusFilter, setStatusFilter] = useState<"all" | "completed" | "partial">("all");

  // Color mode values
  const textColor = useColorModeValue("#000000", "#FFFFFF");
  const bgColor = useColorModeValue("#F2F2F2", "#0D0D0D");
  const borderColor = useColorModeValue("#D2D2D2", "#2D2D2D");
  const cardBgColor = useColorModeValue("#E5E5E5", "#1A1A1A");
  const buttonTextColor = useColorModeValue("#4B5563", "#A0AEC0");
  const buttonBorderColor = useColorModeValue("#6B7280", "#4A5568");
  const tableHeaderBg = useColorModeValue("#F2F2F2", "#0D0D0D");
  const tableHeaderTextColor = useColorModeValue("#1A202C", "#9CA3AF");

  useEffect(() => {
    const loadData = async () => {
      try {
        const supabase = createClient();

        // Get survey info
        const { data: surveyData, error: surveyError } = await supabase
          .from("surveys" as any)
          .select("id, title, description, questions")
          .eq("id", survey_id)
          .eq("class_id", Number(course_id))
          .single();

        if (surveyError || !surveyData) {
          toaster.create({
            title: "Survey Not Found",
            description: "This survey could not be found.",
            type: "error"
          });
          router.push(`/course/${course_id}/manage/surveys`);
          return;
        }

        setSurvey(surveyData as Survey);

        // Get all responses
        const responsesData = await getAllResponses(survey_id as string, course_id as string);
        setResponses(responsesData);
      } catch (error) {
        console.error("Error loading responses:", error);
        toaster.create({
          title: "Error Loading Responses",
          description: "An error occurred while loading survey responses.",
          type: "error"
        });
        // Set empty array as fallback
        setResponses([]);
      } finally {
        setIsLoading(false);
      }
    };

    loadData();
  }, [course_id, survey_id]); // Removed router from dependencies

  const handleDeleteResponse = useCallback(async (responseId: string, studentName: string) => {
    if (!confirm(`Are you sure you want to delete the response from ${studentName}? This action cannot be undone.`)) {
      return;
    }

    try {
      await deleteResponse(responseId);

      // Remove from local state
      setResponses((prev) => prev.filter((r) => r.id !== responseId));

      toaster.create({
        title: "Response Deleted",
        description: "The survey response has been deleted successfully.",
        type: "success"
      });
    } catch (error) {
      console.error("Error deleting response:", error);
      toaster.create({
        title: "Delete Failed",
        description: "An error occurred while deleting the response.",
        type: "error"
      });
    }
  }, []);

  const formatDate = (dateString: string) => {
    try {
      return formatInTimeZone(new Date(dateString), "America/New_York", "MMM dd, yyyy 'at' h:mm a");
    } catch {
      return "Invalid date";
    }
  };

  const getStatusBadge = (isSubmitted: boolean) => {
    if (isSubmitted) {
      return (
        <Badge bg="#D1FAE5" color="#065F46" px={2} py={1} borderRadius="md" fontSize="sm">
          Completed
        </Badge>
      );
    } else {
      return (
        <Badge bg="#FEF3C7" color="#92400E" px={2} py={1} borderRadius="md" fontSize="sm">
          Partial
        </Badge>
      );
    }
  };

  const filteredResponses = responses.filter((response) => {
    const matchesSearch =
      response.profiles.name.toLowerCase().includes(searchTerm.toLowerCase()) ||
      (response.profiles.sis_user_id && response.profiles.sis_user_id.toLowerCase().includes(searchTerm.toLowerCase()));

    const matchesStatus =
      statusFilter === "all" ||
      (statusFilter === "completed" && response.is_submitted) ||
      (statusFilter === "partial" && !response.is_submitted);

    return matchesSearch && matchesStatus;
  });

  const handleExportCSV = useCallback(() => {
    if (!survey) return;

    try {
      exportSurveyResponses(filteredResponses, survey, "csv");
      toaster.create({
        title: "Export Started",
        description: "Your CSV file is being downloaded.",
        type: "success"
      });
    } catch (error) {
      console.error("Error exporting responses:", error);
      toaster.create({
        title: "Export Failed",
        description: "An error occurred while exporting responses.",
        type: "error"
      });
    }
  }, [filteredResponses, survey]);

  if (isLoading) {
    return (
      <Box py={8} maxW="1200px" my={2} mx="auto">
        <Box display="flex" alignItems="center" justifyContent="center" p={8}>
          <Text>Loading responses...</Text>
        </Box>
      </Box>
    );
  }

  return (
    <Box py={8} maxW="1200px" my={2} mx="auto">
      <VStack align="stretch" gap={6} w="100%">
        {/* Header */}
        <VStack align="stretch" gap={4}>
          <Button
            variant="outline"
            size="sm"
            bg="transparent"
            borderColor={buttonBorderColor}
            color={buttonTextColor}
            _hover={{ bg: "rgba(160, 174, 192, 0.1)" }}
            onClick={() => router.push(`/course/${course_id}/manage/surveys`)}
            alignSelf="flex-start"
          >
            ← Back to Surveys
          </Button>

          <Heading size="xl" color={textColor} textAlign="left">
            Survey Responses
          </Heading>

          {survey && (
            <VStack align="start" gap={2}>
              <Text color={textColor} fontSize="lg" fontWeight="medium">
                {survey.title}
              </Text>
              {survey.description && (
                <Text color={textColor} fontSize="md" opacity={0.8}>
                  {survey.description}
                </Text>
              )}
            </VStack>
          )}
        </VStack>

        {/* Filters and Search */}
        <Box w="100%" bg={cardBgColor} border="1px solid" borderColor={borderColor} borderRadius="lg" p={6}>
          <VStack align="stretch" gap={4}>
            <HStack justify="space-between" align="center">
              <Text color={textColor} fontWeight="medium">
                {filteredResponses.length} response{filteredResponses.length !== 1 ? "s" : ""}
              </Text>

              <HStack gap={2}>
                <Button
                  size="sm"
                  variant="outline"
                  bg="transparent"
                  borderColor={buttonBorderColor}
                  color={buttonTextColor}
                  _hover={{ bg: "rgba(160, 174, 192, 0.1)" }}
                  onClick={handleExportCSV}
                  disabled={filteredResponses.length === 0}
                >
                  Export CSV
                </Button>
              </HStack>
            </HStack>

            <HStack gap={4}>
              <Input
                placeholder="Search by student name or SIS ID..."
                value={searchTerm}
                onChange={(e) => setSearchTerm(e.target.value)}
                bg={bgColor}
                borderColor={borderColor}
                color={textColor}
                _placeholder={{ color: buttonTextColor }}
                _focus={{ borderColor: "blue.500" }}
                maxW="400px"
              />

              <HStack gap={2}>
                <Button
                  size="sm"
                  variant={statusFilter === "all" ? "solid" : "outline"}
                  bg={statusFilter === "all" ? "#22C55E" : "transparent"}
                  color={statusFilter === "all" ? "white" : buttonTextColor}
                  borderColor={buttonBorderColor}
                  _hover={{ bg: statusFilter === "all" ? "#16A34A" : "rgba(160, 174, 192, 0.1)" }}
                  onClick={() => setStatusFilter("all")}
                >
                  All
                </Button>
                <Button
                  size="sm"
                  variant={statusFilter === "completed" ? "solid" : "outline"}
                  bg={statusFilter === "completed" ? "#22C55E" : "transparent"}
                  color={statusFilter === "completed" ? "white" : buttonTextColor}
                  borderColor={buttonBorderColor}
                  _hover={{ bg: statusFilter === "completed" ? "#16A34A" : "rgba(160, 174, 192, 0.1)" }}
                  onClick={() => setStatusFilter("completed")}
                >
                  Completed
                </Button>
                <Button
                  size="sm"
                  variant={statusFilter === "partial" ? "solid" : "outline"}
                  bg={statusFilter === "partial" ? "#22C55E" : "transparent"}
                  color={statusFilter === "partial" ? "white" : buttonTextColor}
                  borderColor={buttonBorderColor}
                  _hover={{ bg: statusFilter === "partial" ? "#16A34A" : "rgba(160, 174, 192, 0.1)" }}
                  onClick={() => setStatusFilter("partial")}
                >
                  Partial
                </Button>
              </HStack>
            </HStack>
          </VStack>
        </Box>

        {/* Responses Table */}
        {filteredResponses.length === 0 ? (
          <Box w="100%" bg={cardBgColor} border="1px solid" borderColor={borderColor} borderRadius="lg" p={8}>
            <VStack align="center" gap={4}>
              <Text color={textColor} fontSize="lg" fontWeight="medium">
                No responses found
              </Text>
              <Text color={textColor} opacity={0.8} textAlign="center">
                {searchTerm || statusFilter !== "all"
                  ? "Try adjusting your search or filter criteria."
                  : "No students have responded to this survey yet."}
              </Text>
            </VStack>
          </Box>
        ) : (
          <Box
            w="100%"
            bg={cardBgColor}
            border="1px solid"
            borderColor={borderColor}
            borderRadius="lg"
            overflow="hidden"
          >
            <Box
              display="grid"
              gridTemplateColumns="1fr 1fr 1fr 1fr auto"
              gap={4}
              p={4}
              bg={tableHeaderBg}
              borderBottom="1px solid"
              borderColor={borderColor}
            >
              <Text color={tableHeaderTextColor} fontWeight="medium" fontSize="sm">
                Student
              </Text>
              <Text color={tableHeaderTextColor} fontWeight="medium" fontSize="sm">
                Status
              </Text>
              <Text color={tableHeaderTextColor} fontWeight="medium" fontSize="sm">
                Submitted
              </Text>
              <Text color={tableHeaderTextColor} fontWeight="medium" fontSize="sm">
                Last Updated
              </Text>
              <Text color={tableHeaderTextColor} fontWeight="medium" fontSize="sm">
                Actions
              </Text>
            </Box>

            {filteredResponses.map((response) => (
              <Box
                key={response.id}
                display="grid"
                gridTemplateColumns="1fr 1fr 1fr 1fr auto"
                gap={4}
                p={4}
                borderBottom="1px solid"
                borderColor={borderColor}
                _last={{ borderBottom: "none" }}
                _hover={{ bg: "rgba(160, 174, 192, 0.05)" }}
              >
                <VStack align="start" gap={1}>
                  <Text color={textColor} fontWeight="medium">
                    {response.profiles.name}
                  </Text>
                  <Text color={textColor} fontSize="sm" opacity={0.7}>
                    {response.profiles.sis_user_id || "No SIS ID"}
                  </Text>
                </VStack>

                <Box>{getStatusBadge(response.is_submitted)}</Box>

                <Text color={textColor} fontSize="sm">
                  {response.submitted_at ? formatDate(response.submitted_at) : "Not submitted"}
                </Text>

                <Text color={textColor} fontSize="sm">
                  {formatDate(response.updated_at)}
                </Text>

                <Box>
                  <MenuRoot>
                    <MenuTrigger asChild>
                      <Button
                        variant="ghost"
                        size="sm"
                        p={1}
                        minW="auto"
                        h="auto"
                        color={buttonTextColor}
                        _hover={{ bg: "rgba(160, 174, 192, 0.1)" }}
                      >
                        <HiOutlineDotsHorizontal size={16} />
                      </Button>
                    </MenuTrigger>
                    <MenuContent>
                      <MenuItem value="view" asChild>
                        <Link href={`/course/${course_id}/manage/surveys/${survey_id}/responses/${response.id}`}>
                          View Details
                        </Link>
                      </MenuItem>
                      <MenuItem
                        value="delete"
                        onClick={() => handleDeleteResponse(response.id, response.profiles.name)}
                      >
                        Delete Response
                      </MenuItem>
                    </MenuContent>
                  </MenuRoot>
                </Box>
              </Box>
            ))}
          </Box>
        )}
      </VStack>
    </Box>
=======
import { Container, Heading, Text } from "@chakra-ui/react";
import { createClient } from "@/utils/supabase/server";
import SurveyResponsesView from "./SurveyResponsesView";

type SurveyResponsesPageProps = {
  params: Promise<{ course_id: string; survey_id: string }>;
};

export default async function SurveyResponsesPage({ params }: SurveyResponsesPageProps) {
  const { course_id, survey_id } = await params;
  const supabase = await createClient();

  // Fetch survey data to get title, status, version, and JSON (latest version)
  const { data: survey, error: surveyError } = await supabase
    .from("surveys" as any)
    .select("id, title, status, version, json")
    .eq("survey_id", survey_id)
    .eq("class_id", Number(course_id))
    .is("deleted_at", null)
    .order("version", { ascending: false })
    .limit(1)
    .single();

  if (surveyError) {
    console.error("Error fetching survey:", surveyError);
    return (
      <Container py={8} maxW="1200px" my={2}>
        <Heading size="xl" mb={4}>
          Survey Responses
        </Heading>
        <Text>Error loading survey details.</Text>
      </Container>
    );
  }

  if (!survey) {
    return (
      <Container py={8} maxW="1200px" my={2}>
        <Heading size="xl" mb={4}>
          Survey Responses
        </Heading>
        <Text>Survey not found or deleted.</Text>
      </Container>
    );
  }

  // Fetch all responses for this survey_id (across all versions)
  // Join with profiles to get student names and emails
  const { data: responses, error: responsesError } = await supabase
    .from("survey_responses" as any)
    .select(
      `
      *,
      profiles!student_id (
        name
      )
    `
    )
    .eq("survey_id", (survey as any).id) // Use the database ID of the latest survey version to fetch responses
    .eq("is_submitted", true)
    .is("deleted_at", null);

  if (responsesError) {
    console.error("Error fetching responses:", responsesError);
    return (
      <Container py={8} maxW="1200px" my={2}>
        <Heading size="xl" mb={4}>
          Survey Responses
        </Heading>
        <Text>Error loading survey responses.</Text>
      </Container>
    );
  }

  // Get total enrolled students in the course
  const { count: totalStudents } = await supabase
    .from("user_roles")
    .select("*", { count: "exact", head: true })
    .eq("class_id", Number(course_id))
    .in("role", ["student", "grader", "instructor"]); // Count all roles for now, refine later if needed

  // Pass data to the client component
  return (
    <SurveyResponsesView
      courseId={course_id}
      surveyId={survey_id} // The UUID
      surveyTitle={(survey as any).title}
      surveyVersion={(survey as any).version}
      surveyStatus={(survey as any).status}
      surveyJson={(survey as any).json}
      responses={(responses as any) || []}
      totalStudents={totalStudents || 0}
    />
>>>>>>> 53dac859
  );
}<|MERGE_RESOLUTION|>--- conflicted
+++ resolved
@@ -1,426 +1,3 @@
-<<<<<<< HEAD
-"use client";
-
-import { Box, Heading, Text, VStack, HStack, Button, Badge, Input } from "@chakra-ui/react";
-import { useColorModeValue } from "@/components/ui/color-mode";
-import { createClient } from "@/utils/supabase/client";
-import { useParams, useRouter } from "next/navigation";
-import { useEffect, useState, useCallback } from "react";
-import { toaster } from "@/components/ui/toaster";
-import { getAllResponses, deleteResponse } from "../../../../surveys/[survey_id]/submit";
-import { exportSurveyResponses } from "./export";
-import { formatInTimeZone } from "date-fns-tz";
-import Link from "@/components/ui/link";
-import { MenuRoot, MenuTrigger, MenuContent, MenuItem } from "@/components/ui/menu";
-import { HiOutlineDotsHorizontal } from "react-icons/hi";
-
-type SurveyResponse = {
-  id: string;
-  response: Record<string, any>;
-  is_submitted: boolean;
-  submitted_at?: string;
-  created_at: string;
-  updated_at: string;
-  profiles: {
-    id: string;
-    name: string;
-    sis_user_id: string | null;
-  };
-};
-
-type Survey = {
-  id: string;
-  title: string;
-  description?: string;
-  questions: any;
-};
-
-export default function SurveyResponsesPage() {
-  const { course_id, survey_id } = useParams();
-  const router = useRouter();
-  const [responses, setResponses] = useState<SurveyResponse[]>([]);
-  const [survey, setSurvey] = useState<Survey | null>(null);
-  const [isLoading, setIsLoading] = useState(true);
-  const [searchTerm, setSearchTerm] = useState("");
-  const [statusFilter, setStatusFilter] = useState<"all" | "completed" | "partial">("all");
-
-  // Color mode values
-  const textColor = useColorModeValue("#000000", "#FFFFFF");
-  const bgColor = useColorModeValue("#F2F2F2", "#0D0D0D");
-  const borderColor = useColorModeValue("#D2D2D2", "#2D2D2D");
-  const cardBgColor = useColorModeValue("#E5E5E5", "#1A1A1A");
-  const buttonTextColor = useColorModeValue("#4B5563", "#A0AEC0");
-  const buttonBorderColor = useColorModeValue("#6B7280", "#4A5568");
-  const tableHeaderBg = useColorModeValue("#F2F2F2", "#0D0D0D");
-  const tableHeaderTextColor = useColorModeValue("#1A202C", "#9CA3AF");
-
-  useEffect(() => {
-    const loadData = async () => {
-      try {
-        const supabase = createClient();
-
-        // Get survey info
-        const { data: surveyData, error: surveyError } = await supabase
-          .from("surveys" as any)
-          .select("id, title, description, questions")
-          .eq("id", survey_id)
-          .eq("class_id", Number(course_id))
-          .single();
-
-        if (surveyError || !surveyData) {
-          toaster.create({
-            title: "Survey Not Found",
-            description: "This survey could not be found.",
-            type: "error"
-          });
-          router.push(`/course/${course_id}/manage/surveys`);
-          return;
-        }
-
-        setSurvey(surveyData as Survey);
-
-        // Get all responses
-        const responsesData = await getAllResponses(survey_id as string, course_id as string);
-        setResponses(responsesData);
-      } catch (error) {
-        console.error("Error loading responses:", error);
-        toaster.create({
-          title: "Error Loading Responses",
-          description: "An error occurred while loading survey responses.",
-          type: "error"
-        });
-        // Set empty array as fallback
-        setResponses([]);
-      } finally {
-        setIsLoading(false);
-      }
-    };
-
-    loadData();
-  }, [course_id, survey_id]); // Removed router from dependencies
-
-  const handleDeleteResponse = useCallback(async (responseId: string, studentName: string) => {
-    if (!confirm(`Are you sure you want to delete the response from ${studentName}? This action cannot be undone.`)) {
-      return;
-    }
-
-    try {
-      await deleteResponse(responseId);
-
-      // Remove from local state
-      setResponses((prev) => prev.filter((r) => r.id !== responseId));
-
-      toaster.create({
-        title: "Response Deleted",
-        description: "The survey response has been deleted successfully.",
-        type: "success"
-      });
-    } catch (error) {
-      console.error("Error deleting response:", error);
-      toaster.create({
-        title: "Delete Failed",
-        description: "An error occurred while deleting the response.",
-        type: "error"
-      });
-    }
-  }, []);
-
-  const formatDate = (dateString: string) => {
-    try {
-      return formatInTimeZone(new Date(dateString), "America/New_York", "MMM dd, yyyy 'at' h:mm a");
-    } catch {
-      return "Invalid date";
-    }
-  };
-
-  const getStatusBadge = (isSubmitted: boolean) => {
-    if (isSubmitted) {
-      return (
-        <Badge bg="#D1FAE5" color="#065F46" px={2} py={1} borderRadius="md" fontSize="sm">
-          Completed
-        </Badge>
-      );
-    } else {
-      return (
-        <Badge bg="#FEF3C7" color="#92400E" px={2} py={1} borderRadius="md" fontSize="sm">
-          Partial
-        </Badge>
-      );
-    }
-  };
-
-  const filteredResponses = responses.filter((response) => {
-    const matchesSearch =
-      response.profiles.name.toLowerCase().includes(searchTerm.toLowerCase()) ||
-      (response.profiles.sis_user_id && response.profiles.sis_user_id.toLowerCase().includes(searchTerm.toLowerCase()));
-
-    const matchesStatus =
-      statusFilter === "all" ||
-      (statusFilter === "completed" && response.is_submitted) ||
-      (statusFilter === "partial" && !response.is_submitted);
-
-    return matchesSearch && matchesStatus;
-  });
-
-  const handleExportCSV = useCallback(() => {
-    if (!survey) return;
-
-    try {
-      exportSurveyResponses(filteredResponses, survey, "csv");
-      toaster.create({
-        title: "Export Started",
-        description: "Your CSV file is being downloaded.",
-        type: "success"
-      });
-    } catch (error) {
-      console.error("Error exporting responses:", error);
-      toaster.create({
-        title: "Export Failed",
-        description: "An error occurred while exporting responses.",
-        type: "error"
-      });
-    }
-  }, [filteredResponses, survey]);
-
-  if (isLoading) {
-    return (
-      <Box py={8} maxW="1200px" my={2} mx="auto">
-        <Box display="flex" alignItems="center" justifyContent="center" p={8}>
-          <Text>Loading responses...</Text>
-        </Box>
-      </Box>
-    );
-  }
-
-  return (
-    <Box py={8} maxW="1200px" my={2} mx="auto">
-      <VStack align="stretch" gap={6} w="100%">
-        {/* Header */}
-        <VStack align="stretch" gap={4}>
-          <Button
-            variant="outline"
-            size="sm"
-            bg="transparent"
-            borderColor={buttonBorderColor}
-            color={buttonTextColor}
-            _hover={{ bg: "rgba(160, 174, 192, 0.1)" }}
-            onClick={() => router.push(`/course/${course_id}/manage/surveys`)}
-            alignSelf="flex-start"
-          >
-            ← Back to Surveys
-          </Button>
-
-          <Heading size="xl" color={textColor} textAlign="left">
-            Survey Responses
-          </Heading>
-
-          {survey && (
-            <VStack align="start" gap={2}>
-              <Text color={textColor} fontSize="lg" fontWeight="medium">
-                {survey.title}
-              </Text>
-              {survey.description && (
-                <Text color={textColor} fontSize="md" opacity={0.8}>
-                  {survey.description}
-                </Text>
-              )}
-            </VStack>
-          )}
-        </VStack>
-
-        {/* Filters and Search */}
-        <Box w="100%" bg={cardBgColor} border="1px solid" borderColor={borderColor} borderRadius="lg" p={6}>
-          <VStack align="stretch" gap={4}>
-            <HStack justify="space-between" align="center">
-              <Text color={textColor} fontWeight="medium">
-                {filteredResponses.length} response{filteredResponses.length !== 1 ? "s" : ""}
-              </Text>
-
-              <HStack gap={2}>
-                <Button
-                  size="sm"
-                  variant="outline"
-                  bg="transparent"
-                  borderColor={buttonBorderColor}
-                  color={buttonTextColor}
-                  _hover={{ bg: "rgba(160, 174, 192, 0.1)" }}
-                  onClick={handleExportCSV}
-                  disabled={filteredResponses.length === 0}
-                >
-                  Export CSV
-                </Button>
-              </HStack>
-            </HStack>
-
-            <HStack gap={4}>
-              <Input
-                placeholder="Search by student name or SIS ID..."
-                value={searchTerm}
-                onChange={(e) => setSearchTerm(e.target.value)}
-                bg={bgColor}
-                borderColor={borderColor}
-                color={textColor}
-                _placeholder={{ color: buttonTextColor }}
-                _focus={{ borderColor: "blue.500" }}
-                maxW="400px"
-              />
-
-              <HStack gap={2}>
-                <Button
-                  size="sm"
-                  variant={statusFilter === "all" ? "solid" : "outline"}
-                  bg={statusFilter === "all" ? "#22C55E" : "transparent"}
-                  color={statusFilter === "all" ? "white" : buttonTextColor}
-                  borderColor={buttonBorderColor}
-                  _hover={{ bg: statusFilter === "all" ? "#16A34A" : "rgba(160, 174, 192, 0.1)" }}
-                  onClick={() => setStatusFilter("all")}
-                >
-                  All
-                </Button>
-                <Button
-                  size="sm"
-                  variant={statusFilter === "completed" ? "solid" : "outline"}
-                  bg={statusFilter === "completed" ? "#22C55E" : "transparent"}
-                  color={statusFilter === "completed" ? "white" : buttonTextColor}
-                  borderColor={buttonBorderColor}
-                  _hover={{ bg: statusFilter === "completed" ? "#16A34A" : "rgba(160, 174, 192, 0.1)" }}
-                  onClick={() => setStatusFilter("completed")}
-                >
-                  Completed
-                </Button>
-                <Button
-                  size="sm"
-                  variant={statusFilter === "partial" ? "solid" : "outline"}
-                  bg={statusFilter === "partial" ? "#22C55E" : "transparent"}
-                  color={statusFilter === "partial" ? "white" : buttonTextColor}
-                  borderColor={buttonBorderColor}
-                  _hover={{ bg: statusFilter === "partial" ? "#16A34A" : "rgba(160, 174, 192, 0.1)" }}
-                  onClick={() => setStatusFilter("partial")}
-                >
-                  Partial
-                </Button>
-              </HStack>
-            </HStack>
-          </VStack>
-        </Box>
-
-        {/* Responses Table */}
-        {filteredResponses.length === 0 ? (
-          <Box w="100%" bg={cardBgColor} border="1px solid" borderColor={borderColor} borderRadius="lg" p={8}>
-            <VStack align="center" gap={4}>
-              <Text color={textColor} fontSize="lg" fontWeight="medium">
-                No responses found
-              </Text>
-              <Text color={textColor} opacity={0.8} textAlign="center">
-                {searchTerm || statusFilter !== "all"
-                  ? "Try adjusting your search or filter criteria."
-                  : "No students have responded to this survey yet."}
-              </Text>
-            </VStack>
-          </Box>
-        ) : (
-          <Box
-            w="100%"
-            bg={cardBgColor}
-            border="1px solid"
-            borderColor={borderColor}
-            borderRadius="lg"
-            overflow="hidden"
-          >
-            <Box
-              display="grid"
-              gridTemplateColumns="1fr 1fr 1fr 1fr auto"
-              gap={4}
-              p={4}
-              bg={tableHeaderBg}
-              borderBottom="1px solid"
-              borderColor={borderColor}
-            >
-              <Text color={tableHeaderTextColor} fontWeight="medium" fontSize="sm">
-                Student
-              </Text>
-              <Text color={tableHeaderTextColor} fontWeight="medium" fontSize="sm">
-                Status
-              </Text>
-              <Text color={tableHeaderTextColor} fontWeight="medium" fontSize="sm">
-                Submitted
-              </Text>
-              <Text color={tableHeaderTextColor} fontWeight="medium" fontSize="sm">
-                Last Updated
-              </Text>
-              <Text color={tableHeaderTextColor} fontWeight="medium" fontSize="sm">
-                Actions
-              </Text>
-            </Box>
-
-            {filteredResponses.map((response) => (
-              <Box
-                key={response.id}
-                display="grid"
-                gridTemplateColumns="1fr 1fr 1fr 1fr auto"
-                gap={4}
-                p={4}
-                borderBottom="1px solid"
-                borderColor={borderColor}
-                _last={{ borderBottom: "none" }}
-                _hover={{ bg: "rgba(160, 174, 192, 0.05)" }}
-              >
-                <VStack align="start" gap={1}>
-                  <Text color={textColor} fontWeight="medium">
-                    {response.profiles.name}
-                  </Text>
-                  <Text color={textColor} fontSize="sm" opacity={0.7}>
-                    {response.profiles.sis_user_id || "No SIS ID"}
-                  </Text>
-                </VStack>
-
-                <Box>{getStatusBadge(response.is_submitted)}</Box>
-
-                <Text color={textColor} fontSize="sm">
-                  {response.submitted_at ? formatDate(response.submitted_at) : "Not submitted"}
-                </Text>
-
-                <Text color={textColor} fontSize="sm">
-                  {formatDate(response.updated_at)}
-                </Text>
-
-                <Box>
-                  <MenuRoot>
-                    <MenuTrigger asChild>
-                      <Button
-                        variant="ghost"
-                        size="sm"
-                        p={1}
-                        minW="auto"
-                        h="auto"
-                        color={buttonTextColor}
-                        _hover={{ bg: "rgba(160, 174, 192, 0.1)" }}
-                      >
-                        <HiOutlineDotsHorizontal size={16} />
-                      </Button>
-                    </MenuTrigger>
-                    <MenuContent>
-                      <MenuItem value="view" asChild>
-                        <Link href={`/course/${course_id}/manage/surveys/${survey_id}/responses/${response.id}`}>
-                          View Details
-                        </Link>
-                      </MenuItem>
-                      <MenuItem
-                        value="delete"
-                        onClick={() => handleDeleteResponse(response.id, response.profiles.name)}
-                      >
-                        Delete Response
-                      </MenuItem>
-                    </MenuContent>
-                  </MenuRoot>
-                </Box>
-              </Box>
-            ))}
-          </Box>
-        )}
-      </VStack>
-    </Box>
-=======
 import { Container, Heading, Text } from "@chakra-ui/react";
 import { createClient } from "@/utils/supabase/server";
 import SurveyResponsesView from "./SurveyResponsesView";
@@ -514,6 +91,5 @@
       responses={(responses as any) || []}
       totalStudents={totalStudents || 0}
     />
->>>>>>> 53dac859
   );
 }