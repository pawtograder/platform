"use client";

import { Box, Table, Text, Badge, Icon } from "@chakra-ui/react";
import { useColorModeValue } from "@/components/ui/color-mode";
import Link from "@/components/ui/link";
import { formatInTimeZone } from "date-fns-tz";
import { TZDate } from "@date-fns/tz";
import { Button } from "@/components/ui/button";
import { HiOutlineDotsHorizontal } from "react-icons/hi";
import { MenuRoot, MenuTrigger, MenuContent, MenuItem } from "@/components/ui/menu";
import { toaster } from "@/components/ui/toaster";
import { useTrackEvent } from "@/hooks/useTrackEvent";
import { createClient } from "@/utils/supabase/client";
import { useCallback, useState, useMemo } from "react";
import { useIsInstructor } from "@/hooks/useClassProfiles";
import SurveyFilterButtons from "@/components/survey/SurveyFilterButtons";
import type { Survey, SurveyWithCounts } from "@/types/survey";

type FilterType = "all" | "closed" | "active" | "draft";

type SurveysTableProps = {
  surveys: SurveyWithCounts[];
  courseId: string;
  timezone: string;
};

export default function SurveysTable({ surveys, courseId, timezone }: SurveysTableProps) {
  const trackEvent = useTrackEvent();
  const [activeFilter, setActiveFilter] = useState<FilterType>("all");
  const isInstructor = useIsInstructor();

  // Color mode values - same as the form
  const textColor = useColorModeValue("#1A202C", "#FFFFFF");
  const tableBorderColor = useColorModeValue("#D2D2D2", "#2D2D2D");
  const tableHeaderBg = useColorModeValue("#F2F2F2", "#0D0D0D");
  const tableHeaderTextColor = useColorModeValue("#1A202C", "#9CA3AF");
  const tableRowBg = useColorModeValue("#E5E5E5", "#1A1A1A");
  const versionBadgeBg = useColorModeValue("#F2F2F2", "#0D0D0D");
  const versionBadgeBorder = useColorModeValue("#D2D2D2", "#2D2D2D");
  const versionBadgeText = useColorModeValue("#1A202C", "#A0AEC0");
  const actionsButtonBorder = useColorModeValue("#D2D2D2", "#2D2D2D");
  const filterButtonActiveBg = useColorModeValue("#3B82F6", "#2563EB");
  const filterButtonActiveColor = "#FFFFFF";
  const filterButtonInactiveBg = useColorModeValue("#F2F2F2", "#374151");
  const filterButtonInactiveColor = useColorModeValue("#4B5563", "#9CA3AF");
  const filterButtonHoverBg = useColorModeValue("#E5E5E5", "#4B5563");

  // Filter options for instructor view
  const filterOptions = useMemo(
    () => [
      { value: "all" as const, label: "All" },
      { value: "active" as const, label: "Active" },
      { value: "draft" as const, label: "Drafts" },
      { value: "closed" as const, label: "Closed" }
    ],
    []
  );

  // Filter surveys based on status
  const filteredSurveys = useMemo(() => {
    if (activeFilter === "all") {
      return surveys;
    }

    return surveys.filter((survey) => {
<<<<<<< HEAD
      if (activeFilter === "closed") {
        return survey.status === "closed";
      } else if (activeFilter === "draft") {
        return survey.status === "draft";
      } else if (activeFilter === "active") {
        return survey.status === "published";
=======
      const completionRate =
        survey.assigned_student_count > 0 ? (survey.response_count / survey.assigned_student_count) * 100 : 0;

      if (activeFilter === "completed") {
        return completionRate === 100;
      } else if (activeFilter === "awaiting") {
        return completionRate < 100;
>>>>>>> c72b709a
      }

      return true;
    });
  }, [surveys, activeFilter]);

  const getStatusBadge = (status: string) => {
    const statusMap = {
      published: { text: "#22C55E", bg: "rgba(34, 197, 94, 0.2)" },
      draft: { text: "#FBBF24", bg: "rgba(251, 191, 36, 0.2)" },
      closed: { text: "#EF4444", bg: "rgba(239, 68, 68, 0.2)" }
    };

    const colors = statusMap[status as keyof typeof statusMap] || statusMap.draft;

    return (
      <Badge
        px={2}
        py={1}
        borderRadius="md"
        fontSize="xs"
        fontWeight="medium"
        bg={colors.bg}
        color={colors.text}
        textTransform="capitalize"
      >
        {status}
      </Badge>
    );
  };

  const getSurveyLink = (survey: Survey) => {
    // Non-instructors should go to the student survey-taking page for published/closed surveys
    if (!isInstructor && (survey.status === "published" || survey.status === "closed")) {
      return `/course/${courseId}/surveys/${survey.id}`;
    }

    // Instructors: route based on survey status
    if (survey.status === "draft") {
      return `/course/${courseId}/manage/surveys/${survey.id}/edit`;
    } else if (survey.status === "published") {
      return `/course/${courseId}/manage/surveys/${survey.id}/edit`;
    } else {
      // closed - read-only view
      return `/course/${courseId}/manage/surveys/${survey.id}`;
    }
  };

  const handlePublish = useCallback(
    async (survey: Survey) => {
      // Validate due date
      if (survey.due_date) {
        const dueDate = new Date(survey.due_date);
        const now = new Date();

        if (dueDate < now) {
          toaster.create({
            title: "Cannot Publish Survey",
            description:
              "The due date is in the past. Please edit the survey and update the due date before publishing.",
            type: "error"
          });
          return;
        }
      }

      // Show loading toast
      const loadingToast = toaster.create({
        title: "Publishing Survey",
        description: "Updating survey status...",
        type: "loading"
      });

      try {
        const supabase = createClient();

        // Validate JSON before publishing
        // survey.json is already a parsed object from Supabase (JSONB columns are auto-deserialized)
        let validationErrors = null;
        try {
          if (survey.json) {
            // If it's already an object, validate by stringifying and parsing
            // If it's a string, parse it
            if (typeof survey.json === "string") {
              JSON.parse(survey.json);
            } else {
              // Already an object, validate by ensuring it can be stringified
              JSON.stringify(survey.json);
            }
          }
        } catch (error) {
          validationErrors = `Invalid JSON configuration: ${error instanceof Error ? error.message : "Unknown error"}`;
        }

        // Update survey status to published
        const { data, error } = await supabase
          .from("surveys")
          .update({
            status: validationErrors ? "draft" : "published",
            validation_errors: validationErrors
          })
          .eq("id", survey.id)
          .select("id, survey_id, status")
          .single();

        if (error || !data) {
          throw new Error(error?.message || "Failed to publish survey");
        }

        // Dismiss loading toast and show success
        toaster.dismiss(loadingToast);

        if (validationErrors) {
          toaster.create({
            title: "Survey Remains Draft",
            description: "Survey could not be published due to validation issues. Please fix the JSON configuration.",
            type: "warning"
          });
        } else {
          toaster.create({
            title: "Survey Published",
            description: "Your survey has been published and is now available to students.",
            type: "success"
          });
        }

        // Track the publish event
        trackEvent("survey_published", {
          course_id: Number(courseId),
          survey_id: survey.survey_id,
          has_validation_errors: !!validationErrors
        });

        // Refresh the page to show updated status
        window.location.reload();
      } catch (error) {
        // Dismiss loading toast and show error
        toaster.dismiss(loadingToast);
        toaster.create({
          title: "Failed to Publish Survey",
          description: error instanceof Error ? error.message : "An unexpected error occurred",
          type: "error"
        });
      }
    },
    [courseId, trackEvent]
  );

  const handleClose = useCallback(
    async (survey: Survey) => {
      // Show loading toast
      const loadingToast = toaster.create({
        title: "Closing Survey",
        description: "Updating survey status...",
        type: "loading"
      });

      try {
        const supabase = createClient();

        // Update survey status to closed
        const { data, error } = await supabase
          .from("surveys")
          .update({
            status: "closed"
          })
          .eq("id", survey.id)
          .select("id, survey_id, status")
          .single();

        if (error || !data) {
          throw new Error(error?.message || "Failed to close survey");
        }

        // Dismiss loading toast and show success
        toaster.dismiss(loadingToast);
        toaster.create({
          title: "Survey Closed",
          description: "The survey has been closed and is no longer accepting responses.",
          type: "success"
        });

        // Track the close event
        trackEvent("survey_closed", {
          course_id: Number(courseId),
          survey_id: survey.survey_id
        });

        // Refresh the page to show updated status
        window.location.reload();
      } catch (error) {
        // Dismiss loading toast and show error
        toaster.dismiss(loadingToast);
        toaster.create({
          title: "Failed to Close Survey",
          description: error instanceof Error ? error.message : "An unexpected error occurred",
          type: "error"
        });
      }
    },
    [courseId, trackEvent]
  );

  const handleDelete = useCallback(
    async (survey: SurveyWithCounts) => {
      // Check if survey has responses first
      if (survey.response_count > 0) {
        // Show confirmation dialog for surveys with responses
        const confirmed = window.confirm(
          `This survey has ${survey.response_count} response(s). Deleting it will hide the survey from view but preserve all response data for record keeping. This action can be undone by restoring the survey.\n\nAre you sure you want to delete "${survey.title}"?`
        );

        if (!confirmed) {
          return;
        }
      } else {
        // Show simple confirmation dialog for surveys without responses (drafts)
        const confirmed = window.confirm(`Are you sure you want to delete "${survey.title}"?`);

        if (!confirmed) {
          return;
        }
      }

      // Show loading toast
      const loadingToast = toaster.create({
        title: "Deleting Survey",
        description: "Soft deleting survey and responses...",
        type: "loading"
      });

      try {
        const supabase = createClient();
        const now = new Date().toISOString();

        // Soft delete all survey responses first (set deleted_at timestamp)
        const { error: responsesError } = await supabase
          .from("survey_responses")
          .update({ deleted_at: now })
          .eq("survey_id", survey.id)
          .is("deleted_at", null); // Only update records that aren't already soft deleted

        if (responsesError) {
          throw new Error(`Failed to soft delete survey responses: ${responsesError.message}`);
        }

        // Soft delete all survey versions (all records with the same survey_id)
        const { error: surveysError } = await supabase
          .from("surveys")
          .update({ deleted_at: now })
          .eq("survey_id", survey.survey_id)
          .is("deleted_at", null); // Only update records that aren't already soft deleted

        if (surveysError) {
          throw new Error(`Failed to soft delete survey: ${surveysError.message}`);
        }

        // Dismiss loading toast and show success
        toaster.dismiss(loadingToast);
        toaster.create({
          title: "Survey Deleted",
          description: `"${survey.title}" has been deleted. All response data has been preserved and can be restored if needed.`,
          type: "success"
        });

        // Track the delete event
        trackEvent("survey_deleted", {
          course_id: Number(courseId),
          survey_id: survey.survey_id,
          had_responses: survey.response_count > 0,
          response_count: survey.response_count,
          soft_delete: true
        });

        // Refresh the page to show updated list
        window.location.reload();
      } catch (error) {
        // Dismiss loading toast and show error
        toaster.dismiss(loadingToast);
        toaster.create({
          title: "Failed to Delete Survey",
          description: error instanceof Error ? error.message : "An unexpected error occurred",
          type: "error"
        });
      }
    },
    [courseId, trackEvent]
  );

  return (
    <>
      {/* Filter Buttons */}
      <SurveyFilterButtons
        activeFilter={activeFilter}
        setActiveFilter={setActiveFilter}
        filterOptions={filterOptions}
        filterButtonActiveBg={filterButtonActiveBg}
        filterButtonActiveColor={filterButtonActiveColor}
        filterButtonInactiveBg={filterButtonInactiveBg}
        filterButtonInactiveColor={filterButtonInactiveColor}
        filterButtonHoverBg={filterButtonHoverBg}
        tableBorderColor={tableBorderColor}
      />

      <Box border="1px solid" borderColor={tableBorderColor} borderRadius="lg" overflow="hidden" overflowX="auto">
        <Table.Root variant="outline" size="md">
          <Table.Header>
            <Table.Row bg={tableHeaderBg}>
              <Table.ColumnHeader
                color={tableHeaderTextColor}
                fontSize="xs"
                fontWeight="semibold"
                textTransform="uppercase"
                py={3}
                pl={6}
              >
                TITLE
              </Table.ColumnHeader>
              <Table.ColumnHeader
                color={tableHeaderTextColor}
                fontSize="xs"
                fontWeight="semibold"
                textTransform="uppercase"
                py={3}
              >
                STATUS
              </Table.ColumnHeader>
              <Table.ColumnHeader
                color={tableHeaderTextColor}
                fontSize="xs"
                fontWeight="semibold"
                textTransform="uppercase"
                py={3}
              >
                VERSION
              </Table.ColumnHeader>
              <Table.ColumnHeader
                color={tableHeaderTextColor}
                fontSize="xs"
                fontWeight="semibold"
                textTransform="uppercase"
                py={3}
              >
                RESPONSES
              </Table.ColumnHeader>
              <Table.ColumnHeader
                color={tableHeaderTextColor}
                fontSize="xs"
                fontWeight="semibold"
                textTransform="uppercase"
                py={3}
              >
                CREATED
              </Table.ColumnHeader>
              <Table.ColumnHeader
                color={tableHeaderTextColor}
                fontSize="xs"
                fontWeight="semibold"
                textTransform="uppercase"
                py={3}
              >
                DUE DATE
              </Table.ColumnHeader>
              <Table.ColumnHeader
                color={tableHeaderTextColor}
                fontSize="xs"
                fontWeight="semibold"
                textTransform="uppercase"
                py={3}
                pr={0}
              >
                ACTIONS
              </Table.ColumnHeader>
            </Table.Row>
          </Table.Header>
          <Table.Body>
            {filteredSurveys.map((survey) => (
              <Table.Row key={survey.id} bg={tableRowBg} borderColor={tableBorderColor}>
                <Table.Cell py={4} pl={6}>
                  {!isInstructor && survey.status === "draft" ? (
                    <Text color={textColor}>{survey.title}</Text>
                  ) : (
                    <Link href={getSurveyLink(survey)} style={{ color: "#3182CE" }}>
                      {survey.title}
                    </Link>
                  )}
                </Table.Cell>
                <Table.Cell py={4}>{getStatusBadge(survey.status)}</Table.Cell>
                <Table.Cell py={4}>
                  <Badge
                    px={2}
                    py={1}
                    borderRadius="md"
                    fontSize="xs"
                    bg={versionBadgeBg}
                    border="1px solid"
                    borderColor={versionBadgeBorder}
                    color={versionBadgeText}
                  >
                    v{survey.version}
                  </Badge>
                </Table.Cell>
                <Table.Cell py={4}>
                  <Text color={textColor}>
                    {survey.status === "draft"
                      ? "—"
                      : `${survey.response_count}/${survey.assigned_student_count} responded`}
                  </Text>
                </Table.Cell>
                <Table.Cell py={4}>
                  <Text color={textColor}>
                    {formatInTimeZone(new TZDate(survey.created_at), timezone, "MMM d, yyyy")}
                  </Text>
                </Table.Cell>
                <Table.Cell py={4}>
                  <Text color={survey.due_date ? textColor : "gray.500"}>
                    {survey.due_date
                      ? formatInTimeZone(new TZDate(survey.due_date), timezone, "MMM d, yyyy h:mm a")
                      : "—"}
                  </Text>
                </Table.Cell>
                <Table.Cell pr={3}>
                  <MenuRoot>
                    <MenuTrigger asChild>
                      <Button
                        variant="ghost"
                        size="sm"
                        border="1px solid"
                        borderColor={actionsButtonBorder}
                        _focus={{ borderColor: actionsButtonBorder, boxShadow: "none", outline: "none" }}
                        _active={{ borderColor: actionsButtonBorder, boxShadow: "none", outline: "none" }}
                      >
                        <Icon as={HiOutlineDotsHorizontal} color={tableHeaderTextColor} />
                      </Button>
                    </MenuTrigger>
                    <MenuContent>
                      {survey.status === "draft" && isInstructor && (
                        <>
                          <MenuItem value="edit" asChild>
                            <Link href={getSurveyLink(survey)}>Edit</Link>
                          </MenuItem>
                          <MenuItem value="publish" onClick={() => handlePublish(survey)}>
                            Publish
                          </MenuItem>
                          <MenuItem value="delete" color="red.500" onClick={() => handleDelete(survey)}>
                            Delete
                          </MenuItem>
                        </>
                      )}
                      {survey.status === "draft" && !isInstructor && (
                        <MenuItem value="no-access" disabled>
                          No Actions Available
                        </MenuItem>
                      )}
                      {survey.status === "published" && (
                        <>
                          <MenuItem value="responses" asChild>
                            <Link href={`/course/${courseId}/manage/surveys/${survey.survey_id}/responses`}>
                              View Responses
                            </Link>
                          </MenuItem>
                          {isInstructor && (
                            <>
                              <MenuItem value="edit" asChild>
                                <Link href={getSurveyLink(survey)}>Edit (New Version)</Link>
                              </MenuItem>
                              <MenuItem value="close" onClick={() => handleClose(survey)}>
                                Close
                              </MenuItem>
                              <MenuItem value="delete" color="red.500" onClick={() => handleDelete(survey)}>
                                Delete
                              </MenuItem>
                            </>
                          )}
                        </>
                      )}
                      {survey.status === "closed" && (
                        <>
                          <MenuItem value="responses" asChild>
                            <Link href={`/course/${courseId}/manage/surveys/${survey.survey_id}/responses`}>
                              View Responses
                            </Link>
                          </MenuItem>
                          {isInstructor && (
                            <>
                              <MenuItem value="delete" color="red.500" onClick={() => handleDelete(survey)}>
                                Delete
                              </MenuItem>
                            </>
                          )}
                        </>
                      )}
                    </MenuContent>
                  </MenuRoot>
                </Table.Cell>
              </Table.Row>
            ))}
          </Table.Body>
        </Table.Root>
      </Box>
    </>
  );
}<|MERGE_RESOLUTION|>--- conflicted
+++ resolved
@@ -63,22 +63,12 @@
     }
 
     return surveys.filter((survey) => {
-<<<<<<< HEAD
       if (activeFilter === "closed") {
         return survey.status === "closed";
       } else if (activeFilter === "draft") {
         return survey.status === "draft";
       } else if (activeFilter === "active") {
         return survey.status === "published";
-=======
-      const completionRate =
-        survey.assigned_student_count > 0 ? (survey.response_count / survey.assigned_student_count) * 100 : 0;
-
-      if (activeFilter === "completed") {
-        return completionRate === 100;
-      } else if (activeFilter === "awaiting") {
-        return completionRate < 100;
->>>>>>> c72b709a
       }
 
       return true;
