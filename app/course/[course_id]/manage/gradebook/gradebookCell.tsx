"use client";

import { Checkbox } from "@/components/ui/checkbox";
import { useColorMode } from "@/components/ui/color-mode";
import { Field } from "@/components/ui/field";
<<<<<<< HEAD
import PersonName from "@/components/ui/person-name";
import { toaster } from "@/components/ui/toaster";
=======
>>>>>>> 14e65483
import { Tooltip } from "@/components/ui/tooltip";
import { useCanShowGradeFor } from "@/hooks/useCourseController";
import {
  useGradebookColumn,
  useGradebookColumnStudent,
  useGradebookController,
  useLinkToAssignment
} from "@/hooks/useGradebook";
<<<<<<< HEAD
import type { GradebookColumnStudent } from "@/utils/supabase/DatabaseTypes";
import { Alert, Box, Button, Code, HStack, Icon, Input, Popover, Portal, Text, VStack } from "@chakra-ui/react";
=======
import { IncompleteValuesAdvice } from "@/hooks/useGradebookWhatIf";
import { GradebookColumnStudent } from "@/utils/supabase/DatabaseTypes";
import {
  Box,
  Button,
  Float,
  HStack,
  Heading,
  Icon,
  Input,
  Link,
  Popover,
  Portal,
  Separator,
  Text,
  VStack
} from "@chakra-ui/react";
>>>>>>> 14e65483
import { useUpdate } from "@refinedev/core";
import { memo, useEffect, useId, useState } from "react";
import { useForm } from "react-hook-form";
import { FaRobot } from "react-icons/fa6";
import { LuCalculator } from "react-icons/lu";

export function OverrideScoreForm({
  studentGradebookColumn,
  onSuccess,
  isAutoCalculated,
  showWarning
}: {
  studentGradebookColumn: GradebookColumnStudent;
  onSuccess?: () => void;
  isAutoCalculated?: boolean;
  showWarning?: boolean;
}) {
  const { mutateAsync: updateStudentGradebookColumn } = useUpdate<GradebookColumnStudent>({
    resource: "gradebook_column_students"
  });
  const linkToAssignment = useLinkToAssignment(
    studentGradebookColumn.gradebook_column_id,
    studentGradebookColumn.student_id
  );

  const {
    register,
    setFocus,
    handleSubmit,
    watch,
    formState: { errors, isSubmitting }
  } = useForm<Partial<GradebookColumnStudent>>({
    defaultValues: {
      is_droppable: studentGradebookColumn.is_droppable,
      is_excused: studentGradebookColumn.is_excused,
      is_missing: studentGradebookColumn.is_missing,
      score_override: studentGradebookColumn.score_override ?? undefined,
      score: studentGradebookColumn.score ?? undefined
    }
  });

  // Watch form values for checkboxes
  const watchedValues = watch();
  const gradebookController = useGradebookController();
  const column = gradebookController.getGradebookColumn(studentGradebookColumn.gradebook_column_id);
  const renderer = gradebookController.getRendererForColumn(studentGradebookColumn.gradebook_column_id);

  useEffect(() => {
    if (isAutoCalculated) {
      setFocus("score_override");
    } else {
      setFocus("score");
    }
  }, [isAutoCalculated, setFocus]);

  const onSubmit = async (values: Partial<GradebookColumnStudent>) => {
    const forceMissingOff =
      (values.score !== undefined || values.score_override !== undefined) &&
      !studentGradebookColumn.score &&
      !studentGradebookColumn.score_override &&
      studentGradebookColumn.is_missing;
    await updateStudentGradebookColumn({
      id: studentGradebookColumn.id,
      values: {
        ...values,
        score: values.is_missing && !forceMissingOff ? null : values.score,
        is_missing: forceMissingOff ? false : values.is_missing
      }
    });
    if (onSuccess) onSuccess();
  };

  return (
    <Box as="form" onSubmit={handleSubmit(onSubmit)} minW="300px">
      <VStack gap={2} align="stretch">
        {!isAutoCalculated && (
          <HStack gap={2} align="stretch">
            <Field label="Score" errorText={errors.score?.message?.toString()} flexGrow={1}>
              <Input type="number" step="any" {...register("score", { valueAsNumber: true })} />
            </Field>
            {renderer && (
              <Field label="New Score" flexGrow={0} flexShrink={1}>
                {renderer({
                  ...studentGradebookColumn,
                  score: watchedValues.score ?? 0,
                  max_score: column?.max_score ?? 0
                })}
              </Field>
            )}
          </HStack>
        )}
        {isAutoCalculated && (
          <Box w="100%" border="1px solid" borderColor="border.warning" p={1} borderRadius="md">
            <HStack>
              <Separator flex="1" />
              <Heading size="sm" color="fg.warning">
                Override score from {studentGradebookColumn.score ?? "N/A"}
              </Heading>
              <Separator flex="1" />
            </HStack>
            {showWarning && (
              <Heading size="sm" color="fg.warning">
                This column is automatically calculated{" "}
                {linkToAssignment && (
                  <Link href={linkToAssignment} target="_blank" color="fg.info">
                    (View Submission)
                  </Link>
                )}
              </Heading>
            )}
            <Text fontSize="sm" color="fg.warning">
              {showWarning
                ? "There are very, very few cases where you should override the score. However, you CAN do so here. Note that other instructors and graders, AS WELL AS THE STUDENT will see that it was overriden from the default calculated value. Your override will persist through recalculation."
                : "This score was imported from an external source and you are overriding it. You and other graders will be able to see that it was overriden from the import, but students will not. Your override will persist through re-imports."}
            </Text>
            <HStack gap={0}>
              <Field label="Score" errorText={errors.score_override?.message?.toString()} flex={1} minW="5em">
                <Input
                  type="number"
                  {...register("score_override", { valueAsNumber: true })}
                  placeholder={studentGradebookColumn.score?.toString()}
                />
              </Field>
              {renderer && (
                <Field label="New Score" flexGrow={0} flexShrink={1}>
                  {renderer({
                    ...studentGradebookColumn,
                    score:
                      watchedValues.score_override === undefined || Number.isNaN(watchedValues.score_override)
                        ? (watchedValues.score ?? 0)
                        : watchedValues.score_override,
                    max_score: column?.max_score ?? 0
                  })}
                </Field>
              )}
              <Field label="Note" errorText={errors.score_override_note?.message?.toString()} flexGrow={20}>
                <Input type="text" {...register("score_override_note")} />
              </Field>
            </HStack>
          </Box>
        )}
        <HStack justify="space-between">
          {!showWarning && (
            <HStack gap={4}>
              <Checkbox {...register("is_droppable")} checked={watchedValues.is_droppable ?? false}>
                Droppable
              </Checkbox>
              <Checkbox {...register("is_excused")} checked={watchedValues.is_excused ?? false}>
                Excused
              </Checkbox>
              <Checkbox {...register("is_missing")} checked={watchedValues.is_missing ?? false}>
                Missing
              </Checkbox>
            </HStack>
          )}
          <Button
            type="submit"
            loading={isSubmitting}
            colorPalette={showWarning ? "orange" : "green"}
            size="sm"
            alignSelf="end"
          >
            {showWarning ? "Save Override" : "Update"}
          </Button>
          {showWarning && (
            <Button
              size="sm"
              colorPalette="orange"
              variant="surface"
              onClick={() => {
                updateStudentGradebookColumn({
                  id: studentGradebookColumn.id,
                  values: { score_override: null }
                });
                if (onSuccess) onSuccess();
              }}
            >
              Clear Override
            </Button>
          )}
        </HStack>
      </VStack>
    </Box>
  );
}
export const GradeCellOverlay = memo(function GradeCellOverlay({ studentId }: { studentId: string }) {
  const canShowGradeFor = useCanShowGradeFor(studentId);
  const { colorMode } = useColorMode();
  if (!canShowGradeFor) {
    return (
      <Box
        position="absolute"
        top={0}
        left={0}
        w="100%"
        h="100%"
        bg={colorMode === "light" ? "rgba(220,220,220,0.7)" : "rgba(100,100,100,0.7)"}
        style={{ backdropFilter: "blur(8px)" }}
        pointerEvents="auto"
        zIndex={2}
      />
    );
  }
  return null;
});
export function GradebookColumnExpression() {
  return (
    <VStack gap={1} w="100%" p={1} borderRadius="md" mb={2} align="flex-start">
      <HStack gap={2} w="100%" p={0} borderRadius="md">
        <Icon as={FaRobot} color="fg.info" />
        <Heading size="sm">This column is automatically calculated</Heading>
      </HStack>
      <Text fontSize="sm" color="fg.muted">
        Your override will persist through recalculation
      </Text>
    </VStack>
  );
}

export function IncompleteValuesList(incompleteValues: IncompleteValuesAdvice) {
  const allKeys: string[] = [];
  if (incompleteValues.missing?.gradebook_columns) {
    allKeys.push(...incompleteValues.missing.gradebook_columns);
  }
  if (incompleteValues.not_released?.gradebook_columns) {
    allKeys.push(...incompleteValues.not_released.gradebook_columns);
  }
  return allKeys.join(", ");
}
export default function GradebookCell({ columnId, studentId }: { columnId: number; studentId: string }) {
  const gradebookController = useGradebookController();
  const column = useGradebookColumn(columnId);
  const [isEditing, setIsEditing] = useState(false);
  const studentGradebookColumn = useGradebookColumnStudent(columnId, studentId);
  const triggerId = useId();

  let scoreAdvice: string | undefined = undefined;
  if (column.score_expression && !studentGradebookColumn) {
    scoreAdvice = `This column is automatically calculated but has not been calculated yet.`;
  } else if (studentGradebookColumn?.score_override) {
    if (studentGradebookColumn.score) {
      scoreAdvice = `This column has been overridden from ${studentGradebookColumn.score} to ${studentGradebookColumn.score_override}`;
    } else {
      scoreAdvice = `This column has been overridden from undefined to ${studentGradebookColumn.score_override}`;
    }
    if (studentGradebookColumn.score_override_note) {
      scoreAdvice += ` with note: ${studentGradebookColumn.score_override_note}`;
    }
  }
  if (column.render_expression && !scoreAdvice) {
    scoreAdvice = `Raw score: ${studentGradebookColumn?.score_override ?? studentGradebookColumn?.score ?? "Missing"}`;
  }
  const isSpecial = studentGradebookColumn?.score_override || studentGradebookColumn?.is_excused;

  if (studentGradebookColumn?.incomplete_values) {
    scoreAdvice = `${scoreAdvice ? scoreAdvice + "\n" : ""}This calculated column is missing these values: ${IncompleteValuesList(studentGradebookColumn.incomplete_values as IncompleteValuesAdvice)}`;
  }
  return (
    <>
      <style>
        {`
          .pulse-animation {
            animation: pulse 2s ease-in-out infinite;
          }
          @keyframes pulse {
            0%, 100% { opacity: 0.4; }
            50% { opacity: 1; }
          }
        `}
      </style>
      <Box
        w="100%"
        textAlign="right"
        border="1px solid"
        borderColor="border.muted"
        position="relative"
        _hover={{ border: "2px solid border.info", borderColor: "border.info" }}
      >
        <Popover.Root
          positioning={{
            placement: "bottom",
            strategy: "fixed"
          }}
          lazyMount
          unmountOnExit
          open={isEditing}
          ids={{ trigger: triggerId }}
          onOpenChange={(details) => {
            setIsEditing(details.open);
          }}
        >
<<<<<<< HEAD
          <Popover.Trigger asChild>
            <Box
              cursor="pointer"
              w="100%"
              h="100%"
              py={1}
              px={4}
              border="1px solid"
              borderColor={isEditing ? "border.info" : "border.subtle"}
              _hover={{ border: "2px solid border.info", borderColor: "border.info" }}
              _active={{ border: "2px solid border.info", borderColor: "border.info" }}
              position="relative"
            >
              {isSpecial && (
                <Box
                  position="absolute"
                  top={1}
                  right={1}
                  zIndex={1}
                  pointerEvents="none"
                  color="red.500"
                  fontWeight="bold"
                  fontSize="lg"
                >
                  *
                </Box>
              )}
              {studentGradebookColumn &&
              (studentGradebookColumn?.score !== undefined || studentGradebookColumn?.score_override !== undefined)
                ? gradebookController.getRendererForColumn(column.id)(studentGradebookColumn)
                : "(Missing)"}
            </Box>
          </Popover.Trigger>
        </Tooltip>
        <Portal>
          <Popover.Positioner>
            <Popover.Content w="lg" maxH="80vh" overflowY="auto">
              <Popover.Arrow />
              <Popover.Body p={1} m={2}>
                {column.score_expression &&
                  (() => {
                    const isImportCSV = column.score_expression?.startsWith("importCSV");
                    if (isImportCSV) {
                      //Parse the quoted string in the expression
                      const quotedString = column.score_expression.match(/'([^']+)'/)?.[1];
                      if (quotedString) {
                        try {
                          const json = JSON.parse(quotedString);
                          return (
                            <VStack gap={0}>
                              <Alert.Root status="warning" direction="column" p={1}>
                                <Alert.Indicator>
                                  <Icon as={FaRobot} />
                                </Alert.Indicator>
                                <Alert.Content p={1}>
                                  <Alert.Title>This column was imported from a CSV file</Alert.Title>
                                  <Alert.Description>
                                    <Text>File: {json.fileName}</Text>
                                    <Text>Date: {json.date}</Text>
                                    <HStack gap={1}>
                                      <Text>By:</Text>
                                      <PersonName uid={json.creator} showAvatar={false} />
                                    </HStack>
                                  </Alert.Description>
                                </Alert.Content>
                              </Alert.Root>
                            </VStack>
                          );
                        } catch (e) {
                          toaster.error({
                            title: "Error parsing CSV import",
                            description: `Error parsing CSV import: ${e instanceof Error ? e.message : String(e)}`
                          });
                        }
                      }
                    }
                    return (
                      <VStack gap={0}>
                        <Alert.Root status="warning" direction="column" p={1}>
                          <Alert.Indicator>
                            <Icon as={FaRobot} />
                          </Alert.Indicator>
                          <Alert.Content p={1}>
                            <Alert.Title>This column is automatically calculated</Alert.Title>
                            <Alert.Description>
                              Using the expression: <Code>{column.score_expression}</Code>
                              {referencedContent}
                            </Alert.Description>
                          </Alert.Content>
                        </Alert.Root>
                      </VStack>
                    );
                  })()}
                {studentGradebookColumn && (
                  <OverrideScoreForm
                    studentGradebookColumn={studentGradebookColumn}
                    onSuccess={() => setIsEditing(false)}
                    isAutoCalculated={column.score_expression !== null}
                  />
=======
          <Tooltip
            content={scoreAdvice}
            positioning={{ placement: "top" }}
            showArrow={true}
            ids={{ trigger: triggerId }}
            disabled={!scoreAdvice}
          >
            <Popover.Trigger asChild>
              <Box
                cursor="pointer"
                w="100%"
                h="100%"
                py={1}
                px={4}
                border="1px solid"
                borderColor={isEditing ? "border.info" : "border.subtle"}
                _hover={{ border: "2px solid border.info", borderColor: "border.info" }}
                _active={{ border: "2px solid border.info", borderColor: "border.info" }}
                position="relative"
              >
                {isSpecial && (
                  <Float placement="top-end" offset={3}>
                    <Box color="red.500" fontWeight="bold" fontSize="lg" pointerEvents="none">
                      *
                    </Box>
                  </Float>
>>>>>>> 14e65483
                )}
                {studentGradebookColumn?.is_recalculating && (
                  <Float placement="bottom-end" offset={2}>
                    <Box color="fg.info" pointerEvents="none" className="pulse-animation">
                      <Icon as={LuCalculator} size="sm" />
                    </Box>
                  </Float>
                )}
                {studentGradebookColumn?.incomplete_values && (
                  <Float placement="top-end" offset={3}>
                    <Box color="blue.500" fontWeight="bold" fontSize="lg" pointerEvents="none">
                      *
                    </Box>
                  </Float>
                )}
                <Text>
                  {studentGradebookColumn &&
                  (studentGradebookColumn?.score !== undefined || studentGradebookColumn?.score_override !== undefined)
                    ? gradebookController.getRendererForColumn(column.id)({
                        ...studentGradebookColumn,
                        max_score: column.max_score
                      })
                    : "(N/A)"}
                </Text>
              </Box>
            </Popover.Trigger>
          </Tooltip>
          <Portal>
            <Popover.Positioner>
              <Popover.Content w="lg" maxH="80vh" bg={column.score_expression ? "bg.warning" : "bg.panel"}>
                <Popover.Arrow />
                <Popover.Body p={1} m={2}>
                  {studentGradebookColumn && (
                    <OverrideScoreForm
                      studentGradebookColumn={studentGradebookColumn}
                      onSuccess={() => setIsEditing(false)}
                      isAutoCalculated={column.score_expression !== null || column.external_data !== null}
                      showWarning={column.score_expression !== null}
                    />
                  )}
                </Popover.Body>
              </Popover.Content>
            </Popover.Positioner>
          </Portal>
        </Popover.Root>
        <GradeCellOverlay studentId={studentId} />
      </Box>
    </>
  );
}<|MERGE_RESOLUTION|>--- conflicted
+++ resolved
@@ -3,11 +3,6 @@
 import { Checkbox } from "@/components/ui/checkbox";
 import { useColorMode } from "@/components/ui/color-mode";
 import { Field } from "@/components/ui/field";
-<<<<<<< HEAD
-import PersonName from "@/components/ui/person-name";
-import { toaster } from "@/components/ui/toaster";
-=======
->>>>>>> 14e65483
 import { Tooltip } from "@/components/ui/tooltip";
 import { useCanShowGradeFor } from "@/hooks/useCourseController";
 import {
@@ -16,10 +11,6 @@
   useGradebookController,
   useLinkToAssignment
 } from "@/hooks/useGradebook";
-<<<<<<< HEAD
-import type { GradebookColumnStudent } from "@/utils/supabase/DatabaseTypes";
-import { Alert, Box, Button, Code, HStack, Icon, Input, Popover, Portal, Text, VStack } from "@chakra-ui/react";
-=======
 import { IncompleteValuesAdvice } from "@/hooks/useGradebookWhatIf";
 import { GradebookColumnStudent } from "@/utils/supabase/DatabaseTypes";
 import {
@@ -37,7 +28,6 @@
   Text,
   VStack
 } from "@chakra-ui/react";
->>>>>>> 14e65483
 import { useUpdate } from "@refinedev/core";
 import { memo, useEffect, useId, useState } from "react";
 import { useForm } from "react-hook-form";
@@ -329,107 +319,6 @@
             setIsEditing(details.open);
           }}
         >
-<<<<<<< HEAD
-          <Popover.Trigger asChild>
-            <Box
-              cursor="pointer"
-              w="100%"
-              h="100%"
-              py={1}
-              px={4}
-              border="1px solid"
-              borderColor={isEditing ? "border.info" : "border.subtle"}
-              _hover={{ border: "2px solid border.info", borderColor: "border.info" }}
-              _active={{ border: "2px solid border.info", borderColor: "border.info" }}
-              position="relative"
-            >
-              {isSpecial && (
-                <Box
-                  position="absolute"
-                  top={1}
-                  right={1}
-                  zIndex={1}
-                  pointerEvents="none"
-                  color="red.500"
-                  fontWeight="bold"
-                  fontSize="lg"
-                >
-                  *
-                </Box>
-              )}
-              {studentGradebookColumn &&
-              (studentGradebookColumn?.score !== undefined || studentGradebookColumn?.score_override !== undefined)
-                ? gradebookController.getRendererForColumn(column.id)(studentGradebookColumn)
-                : "(Missing)"}
-            </Box>
-          </Popover.Trigger>
-        </Tooltip>
-        <Portal>
-          <Popover.Positioner>
-            <Popover.Content w="lg" maxH="80vh" overflowY="auto">
-              <Popover.Arrow />
-              <Popover.Body p={1} m={2}>
-                {column.score_expression &&
-                  (() => {
-                    const isImportCSV = column.score_expression?.startsWith("importCSV");
-                    if (isImportCSV) {
-                      //Parse the quoted string in the expression
-                      const quotedString = column.score_expression.match(/'([^']+)'/)?.[1];
-                      if (quotedString) {
-                        try {
-                          const json = JSON.parse(quotedString);
-                          return (
-                            <VStack gap={0}>
-                              <Alert.Root status="warning" direction="column" p={1}>
-                                <Alert.Indicator>
-                                  <Icon as={FaRobot} />
-                                </Alert.Indicator>
-                                <Alert.Content p={1}>
-                                  <Alert.Title>This column was imported from a CSV file</Alert.Title>
-                                  <Alert.Description>
-                                    <Text>File: {json.fileName}</Text>
-                                    <Text>Date: {json.date}</Text>
-                                    <HStack gap={1}>
-                                      <Text>By:</Text>
-                                      <PersonName uid={json.creator} showAvatar={false} />
-                                    </HStack>
-                                  </Alert.Description>
-                                </Alert.Content>
-                              </Alert.Root>
-                            </VStack>
-                          );
-                        } catch (e) {
-                          toaster.error({
-                            title: "Error parsing CSV import",
-                            description: `Error parsing CSV import: ${e instanceof Error ? e.message : String(e)}`
-                          });
-                        }
-                      }
-                    }
-                    return (
-                      <VStack gap={0}>
-                        <Alert.Root status="warning" direction="column" p={1}>
-                          <Alert.Indicator>
-                            <Icon as={FaRobot} />
-                          </Alert.Indicator>
-                          <Alert.Content p={1}>
-                            <Alert.Title>This column is automatically calculated</Alert.Title>
-                            <Alert.Description>
-                              Using the expression: <Code>{column.score_expression}</Code>
-                              {referencedContent}
-                            </Alert.Description>
-                          </Alert.Content>
-                        </Alert.Root>
-                      </VStack>
-                    );
-                  })()}
-                {studentGradebookColumn && (
-                  <OverrideScoreForm
-                    studentGradebookColumn={studentGradebookColumn}
-                    onSuccess={() => setIsEditing(false)}
-                    isAutoCalculated={column.score_expression !== null}
-                  />
-=======
           <Tooltip
             content={scoreAdvice}
             positioning={{ placement: "top" }}
@@ -456,7 +345,6 @@
                       *
                     </Box>
                   </Float>
->>>>>>> 14e65483
                 )}
                 {studentGradebookColumn?.is_recalculating && (
                   <Float placement="bottom-end" offset={2}>
