--- conflicted
+++ resolved
@@ -164,13 +164,6 @@
   }, [isOpen, reset]);
 
   const onSubmit = async (data: FieldValues) => {
-<<<<<<< HEAD
-    toaster.loading({
-      title: "Saving...",
-      description: "This may take a few seconds to recalculate..."
-    });
-=======
->>>>>>> b536a664
     setIsLoading(true);
     try {
       const dependencies = gradebookController.extractAndValidateDependencies(data.scoreExpression ?? "", -1);
@@ -194,15 +187,11 @@
         invalidates: ["all"]
       });
       setIsLoading(false);
-<<<<<<< HEAD
-      toaster.dismiss();
-=======
       toaster.create({
         title: "Success",
         description: "Column created successfully",
         type: "success"
       });
->>>>>>> b536a664
       setIsOpen(false);
     } catch (e) {
       setIsLoading(false);
@@ -396,11 +385,7 @@
   const scoreExpression = watch("scoreExpression");
 
   const onSubmit = async (data: FieldValues) => {
-<<<<<<< HEAD
-    toaster.loading({
-=======
     const loadingToast = toaster.create({
->>>>>>> b536a664
       title: "Saving...",
       description: "This may take a few seconds to recalculate..."
     });
