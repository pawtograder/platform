--- conflicted
+++ resolved
@@ -21,16 +21,12 @@
   useAreAllDependenciesReleased
 } from "@/hooks/useGradebook";
 import { createClient } from "@/utils/supabase/client";
-<<<<<<< HEAD
-import type { GradebookColumn, UserProfile } from "@/utils/supabase/DatabaseTypes";
-=======
 import {
   GradebookColumn,
   GradebookColumnExternalData,
   GradebookColumnStudent,
   UserProfile
 } from "@/utils/supabase/DatabaseTypes";
->>>>>>> 14e65483
 import {
   Box,
   Button,
@@ -71,13 +67,6 @@
   RowModel,
   useReactTable
 } from "@tanstack/react-table";
-<<<<<<< HEAD
-import React, { useCallback, useEffect, useMemo, useState } from "react";
-import type { FieldValues } from "react-hook-form";
-import { FiDownload, FiMoreVertical, FiPlus } from "react-icons/fi";
-import { LuArrowDown, LuArrowLeft, LuArrowRight, LuArrowUp, LuCheck, LuPencil, LuTrash } from "react-icons/lu";
-import { TbEye, TbEyeOff } from "react-icons/tb";
-=======
 import React, { useCallback, useEffect, useMemo, useState, useRef } from "react";
 import { FieldValues } from "react-hook-form";
 import { FiDownload, FiPlus, FiFilter, FiChevronDown } from "react-icons/fi";
@@ -97,7 +86,6 @@
 } from "react-icons/lu";
 import { TbEye, TbEyeOff, TbFilter } from "react-icons/tb";
 import pluralize from "pluralize";
->>>>>>> 14e65483
 import { WhatIf } from "../../gradebook/whatIf";
 import GradebookCell from "./gradebookCell";
 import ImportGradebookColumn from "./importGradebookColumn";
@@ -297,10 +285,6 @@
                 </Box>
                 <Box>
                   <Label htmlFor="scoreExpression">Score Expression</Label>
-<<<<<<< HEAD
-                  <Input id="scoreExpression" {...register("scoreExpression")} placeholder="Score Expression" />
-                  {errors["scoreExpression"] && (
-=======
                   <Textarea
                     id="scoreExpression"
                     {...register("scoreExpression")}
@@ -308,7 +292,6 @@
                     rows={4}
                   />
                   {errors.scoreExpression && (
->>>>>>> 14e65483
                     <Text color="red.500" fontSize="sm">
                       {errors["scoreExpression"].message as string}
                     </Text>
@@ -410,14 +393,6 @@
         resource: "gradebook_columns",
         id: columnId,
         values: {
-<<<<<<< HEAD
-          name: data["name"],
-          description: data["description"],
-          max_score: data["maxScore"],
-          slug: data["slug"],
-          score_expression: data["scoreExpression"]?.length ? data["scoreExpression"] : null,
-          render_expression: data["renderExpression"]?.length ? data["renderExpression"] : null,
-=======
           name: data.name,
           description: data.description,
           max_score: data.maxScore,
@@ -425,7 +400,6 @@
           score_expression: data.scoreExpression?.length ? data.scoreExpression : null,
           render_expression: data.renderExpression?.length ? data.renderExpression : null,
           show_calculated_ranges: data.showCalculatedRanges ?? false,
->>>>>>> 14e65483
           dependencies
         }
       });
@@ -516,10 +490,6 @@
                 </Box>
                 <Box>
                   <Label htmlFor="scoreExpression">Score Expression</Label>
-<<<<<<< HEAD
-                  <Input id="scoreExpression" {...register("scoreExpression")} placeholder="Score Expression" />
-                  {errors["scoreExpression"] && (
-=======
                   <Textarea
                     id="scoreExpression"
                     {...register("scoreExpression")}
@@ -527,7 +497,6 @@
                     rows={4}
                   />
                   {errors.scoreExpression && (
->>>>>>> 14e65483
                     <Text color="red.500" fontSize="sm">
                       {errors["scoreExpression"].message as string}
                     </Text>
@@ -1079,9 +1048,6 @@
         sort_order: (column.sort_order ?? 0) + 1
       })
       .eq("id", column_id);
-<<<<<<< HEAD
-  }, [column_id, column.sort_order, column.gradebook_id, supabase]);
-=======
   }, [column_id, column, supabase]);
 
   const releaseColumn = useCallback(async () => {
@@ -1102,7 +1068,6 @@
     });
   }, [column_id, invalidate, supabase]);
 
->>>>>>> 14e65483
   const toolTipText = useMemo(() => {
     const ret: string[] = [];
     if (column.description) {
