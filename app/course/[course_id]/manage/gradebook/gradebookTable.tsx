"use client";

import { Label } from "@/components/ui/label";
import { MenuContent, MenuItem, MenuRoot, MenuTrigger, MenuSeparator } from "@/components/ui/menu";
import PersonName from "@/components/ui/person-name";
import { Toaster, toaster } from "@/components/ui/toaster";
import { Tooltip as WrappedTooltip } from "@/components/ui/tooltip";
import { useClassProfiles, useIsInstructor, useStudentRoster } from "@/hooks/useClassProfiles";
import {
  useCanShowGradeFor,
  useCourseController,
  useObfuscatedGradesMode,
  useSetOnlyShowGradesFor
} from "@/hooks/useCourseController";
import {
  useGradebookColumn,
  useGradebookColumnGrades,
  useGradebookColumns,
  useGradebookController,
  useStudentDetailView,
  useAreAllDependenciesReleased
} from "@/hooks/useGradebook";
import { createClient } from "@/utils/supabase/client";
import {
  ClassSection,
  GradebookColumn,
  GradebookColumnExternalData,
  GradebookColumnStudent,
  LabSection,
  UserProfile
} from "@/utils/supabase/DatabaseTypes";
import {
  Box,
  Button,
  Code,
  Dialog,
  Float,
  HStack,
  Icon,
  IconButton,
  Input,
  Link,
  List,
  Portal,
  PopoverRoot,
  PopoverTrigger,
  PopoverContent,
  PopoverBody,
  Spinner,
  Table,
  Text,
  Textarea,
  Tooltip,
  VStack
} from "@chakra-ui/react";
import { Checkbox } from "@/components/ui/checkbox";
import { useCreate, useInvalidate, useUpdate, useList } from "@refinedev/core";
import { useForm } from "@refinedev/react-hook-form";
import {
  Column,
  ColumnDef,
  filterFns,
  flexRender,
  getCoreRowModel,
  getFilteredRowModel,
  getSortedRowModel,
  Header,
  RowModel,
  useReactTable
} from "@tanstack/react-table";
import { useVirtualizer, VirtualItem } from "@tanstack/react-virtual";
import React, { useCallback, useEffect, useMemo, useState, useRef } from "react";
import { FieldValues } from "react-hook-form";
import { FiDownload, FiPlus, FiFilter, FiChevronDown } from "react-icons/fi";
import {
  LuArrowDown,
  LuArrowLeft,
  LuArrowRight,
  LuArrowUp,
  LuCheck,
  LuPencil,
  LuTrash,
  LuX,
  LuChevronDown,
  LuChevronRight,
  LuCalculator,
  LuFile
} from "react-icons/lu";
import { TbEye, TbEyeOff, TbFilter } from "react-icons/tb";
import pluralize from "pluralize";
import { WhatIf } from "../../gradebook/whatIf";
import GradebookCell from "./gradebookCell";
import ImportGradebookColumn from "./importGradebookColumn";
import { FaLock } from "react-icons/fa";
import { FaLockOpen } from "react-icons/fa6";
import { Select } from "chakra-react-select";
import { useParams } from "next/navigation";
const MemoizedGradebookCell = React.memo(GradebookCell);

function RenderExprDocs() {
  return (
    <Text fontSize="sm" color="fg.muted">
      Refers to the score as variable <Code>score</Code>. Convert to letter with <Code>letter(score)</Code>
      See{" "}
      <Link href="https://mathjs.org/examples/index.html" target="_blank">
        mathjs documentation
      </Link>
    </Text>
  );
}
function ScoreExprDocs() {
  return (
    <Text fontSize="sm" color="fg.muted">
      Reference a gradebook column or assignment with <Code>gradebook_columns(&quot;slug&quot;)</Code> or{" "}
      <Code>assignments(&quot;slug&quot;)</Code>, globs supported See{" "}
      <Link href="https://mathjs.org/examples/index.html" target="_blank">
        mathjs documentation
      </Link>
    </Text>
  );
}
function AddColumnDialog() {
  const [isOpen, setIsOpen] = useState(false);
  const gradebookController = useGradebookController();
  const { mutateAsync: createColumn } = useCreate<GradebookColumn>({
    resource: "gradebook_columns"
  });
  const [isLoading, setIsLoading] = useState(false);
  const invalidate = useInvalidate();
  const onClose = useCallback(() => {
    setIsOpen(false);
  }, []);

  type FormValues = {
    name: string;
    description?: string;
    maxScore: number;
    slug: string;
    scoreExpression?: string;
    renderExpression?: string;
  };

  const {
    register,
    handleSubmit,
    reset,
    formState: { errors }
  } = useForm<FormValues>({
    defaultValues: {
      name: "",
      description: "",
      maxScore: 0,
      slug: "",
      scoreExpression: "",
      renderExpression: ""
    }
  });

  // Reset form when dialog opens/closes
  useEffect(() => {
    if (!isOpen) {
      reset();
    }
  }, [isOpen, reset]);

  const onSubmit = async (data: FieldValues) => {
    setIsLoading(true);
    try {
      const dependencies = gradebookController.extractAndValidateDependencies(data.scoreExpression ?? "", -1);
      await createColumn({
        resource: "gradebook_columns",
        values: {
          name: data.name,
          description: data.description,
          max_score: data.maxScore,
          slug: data.slug,
          score_expression: data.scoreExpression?.length ? data.scoreExpression : null,
          render_expression: data.renderExpression?.length ? data.renderExpression : null,
          dependencies,
          class_id: gradebookController.class_id,
          gradebook_id: gradebookController.gradebook_id,
          sort_order: gradebookController.gradebook_columns.rows.length
        }
      });
      invalidate({
        resource: "gradebook_columns",
        invalidates: ["all"]
      });
      setIsLoading(false);
      toaster.create({
        title: "Success",
        description: "Column created successfully",
        type: "success"
      });
      setIsOpen(false);
    } catch (e) {
      setIsLoading(false);
      toaster.dismiss();
      let message = "An unknown error occurred";
      if (e && typeof e === "object" && "message" in e && typeof (e as { message?: string }).message === "string") {
        message = (e as { message: string }).message;
      }
      if (message.includes("duplicate key value") && message.includes("slug_key")) {
        message = "A column with this slug already exists. Please choose a different slug.";
      }
      toaster.error({
        title: "Error",
        description: message
      });
    }
  };

  return (
    <Dialog.Root open={isOpen} size={"md"} placement={"center"} lazyMount unmountOnExit>
      <Dialog.Trigger asChild>
        <Button variant="surface" size="sm" colorPalette="green" onClick={() => setIsOpen(true)}>
          <Icon as={FiPlus} mr={2} /> Add Column
        </Button>
      </Dialog.Trigger>
      <Portal>
        <Dialog.Backdrop />
        <Dialog.Positioner>
          <Dialog.Content>
            <Dialog.Header>
              <Dialog.Title>Add Column</Dialog.Title>
            </Dialog.Header>
            <Dialog.Body as="form" onSubmit={handleSubmit(onSubmit)}>
              <VStack gap={3} align="stretch">
                <Box>
                  <Label htmlFor="name">
                    Name
                    <Text as="span" color="red.500" ml={1}>
                      *
                    </Text>
                  </Label>
                  <Input id="name" {...register("name", { required: "Name is required" })} placeholder="Column Name" />
                  {errors.name && (
                    <Text color="red.500" fontSize="sm">
                      {errors.name.message as string}
                    </Text>
                  )}
                </Box>
                <Box>
                  <Label htmlFor="description">Description</Label>
                  <Input id="description" {...register("description")} placeholder="Description" />
                  {errors.description && (
                    <Text color="red.500" fontSize="sm">
                      {errors.description.message as string}
                    </Text>
                  )}
                </Box>
                <Box>
                  <Label htmlFor="maxScore">
                    Max Score
                    <Text as="span" color="red.500" ml={1}>
                      *
                    </Text>
                  </Label>
                  <Input
                    id="maxScore"
                    type="number"
                    {...register("maxScore", {
                      required: "Max Score is required",
                      valueAsNumber: true,
                      min: { value: 1, message: "Max Score must be at least 1" }
                    })}
                    placeholder="Max Score"
                  />
                  {errors.maxScore && (
                    <Text color="red.500" fontSize="sm">
                      {errors.maxScore.message as string}
                    </Text>
                  )}
                </Box>
                <Box>
                  <Label htmlFor="slug">
                    Slug
                    <Text as="span" color="red.500" ml={1}>
                      *
                    </Text>
                  </Label>
                  <Input id="slug" {...register("slug", { required: "Slug is required" })} placeholder="Slug" />
                  {errors.slug && (
                    <Text color="red.500" fontSize="sm">
                      {errors.slug.message as string}
                    </Text>
                  )}
                </Box>
                <Box>
                  <Label htmlFor="scoreExpression">Score Expression</Label>
                  <Textarea
                    id="scoreExpression"
                    {...register("scoreExpression")}
                    placeholder="Score Expression"
                    rows={4}
                  />
                  {errors.scoreExpression && (
                    <Text color="red.500" fontSize="sm">
                      {errors.scoreExpression.message as string}
                    </Text>
                  )}
                  <ScoreExprDocs />
                </Box>
                <Box>
                  <Label htmlFor="renderExpression">Render Expression</Label>
                  <Input id="renderExpression" {...register("renderExpression")} placeholder="Render Expression" />
                  {errors.renderExpression && (
                    <Text color="red.500" fontSize="sm">
                      {errors.renderExpression.message as string}
                    </Text>
                  )}
                  <RenderExprDocs />
                </Box>
                <HStack justifyContent="flex-end">
                  <Button type="submit" colorPalette="green" loading={isLoading}>
                    Save
                  </Button>
                  <Button type="button" variant="ghost" onClick={onClose}>
                    Cancel
                  </Button>
                </HStack>
              </VStack>
            </Dialog.Body>
          </Dialog.Content>
        </Dialog.Positioner>
      </Portal>
    </Dialog.Root>
  );
}

function EditColumnDialog({ columnId, onClose }: { columnId: number; onClose: () => void }) {
  const gradebookController = useGradebookController();
  const { mutateAsync: updateColumn } = useUpdate<GradebookColumn>({
    resource: "gradebook_columns"
  });
  const [isLoading, setIsLoading] = useState(false);
  const column = useGradebookColumn(columnId);

  type FormValues = {
    name: string;
    description?: string;
    maxScore: number;
    slug: string;
    scoreExpression?: string;
    renderExpression?: string;
    showCalculatedRanges?: boolean;
  };

  const {
    register,
    handleSubmit,
    reset,
    setError,
    watch,
    formState: { errors }
  } = useForm<FormValues>({
    defaultValues: {
      name: column?.name ?? "",
      description: column?.description ?? "",
      maxScore: column?.max_score ?? 0,
      slug: column?.slug ?? "",
      scoreExpression: column?.score_expression ?? "",
      renderExpression: column?.render_expression ?? "",
      showCalculatedRanges: column?.show_calculated_ranges ?? false
    }
  });

  useEffect(() => {
    if (column) {
      reset({
        name: column.name ?? "",
        description: column.description ?? "",
        maxScore: column.max_score ?? 0,
        slug: column.slug ?? "",
        scoreExpression: column.score_expression ?? "",
        renderExpression: column.render_expression ?? "",
        showCalculatedRanges: column.show_calculated_ranges ?? false
      });
    }
  }, [columnId, column, reset]);

  if (!columnId) return null;
  if (!column) throw new Error(`Column ${columnId} not found`);

  const scoreExpression = watch("scoreExpression");

  const onSubmit = async (data: FieldValues) => {
    toaster.info({
      title: "Saving...",
      description: "This may take a few seconds to recalculate..."
    });
    setIsLoading(true);
    try {
      const dependencies = gradebookController.extractAndValidateDependencies(data.scoreExpression ?? "", columnId);
      await updateColumn({
        resource: "gradebook_columns",
        id: columnId,
        values: {
          name: data.name,
          description: data.description,
          max_score: data.maxScore,
          slug: data.slug,
          score_expression: data.scoreExpression?.length ? data.scoreExpression : null,
          render_expression: data.renderExpression?.length ? data.renderExpression : null,
          show_calculated_ranges: data.showCalculatedRanges ?? false,
          dependencies
        }
      });
      setIsLoading(false);
      toaster.dismiss();
      onClose();
    } catch (e) {
      setIsLoading(false);
      toaster.dismiss();
      let message = "An unknown error occurred";
      if (e && typeof e === "object" && "message" in e && typeof (e as { message?: string }).message === "string") {
        message = (e as { message: string }).message;
      }
      setError("root", { message });
    }
  };

  return (
    <Dialog.Root open={true} size={"md"} placement={"center"} lazyMount unmountOnExit>
      <Portal>
        <Dialog.Backdrop />
        <Dialog.Positioner>
          <Dialog.Content>
            <Dialog.Header>
              <Dialog.Title>Edit Column</Dialog.Title>
            </Dialog.Header>
            <Dialog.Body as="form" onSubmit={handleSubmit(onSubmit)}>
              <VStack gap={3} align="stretch">
                <Box>
                  <Label htmlFor="name">
                    Name
                    <Text as="span" color="red.500" ml={1}>
                      *
                    </Text>
                  </Label>
                  <Input id="name" {...register("name", { required: "Name is required" })} placeholder="Column Name" />
                  {errors.name && (
                    <Text color="red.500" fontSize="sm">
                      {errors.name.message as string}
                    </Text>
                  )}
                </Box>
                <Box>
                  <Label htmlFor="description">Description</Label>
                  <Input id="description" {...register("description")} placeholder="Description" />
                  {errors.description && (
                    <Text color="red.500" fontSize="sm">
                      {errors.description.message as string}
                    </Text>
                  )}
                </Box>
                <Box>
                  <Label htmlFor="maxScore">
                    Max Score
                    <Text as="span" color="red.500" ml={1}>
                      *
                    </Text>
                  </Label>
                  <Input
                    id="maxScore"
                    type="number"
                    {...register("maxScore", {
                      required: "Max Score is required",
                      valueAsNumber: true,
                      min: { value: 1, message: "Max Score must be at least 1" }
                    })}
                    placeholder="Max Score"
                  />
                  {errors.maxScore && (
                    <Text color="red.500" fontSize="sm">
                      {errors.maxScore.message as string}
                    </Text>
                  )}
                </Box>
                <Box>
                  <Label htmlFor="slug">
                    Slug
                    <Text as="span" color="red.500" ml={1}>
                      *
                    </Text>
                  </Label>
                  <Input id="slug" {...register("slug", { required: "Slug is required" })} placeholder="Slug" />
                  {errors.slug && (
                    <Text color="red.500" fontSize="sm">
                      {errors.slug.message as string}
                    </Text>
                  )}
                </Box>
                <Box>
                  <Label htmlFor="scoreExpression">Score Expression</Label>
                  <Textarea
                    id="scoreExpression"
                    {...register("scoreExpression")}
                    placeholder="Score Expression"
                    rows={4}
                  />
                  {errors.scoreExpression && (
                    <Text color="red.500" fontSize="sm">
                      {errors.scoreExpression.message as string}
                    </Text>
                  )}
                  <ScoreExprDocs />
                </Box>
                {scoreExpression && (
                  <Box>
                    <Checkbox {...register("showCalculatedRanges")} checked={watch("showCalculatedRanges") ?? false}>
                      Show calculated grade range predictions to students
                    </Checkbox>
                    {errors.showCalculatedRanges && (
                      <Text color="red.500" fontSize="sm">
                        {errors.showCalculatedRanges.message as string}
                      </Text>
                    )}
                  </Box>
                )}
                <Box>
                  <Label htmlFor="renderExpression">Render Expression</Label>
                  <Input id="renderExpression" {...register("renderExpression")} placeholder="Render Expression" />
                  {errors.renderExpression && (
                    <Text color="red.500" fontSize="sm">
                      {errors.renderExpression.message as string}
                    </Text>
                  )}
                  <RenderExprDocs />
                </Box>
                {errors.root && (
                  <Text color="red.500" fontSize="sm">
                    {errors.root.message as string}
                  </Text>
                )}
                <HStack justifyContent="flex-end">
                  <Button type="submit" colorPalette="green" loading={isLoading}>
                    Save
                  </Button>
                  <Button type="button" variant="ghost" onClick={onClose}>
                    Cancel
                  </Button>
                </HStack>
              </VStack>
            </Dialog.Body>
          </Dialog.Content>
        </Dialog.Positioner>
      </Portal>
    </Dialog.Root>
  );
}

function ConvertMissingToZeroDialog({ columnId, onClose }: { columnId: number; onClose: () => void }) {
  const supabase = createClient();
  const [isConverting, setIsConverting] = useState(false);
  const column = useGradebookColumn(columnId);

  return (
    <Dialog.Root open={true} size={"md"} placement={"center"} lazyMount unmountOnExit>
      <Portal>
        <Dialog.Backdrop />
        <Dialog.Positioner>
          <Dialog.Content>
            <Dialog.Header>
              <Dialog.Title>Convert Missing to 0</Dialog.Title>
            </Dialog.Header>
            <Dialog.Body>
              <VStack gap={2} alignItems="flex-start">
                <Text>
                  &quot;Missing&quot; is a special value in Pawtograder to indicate that a student&apos;s grade for a
                  column has not been entered. Missing values do not count as 0s by default, and instead if a calculated
                  column depends on one, it is marked as &quot;not final.&quot; You should only convert missing values
                  to 0 if you are sure that you have finalized the grades for all students, and truly want to count this
                  item as 0. Are you sure you want to convert all missing values in column &quot;{column?.name}&quot; to
                  0? This action cannot be undone.
                </Text>
                <Text color="fg.error" fontWeight="bold">
                  All missing grades will be set to 0 with a note indicating the conversion.
                </Text>
                <HStack gap={2}>
                  <Button
                    colorPalette="red"
                    loading={isConverting}
                    onClick={async () => {
                      setIsConverting(true);
                      try {
                        await supabase
                          .from("gradebook_column_students")
                          .update({
                            score: 0,
                            is_missing: false,
                            score_override_note: "Missing value converted to 0"
                          })
                          .eq("gradebook_column_id", columnId)
                          .eq("is_private", true)
                          .or("is_missing.eq.true,and(score.is.null,score_override.is.null)");

                        toaster.success({
                          title: "Success",
                          description: "Missing values have been converted to 0"
                        });

                        onClose();
                      } catch {
                        toaster.error({
                          title: "Error",
                          description: "Failed to convert missing values"
                        });
                      } finally {
                        setIsConverting(false);
                      }
                    }}
                  >
                    Convert Missing to 0
                  </Button>
                  <Button variant="ghost" onClick={onClose}>
                    Cancel
                  </Button>
                </HStack>
              </VStack>
            </Dialog.Body>
          </Dialog.Content>
        </Dialog.Positioner>
      </Portal>
    </Dialog.Root>
  );
}

function DeleteColumnDialog({ columnId, onClose }: { columnId: number; onClose: () => void }) {
  const supabase = createClient();
  const invalidate = useInvalidate();
  const [isDeleting, setIsDeleting] = useState(false);
  const columns = useGradebookColumns();
  const dependentColumns = useMemo(() => {
    return columns.filter(
      (c) =>
        c.dependencies &&
        typeof c.dependencies === "object" &&
        "gradebook_columns" in c.dependencies &&
        (c.dependencies.gradebook_columns as number[])?.includes(columnId)
    );
  }, [columns, columnId]);
  return (
    <Dialog.Root open={true} size={"md"} placement={"center"} lazyMount unmountOnExit>
      <Portal>
        <Dialog.Backdrop />
        <Dialog.Positioner>
          <Dialog.Content>
            <Dialog.Header>
              <Dialog.Title>Delete Column</Dialog.Title>
            </Dialog.Header>
            <Dialog.Body>
              {dependentColumns.length > 0 ? (
                <>
                  <Text>
                    You can not currently delete this column because it is a dependency for the following columns:
                  </Text>
                  <List.Root as="ul">
                    {dependentColumns.map((c) => (
                      <List.Item key={c.id}>
                        <Text fontWeight="bold">{c.name}</Text> <Code>{c.score_expression}</Code>
                      </List.Item>
                    ))}
                  </List.Root>
                  Please edit the dependent columns to remove this column as a dependency before deleting this column.
                  <Button w="100%" variant="ghost" onClick={onClose}>
                    Close
                  </Button>
                </>
              ) : (
                <VStack gap={2} alignItems="flex-start">
                  <Text>
                    Are you sure you want to delete this column? This action cannot be undone. All grades for this
                    column will be permanently deleted.
                  </Text>
                  <Text color="fg.error" fontWeight="bold">
                    You should expect that there is no way to undo this.
                  </Text>
                  <HStack gap={2}>
                    <Button
                      colorPalette="red"
                      loading={isDeleting}
                      onClick={async () => {
                        setIsDeleting(true);
                        await supabase.from("gradebook_column_students").delete().eq("gradebook_column_id", columnId);
                        await supabase.from("gradebook_columns").delete().eq("id", columnId);
                        await invalidate({
                          resource: "gradebook_columns",
                          invalidates: ["all"]
                        });
                        onClose();
                      }}
                    >
                      Delete Column
                    </Button>
                    <Button variant="ghost" onClick={onClose}>
                      Cancel
                    </Button>
                  </HStack>
                </VStack>
              )}
            </Dialog.Body>
          </Dialog.Content>
        </Dialog.Positioner>
      </Portal>
    </Dialog.Root>
  );
}

function ExteralDataAdvice({ externalData }: { externalData: GradebookColumnExternalData }) {
  return (
    <VStack gap={0} align="flex-start">
      <Text fontSize="sm" color="fg.default" fontWeight="medium">
        Imported from CSV
      </Text>
      <Text fontSize="sm" color="fg.default" fontWeight="medium">
        File: {externalData.fileName}
      </Text>
      <Text fontSize="sm" color="fg.default" fontWeight="medium">
        Date: {new Date(externalData.date).toLocaleDateString()}
      </Text>
      <Text fontSize="sm" color="fg.default" fontWeight="medium">
        Creator:
      </Text>
      <PersonName uid={externalData.creator} showAvatar={false} />
    </VStack>
  );
}

// New component for filtering a gradebook column
function GradebookColumnFilter({
  columnName,
  values,
  columnModel,
  isOpen,
  onClose,
  triggerRef
}: {
  columnName: string;
  values: GradebookColumnStudent[];
  columnModel: Column<UserProfile, unknown>;
  isOpen: boolean;
  onClose: () => void;
  triggerRef: React.RefObject<HTMLElement>;
}) {
  const uniqueValues = useMemo(() => {
    //TODO maybe one day revisit so that the filter contains the letter grades, but will require some refactoring of filtering.
    return [...new Set(values.map((grade) => grade.score_override ?? grade.score))] as number[];
  }, [values]);

  const selectOptions = useMemo(
    () => uniqueValues.map((value) => ({ label: String(value), value: String(value) })),
    [uniqueValues]
  );

  const currentValue = columnModel.getFilterValue() as string | string[];
  const selectedOptions = Array.isArray(currentValue)
    ? currentValue.map((val) => ({ label: val, value: val }))
    : currentValue
      ? [{ label: currentValue, value: currentValue }]
      : [];

  return (
    <PopoverRoot open={isOpen} onOpenChange={(details) => !details.open && onClose()}>
      <PopoverTrigger asChild>
        <Box ref={triggerRef} />
      </PopoverTrigger>
      <PopoverContent
        bg="bg.surface"
        border="1px solid"
        borderColor="border.muted"
        borderRadius="md"
        boxShadow="lg"
        minW="300px"
        maxW="400px"
        zIndex={1000}
      >
        <PopoverBody p={3}>
          {/* Header with close button */}
          <HStack justifyContent="space-between" mb={3}>
            <Text fontWeight="semibold" fontSize="sm">
              Filter {columnName}
            </Text>
            <IconButton size="xs" variant="ghost" onClick={onClose} aria-label="Close filter">
              <Icon as={LuX} boxSize={4} />
            </IconButton>
          </HStack>

          {/* Filter input */}
          <Select
            size="sm"
            placeholder={`Filter ${columnName}...`}
            value={selectedOptions}
            onChange={(options) => {
              const values = Array.isArray(options) ? options.map((opt) => opt.value) : [];
              columnModel.setFilterValue(values.length > 0 ? values : "");
            }}
            options={selectOptions}
            isClearable
            isSearchable
            isMulti
            chakraStyles={{
              control: (provided) => ({
                ...provided,
                bg: "bg.surface",
                borderColor: "border.muted",
                _focus: { borderColor: "border.primary" }
              }),
              menu: (provided) => ({
                ...provided,
                bg: "bg.surface",
                border: "1px solid",
                borderColor: "border.muted"
              }),
              option: (provided, state) => ({
                ...provided,
                bg: state.isSelected ? "bg.primary" : state.isFocused ? "bg.subtle" : "bg.surface",
                color: state.isSelected ? "fg.inverse" : "fg.default",
                _hover: { bg: state.isSelected ? "bg.primary" : "bg.subtle" }
              })
            }}
          />
        </PopoverBody>
      </PopoverContent>
    </PopoverRoot>
  );
}

// Section filter component with enhanced select functionality
function SectionFilter({
  columnName,
  columnModel,
  isOpen,
  onClose,
  triggerRef,
  sections,
  type
}: {
  columnName: string;
  columnModel: Column<UserProfile, unknown>;
  isOpen: boolean;
  onClose: () => void;
  triggerRef: React.RefObject<HTMLElement>;
  sections: ClassSection[] | LabSection[];
  type: "class" | "lab";
}) {
  const selectOptions = useMemo(() => {
    return sections.map((section) => ({
      label: type === "class" ? section.name : `${section.name}`,
      value: String(section.id)
    }));
  }, [sections, type]);

  const currentValue = columnModel.getFilterValue() as string | string[];
  const selectedOptions = Array.isArray(currentValue)
    ? currentValue.map((val) => {
        const section = sections.find((s) => String(s.id) === val);
        return {
          label: section ? (type === "class" ? section.name : `${section.name}`) : val,
          value: val
        };
      })
    : currentValue
      ? [
          {
            label: sections.find((s) => String(s.id) === currentValue)?.name || currentValue,
            value: currentValue
          }
        ]
      : [];

  return (
    <PopoverRoot open={isOpen} onOpenChange={(details) => !details.open && onClose()}>
      <PopoverTrigger asChild>
        <Box ref={triggerRef} />
      </PopoverTrigger>
      <PopoverContent
        bg="bg.surface"
        border="1px solid"
        borderColor="border.muted"
        borderRadius="md"
        boxShadow="lg"
        minW="300px"
        maxW="400px"
        zIndex={1000}
      >
        <PopoverBody p={3}>
          <HStack justifyContent="space-between" mb={3}>
            <Text fontWeight="semibold" fontSize="sm">
              Filter {columnName}
            </Text>
            <IconButton size="xs" variant="ghost" onClick={onClose} aria-label="Close filter">
              <Icon as={LuX} boxSize={4} />
            </IconButton>
          </HStack>

          <Select
            size="sm"
            placeholder={`Filter ${columnName}...`}
            value={selectedOptions}
            onChange={(options) => {
              const values = Array.isArray(options) ? options.map((opt) => opt.value) : [];
              columnModel.setFilterValue(values.length > 0 ? values : "");
            }}
            options={selectOptions}
            isClearable
            isSearchable
            isMulti
            chakraStyles={{
              control: (provided) => ({
                ...provided,
                bg: "bg.surface",
                borderColor: "border.muted",
                _focus: { borderColor: "border.primary" }
              }),
              menu: (provided) => ({
                ...provided,
                bg: "bg.surface",
                border: "1px solid",
                borderColor: "border.muted"
              }),
              option: (provided, state) => ({
                ...provided,
                bg: state.isSelected ? "bg.primary" : state.isFocused ? "bg.subtle" : "bg.surface",
                color: state.isSelected ? "fg.inverse" : "fg.default",
                _hover: { bg: state.isSelected ? "bg.primary" : "bg.subtle" }
              })
            }}
          />
        </PopoverBody>
      </PopoverContent>
    </PopoverRoot>
  );
}

function GenericColumnFilter({
  columnName,
  columnModel,
  isOpen,
  onClose,
  triggerRef,
  rowModel
}: {
  columnName: string;
  rowModel: RowModel<UserProfile>;
  columnModel: Column<UserProfile, unknown>;
  isOpen: boolean;
  onClose: () => void;
  triggerRef: React.RefObject<HTMLElement>;
}) {
  const uniqueValues = useMemo(() => {
    const accessor = columnModel.accessorFn;
    if (!accessor) {
      return [];
    }
    const ret = rowModel.rows.map((row, idx) => accessor(row.original, idx) as string);
    return [...new Set(ret)];
  }, [rowModel, columnModel]);
  const selectOptions = useMemo(() => uniqueValues.map((value) => ({ label: value, value })), [uniqueValues]);

  const currentValue = columnModel.getFilterValue() as string | string[];
  const selectedOptions = Array.isArray(currentValue)
    ? currentValue.map((val) => ({ label: val, value: val }))
    : currentValue
      ? [{ label: currentValue, value: currentValue }]
      : [];

  return (
    <PopoverRoot open={isOpen} onOpenChange={(details) => !details.open && onClose()}>
      <PopoverTrigger asChild>
        <Box ref={triggerRef} />
      </PopoverTrigger>
      <PopoverContent
        bg="bg.surface"
        border="1px solid"
        borderColor="border.muted"
        borderRadius="md"
        boxShadow="lg"
        minW="300px"
        maxW="400px"
        zIndex={1000}
      >
        <PopoverBody p={3}>
          <Select
            size="sm"
            placeholder={`Filter ${columnName}...`}
            value={selectedOptions}
            onChange={(options) => {
              const values = Array.isArray(options) ? options.map((opt) => opt.value) : [];
              columnModel.setFilterValue(values.length > 0 ? values : "");
            }}
            options={selectOptions}
            isClearable
            isSearchable
            isMulti
          />
        </PopoverBody>
      </PopoverContent>
    </PopoverRoot>
  );
}
function GenericGradebookColumnHeader({
  columnName,
  isSorted,
  toggleSorting,
  clearSorting,
  columnModel,
  header,
  rowModel,
  classSections,
  labSections
}: {
  columnName: string;
  isSorted: "asc" | "desc" | false;
  toggleSorting: (direction: boolean) => void;
  clearSorting: () => void;
  columnModel: Column<UserProfile, unknown>;
  header: Header<UserProfile, unknown>;
  rowModel: RowModel<UserProfile>;
  classSections?: ClassSection[];
  labSections?: LabSection[];
}) {
  const [showFilter, setShowFilter] = useState(false);
  const ref = useRef<HTMLDivElement>(null);

  // Determine if this is a section column
  const isClassSection = columnName === "class_section";
  const isLabSection = columnName === "lab_section";
  const isSectionColumn = isClassSection || isLabSection;

  return (
    <VStack gap={0} alignItems="stretch" w="100%" minH="48px">
      {/* Main header content */}
      <Box
        ref={ref}
        position="relative"
        p={1.5}
        pr={3}
        bg="bg.surface"
        borderBottom="1px solid"
        borderColor="border.muted"
        minH="32px"
        display="flex"
        flexDirection="column"
        justifyContent="space-between"
        alignItems="stretch"
      >
        {/* Action buttons - always in same position */}
        <Float placement="top-end" offsetX={2} offsetY={2}>
          <MenuRoot>
            <MenuTrigger asChild>
              <IconButton size="2xs" variant="surface" aria-label="Column options">
                <Icon as={FiChevronDown} />
              </IconButton>
            </MenuTrigger>
            <MenuContent minW="120px">
              <MenuItem value="filter" onClick={() => setShowFilter(!showFilter)}>
                <Icon as={FiFilter} boxSize={3} mr={2} />
                {showFilter ? "Hide Filter" : "Show Filter"}
              </MenuItem>
              <MenuItem value="asc" onClick={() => toggleSorting(false)}>
                {columnModel.getIsSorted() === "asc" && <Icon as={LuCheck} boxSize={3} mr={2} />}
                <Icon as={LuArrowUp} boxSize={3} mr={2} />
                Sort Ascending
              </MenuItem>
              <MenuItem value="desc" onClick={() => toggleSorting(true)}>
                {columnModel.getIsSorted() === "desc" && <Icon as={LuCheck} boxSize={3} mr={2} />}
                <Icon as={LuArrowDown} boxSize={3} mr={2} />
                Sort Descending
              </MenuItem>
              {isSorted && (
                <MenuItem value="clear" onClick={() => clearSorting()}>
                  Clear Sort
                </MenuItem>
              )}
            </MenuContent>
          </MenuRoot>
        </Float>
        {/* Column name and action buttons */}
        <Text fontWeight="semibold" fontSize="sm" color="fg.default" style={{ userSelect: "none" }} lineHeight="tight">
          {flexRender(header.column.columnDef.header, header.getContext())}
        </Text>
        {showFilter && isSectionColumn && (
          <SectionFilter
            columnName={columnName}
            columnModel={columnModel}
            isOpen={showFilter}
            onClose={() => setShowFilter(false)}
            triggerRef={ref}
            sections={isClassSection ? classSections || [] : labSections || []}
            type={isClassSection ? "class" : "lab"}
          />
        )}
        {showFilter && !isSectionColumn && (
          <GenericColumnFilter
            columnName={columnName}
            columnModel={columnModel}
            isOpen={showFilter}
            onClose={() => setShowFilter(false)}
            triggerRef={ref}
            rowModel={rowModel}
          />
        )}
      </Box>
      <HStack alignItems="flex-end" w="100%">
        <Box flex="1" display="flex" justifyContent="flex-end">
          {columnModel?.getIsFiltered() && (
            <WrappedTooltip content="Clear filter">
              <IconButton variant="ghost" colorPalette="gray" size="sm" onClick={() => setShowFilter(true)}>
                <Icon as={TbFilter} />
              </IconButton>
            </WrappedTooltip>
          )}
        </Box>
      </HStack>
    </VStack>
  );
}

function GradebookColumnHeader({
  column_id,
  isSorted,
  toggleSorting,
  clearSorting,
  columnModel
}: {
  column_id: number;
  isSorted: "asc" | "desc" | false;
  toggleSorting: (direction: boolean) => void;
  clearSorting: () => void;
  columnModel: Column<UserProfile, unknown>;
}) {
  const column = useGradebookColumn(column_id);
  const gradebookController = useGradebookController();
  const areAllDependenciesReleased = useAreAllDependenciesReleased(column_id);
  const [isEditing, setIsEditing] = useState(false);
  const [isDeleting, setIsDeleting] = useState(false);
  const [isConvertingMissing, setIsConvertingMissing] = useState(false);
  const [showFilter, setShowFilter] = useState(false);
  const supabase = createClient();
  const invalidate = useInvalidate();
  const headerRef = useRef<HTMLDivElement>(null);

  const allGrades = useGradebookColumnGrades(column_id);

  const moveLeft = useCallback(async () => {
    if (column.sort_order == null || column.sort_order === 0) return;
    await supabase
      .from("gradebook_columns")
      .update({
        sort_order: column.sort_order!
      })
      .eq("gradebook_id", column.gradebook_id)
      .eq("sort_order", column.sort_order! - 1);
    await supabase
      .from("gradebook_columns")
      .update({
        sort_order: column.sort_order! - 1
      })
      .eq("id", column_id);
    await invalidate({
      resource: "gradebook_columns",
      id: column_id,
      invalidates: ["all"]
    });
  }, [column_id, column, invalidate, supabase]);

  const moveRight = useCallback(async () => {
    if (column.sort_order == null) return;
    await supabase
      .from("gradebook_columns")
      .update({
        sort_order: column.sort_order!
      })
      .eq("gradebook_id", column.gradebook_id)
      .eq("sort_order", (column.sort_order ?? 0) + 1);
    await supabase
      .from("gradebook_columns")
      .update({
        sort_order: (column.sort_order ?? 0) + 1
      })
      .eq("id", column_id);
  }, [column_id, column, supabase]);

  const releaseColumn = useCallback(async () => {
    await supabase.from("gradebook_columns").update({ released: true }).eq("id", column_id);
    await invalidate({
      resource: "gradebook_columns",
      id: column_id,
      invalidates: ["all"]
    });
  }, [column_id, invalidate, supabase]);

  const unreleaseColumn = useCallback(async () => {
    await supabase.from("gradebook_columns").update({ released: false }).eq("id", column_id);
    await invalidate({
      resource: "gradebook_columns",
      id: column_id,
      invalidates: ["all"]
    });
  }, [column_id, invalidate, supabase]);

  const toolTipText = useMemo(() => {
    const ret: string[] = [];
    if (column.description) {
      ret.push(`Description: ${column.description}`);
    }
    if (column.score_expression) {
      ret.push(`Auto-calculated using: ${column.score_expression}`);
      if (areAllDependenciesReleased) {
        ret.push("Students see the same calculation as you");
      } else {
        ret.push("Some dependencies are not released - students cannot see the same calculation that you see");
      }
    }
    if (column.render_expression) {
      ret.push(`Rendered as ${column.render_expression}`);
    }
    if (!column.score_expression) {
      if (column.released) {
        ret.push("Released to students");
      } else {
        ret.push("Not released to students");
      }
    }
    return (
      <VStack gap={0} align="flex-start">
        {ret.map((t) => (
          <Text key={t}>{t}</Text>
        ))}
      </VStack>
    );
  }, [column, areAllDependenciesReleased]);

  return (
    <VStack gap={0} alignItems="stretch" w="100%" minH="48px" height="100%">
      {isEditing && (
        <EditColumnDialog
          columnId={column_id}
          onClose={() => {
            setIsEditing(false);
          }}
        />
      )}
      {isDeleting && (
        <DeleteColumnDialog
          columnId={column_id}
          onClose={() => {
            setIsDeleting(false);
          }}
        />
      )}
      {isConvertingMissing && (
        <ConvertMissingToZeroDialog
          columnId={column_id}
          onClose={() => {
            setIsConvertingMissing(false);
          }}
        />
      )}

      {/* Main header content */}
      <Box
        ref={headerRef}
        position="relative"
        h="100%"
        p={1.5}
        pr={3}
        pb={0}
        bg="bg.surface"
        borderBottom="1px solid"
        borderColor="border.muted"
        minH="32px"
        display="flex"
        flexDirection="column"
        justifyContent="space-between"
        alignItems="stretch"
      >
        {/* Column name and status indicators */}
        {/* Action buttons - floating to create text wrap */}
        <Float placement="top-end" offsetX={2} offsetY={2}>
          <MenuRoot>
            <MenuTrigger asChild>
              <IconButton size="2xs" variant="surface" aria-label="Column options">
                <Icon as={FiChevronDown} />
              </IconButton>
            </MenuTrigger>
            <MenuContent minW="160px">
              <MenuItem value="filter" onClick={() => setShowFilter(!showFilter)}>
                <Icon as={FiFilter} boxSize={3} mr={2} />
                {showFilter ? "Hide Filter" : "Show Filter"}
              </MenuItem>
              <MenuSeparator />
              <MenuItem value="asc" onClick={() => toggleSorting(false)}>
                {isSorted === "asc" && <Icon as={LuCheck} boxSize={3} mr={2} />}
                <Icon as={LuArrowUp} boxSize={3} mr={2} />
                Sort Ascending
              </MenuItem>
              <MenuItem value="desc" onClick={() => toggleSorting(true)}>
                {isSorted === "desc" && <Icon as={LuCheck} boxSize={3} mr={2} />}
                <Icon as={LuArrowDown} boxSize={3} mr={2} />
                Sort Descending
              </MenuItem>
              {isSorted && (
                <MenuItem value="clear" onClick={() => clearSorting()}>
                  Clear Sort
                </MenuItem>
              )}
              <MenuSeparator />
              <MenuItem value="edit" onClick={() => setIsEditing(true)}>
                <Icon as={LuPencil} boxSize={3} mr={2} />
                Edit Column
              </MenuItem>
              <MenuItem value="moveLeft" onClick={moveLeft}>
                <Icon as={LuArrowLeft} boxSize={3} mr={2} />
                Move Left
              </MenuItem>
              <MenuItem value="moveRight" onClick={moveRight}>
                <Icon as={LuArrowRight} boxSize={3} mr={2} />
                Move Right
              </MenuItem>
              <MenuSeparator />
              <MenuItem
                value="release"
                onClick={releaseColumn}
                disabled={!!column.score_expression}
                _disabled={{ opacity: 0.5, cursor: "not-allowed" }}
              >
                <Icon as={LuCheck} boxSize={3} mr={2} />
                Release Column
                {column.score_expression && (
                  <WrappedTooltip content="Auto-calculated columns cannot be manually released">
                    <Box ml="auto">
                      <Icon as={LuCalculator} boxSize={3} color="fg.muted" />
                    </Box>
                  </WrappedTooltip>
                )}
              </MenuItem>
              <MenuItem
                value="unrelease"
                onClick={unreleaseColumn}
                disabled={!!column.score_expression}
                _disabled={{ opacity: 0.5, cursor: "not-allowed" }}
              >
                <Icon as={LuX} boxSize={3} mr={2} />
                Unrelease Column
                {column.score_expression && (
                  <WrappedTooltip content="Auto-calculated columns cannot be manually unreleased">
                    <Box ml="auto">
                      <Icon as={LuCalculator} boxSize={3} color="fg.muted" />
                    </Box>
                  </WrappedTooltip>
                )}
              </MenuItem>
              <MenuSeparator />
              {!column.score_expression && (
                <MenuItem
                  value="convertMissing"
                  onClick={() => setIsConvertingMissing(true)}
                  color="fg.error"
                  _hover={{ bg: "bg.error", color: "fg.error" }}
                >
                  <Icon as={LuCalculator} boxSize={3} mr={2} />
                  Convert Missing to 0
                </MenuItem>
              )}
              <MenuItem
                value="delete"
                onClick={() => setIsDeleting(true)}
                color="fg.error"
                _hover={{ bg: "bg.error", color: "fg.error" }}
              >
                <Icon as={LuTrash} boxSize={3} mr={2} />
                Delete Column
              </MenuItem>
            </MenuContent>
          </MenuRoot>
        </Float>

        <WrappedTooltip content={toolTipText}>
          <Text
            fontWeight="semibold"
            fontSize="sm"
            color="fg.default"
            style={{ userSelect: "none", float: "left" }}
            lineHeight="tight"
          >
            {column.name}
          </Text>
        </WrappedTooltip>
        {/* Filter section - only shown when toggled */}
        {showFilter && (
          <GradebookColumnFilter
            columnName={column.name}
            values={allGrades}
            columnModel={columnModel}
            isOpen={showFilter}
            onClose={() => setShowFilter(false)}
            triggerRef={headerRef}
          />
        )}
        {/* Status indicators and max score on same line */}
        <HStack gap={2} mt={0.5} justifyContent="space-between" w="100%" minW="fit-content">
          <HStack>
            {column.external_data && (
              <Box position="relative" zIndex={100}>
                <Tooltip.Root lazyMount>
                  <Tooltip.Trigger asChild>
                    <Box position="relative" zIndex={100}>
                      <Icon as={LuFile} size="sm" color="fg.info" />
                    </Box>
                  </Tooltip.Trigger>
                  <Portal>
                    <Tooltip.Positioner>
                      <Tooltip.Content>
                        <ExteralDataAdvice externalData={column.external_data as GradebookColumnExternalData} />
                      </Tooltip.Content>
                    </Tooltip.Positioner>
                  </Portal>
                </Tooltip.Root>
              </Box>
            )}
            {column.score_expression ? (
              <Box position="relative" zIndex={100}>
                <WrappedTooltip
                  content={
                    areAllDependenciesReleased
                      ? "All dependencies are effectively released - this column can be calculated"
                      : "Some dependencies are not effectively released - this column cannot be calculated yet"
                  }
                >
                  <Icon
                    as={areAllDependenciesReleased ? FaLockOpen : FaLock}
                    size="sm"
                    color={areAllDependenciesReleased ? "green.500" : "orange.500"}
                  />
                </WrappedTooltip>
              </Box>
            ) : gradebookController.isColumnEffectivelyReleased(column_id) ? (
              <Box position="relative" zIndex={100}>
                <WrappedTooltip content="Effectively released to students (either released or all grades are null)">
                  <Icon as={FaLockOpen} size="sm" color="green.500" />
                </WrappedTooltip>
              </Box>
            ) : (
              <Box position="relative" zIndex={100}>
                <WrappedTooltip content="Not effectively released to students">
                  <Icon as={FaLock} size="sm" color="orange.500" />
                </WrappedTooltip>
              </Box>
            )}
          </HStack>
          <Text fontSize="xs" color="fg.muted" fontWeight="medium" minW="fit-content">
            Max: {column.max_score ?? "N/A"}
          </Text>
          {columnModel?.getIsFiltered() && (
            <WrappedTooltip content="Clear filter">
              <IconButton variant="ghost" colorPalette="gray" size="sm" onClick={() => setShowFilter(true)}>
                <Icon as={TbFilter} />
              </IconButton>
            </WrappedTooltip>
          )}
        </HStack>
      </Box>
    </VStack>
  );
}

function StudentNameCell({ uid }: { uid: string }) {
  const isObfuscated = useObfuscatedGradesMode();
  const canShowGradeFor = useCanShowGradeFor(uid);
  const setOnlyShowGradesFor = useSetOnlyShowGradesFor();
  const { setView } = useStudentDetailView();
  const toggleOnlyShowGradesFor = useCallback(() => {
    setOnlyShowGradesFor(canShowGradeFor ? "" : uid);
  }, [setOnlyShowGradesFor, uid, canShowGradeFor]);

  return (
    <HStack w="100%" pl={3}>
      <Link onClick={() => setView(uid)}>
        {" "}
        <PersonName uid={uid} size="2xs" />
      </Link>
      <Box flex="1" display="flex" justifyContent="flex-end">
        {isObfuscated && (
          <IconButton variant="ghost" colorPalette="gray" size="sm" onClick={toggleOnlyShowGradesFor}>
            <Icon as={canShowGradeFor ? TbEyeOff : TbEye} />
          </IconButton>
        )}
      </Box>
    </HStack>
  );
}
function StudentDetailDialog() {
  const { view, setView } = useStudentDetailView();
  return (
    <Dialog.Root open={!!view} onOpenChange={(details) => (!details.open ? setView(null) : undefined)}>
      <Dialog.Backdrop />
      <Dialog.Positioner>
        <Dialog.Content>
          <Dialog.Header>
            <Dialog.Title>{view && <PersonName uid={view} size="md" />}</Dialog.Title>
          </Dialog.Header>
          <Dialog.Body>
            <Text fontSize="sm" color="fg.muted">
              This view allows you to simulate the impact of a grade change. Students have the exact same interface (but
              can only see released gradebook columns and scores).
            </Text>
            {view && <WhatIf private_profile_id={view} />}
          </Dialog.Body>
        </Dialog.Content>
      </Dialog.Positioner>
    </Dialog.Root>
  );
}
export default function GradebookTable() {
  const { course_id } = useParams();
  const students = useStudentRoster();
  const courseController = useCourseController();
  const gradebookController = useGradebookController();
  const { allVisibleRoles } = useClassProfiles();
  const gradebookColumns = useGradebookColumns();
  const isInstructor = useIsInstructor();

  // State for collapsible groups - use base group name as key for stability
  const [collapsedGroups, setCollapsedGroups] = useState<Set<string>>(new Set());

  // Fetch class sections
  const { data: classSections } = useList<ClassSection>({
    resource: "class_sections",
    filters: [{ field: "class_id", operator: "eq", value: course_id as string }],
    queryOptions: {
      staleTime: Infinity,
      cacheTime: Infinity
    }
  });

  // Get lab sections from course controller
  const { data: labSections } = courseController.listLabSections();

  // Map profile id to section ids and names
  const profileIdToSectionData = useMemo(() => {
    const map: Record<
      string,
      {
        classSection: { id: number | null; name: string };
        labSection: { id: number | null; name: string };
      }
    > = {};

    allVisibleRoles.forEach((role) => {
      if (role.role === "student") {
        const classSection = classSections?.data?.find((s) => s.id === role.class_section_id);
        const labSection = labSections?.find((s) => s.id === role.lab_section_id);

        map[role.private_profile_id] = {
          classSection: {
            id: role.class_section_id ?? null,
            name: classSection?.name ?? "No Section"
          },
          labSection: {
            id: role.lab_section_id ?? null,
            name: labSection?.name ?? "No Lab Section"
          }
        };
      }
    });
    return map;
  }, [allVisibleRoles, classSections?.data, labSections]);

  const columnsForGrouping = gradebookColumns.map((col) => ({
    id: col.id,
    slug: col.slug,
    sort_order: col.sort_order,
    name: col.name,
    max_score: col.max_score
  }));
  columnsForGrouping.sort((a, b) => (a.sort_order ?? 0) - (b.sort_order ?? 0));
  const cachedColumnsKey = JSON.stringify(columnsForGrouping);
  // Group gradebook columns by slug prefix before first hyphen
  const groupedColumns = useMemo(() => {
    const groups: Record<string, { groupName: string; columns: typeof columnsForGrouping }> = {};
    const columns = JSON.parse(cachedColumnsKey) as typeof columnsForGrouping;

    columns.sort((a, b) => (a.sort_order ?? 0) - (b.sort_order ?? 0));

    let currentGroupKey = "";
    let currentGroupIndex = 0;
    let lastSortOrder = -1;

    columns.forEach((col) => {
      // Extract prefix before first hyphen
      const prefix = col.slug.split("-")[0];
      const baseGroupName = prefix || "other";

      // Check if this column is contiguous with the previous one
      const currentSortOrder = col.sort_order ?? 0;
      const isContiguous = lastSortOrder === -1 || currentSortOrder === lastSortOrder + 1;

      // If not contiguous or different prefix, start a new group
      if (!isContiguous || baseGroupName !== currentGroupKey) {
        currentGroupKey = baseGroupName;
        currentGroupIndex++;
      }

      const groupKey = `${baseGroupName}-${currentGroupIndex}`;

      if (!groups[groupKey]) {
        groups[groupKey] = {
          groupName: baseGroupName === "other" ? "Other" : baseGroupName,
          columns: []
        };
      }

      groups[groupKey].columns.push(col);
      lastSortOrder = currentSortOrder;
    });

    return groups;
  }, [cachedColumnsKey]);

  // Initialize all groups as collapsed by default, but preserve existing collapsed state
  useEffect(() => {
    const allGroupKeys = Object.keys(groupedColumns).filter((key) => groupedColumns[key].columns.length > 1);
    const baseGroupNames = [...new Set(allGroupKeys.map((key) => groupedColumns[key].groupName))];

    setCollapsedGroups((prev) => {
      const newSet = new Set<string>();

      // Preserve existing collapsed state for groups that still exist
      baseGroupNames.forEach((baseGroupName) => {
        if (prev.has(baseGroupName)) {
          newSet.add(baseGroupName);
        }
      });

      // If no groups were previously collapsed, collapse all by default
      if (newSet.size === 0 && baseGroupNames.length > 0) {
        baseGroupNames.forEach((baseGroupName) => newSet.add(baseGroupName));
      }

      return newSet;
    });
  }, [groupedColumns]);

  // Toggle group collapse/expand using base group name
  const toggleGroup = useCallback((baseGroupName: string) => {
    setCollapsedGroups((prev) => {
      const newSet = new Set(prev);
      if (newSet.has(baseGroupName)) {
        newSet.delete(baseGroupName);
      } else {
        newSet.add(baseGroupName);
      }
      return newSet;
    });
  }, []);

  // Expand all groups
  const expandAll = useCallback(() => {
    setCollapsedGroups(new Set());
  }, []);

  // Collapse all groups
  const collapseAll = useCallback(() => {
    const allGroupKeys = Object.keys(groupedColumns).filter((key) => groupedColumns[key].columns.length > 1);
    const baseGroupNames = [...new Set(allGroupKeys.map((key) => groupedColumns[key].groupName))];
    setCollapsedGroups(new Set(baseGroupNames));
  }, [groupedColumns]);

  // Helper function to find the best column to show when collapsed
  const findBestColumnToShow = useCallback(
    (columns: typeof columnsForGrouping) => {
      // Start from the last column and work backwards
      for (let i = columns.length - 1; i >= 0; i--) {
        const col = columns[i];
        let hasNonMissingValues = false;

        // Check if this column has any non-missing values
        for (const student of students) {
          const controller = gradebookController.getStudentGradebookController(student.id);
          const { item } = controller.getColumnForStudent(col.id);
          const score = item?.score_override ?? item?.score;

          if (score !== null && score !== undefined) {
            hasNonMissingValues = true;
            break;
          }
        }

        if (hasNonMissingValues) {
          return col;
        }
      }

      // If no column has non-missing values, return the last column
      return columns[columns.length - 1];
    },
    [students, gradebookController]
  );

  // Build columns with header groups
  const columns: ColumnDef<UserProfile, unknown>[] = useMemo(() => {
    const cols: ColumnDef<UserProfile, unknown>[] = [
      {
        id: "student_name",
        header: "Student Name",
        accessorFn: (row) => row.name,
        cell: ({ row }) => <StudentNameCell uid={row.original.id} />,
        enableColumnFilter: true,
        filterFn: filterFns.includesString,
        enableSorting: true
      }
    ];

    // Only add class section column if there are class sections
    if (classSections?.data && classSections.data.length > 0) {
      cols.push({
        id: "class_section",
        header: "Class Section",
        accessorFn: (row) => profileIdToSectionData[row.id]?.classSection?.name ?? "No Section",
        cell: ({ row }) => (
          <Text fontSize="sm">{profileIdToSectionData[row.original.id]?.classSection?.name ?? "No Section"}</Text>
        ),
        enableColumnFilter: true,
        filterFn: (row, columnId, filterValue) => {
          const sectionData = profileIdToSectionData[row.original.id]?.classSection;
          if (!sectionData || !filterValue) return true;
          if (Array.isArray(filterValue)) {
            return filterValue.includes(String(sectionData.id));
          }
          return String(sectionData.id) === filterValue;
        },
        enableSorting: true
      });
    }

    // Only add lab section column if there are lab sections
    if (labSections && labSections.length > 0) {
      cols.push({
        id: "lab_section",
        header: "Lab Section",
        accessorFn: (row) => profileIdToSectionData[row.id]?.labSection?.name ?? "No Lab Section",
        cell: ({ row }) => (
          <Text fontSize="sm">{profileIdToSectionData[row.original.id]?.labSection?.name ?? "No Lab Section"}</Text>
        ),
        enableColumnFilter: true,
        filterFn: (row, columnId, filterValue) => {
          const sectionData = profileIdToSectionData[row.original.id]?.labSection;
          if (!sectionData || !filterValue) return true;
          if (Array.isArray(filterValue)) {
            return filterValue.includes(String(sectionData.id));
          }
          return String(sectionData.id) === filterValue;
        },
        enableSorting: true
      });
    }

    // Add grouped gradebook columns
    Object.entries(groupedColumns).forEach(([groupKey, group]) => {
      if (group.columns.length === 1) {
        // Single column - no need for group header
        const col = group.columns[0];
        cols.push({
          id: `grade_${col.id}`,
          header: col.name,
          accessorFn: (row) => {
            const controller = gradebookController.getStudentGradebookController(row.id);
            const { item } = controller.getColumnForStudent(col.id);
            // Always return a string for filtering
            return String(item?.score_override ?? item?.score ?? "missing");
          },
          cell: ({ row }) => {
            return <MemoizedGradebookCell columnId={col.id} studentId={row.original.id} />;
          },
          enableColumnFilter: true,
          filterFn: (row, columnId, filterValue) => {
            const controller = gradebookController.getStudentGradebookController(row.original.id);
            return controller.filter(col.id, filterValue);
          },
          enableSorting: true
        });
      } else {
        // Multiple columns - handle collapsed state using base group name
        const isCollapsed = collapsedGroups.has(group.groupName);
        const columnsToShow = isCollapsed ? [findBestColumnToShow(group.columns)] : group.columns;

        columnsToShow.forEach((col) => {
          cols.push({
            id: `grade_${col.id}`,
            header: col.name,
            accessorFn: (row) => {
              const controller = gradebookController.getStudentGradebookController(row.id);
              const { item } = controller.getColumnForStudent(col.id);
              // Always return a string for filtering
              return String(item?.score_override ?? item?.score ?? "missing");
            },
            cell: ({ row }) => {
              return <MemoizedGradebookCell columnId={col.id} studentId={row.original.id} />;
            },
            enableColumnFilter: true,
            filterFn: (row, columnId, filterValue) => {
              const controller = gradebookController.getStudentGradebookController(row.original.id);
              return controller.filter(col.id, filterValue);
            },
            enableSorting: true,
            meta: {
              groupName: group.groupName,
              groupKey: groupKey,
              isCollapsed: isCollapsed
            }
          });
        });
      }
    });

    return cols;
  }, [
    profileIdToSectionData,
    gradebookController,
    groupedColumns,
    collapsedGroups,
    findBestColumnToShow,
    classSections?.data,
    labSections
  ]);

  // Table instance
  const table = useReactTable({
    data: students,
    columns,
    getCoreRowModel: getCoreRowModel(),
    getFilteredRowModel: getFilteredRowModel(),
    getSortedRowModel: getSortedRowModel(),
    initialState: {
      sorting: [{ id: "student_name", desc: false }]
    }
  });

  const headerGroups = table.getHeaderGroups();
  const rowModel = table.getRowModel();
<<<<<<< HEAD
  const pageCount = table.getPageCount();
  const state = table.getState();
  const setPageIndex = table.setPageIndex;
  const previousPage = table.previousPage;
  const nextPage = table.nextPage;
  const getCanPreviousPage = table.getCanPreviousPage;
  const getCanNextPage = table.getCanNextPage;

  const rows = useMemo(() => {
    return rowModel.rows.map((row, idx) => (
      <Table.Row key={row.id} bg={idx % 2 === 0 ? "bg.subtle" : "bg.muted"} _hover={{ bg: "bg.info" }}>
        {row.getVisibleCells().map((cell, colIdx) => {
          // Check if this cell belongs to a collapsed group
          const isCollapsedColumn = (cell.column.columnDef.meta as { isCollapsed?: boolean })?.isCollapsed;

          return (
            <Table.Cell
              key={cell.id}
              p={0}
              position="relative"
              bg={
                colIdx === 0 ? (idx % 2 === 0 ? "bg.subtle" : "bg.muted") : isCollapsedColumn ? "bg.warning" : undefined
              }
              style={
                colIdx === 0
                  ? {
                      position: "sticky",
                      left: 0,
                      zIndex: 2,
                      borderRight: "1px solid",
                      borderColor: "border.muted"
                    }
                  : isCollapsedColumn
=======

  // Virtualization setup
  const parentRef = useRef<HTMLDivElement>(null);
  const headerRef = useRef<HTMLTableSectionElement>(null);

  // Dynamic first column width calculation
  const [firstColumnWidth, setFirstColumnWidth] = useState(180); // Default width

  const calculateFirstColumnWidth = useCallback(() => {
    if (!students || students.length === 0) return;

    // Create a temporary element to measure text width
    const tempElement = document.createElement("div");
    tempElement.style.position = "absolute";
    tempElement.style.visibility = "hidden";
    tempElement.style.whiteSpace = "nowrap";
    tempElement.style.fontSize = "14px"; // Match the font size used in PersonName
    tempElement.style.fontFamily = "inherit";
    document.body.appendChild(tempElement);

    let maxWidth = 180; // Minimum width

    // Measure each student name
    students.forEach((student) => {
      tempElement.textContent = student.name || student.short_name || "Unknown Student";
      const textWidth = tempElement.offsetWidth;
      maxWidth = Math.max(maxWidth, textWidth + 60); // Add padding for icons and spacing
    });

    // Clean up
    document.body.removeChild(tempElement);

    // Set a reasonable maximum width
    const finalWidth = Math.min(maxWidth, 400); // Cap at 400px
    setFirstColumnWidth(finalWidth);
  }, [students]);

  // Calculate width when students change
  useEffect(() => {
    calculateFirstColumnWidth();
  }, [calculateFirstColumnWidth]);

  const virtualizer = useVirtualizer({
    count: rowModel.rows.length,
    getScrollElement: () => parentRef.current,
    estimateSize: () => 45, // Estimated row height in pixels
    overscan: 10 // Number of items to render outside visible area
  });

  const virtualRows = virtualizer.getVirtualItems();

  const renderVirtualRow = useCallback(
    (virtualRow: VirtualItem) => {
      const row = rowModel.rows[virtualRow.index];
      if (!row) return null;

      const idx = virtualRow.index;

      return (
        <Table.Row
          key={`${row.id}-${virtualRow.index}`}
          bg={idx % 2 === 0 ? "bg.subtle" : "bg.muted"}
          _hover={{ bg: "bg.info" }}
          style={{
            position: "absolute",
            top: 0,
            left: 0,
            width: "100%",
            height: `${virtualRow.size}px`,
            transform: `translateY(${virtualRow.start}px)`,
            display: "flex"
          }}
        >
          {row.getVisibleCells().map((cell, colIdx) => {
            // Check if this cell belongs to a collapsed group
            const isCollapsedColumn = (cell.column.columnDef.meta as { isCollapsed?: boolean })?.isCollapsed;

            return (
              <Table.Cell
                key={cell.id}
                p={0}
                position="relative"
                bg={
                  colIdx === 0
                    ? idx % 2 === 0
                      ? "bg.subtle"
                      : "bg.muted"
                    : isCollapsedColumn
                      ? "bg.warning"
                      : undefined
                }
                style={{
                  ...(colIdx === 0
                    ? {
                        position: "sticky",
                        left: 0,
                        zIndex: 10,
                        borderRight: "1px solid",
                        borderColor: "border.muted",
                        minWidth: firstColumnWidth,
                        width: firstColumnWidth,
                        flexShrink: 0
                      }
                    : {
                        minWidth: 120,
                        width: 120,
                        flexShrink: 0,
                        zIndex: 1
                      }),
                  ...(isCollapsedColumn
>>>>>>> 31772431
                    ? {
                        borderLeft: "2px solid",
                        borderColor: "border.warning"
                      }
<<<<<<< HEAD
                    : {}
              }
              className={colIdx === 0 ? "sticky-first-cell" : undefined}
            >
              {isCollapsedColumn && (
                <IconButton
                  size="xs"
                  variant="ghost"
                  position="absolute"
                  left={0}
                  top={0}
                  bottom={0}
                  onClick={() => toggleGroup((cell.column.columnDef.meta as { groupName?: string })?.groupName || "")}
                  aria-label="Expand group"
                  colorPalette="blue"
                  opacity={0.8}
                  _hover={{ opacity: 1, bg: "bg.info" }}
                  zIndex={10}
                  minW="auto"
                  h="auto"
                  p={0}
                  w={8}
                  bg="bg.surface"
                  border="1px solid"
                  borderColor="border.muted"
                  borderRadius={0}
                >
                  <Icon as={LuChevronRight} boxSize={5} />
                </IconButton>
              )}
              <Box pl={isCollapsedColumn ? 8 : 0}>
                {cell.column.columnDef.cell
                  ? flexRender(cell.column.columnDef.cell, cell.getContext())
                  : String(cell.getValue())}
              </Box>
            </Table.Cell>
          );
        })}
      </Table.Row>
    ));
  }, [rowModel.rows, toggleGroup]);

  if (!students || !gradebook || !gradebookController.isReady) {
=======
                    : {}),
                  height: `${virtualRow.size}px`,
                  display: "flex",
                  alignItems: "center"
                }}
                className={colIdx === 0 ? "sticky-first-cell" : undefined}
              >
                {isCollapsedColumn && (
                  <IconButton
                    size="xs"
                    variant="ghost"
                    position="absolute"
                    left={0}
                    top={0}
                    bottom={0}
                    onClick={() => toggleGroup((cell.column.columnDef.meta as { groupName?: string })?.groupName || "")}
                    aria-label="Expand group"
                    colorPalette="blue"
                    opacity={0.8}
                    _hover={{ opacity: 1, bg: "bg.info" }}
                    zIndex={10}
                    minW="auto"
                    h="auto"
                    p={0}
                    w={8}
                    bg="bg.surface"
                    border="1px solid"
                    borderColor="border.muted"
                    borderRadius={0}
                  >
                    <Icon as={LuChevronRight} boxSize={5} />
                  </IconButton>
                )}
                <Box pl={isCollapsedColumn ? 8 : 0}>
                  {cell.column.columnDef.cell
                    ? flexRender(cell.column.columnDef.cell, cell.getContext())
                    : String(cell.getValue())}
                </Box>
              </Table.Cell>
            );
          })}
        </Table.Row>
      );
    },
    [rowModel.rows, toggleGroup, firstColumnWidth]
  );

  if (!students) {
>>>>>>> 31772431
    return <Spinner />;
  }

  return (
    <VStack align="stretch" w="100%" gap={0}>
      <style jsx global>{`
        tr:hover .sticky-first-cell {
          background-color: var(--chakra-colors-bg-info) !important;
        }
      `}</style>
      <Toaster />
      <StudentDetailDialog />
      {isInstructor && (
        <HStack gap={2} justifyContent="flex-end" px={4} py={0}>
          <Button
            variant="outline"
            size="sm"
            onClick={() => {
              const csv = gradebookController.exportGradebook(courseController);
              const blob = new Blob(
                [
                  csv
                    .map((row) =>
                      row.map((cell) => (typeof cell === "string" ? `"${cell.replace(/"/g, "")}"` : cell)).join(",")
                    )
                    .join("\n")
                ],
                { type: "text/csv" }
              );
              const url = URL.createObjectURL(blob);
              const a = document.createElement("a");
              a.href = url;
              a.download = "gradebook.csv";
              a.click();
            }}
          >
            <Icon as={FiDownload} mr={2} /> Download Gradebook
          </Button>
          <ImportGradebookColumn />
          <AddColumnDialog />
        </HStack>
      )}
      <Box
        ref={parentRef}
        overflowX="auto"
        overflowY="auto"
        maxW="calc(100vw - 20px)"
        maxH="calc(100vh - 200px)"
        height="calc(100vh - 200px)"
      >
        {/* Expand/Collapse All Buttons */}
        {Object.keys(groupedColumns).filter((key) => groupedColumns[key].columns.length > 1).length > 0 && (
          <HStack gap={2} justifyContent="flex-end" px={4} py={2}>
            <Button variant="ghost" size="sm" onClick={expandAll} colorPalette="blue">
              <Icon as={LuChevronDown} mr={2} /> Expand All
            </Button>
            <Button variant="ghost" size="sm" onClick={collapseAll} colorPalette="blue">
              <Icon as={LuChevronRight} mr={2} /> Collapse All
            </Button>
          </HStack>
        )}
        <Table.Root minW="0" style={{ tableLayout: "fixed", width: "100%", margin: 0, padding: 0, borderSpacing: 0 }}>
          <Table.Header
            ref={headerRef}
            style={{
              position: "sticky",
              top: 0,
              zIndex: 102,
              backgroundColor: "bg.subtle",
              borderBottom: "2px solid border.muted", // Clear bottom border
              boxShadow: "0 2px 4px rgba(0,0,0,0.1)" // Subtle shadow for definition
            }}
          >
            {/* Single row with all grouped headers */}
            <Table.Row style={{ display: "flex" }}>
              {headerGroups[0].headers
                .filter((header) => {
                  // Filter out headers that should be hidden when collapsed
                  if (header.column.id.startsWith("grade_")) {
                    const columnId = Number(header.column.id.slice(6));
                    const column = gradebookColumns.find((col) => col.id === columnId);

                    if (column) {
                      const prefix = column.slug.split("-")[0];
                      const baseGroupName = prefix || "other";

                      // Find the group this column belongs to
                      const groupEntry = Object.entries(groupedColumns).find(
                        ([key, group]) =>
                          key.startsWith(baseGroupName) && group.columns.some((col) => col.id === columnId)
                      );

                      if (groupEntry && groupEntry[1].columns.length > 1) {
                        const isCollapsed = collapsedGroups.has(groupEntry[1].groupName);

                        if (isCollapsed) {
                          // When collapsed, only show the best column to show
                          const bestColumn = findBestColumnToShow(groupEntry[1].columns);
                          return columnId === bestColumn.id;
                        }
                      }
                    }
                  }
                  return true; // Show all non-gradebook columns and single-column groups
                })
                .map((header, colIdx) => {
                  if (header.column.id.startsWith("grade_")) {
                    // Find which group this column belongs to
                    const columnId = Number(header.column.id.slice(6));
                    const column = gradebookColumns.find((col) => col.id === columnId);

                    if (column) {
                      const prefix = column.slug.split("-")[0];
                      const baseGroupName = prefix || "other";

                      // Find the group this column belongs to
                      const groupEntry = Object.entries(groupedColumns).find(
                        ([key, group]) =>
                          key.startsWith(baseGroupName) && group.columns.some((col) => col.id === columnId)
                      );

                      if (groupEntry && groupEntry[1].columns.length > 1) {
                        // Check if this is the first column in its group
                        const groupColumns = groupEntry[1].columns;
                        const isFirstInGroup = groupColumns[0].id === columnId;
                        const isCollapsed = collapsedGroups.has(groupEntry[1].groupName);

                        // When collapsed, check if this is the column that was selected to be shown
                        const isVisibleInCollapsedGroup = isCollapsed
                          ? findBestColumnToShow(groupColumns).id === columnId
                          : isFirstInGroup;

                        // Show group header for first column when expanded, or for the visible column when collapsed
                        if (isFirstInGroup || (isCollapsed && isVisibleInCollapsedGroup)) {
                          // Create group header spanning all columns in this group
                          const groupColumnIds = groupColumns.map((col) => `grade_${col.id}`);
                          const groupHeaders = headerGroups[0].headers.filter((h) => groupColumnIds.includes(h.id));

                          // Calculate width based on column positions
                          // First column is dynamic, others are 120px
                          const groupWidth = isCollapsed
                            ? 120 // Single column width
                            : groupHeaders.reduce((total, groupHeader) => {
                                const headerColIdx = headerGroups[0].headers.findIndex((h) => h.id === groupHeader.id);
                                return total + (headerColIdx === 0 ? firstColumnWidth : 120);
                              }, 0);

                          return (
                            <Table.ColumnHeader
                              key={header.id}
                              bg={isCollapsed ? "bg.warning" : "bg.subtle"}
                              cursor="pointer"
                              onClick={() => toggleGroup(groupEntry[1].groupName)}
                              _hover={{ bg: "bg.info" }}
                              style={{
                                position: "sticky",
                                borderBottom: "1px solid",
                                borderColor: "border.emphasized",
                                top: 0,
                                zIndex: 100,
                                textAlign: "center",
                                minWidth: groupWidth,
                                width: groupWidth,
                                flexShrink: 0,
                                backgroundColor: isCollapsed ? "bg.warning" : "bg.subtle" // Consistent background
                              }}
                            >
                              <HStack gap={2} justifyContent="center" alignItems="center" py={1}>
                                <Icon
                                  as={collapsedGroups.has(groupEntry[1].groupName) ? LuChevronRight : LuChevronDown}
                                  boxSize={3}
                                  color="fg.muted"
                                />
                                <Text fontWeight="bold" fontSize="sm" color="fg.muted">
                                  {groupEntry[1].columns.length}{" "}
                                  {pluralize(
                                    groupEntry[1].groupName.charAt(0).toUpperCase() + groupEntry[1].groupName.slice(1)
                                  )}
                                  ...
                                </Text>
                              </HStack>
                            </Table.ColumnHeader>
                          );
                        } else {
                          // Skip this column as it's covered by the group header
                          return null;
                        }
                      }
                    }
                  }

                  return (
                    <Table.ColumnHeader
                      key={header.id}
                      bg="bg.subtle"
                      style={{
                        position: "sticky",
                        top: 0,
                        left: colIdx === 0 ? 0 : undefined,
                        zIndex: colIdx === 0 ? 101 : 100,
                        minWidth: colIdx === 0 ? firstColumnWidth : 120,
                        width: colIdx === 0 ? firstColumnWidth : 120,
                        flexShrink: 0,
                        backgroundColor: "bg.subtle"
                      }}
                    ></Table.ColumnHeader>
                  );
                })}
            </Table.Row>
            {/* Regular header row */}
            {headerGroups.map((headerGroup) => (
              <Table.Row key={headerGroup.id} style={{ display: "flex" }}>
                {headerGroup.headers
                  .filter((header) => {
                    // Filter out headers that should be hidden when collapsed
                    if (header.column.id.startsWith("grade_")) {
                      const columnId = Number(header.column.id.slice(6));
                      const column = gradebookColumns.find((col) => col.id === columnId);

                      if (column) {
                        const prefix = column.slug.split("-")[0];
                        const baseGroupName = prefix || "other";

                        // Find the group this column belongs to
                        const groupEntry = Object.entries(groupedColumns).find(
                          ([key, group]) =>
                            key.startsWith(baseGroupName) && group.columns.some((col) => col.id === columnId)
                        );

                        if (groupEntry && groupEntry[1].columns.length > 1) {
                          const isCollapsed = collapsedGroups.has(groupEntry[1].groupName);

                          if (isCollapsed) {
                            // When collapsed, only show the best column to show
                            const bestColumn = findBestColumnToShow(groupEntry[1].columns);
                            return columnId === bestColumn.id;
                          }
                        }
                      }
                    }
                    return true; // Show all non-gradebook columns and single-column groups
                  })
                  .map((header, colIdx) => (
                    <Table.ColumnHeader
                      key={header.id}
                      bg="bg.muted"
                      p={2}
                      pb={0}
                      borderBottom="1px solid"
                      borderLeft="1px solid"
                      borderColor="border.emphasized"
                      verticalAlign="top"
                      style={{
                        position: "sticky",
                        top: 0,
                        left: colIdx === 0 ? 0 : undefined,
                        zIndex: colIdx === 0 ? 101 : 100,
                        minWidth: colIdx === 0 ? firstColumnWidth : 120,
                        width: colIdx === 0 ? firstColumnWidth : 120,
                        height: "auto", // Allow content to determine height naturally
                        flexShrink: 0,
                        backgroundColor: "bg.subtle"
                      }}
                    >
                      {header.column.id.startsWith("grade_") ? (
                        <GradebookColumnHeader
                          column_id={Number(header.column.id.slice(6))}
                          isSorted={header.column.getIsSorted()}
                          toggleSorting={header.column.toggleSorting}
                          clearSorting={header.column.clearSorting}
                          columnModel={header.column}
                        />
                      ) : header.isPlaceholder ? null : (
                        <GenericGradebookColumnHeader
                          columnName={header.column.id}
                          isSorted={header.column.getIsSorted()}
                          toggleSorting={header.column.toggleSorting}
                          clearSorting={header.column.clearSorting}
                          columnModel={header.column}
                          header={header}
                          rowModel={rowModel}
                          classSections={classSections?.data}
                          labSections={labSections}
                        />
                      )}
                    </Table.ColumnHeader>
                  ))}
              </Table.Row>
            ))}
          </Table.Header>
          <Table.Body
            style={{
              height: `${virtualizer.getTotalSize()}px`,
              position: "relative",
              margin: 0,
              padding: 0,
              borderSpacing: 0,
              marginTop: 0,
              paddingTop: 0
            }}
          >
            {virtualRows.map((virtualRow) => renderVirtualRow(virtualRow))}
          </Table.Body>
        </Table.Root>
      </Box>
      {/* Show row count info */}
      <HStack mt={4} gap={2} justifyContent="center" alignItems="center" width="100%">
        <Text fontSize="sm" color="fg.muted">
          Showing {rowModel.rows.length} {pluralize("student", rowModel.rows.length)}
        </Text>
      </HStack>
    </VStack>
  );
}<|MERGE_RESOLUTION|>--- conflicted
+++ resolved
@@ -1840,41 +1840,6 @@
 
   const headerGroups = table.getHeaderGroups();
   const rowModel = table.getRowModel();
-<<<<<<< HEAD
-  const pageCount = table.getPageCount();
-  const state = table.getState();
-  const setPageIndex = table.setPageIndex;
-  const previousPage = table.previousPage;
-  const nextPage = table.nextPage;
-  const getCanPreviousPage = table.getCanPreviousPage;
-  const getCanNextPage = table.getCanNextPage;
-
-  const rows = useMemo(() => {
-    return rowModel.rows.map((row, idx) => (
-      <Table.Row key={row.id} bg={idx % 2 === 0 ? "bg.subtle" : "bg.muted"} _hover={{ bg: "bg.info" }}>
-        {row.getVisibleCells().map((cell, colIdx) => {
-          // Check if this cell belongs to a collapsed group
-          const isCollapsedColumn = (cell.column.columnDef.meta as { isCollapsed?: boolean })?.isCollapsed;
-
-          return (
-            <Table.Cell
-              key={cell.id}
-              p={0}
-              position="relative"
-              bg={
-                colIdx === 0 ? (idx % 2 === 0 ? "bg.subtle" : "bg.muted") : isCollapsedColumn ? "bg.warning" : undefined
-              }
-              style={
-                colIdx === 0
-                  ? {
-                      position: "sticky",
-                      left: 0,
-                      zIndex: 2,
-                      borderRight: "1px solid",
-                      borderColor: "border.muted"
-                    }
-                  : isCollapsedColumn
-=======
 
   // Virtualization setup
   const parentRef = useRef<HTMLDivElement>(null);
@@ -1985,56 +1950,10 @@
                         zIndex: 1
                       }),
                   ...(isCollapsedColumn
->>>>>>> 31772431
                     ? {
                         borderLeft: "2px solid",
                         borderColor: "border.warning"
                       }
-<<<<<<< HEAD
-                    : {}
-              }
-              className={colIdx === 0 ? "sticky-first-cell" : undefined}
-            >
-              {isCollapsedColumn && (
-                <IconButton
-                  size="xs"
-                  variant="ghost"
-                  position="absolute"
-                  left={0}
-                  top={0}
-                  bottom={0}
-                  onClick={() => toggleGroup((cell.column.columnDef.meta as { groupName?: string })?.groupName || "")}
-                  aria-label="Expand group"
-                  colorPalette="blue"
-                  opacity={0.8}
-                  _hover={{ opacity: 1, bg: "bg.info" }}
-                  zIndex={10}
-                  minW="auto"
-                  h="auto"
-                  p={0}
-                  w={8}
-                  bg="bg.surface"
-                  border="1px solid"
-                  borderColor="border.muted"
-                  borderRadius={0}
-                >
-                  <Icon as={LuChevronRight} boxSize={5} />
-                </IconButton>
-              )}
-              <Box pl={isCollapsedColumn ? 8 : 0}>
-                {cell.column.columnDef.cell
-                  ? flexRender(cell.column.columnDef.cell, cell.getContext())
-                  : String(cell.getValue())}
-              </Box>
-            </Table.Cell>
-          );
-        })}
-      </Table.Row>
-    ));
-  }, [rowModel.rows, toggleGroup]);
-
-  if (!students || !gradebook || !gradebookController.isReady) {
-=======
                     : {}),
                   height: `${virtualRow.size}px`,
                   display: "flex",
@@ -2083,7 +2002,6 @@
   );
 
   if (!students) {
->>>>>>> 31772431
     return <Spinner />;
   }
 
