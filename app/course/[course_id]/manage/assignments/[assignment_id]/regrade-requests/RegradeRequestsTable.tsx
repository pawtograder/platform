"use client";

import PersonName from "@/components/ui/person-name";
import { useAssignmentController, useRubricCheck } from "@/hooks/useAssignment";
import { useCourseController } from "@/hooks/useCourseController";
import { useCustomTable } from "@/hooks/useCustomTable";
import { useTableControllerTableValues } from "@/lib/TableController";
import type { RegradeStatus } from "@/utils/supabase/DatabaseTypes";
import { Database } from "@/utils/supabase/SupabaseTypes";
import { Box, Button, HStack, Icon, Input, Table, Tag, Text, VStack } from "@chakra-ui/react";
<<<<<<< HEAD
import { Select } from "chakra-react-select";
import { useCustomTable } from "@/hooks/useCustomTable";
import { type ColumnDef, flexRender } from "@tanstack/react-table";
=======
import { UnstableGetResult as GetResult } from "@supabase/postgrest-js";
import { ColumnDef, flexRender } from "@tanstack/react-table";
import { Select } from "chakra-react-select";
>>>>>>> 7a327be9
import { formatRelative } from "date-fns";
import type { LucideIcon } from "lucide-react";
import { AlertCircle, ArrowUp, CheckCircle, Clock, XCircle } from "lucide-react";
import { useParams } from "next/navigation";
import { useMemo } from "react";
<<<<<<< HEAD
import { FaExternalLinkAlt, FaSort, FaSortDown, FaSortUp, FaCheck, FaTimes } from "react-icons/fa";
import { type UnstableGetResult as GetResult } from "@supabase/postgrest-js";
import { type Database } from "@/utils/supabase/SupabaseTypes";
import { useAssignmentController, useRubricCheck } from "@/hooks/useAssignment";
import useUserProfiles, { getUserProfile } from "@/hooks/useUserProfiles";
=======
import { FaCheck, FaExternalLinkAlt, FaSort, FaSortDown, FaSortUp, FaTimes } from "react-icons/fa";
>>>>>>> 7a327be9

// Status configuration
const statusConfig: Record<
  RegradeStatus,
  {
    colorPalette: string;
    icon: LucideIcon;
    label: string;
  }
> = {
  draft: {
    colorPalette: "gray",
    icon: Clock,
    label: "Draft"
  },
  opened: {
    colorPalette: "orange",
    icon: AlertCircle,
    label: "Pending"
  },
  resolved: {
    colorPalette: "blue",
    icon: CheckCircle,
    label: "Resolved"
  },
  escalated: {
    colorPalette: "red",
    icon: ArrowUp,
    label: "Escalated"
  },
  closed: {
    colorPalette: "gray",
    icon: XCircle,
    label: "Closed"
  }
};

// Type for regrade request with populated relations
type RegradeRequestRow = GetResult<
  Database["public"],
  Database["public"]["Tables"]["submission_regrade_requests"]["Row"],
  "submission_regrade_requests",
  Database["public"]["Tables"]["submission_regrade_requests"]["Relationships"],
  "*, submission_file_comments!submission_file_comments_regrade_request_id_fkey(rubric_check_id), submission_artifact_comments!submission_artifact_comments_regrade_request_id_fkey(rubric_check_id), submission_comments!submission_comments_regrade_request_id_fkey(rubric_check_id), submissions!inner(id, profiles(name), assignment_groups(assignment_groups_members(profiles!assignment_groups_members_profile_id_fkey(name))))"
>;

/**
 * Renders a status tag with an icon and label corresponding to the given regrade request status.
 *
 * @param status - The status of the regrade request to display.
 */
function StatusCell({ status }: { status: RegradeStatus }) {
  const config = statusConfig[status];
  const StatusIcon = config.icon;

  return (
    <Tag.Root colorPalette={config.colorPalette} variant="surface">
      <HStack gap={1}>
        <Icon as={StatusIcon} boxSize={3} />
        <Tag.Label>{config.label}</Tag.Label>
      </HStack>
    </Tag.Root>
  );
}

/**
 * Renders the student or group name associated with a submission, along with a button to open the submission details page in a new tab.
 *
 * If the submission is part of a group, displays the group members' names; otherwise, displays the individual student's name or "Unknown" if unavailable.
 *
 * @param submissionId - The unique identifier of the submission to link to.
 */
function StudentCell({
  submission,
  submissionId
}: {
  submission?: RegradeRequestRow["submissions"];
  submissionId: number;
}) {
  const { course_id, assignment_id } = useParams();

  let displayName = "Unknown";
  if (submission?.assignment_groups?.assignment_groups_members?.length) {
    displayName = `Group: ${submission.assignment_groups.assignment_groups_members.map((member) => member.profiles.name).join(", ")}`;
  } else if (submission?.profiles?.name) {
    displayName = submission.profiles.name;
  }

  return (
    <HStack>
      <Text>{displayName}</Text>
      <Button
        variant="ghost"
        size="sm"
        onClick={() => {
          window.open(`/course/${course_id}/assignments/${assignment_id}/submissions/${submissionId}`, "_blank");
        }}
      >
        <Icon as={FaExternalLinkAlt} boxSize={3} />
      </Button>
    </HStack>
  );
}

/**
 * Displays whether an appeal was granted for a closed regrade request.
 *
 * Shows "Yes" with a green check icon if the closed points differ from the resolved points, "No" with a red cross if they are equal, and "N/A" if the request is not closed.
 */
function AppealGrantedCell({ row }: { row: RegradeRequestRow }) {
  const isAppealGranted =
    row.status === "closed" &&
    row.closed_points !== null &&
    row.resolved_points !== null &&
    row.closed_points !== row.resolved_points;

  if (row.status !== "closed") {
    return <Text color="fg.muted">N/A</Text>;
  }

  return (
    <HStack gap={1}>
      <Icon as={isAppealGranted ? FaCheck : FaTimes} boxSize={3} color={isAppealGranted ? "green.500" : "red.500"} />
      <Text color={isAppealGranted ? "green.500" : "red.500"}>{isAppealGranted ? "Yes" : "No"}</Text>
    </HStack>
  );
}

/**
 * Displays the name of the rubric check associated with a regrade request row.
 *
 * Determines the rubric check ID from the first available comment in the row and fetches its details to display the rubric check name.
 */
function RubricCheckCell({ row }: { row: RegradeRequestRow }) {
  const rubricCheckId =
    row.submission_file_comments?.[0]?.rubric_check_id ||
    row.submission_artifact_comments?.[0]?.rubric_check_id ||
    row.submission_comments?.[0]?.rubric_check_id;
  const rubricCheck = useRubricCheck(rubricCheckId);
  return <Text>{rubricCheck?.name}</Text>;
}

/**
 * Displays a filterable, sortable, and paginated table of regrade requests for a specific assignment.
 *
 * Provides interactive controls to filter by status, student/group, appeal granted, and rubric check. Integrates with Supabase to fetch regrade request data and related entities, and renders detailed information for each request including status, student/group, rubric check, points, and appeal outcome.
 *
 * The table supports sorting, multi-column filtering, and navigation through large result sets with pagination controls.
 */
export default function RegradeRequestsTable() {
  const { assignment_id } = useParams();
  const assignmentController = useAssignmentController();
  const courseController = useCourseController();
  const profiles = useTableControllerTableValues(courseController.profiles);

  // Get all rubric checks for the assignment
  const allRubricChecks = useMemo(() => {
    if (!assignmentController.isReady) return [];
    return Array.from(assignmentController.rubricCheckById.values());
  }, [assignmentController]);

  // Create options for status filter
  const statusOptions = useMemo(
    () => [
      { label: "Draft", value: "draft" },
      { label: "Pending", value: "opened" },
      { label: "Resolved", value: "resolved" },
      { label: "Escalated", value: "escalated" },
      { label: "Closed", value: "closed" }
    ],
    []
  );

  // Create options for appeal granted filter
  const appealGrantedOptions = useMemo(
    () => [
      { label: "Yes", value: "yes" },
      { label: "No", value: "no" }
    ],
    []
  );

  // Create options for rubric check filter
  const rubricCheckOptions = useMemo(
    () =>
      allRubricChecks.map((check) => ({
        label: check.name,
        value: check.id.toString()
      })),
    [allRubricChecks]
  );

  // Server filters for initial data fetching
  const serverFilters = useMemo(
    () => [{ field: "assignment_id", operator: "eq" as const, value: assignment_id as string }],
    [assignment_id]
  );

  const columns = useMemo<ColumnDef<RegradeRequestRow>[]>(
    () => [
      {
        id: "status",
        accessorKey: "status",
        header: "Status",
        cell: ({ getValue }) => <StatusCell status={getValue() as RegradeStatus} />,
        enableColumnFilter: true,
        filterFn: (row, id, filterValue) => {
          if (!filterValue || (Array.isArray(filterValue) && filterValue.length === 0)) return true;
          const filterValues = Array.isArray(filterValue) ? filterValue : [filterValue];
          return filterValues.includes(row.original.status);
        }
      },
      {
        id: "rubric_check",
        header: "Rubric Check",
        accessorFn: (row) => {
          const rubricCheckId =
            row.submission_file_comments?.[0]?.rubric_check_id ||
            row.submission_artifact_comments?.[0]?.rubric_check_id ||
            row.submission_comments?.[0]?.rubric_check_id;
          const rubricCheck = assignmentController.rubricCheckById.get(rubricCheckId || 0);
          return rubricCheck?.name || "";
        },
        cell: ({ row }) => <RubricCheckCell row={row.original} />,
        enableColumnFilter: true,
        filterFn: (row, id, filterValue) => {
          if (!filterValue || (Array.isArray(filterValue) && filterValue.length === 0)) return true;
          const filterValues = Array.isArray(filterValue) ? filterValue : [filterValue];
          const rubricCheckId =
            row.original.submission_file_comments?.[0]?.rubric_check_id ||
            row.original.submission_artifact_comments?.[0]?.rubric_check_id ||
            row.original.submission_comments?.[0]?.rubric_check_id;
          return filterValues.includes(rubricCheckId?.toString());
        }
      },
      {
        id: "student",
        header: "Student/Group",
        accessorFn: (row) => {
          if (row.submissions?.assignment_groups?.assignment_groups_members?.length) {
            return `Group: ${row.submissions.assignment_groups.assignment_groups_members.map((member) => member.profiles.name).join(", ")}`;
          }
          return row.submissions?.profiles?.name || "Unknown";
        },
        cell: ({ row }) => (
          <StudentCell submission={row.original.submissions} submissionId={row.original.submission_id} />
        ),
        enableColumnFilter: true,
        filterFn: (row, id, filterValue) => {
          if (!filterValue || (Array.isArray(filterValue) && filterValue.length === 0)) return true;
          const filterValues = Array.isArray(filterValue) ? filterValue : [filterValue];

          // Get the display name for this row
          let displayName;
          if (row.original.submissions?.assignment_groups?.assignment_groups_members?.length) {
            displayName = `Group: ${row.original.submissions.assignment_groups.assignment_groups_members.map((member) => member.profiles.name).join(", ")}`;
          } else {
            displayName = row.original.submissions?.profiles?.name || "Unknown";
          }

          return filterValues.includes(displayName);
        }
      },
      {
        id: "assignee",
        accessorKey: "assignee",
        header: "Assignee",
        cell: ({ getValue }) => <PersonName showAvatar={false} uid={getValue() as string} />,
        enableColumnFilter: true,
        filterFn: (row, id, filterValue) => {
          if (!filterValue || (Array.isArray(filterValue) && filterValue.length === 0)) return true;
          const filterValues = Array.isArray(filterValue) ? filterValue : [filterValue];
          const assignee = row.original.assignee;
          return assignee ? filterValues.includes(assignee) : false;
        }
      },
      {
        id: "initial_points",
        accessorKey: "initial_points",
        header: "Initial Points",
        cell: ({ getValue }) => getValue() ?? "N/A"
      },
      {
        id: "resolved_points",
        header: "Resolved Points",
        accessorKey: "resolved_points",
        cell: ({ getValue }) => getValue() ?? ""
      },
      {
        id: "closed_points",
        header: "Points on Escalation",
        accessorKey: "closed_points",
        cell: ({ getValue }) => getValue() ?? ""
      },
      {
        id: "appeal_granted",
        header: "Escalation Granted",
        accessorFn: (row) => {
          if (row.status !== "closed") return "N/A";
          return (
            row.status === "closed" &&
            row.closed_points !== null &&
            row.resolved_points !== null &&
            row.closed_points !== row.resolved_points
          );
        },
        cell: ({ row }) => <AppealGrantedCell row={row.original} />,
        enableColumnFilter: true,
        enableSorting: false,
        filterFn: (row, id, filterValue) => {
          if (!filterValue || (Array.isArray(filterValue) && filterValue.length === 0)) return true;
          const filterValues = Array.isArray(filterValue) ? filterValue : [filterValue];

          if (filterValues.includes("yes")) {
            const isAppealGranted =
              row.original.status === "closed" &&
              row.original.closed_points !== null &&
              row.original.resolved_points !== null &&
              row.original.closed_points !== row.original.resolved_points;
            if (isAppealGranted) return true;
          }

          if (filterValues.includes("no")) {
            const isAppealNotGranted =
              row.original.status === "closed" &&
              (row.original.closed_points === null ||
                row.original.resolved_points === null ||
                row.original.closed_points === row.original.resolved_points);
            if (isAppealNotGranted) return true;
          }

          return false;
        }
      },
      {
        id: "created_at",
        accessorKey: "created_at",
        header: "Created",
        cell: ({ getValue }) => formatRelative(new Date(getValue() as string), new Date())
      },
      {
        id: "last_updated_at",
        accessorKey: "last_updated_at",
        header: "Last Updated",
        cell: ({ getValue }) => {
          return formatRelative(new Date(getValue() as string), new Date());
        }
      }
    ],
    [assignmentController.rubricCheckById]
  );

  const {
    getHeaderGroups,
    getRowModel,
    data,
    isLoading,
    error,
    resetColumnFilters,
    getColumn,
    getCanPreviousPage,
    getCanNextPage,
    resetSorting,
    getPageCount,
    getState,
    setPageIndex
  } = useCustomTable<RegradeRequestRow>({
    columns,
    resource: "submission_regrade_requests",
    serverFilters,
    select: `
      *,
      submission_file_comments!submission_file_comments_regrade_request_id_fkey(rubric_check_id),
      submission_artifact_comments!submission_artifact_comments_regrade_request_id_fkey(rubric_check_id),
      submission_comments!submission_comments_regrade_request_id_fkey(rubric_check_id),
      submissions!inner(
          id,
          profiles(name),
          assignment_groups(assignment_groups_members(profiles!assignment_groups_members_profile_id_fkey(name)))
      )
    `,
    initialState: {
      pagination: {
        pageIndex: 0,
        pageSize: 500
      },
      sorting: [{ id: "created_at", desc: false }]
    }
  });

  // Create options for assignee filter
  const assigneeOptions = useMemo(() => {
    if (!data) return [];

    const assignees = new Set<string>();
    data.forEach((row) => {
      if (row.assignee) {
        assignees.add(row.assignee);
      }
    });

    return Array.from(assignees)
      .sort()
      .map((assigneeUid) => {
        const profile = profiles.find((profile) => profile.id === assigneeUid);
        return {
          label: profile?.name || assigneeUid,
          value: assigneeUid
        };
      });
  }, [data, profiles]);

  // Create options for student filter
  const studentOptions = useMemo(() => {
    if (!data) return [];

    const students = new Set<string>();
    data.forEach((row) => {
      let displayName;
      if (row.submissions?.assignment_groups?.assignment_groups_members?.length) {
        displayName = `Group: ${row.submissions.assignment_groups.assignment_groups_members.map((member) => member.profiles.name).join(", ")}`;
      } else {
        displayName = row.submissions?.profiles?.name || "Unknown";
      }
      students.add(displayName);
    });

    return Array.from(students)
      .sort()
      .map((student) => ({
        label: student,
        value: student
      }));
  }, [data]);

  // Get pagination state
  const { pagination } = getState();
  const { pageIndex, pageSize } = pagination;
  const totalCount = data?.length || 0;

  return (
    <VStack align="stretch" gap={4}>
      {/* Filters */}
      <HStack wrap="wrap" gap={4}>
        <Box>
          <Text fontSize="sm" fontWeight="medium" mb={1}>
            Filter by Status:
          </Text>
          <Box width="150px">
            <Select
              size="sm"
              placeholder="All statuses"
              value={
                (getColumn("status")?.getFilterValue() as string[])
                  ? statusOptions.filter((opt) =>
                      ((getColumn("status")?.getFilterValue() as string[]) || []).includes(opt.value)
                    )
                  : []
              }
              onChange={(options) => {
                const values = Array.isArray(options) ? options.map((opt) => opt.value) : [];
                getColumn("status")?.setFilterValue(values.length > 0 ? values : undefined);
              }}
              options={statusOptions}
              isClearable
              isMulti
            />
          </Box>
        </Box>

        <Box>
          <Text fontSize="sm" fontWeight="medium" mb={1}>
            Filter by Student:
          </Text>
          <Box width="200px">
            <Select
              size="sm"
              placeholder="All students"
              value={
                (getColumn("student")?.getFilterValue() as string[])
                  ? studentOptions.filter((opt) =>
                      ((getColumn("student")?.getFilterValue() as string[]) || []).includes(opt.value)
                    )
                  : []
              }
              onChange={(options) => {
                const values = Array.isArray(options) ? options.map((opt) => opt.value) : [];
                getColumn("student")?.setFilterValue(values.length > 0 ? values : undefined);
              }}
              options={studentOptions}
              isClearable
              isMulti
            />
          </Box>
        </Box>

        <Box>
          <Text fontSize="sm" fontWeight="medium" mb={1}>
            Escalation Granted:
          </Text>
          <Box width="120px">
            <Select
              size="sm"
              placeholder="All"
              value={
                (getColumn("appeal_granted")?.getFilterValue() as string[])
                  ? appealGrantedOptions.filter((opt) =>
                      ((getColumn("appeal_granted")?.getFilterValue() as string[]) || []).includes(opt.value)
                    )
                  : []
              }
              onChange={(options) => {
                const values = Array.isArray(options) ? options.map((opt) => opt.value) : [];
                getColumn("appeal_granted")?.setFilterValue(values.length > 0 ? values : undefined);
              }}
              options={appealGrantedOptions}
              isClearable
              isMulti
            />
          </Box>
        </Box>

        <Box>
          <Text fontSize="sm" fontWeight="medium" mb={1}>
            Rubric Check:
          </Text>
          <Box width="200px">
            <Select
              size="sm"
              placeholder="All rubric checks"
              value={
                (getColumn("rubric_check")?.getFilterValue() as string[])
                  ? rubricCheckOptions.filter((opt) =>
                      ((getColumn("rubric_check")?.getFilterValue() as string[]) || []).includes(opt.value)
                    )
                  : []
              }
              onChange={(options) => {
                const values = Array.isArray(options) ? options.map((opt) => opt.value) : [];
                getColumn("rubric_check")?.setFilterValue(values.length > 0 ? values : undefined);
              }}
              options={rubricCheckOptions}
              isClearable
              isMulti
            />
          </Box>
        </Box>

        <Box>
          <Text fontSize="sm" fontWeight="medium" mb={1}>
            Filter by Assignee:
          </Text>
          <Box width="200px">
            <Select
              size="sm"
              placeholder="All assignees"
              value={
                (getColumn("assignee")?.getFilterValue() as string[])
                  ? assigneeOptions.filter((opt) =>
                      ((getColumn("assignee")?.getFilterValue() as string[]) || []).includes(opt.value)
                    )
                  : []
              }
              onChange={(options) => {
                const values = Array.isArray(options) ? options.map((opt) => opt.value) : [];
                getColumn("assignee")?.setFilterValue(values.length > 0 ? values : undefined);
              }}
              options={assigneeOptions}
              isClearable
              isMulti
            />
          </Box>
        </Box>

        <Box>
          <Button
            variant="outline"
            size="sm"
            onClick={() => {
              resetColumnFilters();
              resetSorting();
            }}
          >
            Clear Filters
          </Button>
        </Box>
      </HStack>

      {/* Loading state */}
      {isLoading && (
        <Text textAlign="center" color="fg.muted">
          Loading regrade requests...
        </Text>
      )}

      {/* Error state */}
      {error && (
        <Text textAlign="center" color="red.500">
          Error loading data: {error.message}
        </Text>
      )}

      {/* Table */}
      <Box overflowX="auto">
        <Table.Root size="sm">
          <Table.Header>
            {getHeaderGroups().map((headerGroup) => (
              <Table.Row key={headerGroup.id}>
                {headerGroup.headers.map((header) => (
                  <Table.ColumnHeader key={header.id}>
                    {header.isPlaceholder ? null : (
                      <HStack
                        cursor={header.column.getCanSort() ? "pointer" : "default"}
                        onClick={header.column.getToggleSortingHandler()}
                        userSelect="none"
                      >
                        {flexRender(header.column.columnDef.header, header.getContext())}
                        {header.column.getCanSort() && (
                          <Icon
                            as={
                              header.column.getIsSorted() === "desc"
                                ? FaSortDown
                                : header.column.getIsSorted() === "asc"
                                  ? FaSortUp
                                  : FaSort
                            }
                            boxSize={3}
                          />
                        )}
                      </HStack>
                    )}
                  </Table.ColumnHeader>
                ))}
              </Table.Row>
            ))}
          </Table.Header>
          <Table.Body>
            {getRowModel().rows.map((row) => (
              <Table.Row key={row.id}>
                {row.getVisibleCells().map((cell) => (
                  <Table.Cell key={cell.id}>{flexRender(cell.column.columnDef.cell, cell.getContext())}</Table.Cell>
                ))}
              </Table.Row>
            ))}
          </Table.Body>
        </Table.Root>
      </Box>

      {/* Pagination */}
      <HStack justifyContent="space-between" alignItems="center">
        <Text fontSize="sm" color="fg.muted">
          Showing {Math.min(pageIndex * pageSize + 1, totalCount)} to {Math.min((pageIndex + 1) * pageSize, totalCount)}{" "}
          of {totalCount} results
        </Text>

        <HStack>
          <Button
            variant="outline"
            size="sm"
            onClick={() => getCanPreviousPage() && setPageIndex(pageIndex - 1)}
            disabled={!getCanPreviousPage()}
          >
            Previous
          </Button>

          <HStack gap={1}>
            <Text fontSize="sm">Page</Text>
            <Input
              size="sm"
              width="60px"
              value={pageIndex + 1}
              onChange={(e) => {
                const page = parseInt(e.target.value, 10) - 1;
                if (!isNaN(page) && page >= 0 && page < getPageCount()) {
                  setPageIndex(page);
                }
              }}
            />
            <Text fontSize="sm">of {getPageCount()}</Text>
          </HStack>

          <Button
            variant="outline"
            size="sm"
            onClick={() => getCanNextPage() && setPageIndex(pageIndex + 1)}
            disabled={!getCanNextPage()}
          >
            Next
          </Button>
        </HStack>
      </HStack>
    </VStack>
  );
}<|MERGE_RESOLUTION|>--- conflicted
+++ resolved
@@ -8,29 +8,15 @@
 import type { RegradeStatus } from "@/utils/supabase/DatabaseTypes";
 import { Database } from "@/utils/supabase/SupabaseTypes";
 import { Box, Button, HStack, Icon, Input, Table, Tag, Text, VStack } from "@chakra-ui/react";
-<<<<<<< HEAD
-import { Select } from "chakra-react-select";
-import { useCustomTable } from "@/hooks/useCustomTable";
-import { type ColumnDef, flexRender } from "@tanstack/react-table";
-=======
 import { UnstableGetResult as GetResult } from "@supabase/postgrest-js";
 import { ColumnDef, flexRender } from "@tanstack/react-table";
 import { Select } from "chakra-react-select";
->>>>>>> 7a327be9
 import { formatRelative } from "date-fns";
 import type { LucideIcon } from "lucide-react";
 import { AlertCircle, ArrowUp, CheckCircle, Clock, XCircle } from "lucide-react";
 import { useParams } from "next/navigation";
 import { useMemo } from "react";
-<<<<<<< HEAD
-import { FaExternalLinkAlt, FaSort, FaSortDown, FaSortUp, FaCheck, FaTimes } from "react-icons/fa";
-import { type UnstableGetResult as GetResult } from "@supabase/postgrest-js";
-import { type Database } from "@/utils/supabase/SupabaseTypes";
-import { useAssignmentController, useRubricCheck } from "@/hooks/useAssignment";
-import useUserProfiles, { getUserProfile } from "@/hooks/useUserProfiles";
-=======
 import { FaCheck, FaExternalLinkAlt, FaSort, FaSortDown, FaSortUp, FaTimes } from "react-icons/fa";
->>>>>>> 7a327be9
 
 // Status configuration
 const statusConfig: Record<
