--- conflicted
+++ resolved
@@ -5,11 +5,7 @@
 import TagDisplay from "@/components/ui/tag";
 import { toaster } from "@/components/ui/toaster";
 import useTags from "@/hooks/useTags";
-<<<<<<< HEAD
-import type { RubricPart, Tag } from "@/utils/supabase/DatabaseTypes";
-=======
 import { RubricPart, Tag, Assignment } from "@/utils/supabase/DatabaseTypes";
->>>>>>> 7a327be9
 import {
   Box,
   Container,
@@ -32,14 +28,6 @@
 import { FaArrowLeft } from "react-icons/fa";
 import { type AssignmentResult, TAAssignmentSolver } from "../assignmentCalculator";
 import DragAndDropExample from "../dragAndDrop";
-<<<<<<< HEAD
-import type {
-  DraftReviewAssignment,
-  RubricWithParts,
-  SubmissionWithGrading,
-  UserRoleWithConflictsAndName
-} from "../page";
-=======
 import { DraftReviewAssignment, RubricWithParts, SubmissionWithGrading, UserRoleWithConflictsAndName } from "../page";
 import { useClassProfiles } from "@/hooks/useClassProfiles";
 import type { GradingConflictWithPopulatedProfiles } from "../../../../course/grading-conflicts/gradingConflictsTable";
@@ -56,7 +44,6 @@
     };
   };
 };
->>>>>>> 7a327be9
 
 // Main Page Component
 export default function ReassignGradingPage() {
@@ -627,9 +614,6 @@
     const groups = splitIntoGroups(users, selectedRubric?.rubric_parts.length);
     const returnResult = [];
     for (let x = 0; x < groups.length; x += 1) {
-<<<<<<< HEAD
-      const result = new TAAssignmentSolver(groups[x]!, submissionsToDo, historicalWorkload).solve();
-=======
       const result = new TAAssignmentSolver(
         groups[x],
         submissionsToDo,
@@ -637,7 +621,6 @@
         graderPreferences,
         1
       ).solve();
->>>>>>> 7a327be9
       if (result.error) {
         toaster.error({ title: "Error drafting reviews", description: result.error });
       }
@@ -678,9 +661,6 @@
     const returnResult = [];
 
     for (let x = 0; x < groups.length && x < selectedParts.length; x += 1) {
-<<<<<<< HEAD
-      const result = new TAAssignmentSolver(groups[x]!, submissionsToDo, historicalWorkload).solve();
-=======
       const result = new TAAssignmentSolver(
         groups[x],
         submissionsToDo,
@@ -688,7 +668,6 @@
         graderPreferences,
         1
       ).solve();
->>>>>>> 7a327be9
       if (result.error) {
         toaster.error({ title: "Error drafting reviews", description: result.error });
       }
