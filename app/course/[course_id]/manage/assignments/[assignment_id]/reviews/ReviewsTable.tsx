"use client";

import { Button } from "@/components/ui/button";
import PersonName from "@/components/ui/person-name";
import { PopConfirm } from "@/components/ui/popconfirm";
import { toaster } from "@/components/ui/toaster";
import { useRubrics } from "@/hooks/useAssignment";
import { useClassProfiles } from "@/hooks/useClassProfiles";
import { useCourseController } from "@/hooks/useCourseController";
import { useTableControllerTable } from "@/hooks/useTableControllerTable";
import TableController from "@/lib/TableController";
import { createClient } from "@/utils/supabase/client";
import { Database } from "@/utils/supabase/SupabaseTypes";
import { EmptyState, HStack, IconButton, Input, NativeSelect, Spinner, Table, Text, VStack } from "@chakra-ui/react";
import { TZDate } from "@date-fns/tz";
import { useDelete } from "@refinedev/core";
import { UnstableGetResult as GetResult } from "@supabase/postgrest-js";
import { ColumnDef, flexRender, Row } from "@tanstack/react-table";
import { MultiValue, Select } from "chakra-react-select";
import { format } from "date-fns";
import { useCallback, useEffect, useMemo, useState } from "react";
<<<<<<< HEAD
import { FaEdit, FaTrash, FaDownload } from "react-icons/fa";
=======
import { FaDownload, FaEdit, FaTrash } from "react-icons/fa";
>>>>>>> 502d2bfc
import { MdOutlineAssignment } from "react-icons/md";

// Type definitions
export type PopulatedReviewAssignment = GetResult<
  Database["public"],
  Database["public"]["Tables"]["review_assignments"]["Row"],
  "review_assignments",
  Database["public"]["Tables"]["review_assignments"]["Relationships"],
  "*, profiles!assignee_profile_id(*), rubrics(*), submissions(*, profiles!profile_id(*), assignment_groups(*, assignment_groups_members(*,profiles!profile_id(*))), assignments(*), submission_reviews!submission_reviews_submission_id_fkey(completed_at, grader, rubric_id, submission_id)), review_assignment_rubric_parts(*, rubric_parts!review_assignment_rubric_parts_rubric_part_id_fkey(id, name))"
>;

interface ReviewsTableProps {
  assignmentId: string | number;
  openAssignModal: (data: PopulatedReviewAssignment | null) => void;
  onReviewAssignmentDeleted: () => void;
}

// Option type for select dropdowns
interface SelectOption {
  value: string;
  label: string;
}

// Helper function to make strings safe for CSV export
function csvSafe(value: unknown): string {
  let s = String(value ?? "");
  // Neutralize potential CSV formula injection
  if (/^[=+\-@]/.test(s)) {
    s = "'" + s;
  }
  // Escape embedded quotes by doubling them per RFC 4180, wrap in quotes
  s = s.replace(/"/g, '""');
  return `"${s}"`;
}

export default function ReviewsTable({ assignmentId, openAssignModal, onReviewAssignmentDeleted }: ReviewsTableProps) {
  const { mutate: deleteReviewAssignment } = useDelete();
  const { role: course } = useClassProfiles();
  const { classRealTimeController, userRolesWithProfiles, assignmentDueDateExceptions } = useCourseController();
  const rubrics = useRubrics();
  const selfReviewRubric = rubrics?.find((r) => r.review_round === "self-review");
  const supabase = createClient();
  const [isExporting, setIsExporting] = useState(false);

  const handleDelete = useCallback(
    async (id: number) => {
      await deleteReviewAssignment(
        {
          resource: "review_assignments",
          id: id
        },
        {
          onSuccess: () => {
            toaster.success({ title: "Review assignment deleted" });
            onReviewAssignmentDeleted();
          },
          onError: (error) => {
            toaster.error({ title: "Error deleting review assignment", description: error.message });
          }
        }
      );
    },
    [deleteReviewAssignment, onReviewAssignmentDeleted]
  );

  const getReviewStatus = useCallback((ra: PopulatedReviewAssignment): string => {
    // Check if the review assignment itself is completed
    if (ra.completed_at) {
      return "Completed";
    }

    // Check if there's a matching submission review that's completed
    if (ra.submissions?.submission_reviews) {
      const matchingReview = ra.submissions.submission_reviews.find(
        (sr) =>
          sr.submission_id === ra.submission_id && sr.grader === ra.assignee_profile_id && sr.rubric_id === ra.rubric_id
      );

      if (matchingReview?.completed_at) {
        return "Completed";
      }

      if (matchingReview) {
        if (ra.due_date && new Date(ra.due_date) < new Date()) {
          return "Late";
        }
        return "In Progress";
      }
    }

    // If past due date, mark as late
    if (ra.due_date && new Date(ra.due_date) < new Date()) {
      return "Late";
    }

    return "Pending";
  }, []);

  // CSV Export function
  const exportToCSV = useCallback(async () => {
    setIsExporting(true);
    try {
      // Fetch all review assignments data
      let csvData: PopulatedReviewAssignment[];
      try {
        //Use existing TableController logic that can fetch all pages, making sure to clean up afterwards
        const joinData = `  *,
              profiles!assignee_profile_id(*),
              rubrics(*),
              submissions(*,
                profiles!profile_id(*),
                assignment_groups(*,
                  assignment_groups_members(*,
                    profiles!profile_id(*)
                  )
                ),
                assignments(*),
                submission_reviews!submission_reviews_submission_id_fkey(completed_at, grader, rubric_id, submission_id)
              ),
              review_assignment_rubric_parts(*,
                rubric_parts!review_assignment_rubric_parts_rubric_part_id_fkey(id, name)
              )`;
        const tableController = new TableController<"review_assignments", typeof joinData, number>({
          client: supabase,
          table: "review_assignments",
          query: supabase
            .from("review_assignments")
            .select(joinData)
            .eq("assignment_id", Number(assignmentId))
            .not("rubric_id", "eq", selfReviewRubric?.id || 0)
            .order("id", { ascending: true })
        });
        await tableController.readyPromise;
        csvData = tableController.rows;
        tableController.close();
      } catch (error: unknown) {
        const description = error instanceof Error ? error.message : "Unknown error";
        toaster.error({ title: "Error fetching data for export", description });
        return;
      }

      if (csvData.length === 0) {
        toaster.error({ title: "No data to export" });
        return;
      }

      // Get user emails for assignees and submission authors
      const profileIds = new Set<string>();

      // Collect all profile IDs we need emails for
      csvData.forEach((ra) => {
        profileIds.add(ra.assignee_profile_id);
        if (ra.submissions?.profile_id) {
          profileIds.add(ra.submissions.profile_id);
        }
        if (ra.submissions?.assignment_groups?.assignment_groups_members) {
          ra.submissions.assignment_groups.assignment_groups_members.forEach((member) => {
            if (member.profile_id) {
              profileIds.add(member.profile_id);
            }
          });
        }
      });

      // Fetch all user emails
      const emailData = userRolesWithProfiles.rows;

      // Create email lookup map
      const emailMap = new Map<string, string>();
      emailData?.forEach((item) => {
        if (item.private_profile_id && item.users && "email" in item.users && typeof item.users.email === "string") {
          emailMap.set(item.private_profile_id, item.users.email);
        }
      });

      // Create extension lookup map
      const extensionMap = new Map<
        string,
        Array<{
          id: number;
          student_id: string | null;
          assignment_group_id: number | null;
          hours: number;
          tokens_consumed: number;
          minutes: number;
          note: string | null;
        }>
      >();
      assignmentDueDateExceptions.rows
        ?.filter((ext) => ext.assignment_id === Number(assignmentId))
        .forEach((ext) => {
          const key = ext.student_id || ext.assignment_group_id?.toString();
          if (key) {
            if (!extensionMap.has(key)) {
              extensionMap.set(key, []);
            }
            extensionMap.get(key)!.push(ext);
          }
        });

      // Generate CSV rows
      const csvRows = csvData.map((ra) => {
        const assigneeEmail = emailMap.get(ra.assignee_profile_id) || "N/A";

        // Get student emails and names
        let studentEmails: string[] = [];
        let studentNames: string[] = [];

        if (ra.submissions?.assignment_groups?.assignment_groups_members) {
          // Group submission - get all member emails and names
          studentEmails = ra.submissions.assignment_groups.assignment_groups_members
            .map((member) => emailMap.get(member.profile_id))
            .filter((email): email is string => Boolean(email));

          studentNames = ra.submissions.assignment_groups.assignment_groups_members
            .map((member) => member.profiles?.name || member.profile_id)
            .filter(Boolean);
        } else if (ra.submissions?.profile_id) {
          // Individual submission
          const email = emailMap.get(ra.submissions.profile_id);
          if (email) studentEmails = [email];

          const name = ra.submissions.profiles?.name || ra.submissions.profile_id;
          if (name) studentNames = [name];
        }

        // Get extension info
        let extensionInfo = "None";
        const submissionProfile = ra.submissions?.profile_id;
        const submissionGroup = ra.submissions?.assignment_group_id;

        const extensions = [
          ...(submissionProfile ? extensionMap.get(submissionProfile) || [] : []),
          ...(submissionGroup ? extensionMap.get(submissionGroup.toString()) || [] : [])
        ];

        if (extensions.length > 0) {
          const totalHours = extensions.reduce((sum, ext) => sum + (ext.hours || 0), 0);
          const totalTokens = extensions.reduce((sum, ext) => sum + (ext.tokens_consumed || 0), 0);
          const totalMinutes = extensions.reduce((sum, ext) => sum + (ext.minutes || 0), 0);
          const notes = extensions.map((ext) => ext.note).filter(Boolean);

          extensionInfo = `${totalHours}h ${totalMinutes}m, ${totalTokens} tokens`;
          if (notes.length > 0) {
            extensionInfo += ` (${notes.join("; ")})`;
          }
        }

        return {
          assignee: ra.profiles?.name || ra.assignee_profile_id,
          assignee_email: assigneeEmail,
          submission: ra.submissions
            ? ra.submissions.assignment_groups?.name
              ? `Group: ${ra.submissions.assignment_groups.name}`
              : ra.submissions.profiles?.name || `Submission ID: ${ra.submissions.id}`
            : "N/A",
          student_names: studentNames.join(", ") || "N/A",
          student_emails: studentEmails.join(", ") || "N/A",
          rubric: ra.rubrics?.name || "N/A",
          due_date: ra.due_date
            ? format(new TZDate(ra.due_date, course.classes.time_zone ?? "America/New_York"), "P p")
            : "N/A",
          status: getReviewStatus(ra),
          rubric_part:
            ra.review_assignment_rubric_parts
              ?.reduce((past: string, part) => {
                return past + part.rubric_parts.name + " ";
              }, "")
              ?.trim() || "All",
          extensions: extensionInfo
        };
      });

      // Convert to CSV
      if (csvRows.length === 0) {
        toaster.error({ title: "No data to export" });
        return;
      }

      const headers = [
        "Assignee",
        "Assignee Email",
        "Submission (Student/Group)",
        "Student Names",
        "Student Email(s)",
        "Rubric",
        "Due Date",
        "Status",
        "Rubric Part",
        "Extensions"
      ];

      const csvContent = [
        headers.join(","),
        ...csvRows.map((row) =>
          [
            csvSafe(row.assignee),
            csvSafe(row.assignee_email),
            csvSafe(row.submission),
            csvSafe(row.student_names),
            csvSafe(row.student_emails),
            csvSafe(row.rubric),
            csvSafe(row.due_date),
            csvSafe(row.status),
            csvSafe(row.rubric_part),
            csvSafe(row.extensions)
          ].join(",")
        )
      ].join("\n");

      // Download CSV
      const blob = new Blob([csvContent], { type: "text/csv;charset=utf-8;" });
      const link = document.createElement("a");
      const url = URL.createObjectURL(blob);
      link.setAttribute("href", url);
      link.setAttribute("download", `review-assignments-${assignmentId}.csv`);
      link.style.visibility = "hidden";
      document.body.appendChild(link);
      link.click();
      document.body.removeChild(link);

      toaster.success({ title: "CSV exported successfully" });
    } catch {
      toaster.error({ title: "Error exporting CSV", description: "An unexpected error occurred" });
    } finally {
      setIsExporting(false);
    }
  }, [
    assignmentId,
    supabase,
    selfReviewRubric,
    getReviewStatus,
    course.classes.time_zone,
    userRolesWithProfiles,
    assignmentDueDateExceptions
  ]);

  // Helper function to create filter options from unique values
  const createFilterOptions = useCallback(
    (data: PopulatedReviewAssignment[], accessor: (row: PopulatedReviewAssignment) => string): SelectOption[] => {
      const uniqueValues = Array.from(new Set(data.map(accessor).filter(Boolean)));
      return uniqueValues.map((value) => ({ value, label: value }));
    },
    []
  );

  const columns = useMemo<ColumnDef<PopulatedReviewAssignment>[]>(
    () => [
      {
        id: "assignment_id_filter_col",
        accessorKey: "assignment_id",
        header: "Assignment ID",
        enableHiding: true, // Allow hiding
        filterFn: (row: Row<PopulatedReviewAssignment>, id: string, filterValue: string | number) => {
          return String(row.original.assignment_id) === String(filterValue);
        }
      },
      {
        id: "assignee",
        header: "Assignee",
        accessorFn: (row: PopulatedReviewAssignment) => row.profiles?.name || row.assignee_profile_id,
        cell: function render({ row }: { row: Row<PopulatedReviewAssignment> }) {
          return row.original.profiles?.name ? (
            <PersonName uid={row.original.assignee_profile_id} showAvatar={false} />
          ) : (
            row.original.assignee_profile_id
          );
        },
        enableColumnFilter: true,
        filterFn: (row: Row<PopulatedReviewAssignment>, id, filterValue: string[]) => {
          if (!filterValue || filterValue.length === 0) return true;
          const assigneeName = row.original.profiles?.name || row.original.assignee_profile_id;
          return filterValue.includes(assigneeName);
        }
      },
      {
        id: "submission",
        header: "Submission (Student/Group)",
        accessorFn: (row: PopulatedReviewAssignment) => {
          const submission = row.submissions;
          if (submission) {
            if (submission.assignment_groups?.name) return `Group: ${submission.assignment_groups.name}`;
            if (submission.profiles?.name) return submission.profiles.name;
            return `Submission ID: ${submission.id}`;
          }
          return "N/A";
        },
        cell: function render({ row }: { row: Row<PopulatedReviewAssignment> }) {
          const submission = row.original.submissions;
          let submitterName = "N/A";
          if (submission) {
            if (submission.assignment_groups?.name) {
              submitterName = `Group: ${submission.assignment_groups.name}`;
            } else if (submission.profiles?.name) {
              submitterName = submission.profiles.name;
            } else {
              submitterName = `Submission ID: ${submission.id}`;
            }
          }
          return submitterName;
        },
        enableColumnFilter: true,
        filterFn: (row: Row<PopulatedReviewAssignment>, id, filterValue: string[]) => {
          if (!filterValue || filterValue.length === 0) return true;
          const submission = row.original.submissions;
          if (submission) {
            let submitterName = "N/A";
            if (submission.assignment_groups?.name) {
              submitterName = `Group: ${submission.assignment_groups.name}`;
            } else if (submission.profiles?.name) {
              submitterName = submission.profiles.name;
            } else {
              submitterName = `Submission ID: ${submission.id}`;
            }
            return filterValue.includes(submitterName);
          }
          return filterValue.includes("N/A");
        }
      },
      {
        id: "rubric",
        header: "Rubric",
        accessorFn: (row: PopulatedReviewAssignment) => row.rubrics?.name || "N/A",
        cell: function render({ row }: { row: Row<PopulatedReviewAssignment> }) {
          return row.original.rubrics?.name || "N/A";
        },
        enableColumnFilter: true,
        filterFn: (row: Row<PopulatedReviewAssignment>, id, filterValue: string[]) => {
          if (!filterValue || filterValue.length === 0) return true;
          const rubricName = row.original.rubrics?.name || "N/A";
          return filterValue.includes(rubricName);
        }
      },
      {
        id: "due_date",
        header: `Due Date (${course.classes.time_zone ?? "America/New_York"})`,
        accessorKey: "due_date",
        cell: function render({ getValue }) {
          const dueDate = getValue<string>();
          return dueDate ? format(new TZDate(dueDate, course.classes.time_zone ?? "America/New_York"), "P p") : "N/A"; // Added time with 'p'
        }
      },
      {
        id: "status",
        header: "Status",
        accessorFn: (row: PopulatedReviewAssignment) => getReviewStatus(row),
        cell: function render({ row }: { row: Row<PopulatedReviewAssignment> }) {
          return getReviewStatus(row.original);
        },
        enableColumnFilter: true,
        filterFn: (row: Row<PopulatedReviewAssignment>, id, filterValue: string[]) => {
          if (!filterValue || filterValue.length === 0) return true;
          const status = getReviewStatus(row.original);
          return filterValue.includes(status);
        }
      },
      {
        id: "rubric-part",
        header: "Rubric Part",
        accessorFn: (row: PopulatedReviewAssignment) =>
          row.review_assignment_rubric_parts?.reduce((past: string, part) => {
            return past + part.rubric_parts.name + " ";
          }, "") ?? "All",
        cell: function render({ row }: { row: Row<PopulatedReviewAssignment> }) {
          return (
            <Text>
              {row.original.review_assignment_rubric_parts?.reduce((past: string, part) => {
                return past + part.rubric_parts.name + " ";
              }, "") ?? "All"}
            </Text>
          );
        },
        enableColumnFilter: true,
        filterFn: (row: Row<PopulatedReviewAssignment>, id, filterValue: string[]) => {
          if (!filterValue || filterValue.length === 0) return true;
          const text =
            row.original.review_assignment_rubric_parts?.reduce((past: string, part) => {
              return past + part.rubric_parts.name + " ";
            }, "") ?? "All";
          return filterValue.includes(text.trim() || "All");
        }
      },
      {
        id: "actions",
        header: "Actions",
        accessorKey: "id",
        enableSorting: false,
        enableColumnFilter: false,
        cell: function render({ row }: { row: Row<PopulatedReviewAssignment> }) {
          return (
            <HStack gap={1} justifyContent="center">
              <IconButton
                aria-label="Edit review assignment"
                onClick={() => {
                  openAssignModal(row.original);
                }}
                variant="ghost"
                size="sm"
              >
                <FaEdit />
              </IconButton>
              <PopConfirm
                triggerLabel="Delete review assignment"
                confirmHeader="Delete Review Assignment"
                confirmText="Are you sure you want to delete this review assignment?"
                onConfirm={async () => await handleDelete(row.original.id)}
                trigger={
                  <IconButton aria-label="Delete review assignment" colorPalette="red" variant="ghost" size="sm">
                    <FaTrash />
                  </IconButton>
                }
              />
            </HStack>
          );
        }
      }
    ],
    [handleDelete, openAssignModal, getReviewStatus, course.classes.time_zone]
  );
    const joinedSelect =
      "*, profiles!assignee_profile_id(*), rubrics(*), submissions(*, profiles!profile_id(*), assignment_groups(*, assignment_groups_members(*,profiles!profile_id(*))), assignments(*), submission_reviews!submission_reviews_submission_id_fkey(completed_at, grader, rubric_id, submission_id)), review_assignment_rubric_parts(*, rubric_parts!review_assignment_rubric_parts_rubric_part_id_fkey(id, name))";
  const [tableController, setTableController] = useState<TableController<"review_assignments", typeof joinedSelect, number>>();
  useEffect(() => {
    if(!classRealTimeController) return;

    const query = supabase
      .from("review_assignments")
      .select(joinedSelect)
      .eq("assignment_id", Number(assignmentId))
      .not("rubric_id", "eq", selfReviewRubric?.id || 0);

    const tc = new TableController<"review_assignments", typeof joinedSelect, number>({
      query,
      client: supabase,
      table: "review_assignments",
      classRealTimeController,
      selectForSingleRow: joinedSelect,
      debounceInterval: 1000
    });
    setTableController(tc);
    return () => {
      tc.close();
    };
  }, [classRealTimeController, supabase, assignmentId, selfReviewRubric]);

  const table = useTableControllerTable<
    "review_assignments",
    "*, profiles!assignee_profile_id(*), rubrics(*), submissions(*, profiles!profile_id(*), assignment_groups(*, assignment_groups_members(*,profiles!profile_id(*))), assignments(*), submission_reviews!submission_reviews_submission_id_fkey(completed_at, grader, rubric_id, submission_id)), review_assignment_rubric_parts(*, rubric_parts!review_assignment_rubric_parts_rubric_part_id_fkey(id, name))"
  >({
    columns,
    tableController,
    initialState: {
      pagination: {
        pageIndex: 0,
        pageSize: 100
      }
    }
  });

  const {
    getHeaderGroups,
    getRowModel,
    getState,
    setPageIndex,
    getCanPreviousPage,
    getCanNextPage,
    nextPage,
    previousPage,
    setPageSize,
    getPageCount,
    data,
    isLoading: isLoadingReviewAssignments,
    error
  } = table;

  const isError = !!error;

  // Keep table in sync when related tables change in realtime
  useEffect(() => {
    if (!classRealTimeController) return;
    // When a submission_review changes, invalidate the matching review_assignment row (or refetch all as fallback)
    const unsubscribeSubmissionReviews = classRealTimeController.subscribeToTable("submission_reviews", (message) => {
      try {
        // Attempt targeted invalidation when we have enough data
        const data = message.data as { submission_id?: number; grader?: string; rubric_id?: number } | undefined;
        if (data && data.submission_id && data.grader && data.rubric_id) {
          const current = tableController.list().data as unknown as PopulatedReviewAssignment[];
          const match = current.find(
            (ra) =>
              ra.submission_id === data.submission_id &&
              ra.assignee_profile_id === data.grader &&
              ra.rubric_id === data.rubric_id
          );
          if (match?.id) {
            void tableController.invalidate(match.id);
            return;
          }
        }
        // Fallback to a lightweight full refresh
        void tableController.refetchAll();
      } catch {
        void tableController.refetchAll();
      }
    });

    // If rubric parts for a review assignment change, invalidate that review assignment row
    const unsubscribeReviewAssignmentRubricParts = classRealTimeController.subscribeToTable(
      "review_assignment_rubric_parts",
      (message) => {
        const data = message.data as { review_assignment_id?: number } | undefined;
        if (data?.review_assignment_id) {
          void tableController.invalidate(data.review_assignment_id as number);
        } else {
          void tableController.refetchAll();
        }
      }
    );

    // Keep in sync with direct changes to review_assignments
    const unsubscribeReviewAssignments = classRealTimeController.subscribeToTable("review_assignments", (message) => {
      try {
        if (message.operation === "INSERT" || message.operation === "UPDATE" || message.operation === "DELETE") {
          const assignmentIdNum = Number(assignmentId);
          const mData = message.data as { id?: number; assignment_id?: number } | undefined;
          if (mData?.assignment_id === assignmentIdNum && typeof mData.id === "number") {
            void tableController.invalidate(mData.id as number);
          } else if (typeof message.row_id === "number") {
            void tableController.invalidate(message.row_id as number);
          } else {
            void tableController.refetchAll();
          }
        }
      } catch {
        void tableController.refetchAll();
      }
    });

    return () => {
      unsubscribeSubmissionReviews();
      unsubscribeReviewAssignmentRubricParts();
      unsubscribeReviewAssignments();
    };
  }, [classRealTimeController, tableController, assignmentId]);

  // Generate filter options from data
  const filterOptions = useMemo(() => {
    if (!data || data.length === 0) return {};

    return {
      assignee: createFilterOptions(data, (row) => row.profiles?.name || row.assignee_profile_id),
      submission: createFilterOptions(data, (row) => {
        const submission = row.submissions;
        if (submission) {
          if (submission.assignment_groups?.name) return `Group: ${submission.assignment_groups.name}`;
          if (submission.profiles?.name) return submission.profiles.name;
          return `Submission ID: ${submission.id}`;
        }
        return "N/A";
      }),
      rubric: createFilterOptions(data, (row) => row.rubrics?.name || "N/A"),
      status: createFilterOptions(data, (row) => getReviewStatus(row)),
      rubricPart: createFilterOptions(
        data,
        (row) =>
          row.review_assignment_rubric_parts
            ?.reduce((past: string, part) => {
              return past + part.rubric_parts.name + " ";
            }, "")
            ?.trim() ?? "All"
      )
    };
  }, [data, createFilterOptions, getReviewStatus]);

  if (isLoadingReviewAssignments) {
    return <Spinner />;
  }

  if (isError) {
    return <Text color="red.500">Error loading reviews: {error?.message}</Text>;
  }

  const currentRows = getRowModel().rows;

  return (
    <VStack align="stretch" w="100%">
      <HStack justifyContent="space-between" alignItems="center" mb={4}>
        <Text fontSize="lg" fontWeight="bold">
          Review Assignments
        </Text>
        <Button onClick={exportToCSV} size="sm" variant="outline" loading={isExporting}>
          <FaDownload style={{ marginRight: "8px" }} />
          Export CSV
        </Button>
      </HStack>
      <Table.Root>
        <Table.Header>
          {getHeaderGroups().map((headerGroup) => (
            <Table.Row bg="bg.subtle" key={headerGroup.id}>
              {headerGroup.headers
                .filter((h) => h.id !== "assignment_id_filter_col")
                .map((header) => (
                  <Table.ColumnHeader key={header.id}>
                    {header.isPlaceholder ? null : (
                      <>
                        <Text
                          onClick={header.column.getToggleSortingHandler()}
                          cursor={header.column.getCanSort() ? "pointer" : "default"}
                          textAlign={header.column.id === "actions" ? "center" : undefined}
                          title={header.column.getCanSort() ? `Sort by ${header.column.id}` : undefined}
                        >
                          {flexRender(header.column.columnDef.header, header.getContext())}
                          {{
                            asc: " 🔼",
                            desc: " 🔽"
                          }[header.column.getIsSorted() as string] ?? null}
                        </Text>
                        {header.column.getCanFilter() ? (
                          <Select
                            isMulti
                            size="sm"
                            placeholder={`Filter ${typeof header.column.columnDef.header === "string" ? header.column.columnDef.header : header.column.id}`}
                            options={filterOptions[header.column.id as keyof typeof filterOptions] || []}
                            value={((header.column.getFilterValue() as string[]) || []).map((val) => ({
                              value: val,
                              label: val
                            }))}
                            onChange={(selectedOptions: MultiValue<SelectOption>) => {
                              const values = selectedOptions.map((option) => option.value);
                              header.column.setFilterValue(values.length > 0 ? values : undefined);
                            }}
                            aria-label={`Filter by ${typeof header.column.columnDef.header === "string" ? header.column.columnDef.header : header.column.id}`}
                            chakraStyles={{
                              container: (provided) => ({
                                ...provided,
                                marginTop: "4px"
                              })
                            }}
                          />
                        ) : null}
                      </>
                    )}
                  </Table.ColumnHeader>
                ))}
            </Table.Row>
          ))}
        </Table.Header>
        <Table.Body>
          {currentRows.map((row) => (
            <Table.Row key={row.id}>
              {row
                .getVisibleCells()
                .filter((cell) => cell.column.id !== "assignment_id_filter_col")
                .map((cell) => (
                  <Table.Cell key={cell.id} textAlign={cell.column.id === "actions" ? "center" : undefined}>
                    {flexRender(cell.column.columnDef.cell, cell.getContext())}
                  </Table.Cell>
                ))}
            </Table.Row>
          ))}
        </Table.Body>
      </Table.Root>
      {currentRows.length === 0 && (
        <EmptyState.Root size={"md"}>
          <EmptyState.Content>
            <EmptyState.Indicator>
              <MdOutlineAssignment />
            </EmptyState.Indicator>
            <VStack textAlign="center">
              <EmptyState.Title>No review assignments</EmptyState.Title>
              <EmptyState.Description>There aren&apos;t any reviews for this assignment yet</EmptyState.Description>
            </VStack>
          </EmptyState.Content>
        </EmptyState.Root>
      )}
      <HStack mt={4} gap={2} justifyContent="space-between" alignItems="center" width="100%">
        <HStack gap={2}>
          <Button size="sm" onClick={() => setPageIndex(0)} disabled={!getCanPreviousPage()}>
            {"<<"}
          </Button>
          <Button size="sm" onClick={() => previousPage()} disabled={!getCanPreviousPage()}>
            {"<"}
          </Button>
          <Button size="sm" onClick={() => nextPage()} disabled={!getCanNextPage()}>
            {">"}
          </Button>
          <Button size="sm" onClick={() => setPageIndex(getPageCount() - 1)} disabled={!getCanNextPage()}>
            {">>"}
          </Button>
        </HStack>

        <HStack gap={2} alignItems="center">
          <Text whiteSpace="nowrap">
            Page{" "}
            <strong>
              {getState().pagination.pageIndex + 1} of {getPageCount()}
            </strong>
          </Text>
          <Text whiteSpace="nowrap">| Go to page:</Text>
          <Input
            type="number"
            defaultValue={getState().pagination.pageIndex + 1}
            min={1}
            max={getPageCount() || 1}
            onChange={(e: React.ChangeEvent<HTMLInputElement>) => {
              const page = e.target.value ? Number(e.target.value) - 1 : 0;
              const newPageIndex = Math.max(0, Math.min(page, getPageCount() > 0 ? getPageCount() - 1 : 0));
              setPageIndex(newPageIndex);
            }}
            width="60px"
            size="sm"
            textAlign="center"
            aria-label="Go to page number"
          />
        </HStack>
        <NativeSelect.Root
          title="Select number of reviews to display per page"
          aria-label="Select page size to show"
          width="120px"
          size="sm"
        >
          <NativeSelect.Field
            id={`page-size-select-reviews`}
            title="Select page size"
            aria-label="Select number of items per page"
            value={getState().pagination.pageSize}
            onChange={(e: React.ChangeEvent<HTMLSelectElement>) => {
              setPageSize(Number(e.target.value));
            }}
          >
            {[10, 20, 30, 40, 50, 100, 1000].map((pageSizeOption) => (
              <option key={pageSizeOption} value={pageSizeOption}>
                Show {pageSizeOption}
              </option>
            ))}
          </NativeSelect.Field>
        </NativeSelect.Root>
      </HStack>
    </VStack>
  );
}<|MERGE_RESOLUTION|>--- conflicted
+++ resolved
@@ -19,11 +19,7 @@
 import { MultiValue, Select } from "chakra-react-select";
 import { format } from "date-fns";
 import { useCallback, useEffect, useMemo, useState } from "react";
-<<<<<<< HEAD
-import { FaEdit, FaTrash, FaDownload } from "react-icons/fa";
-=======
 import { FaDownload, FaEdit, FaTrash } from "react-icons/fa";
->>>>>>> 502d2bfc
 import { MdOutlineAssignment } from "react-icons/md";
 
 // Type definitions
@@ -543,11 +539,12 @@
     ],
     [handleDelete, openAssignModal, getReviewStatus, course.classes.time_zone]
   );
-    const joinedSelect =
-      "*, profiles!assignee_profile_id(*), rubrics(*), submissions(*, profiles!profile_id(*), assignment_groups(*, assignment_groups_members(*,profiles!profile_id(*))), assignments(*), submission_reviews!submission_reviews_submission_id_fkey(completed_at, grader, rubric_id, submission_id)), review_assignment_rubric_parts(*, rubric_parts!review_assignment_rubric_parts_rubric_part_id_fkey(id, name))";
-  const [tableController, setTableController] = useState<TableController<"review_assignments", typeof joinedSelect, number>>();
+  const joinedSelect =
+    "*, profiles!assignee_profile_id(*), rubrics(*), submissions(*, profiles!profile_id(*), assignment_groups(*, assignment_groups_members(*,profiles!profile_id(*))), assignments(*), submission_reviews!submission_reviews_submission_id_fkey(completed_at, grader, rubric_id, submission_id)), review_assignment_rubric_parts(*, rubric_parts!review_assignment_rubric_parts_rubric_part_id_fkey(id, name))";
+  const [tableController, setTableController] =
+    useState<TableController<"review_assignments", typeof joinedSelect, number>>();
   useEffect(() => {
-    if(!classRealTimeController) return;
+    if (!classRealTimeController) return;
 
     const query = supabase
       .from("review_assignments")
@@ -603,7 +600,7 @@
 
   // Keep table in sync when related tables change in realtime
   useEffect(() => {
-    if (!classRealTimeController) return;
+    if (!classRealTimeController || !tableController) return;
     // When a submission_review changes, invalidate the matching review_assignment row (or refetch all as fallback)
     const unsubscribeSubmissionReviews = classRealTimeController.subscribeToTable("submission_reviews", (message) => {
       try {
