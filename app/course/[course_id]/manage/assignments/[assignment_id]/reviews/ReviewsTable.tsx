"use client";

<<<<<<< HEAD
import { useMemo, useCallback } from "react";
import { IconButton, HStack, Table, Text, Spinner, Input, NativeSelect, VStack } from "@chakra-ui/react";
import { useDelete } from "@refinedev/core";
import { useTable } from "@refinedev/react-table";
import { type ColumnDef, flexRender, type Row } from "@tanstack/react-table";
import { FaTrash, FaEdit } from "react-icons/fa";
import { format } from "date-fns";
=======
>>>>>>> 80d8a7d9
import { Button } from "@/components/ui/button";
import PersonName from "@/components/ui/person-name";
<<<<<<< HEAD
import type { Database } from "@/utils/supabase/SupabaseTypes";
=======
import { PopConfirm } from "@/components/ui/popconfirm";
>>>>>>> 80d8a7d9
import { toaster } from "@/components/ui/toaster";
import { useRubrics } from "@/hooks/useAssignment";
import { useCourse } from "@/hooks/useAuthState";
import { useCourseController } from "@/hooks/useCourseController";
import { useTableControllerTable } from "@/hooks/useTableControllerTable";
import TableController from "@/lib/TableController";
import { createClient } from "@/utils/supabase/client";
import { Database } from "@/utils/supabase/SupabaseTypes";
import { EmptyState, HStack, IconButton, Input, NativeSelect, Spinner, Table, Text, VStack } from "@chakra-ui/react";
import { TZDate } from "@date-fns/tz";
import { useDelete } from "@refinedev/core";
import { UnstableGetResult as GetResult } from "@supabase/postgrest-js";
import { ColumnDef, flexRender, Row } from "@tanstack/react-table";
import { MultiValue, Select } from "chakra-react-select";
import { format } from "date-fns";
import { useCallback, useMemo } from "react";
import { FaEdit, FaTrash, FaDownload } from "react-icons/fa";
import { MdOutlineAssignment } from "react-icons/md";

// Type definitions
export type PopulatedReviewAssignment = GetResult<
  Database["public"],
  Database["public"]["Tables"]["review_assignments"]["Row"],
  "review_assignments",
  Database["public"]["Tables"]["review_assignments"]["Relationships"],
  "*, profiles!assignee_profile_id(*), rubrics(*), submissions(*, profiles!profile_id(*), assignment_groups(*, assignment_groups_members(*,profiles!profile_id(*))), assignments(*), submission_reviews!submission_reviews_submission_id_fkey(completed_at, grader, rubric_id, submission_id)), review_assignment_rubric_parts(*, rubric_parts!review_assignment_rubric_parts_rubric_part_id_fkey(id, name))"
>;

interface ReviewsTableProps {
  assignmentId: string | number;
  openAssignModal: (data: PopulatedReviewAssignment | null) => void;
  onReviewAssignmentDeleted: () => void;
}

// Option type for select dropdowns
interface SelectOption {
  value: string;
  label: string;
}

export default function ReviewsTable({ assignmentId, openAssignModal, onReviewAssignmentDeleted }: ReviewsTableProps) {
  const { mutate: deleteReviewAssignment } = useDelete();
  const course = useCourse();
  const { classRealTimeController } = useCourseController();
  const rubrics = useRubrics();
  const selfReviewRubric = rubrics?.find((r) => r.review_round === "self-review");
  const supabase = createClient();

  const handleDelete = useCallback(
    (id: number) => {
      deleteReviewAssignment(
        {
          resource: "review_assignments",
          id: id
        },
        {
          onSuccess: () => {
            toaster.success({ title: "Review assignment deleted" });
            onReviewAssignmentDeleted();
          },
          onError: (error) => {
            toaster.error({ title: "Error deleting review assignment", description: error.message });
          }
        }
      );
    },
    [deleteReviewAssignment, onReviewAssignmentDeleted]
  );

  const getReviewStatus = useCallback((ra: PopulatedReviewAssignment): string => {
    // Check if the review assignment itself is completed
    if (ra.completed_at) {
      return "Completed";
    }

    // Check if there's a matching submission review that's completed
    if (ra.submissions?.submission_reviews) {
      const matchingReview = ra.submissions.submission_reviews.find(
        (sr) =>
          sr.submission_id === ra.submission_id && sr.grader === ra.assignee_profile_id && sr.rubric_id === ra.rubric_id
      );

      if (matchingReview?.completed_at) {
        return "Completed";
      }

      if (matchingReview) {
        if (ra.due_date && new Date(ra.due_date) < new Date()) {
          return "Late";
        }
        return "In Progress";
      }
    }

    // If past due date, mark as late
    if (ra.due_date && new Date(ra.due_date) < new Date()) {
      return "Late";
    }

    return "Pending";
  }, []);

  // CSV Export function
  const exportToCSV = useCallback(async () => {
    try {
      // Enhanced query for CSV export with emails and extensions
      const { data: csvData, error } = await supabase
        .from("review_assignments")
        .select(
          `
          *,
          profiles!assignee_profile_id(*),
          rubrics(*),
          submissions(*,
            profiles!profile_id(*),
            assignment_groups(*,
              assignment_groups_members(*,
                profiles!profile_id(*)
              )
            ),
            assignments(*),
            submission_reviews!submission_reviews_submission_id_fkey(completed_at, grader, rubric_id, submission_id)
          ),
          review_assignment_rubric_parts(*,
            rubric_parts!review_assignment_rubric_parts_rubric_part_id_fkey(id, name)
          )
        `
        )
        .eq("assignment_id", Number(assignmentId))
        .not("rubric_id", "eq", selfReviewRubric?.id || 0)
        .limit(1000);

      if (error) {
        toaster.error({ title: "Error fetching data for export", description: error.message });
        return;
      }

      if (!csvData || csvData.length === 0) {
        toaster.error({ title: "No data to export" });
        return;
      }

      // Get user emails for assignees and submission authors
      const profileIds = new Set<string>();

      // Collect all profile IDs we need emails for
      csvData.forEach((ra) => {
        profileIds.add(ra.assignee_profile_id);
        if (ra.submissions?.profile_id) {
          profileIds.add(ra.submissions.profile_id);
        }
        if (ra.submissions?.assignment_groups?.assignment_groups_members) {
          ra.submissions.assignment_groups.assignment_groups_members.forEach((member) => {
            if (member.profile_id) {
              profileIds.add(member.profile_id);
            }
          });
        }
      });

      // Fetch emails for all profiles
      const { data: emailData, error: emailError } = await supabase
        .from("user_roles")
        .select(
          `
          private_profile_id,
          users(email)
        `
        )
        .eq("class_id", course.classes.id)
        .limit(1000);

      if (emailError) {
        toaster.error({ title: "Error fetching emails", description: emailError.message });
      }

      // Create email lookup map
      const emailMap = new Map<string, string>();
      emailData?.forEach((item) => {
        if (item.private_profile_id && item.users && "email" in item.users && typeof item.users.email === "string") {
          emailMap.set(item.private_profile_id, item.users.email);
        }
      });

      // Fetch extension data for submissions
      const { data: extensionData, error: extensionError } = await supabase
        .from("assignment_due_date_exceptions")
        .select("*")
        .eq("assignment_id", Number(assignmentId))
        .limit(1000);

      if (extensionError) {
        toaster.error({ title: "Error fetching extensions", description: extensionError.message });
      }

      // Create extension lookup map
      const extensionMap = new Map<
        string,
        Array<{
          id: number;
          student_id: string | null;
          assignment_group_id: number | null;
          hours: number;
          tokens_consumed: number;
          minutes: number;
          note: string | null;
        }>
      >();
      extensionData?.forEach((ext) => {
        const key = ext.student_id || ext.assignment_group_id?.toString();
        if (key) {
          if (!extensionMap.has(key)) {
            extensionMap.set(key, []);
          }
          extensionMap.get(key)!.push(ext);
        }
      });

      // Generate CSV rows
      const csvRows = csvData.map((ra) => {
        const assigneeEmail = emailMap.get(ra.assignee_profile_id) || "N/A";

        // Get student emails and names
        let studentEmails: string[] = [];
        let studentNames: string[] = [];

        if (ra.submissions?.assignment_groups?.assignment_groups_members) {
          // Group submission - get all member emails and names
          studentEmails = ra.submissions.assignment_groups.assignment_groups_members
            .map((member) => emailMap.get(member.profile_id))
            .filter((email): email is string => Boolean(email));

          studentNames = ra.submissions.assignment_groups.assignment_groups_members
            .map((member) => member.profiles?.name || member.profile_id)
            .filter(Boolean);
        } else if (ra.submissions?.profile_id) {
          // Individual submission
          const email = emailMap.get(ra.submissions.profile_id);
          if (email) studentEmails = [email];

          const name = ra.submissions.profiles?.name || ra.submissions.profile_id;
          if (name) studentNames = [name];
        }

        // Get extension info
        let extensionInfo = "None";
        const submissionProfile = ra.submissions?.profile_id;
        const submissionGroup = ra.submissions?.assignment_group_id;

        const extensions = [
          ...(submissionProfile ? extensionMap.get(submissionProfile) || [] : []),
          ...(submissionGroup ? extensionMap.get(submissionGroup.toString()) || [] : [])
        ];

        if (extensions.length > 0) {
          const totalHours = extensions.reduce((sum, ext) => sum + (ext.hours || 0), 0);
          const totalTokens = extensions.reduce((sum, ext) => sum + (ext.tokens_consumed || 0), 0);
          const totalMinutes = extensions.reduce((sum, ext) => sum + (ext.minutes || 0), 0);
          const notes = extensions.map((ext) => ext.note).filter(Boolean);

          extensionInfo = `${totalHours}h ${totalMinutes}m, ${totalTokens} tokens`;
          if (notes.length > 0) {
            extensionInfo += ` (${notes.join("; ")})`;
          }
        }

        return {
          assignee: ra.profiles?.name || ra.assignee_profile_id,
          assignee_email: assigneeEmail,
          submission: ra.submissions
            ? ra.submissions.assignment_groups?.name
              ? `Group: ${ra.submissions.assignment_groups.name}`
              : ra.submissions.profiles?.name || `Submission ID: ${ra.submissions.id}`
            : "N/A",
          student_names: studentNames.join(", ") || "N/A",
          student_emails: studentEmails.join(", ") || "N/A",
          rubric: ra.rubrics?.name || "N/A",
          due_date: ra.due_date
            ? format(new TZDate(ra.due_date, course.classes.time_zone ?? "America/New_York"), "P p")
            : "N/A",
          status: getReviewStatus(ra),
          rubric_part:
            ra.review_assignment_rubric_parts
              ?.reduce((past: string, part) => {
                return past + part.rubric_parts.name + " ";
              }, "")
              ?.trim() || "All",
          extensions: extensionInfo
        };
      });

      // Convert to CSV
      if (csvRows.length === 0) {
        toaster.error({ title: "No data to export" });
        return;
      }

      const headers = [
        "Assignee",
        "Assignee Email",
        "Submission (Student/Group)",
        "Student Names",
        "Student Email(s)",
        "Rubric",
        "Due Date",
        "Status",
        "Rubric Part",
        "Extensions"
      ];

      const csvContent = [
        headers.join(","),
        ...csvRows.map((row) =>
          [
            `"${row.assignee}"`,
            `"${row.assignee_email}"`,
            `"${row.submission}"`,
            `"${row.student_names}"`,
            `"${row.student_emails}"`,
            `"${row.rubric}"`,
            `"${row.due_date}"`,
            `"${row.status}"`,
            `"${row.rubric_part}"`,
            `"${row.extensions}"`
          ].join(",")
        )
      ].join("\n");

      // Download CSV
      const blob = new Blob([csvContent], { type: "text/csv;charset=utf-8;" });
      const link = document.createElement("a");
      const url = URL.createObjectURL(blob);
      link.setAttribute("href", url);
      link.setAttribute("download", `review-assignments-${assignmentId}.csv`);
      link.style.visibility = "hidden";
      document.body.appendChild(link);
      link.click();
      document.body.removeChild(link);

      toaster.success({ title: "CSV exported successfully" });
    } catch {
      toaster.error({ title: "Error exporting CSV", description: "An unexpected error occurred" });
    }
  }, [assignmentId, supabase, selfReviewRubric, getReviewStatus, course.classes.time_zone]);

  // Helper function to create filter options from unique values
  const createFilterOptions = useCallback(
    (data: PopulatedReviewAssignment[], accessor: (row: PopulatedReviewAssignment) => string): SelectOption[] => {
      const uniqueValues = Array.from(new Set(data.map(accessor).filter(Boolean)));
      return uniqueValues.map((value) => ({ value, label: value }));
    },
    []
  );

  const columns = useMemo<ColumnDef<PopulatedReviewAssignment>[]>(
    () => [
      {
        id: "assignment_id_filter_col",
        accessorKey: "assignment_id",
        header: "Assignment ID",
        enableHiding: true, // Allow hiding
        filterFn: (row: Row<PopulatedReviewAssignment>, columnId: string, filterValue: string | number) => {
          return String(row.original.assignment_id) === String(filterValue);
        }
      },
      {
        id: "assignee",
        header: "Assignee",
        accessorFn: (row: PopulatedReviewAssignment) => row.profiles?.name || row.assignee_profile_id,
        cell: function render({ row }: { row: Row<PopulatedReviewAssignment> }) {
          return row.original.profiles?.name ? (
            <PersonName uid={row.original.assignee_profile_id} />
          ) : (
            row.original.assignee_profile_id
          );
        },
        enableColumnFilter: true,
<<<<<<< HEAD
        filterFn: (row: Row<PopulatedReviewAssignment>, columnId: string, filterValue: string) => {
          const assigneeName = row.original.profiles?.name;
          const assigneeId = String(row.original.assignee_profile_id);
          const filterString = String(filterValue).toLowerCase();
          if (assigneeName && assigneeName.toLowerCase().includes(filterString)) return true;
          return assigneeId.toLowerCase().includes(filterString);
=======
        filterFn: (row: Row<PopulatedReviewAssignment>, id, filterValue: string[]) => {
          if (!filterValue || filterValue.length === 0) return true;
          const assigneeName = row.original.profiles?.name || row.original.assignee_profile_id;
          return filterValue.includes(assigneeName);
>>>>>>> 80d8a7d9
        }
      },
      {
        id: "submission",
        header: "Submission (Student/Group)",
        accessorFn: (row: PopulatedReviewAssignment) => {
          const submission = row.submissions;
          if (submission) {
            if (submission.assignment_groups?.name) return `Group: ${submission.assignment_groups.name}`;
            if (submission.profiles?.name) return submission.profiles.name;
            return `Submission ID: ${submission.id}`;
          }
          return "N/A";
        },
        cell: function render({ row }: { row: Row<PopulatedReviewAssignment> }) {
          const submission = row.original.submissions;
          let submitterName = "N/A";
          if (submission) {
            if (submission.assignment_groups?.name) {
              submitterName = `Group: ${submission.assignment_groups.name}`;
            } else if (submission.profiles?.name) {
              submitterName = submission.profiles.name;
            } else {
              submitterName = `Submission ID: ${submission.id}`;
            }
          }
          return submitterName;
        },
        enableColumnFilter: true,
<<<<<<< HEAD
        filterFn: (row: Row<PopulatedReviewAssignment>, columnId: string, filterValue: string) => {
=======
        filterFn: (row: Row<PopulatedReviewAssignment>, id, filterValue: string[]) => {
          if (!filterValue || filterValue.length === 0) return true;
>>>>>>> 80d8a7d9
          const submission = row.original.submissions;
          if (submission) {
            let submitterName = "N/A";
            if (submission.assignment_groups?.name) {
              submitterName = `Group: ${submission.assignment_groups.name}`;
            } else if (submission.profiles?.name) {
              submitterName = submission.profiles.name;
            } else {
              submitterName = `Submission ID: ${submission.id}`;
            }
            return filterValue.includes(submitterName);
          }
          return filterValue.includes("N/A");
        }
      },
      {
        id: "rubric",
        header: "Rubric",
        accessorFn: (row: PopulatedReviewAssignment) => row.rubrics?.name || "N/A",
        cell: function render({ row }: { row: Row<PopulatedReviewAssignment> }) {
          return row.original.rubrics?.name || "N/A";
        },
        enableColumnFilter: true,
<<<<<<< HEAD
        filterFn: (row: Row<PopulatedReviewAssignment>, columnId: string, filterValue: string) => {
          const rubricName = row.original.rubrics?.name;
          const filterString = String(filterValue).toLowerCase();
          if (rubricName && rubricName.toLowerCase().includes(filterString)) return true;
          return String(row.original.rubric_id).toLowerCase().includes(filterString);
=======
        filterFn: (row: Row<PopulatedReviewAssignment>, id, filterValue: string[]) => {
          if (!filterValue || filterValue.length === 0) return true;
          const rubricName = row.original.rubrics?.name || "N/A";
          return filterValue.includes(rubricName);
>>>>>>> 80d8a7d9
        }
      },
      {
        id: "due_date",
        header: `Due Date (${course.classes.time_zone ?? "America/New_York"})`,
        accessorKey: "due_date",
        cell: function render({ getValue }) {
          const dueDate = getValue<string>();
          return dueDate ? format(new TZDate(dueDate, course.classes.time_zone ?? "America/New_York"), "P p") : "N/A"; // Added time with 'p'
        }
      },
      {
        id: "status",
        header: "Status",
        accessorFn: (row: PopulatedReviewAssignment) => getReviewStatus(row),
        cell: function render({ row }: { row: Row<PopulatedReviewAssignment> }) {
          return getReviewStatus(row.original);
        },
        enableColumnFilter: true,
<<<<<<< HEAD
        filterFn: (row: Row<PopulatedReviewAssignment>, columnId: string, filterValue: string) => {
=======
        filterFn: (row: Row<PopulatedReviewAssignment>, id, filterValue: string[]) => {
          if (!filterValue || filterValue.length === 0) return true;
>>>>>>> 80d8a7d9
          const status = getReviewStatus(row.original);
          return filterValue.includes(status);
        }
      },
      {
        id: "rubric-part",
        header: "Rubric Part",
        accessorFn: (row: PopulatedReviewAssignment) =>
          row.review_assignment_rubric_parts?.reduce((past: string, part) => {
            return past + part.rubric_parts.name + " ";
          }, "") ?? "All",
        cell: function render({ row }: { row: Row<PopulatedReviewAssignment> }) {
          return (
            <Text>
              {row.original.review_assignment_rubric_parts?.reduce((past: string, part) => {
                return past + part.rubric_parts.name + " ";
              }, "") ?? "All"}
            </Text>
          );
        },
        enableColumnFilter: true,
        filterFn: (row: Row<PopulatedReviewAssignment>, id, filterValue: string[]) => {
          if (!filterValue || filterValue.length === 0) return true;
          const text =
            row.original.review_assignment_rubric_parts?.reduce((past: string, part) => {
              return past + part.rubric_parts.name + " ";
            }, "") ?? "All";
          return filterValue.includes(text.trim() || "All");
        }
      },
      {
        id: "actions",
        header: "Actions",
        accessorKey: "id",
        enableSorting: false,
        enableColumnFilter: false,
        cell: function render({ row }) {
          return (
            <HStack gap={1} justifyContent="center">
              <IconButton
                aria-label="Edit review assignment"
                onClick={() => {
                  openAssignModal(row.original);
                }}
                variant="ghost"
                size="sm"
              >
                <FaEdit />
              </IconButton>
              <PopConfirm
                triggerLabel="Delete review assignment"
                confirmHeader="Delete Review Assignment"
                confirmText="Are you sure you want to delete this review assignment?"
                onConfirm={() => handleDelete(row.original.id)}
                onCancel={() => {}}
                trigger={
                  <IconButton aria-label="Delete review assignment" colorPalette="red" variant="ghost" size="sm">
                    <FaTrash />
                  </IconButton>
                }
              />
            </HStack>
          );
        }
      }
    ],
    [handleDelete, openAssignModal, getReviewStatus, course.classes.time_zone]
  );
  const tableController = useMemo(() => {
    const query = supabase
      .from("review_assignments")
      .select(
        "*, profiles!assignee_profile_id(*), rubrics(*), submissions(*, profiles!profile_id(*), assignment_groups(*, assignment_groups_members(*,profiles!profile_id(*))), assignments(*), submission_reviews!submission_reviews_submission_id_fkey(completed_at, grader, rubric_id, submission_id)), review_assignment_rubric_parts(*, rubric_parts!review_assignment_rubric_parts_rubric_part_id_fkey(id, name))"
      )
      .eq("assignment_id", Number(assignmentId))
      .not("rubric_id", "eq", selfReviewRubric?.id || 0);

    return new TableController<
      "review_assignments",
      "*, profiles!assignee_profile_id(*), rubrics(*), submissions(*, profiles!profile_id(*), assignment_groups(*, assignment_groups_members(*,profiles!profile_id(*))), assignments(*), submission_reviews!submission_reviews_submission_id_fkey(completed_at, grader, rubric_id, submission_id)), review_assignment_rubric_parts(*, rubric_parts!review_assignment_rubric_parts_rubric_part_id_fkey(id, name))",
      number
    >({
      query,
      client: supabase,
      table: "review_assignments",
      classRealTimeController
    });
  }, [classRealTimeController, supabase, assignmentId, selfReviewRubric]);

  const table = useTableControllerTable<
    "review_assignments",
    "*, profiles!assignee_profile_id(*), rubrics(*), submissions(*, profiles!profile_id(*), assignment_groups(*, assignment_groups_members(*,profiles!profile_id(*))), assignments(*), submission_reviews!submission_reviews_submission_id_fkey(completed_at, grader, rubric_id, submission_id)), review_assignment_rubric_parts(*, rubric_parts!review_assignment_rubric_parts_rubric_part_id_fkey(id, name))"
  >({
    columns,
    tableController,
    initialState: {
      pagination: {
        pageIndex: 0,
        pageSize: 50
      }
    }
  });

  const {
    getHeaderGroups,
    getRowModel,
    getState,
    setPageIndex,
    getCanPreviousPage,
    getCanNextPage,
    nextPage,
    previousPage,
    setPageSize,
    getPageCount,
    data,
    isLoading: isLoadingReviewAssignments,
    error
  } = table;

  const isError = !!error;

  // Generate filter options from data
  const filterOptions = useMemo(() => {
    if (!data || data.length === 0) return {};

    return {
      assignee: createFilterOptions(data, (row) => row.profiles?.name || row.assignee_profile_id),
      submission: createFilterOptions(data, (row) => {
        const submission = row.submissions;
        if (submission) {
          if (submission.assignment_groups?.name) return `Group: ${submission.assignment_groups.name}`;
          if (submission.profiles?.name) return submission.profiles.name;
          return `Submission ID: ${submission.id}`;
        }
        return "N/A";
      }),
      rubric: createFilterOptions(data, (row) => row.rubrics?.name || "N/A"),
      status: createFilterOptions(data, (row) => getReviewStatus(row)),
      rubricPart: createFilterOptions(
        data,
        (row) =>
          row.review_assignment_rubric_parts
            ?.reduce((past: string, part) => {
              return past + part.rubric_parts.name + " ";
            }, "")
            ?.trim() ?? "All"
      )
    };
  }, [data, createFilterOptions, getReviewStatus]);

  if (isLoadingReviewAssignments) {
    return <Spinner />;
  }

  if (isError) {
    return <Text color="red.500">Error loading reviews: {error?.message}</Text>;
  }

  const currentRows = getRowModel().rows;

  return (
    <VStack align="stretch" w="100%">
      <HStack justifyContent="space-between" alignItems="center" mb={4}>
        <Text fontSize="lg" fontWeight="bold">
          Review Assignments
        </Text>
        <Button onClick={exportToCSV} size="sm" variant="outline" colorPalette="blue">
          <FaDownload style={{ marginRight: "8px" }} />
          Export CSV
        </Button>
      </HStack>
      <Table.Root>
        <Table.Header>
          {getHeaderGroups().map((headerGroup) => (
            <Table.Row bg="bg.subtle" key={headerGroup.id}>
              {headerGroup.headers
                .filter((h) => h.id !== "assignment_id_filter_col")
                .map((header) => (
                  <Table.ColumnHeader key={header.id}>
                    {header.isPlaceholder ? null : (
                      <>
                        <Text
                          onClick={header.column.getToggleSortingHandler()}
                          cursor={header.column.getCanSort() ? "pointer" : "default"}
                          textAlign={header.column.id === "actions" ? "center" : undefined}
                          title={header.column.getCanSort() ? `Sort by ${header.column.id}` : undefined}
                        >
                          {flexRender(header.column.columnDef.header, header.getContext())}
                          {{
                            asc: " 🔼",
                            desc: " 🔽"
                          }[header.column.getIsSorted() as string] ?? null}
                        </Text>
                        {header.column.getCanFilter() ? (
                          <Select
                            isMulti
                            size="sm"
                            placeholder={`Filter ${typeof header.column.columnDef.header === "string" ? header.column.columnDef.header : header.column.id}`}
                            options={filterOptions[header.column.id as keyof typeof filterOptions] || []}
                            value={((header.column.getFilterValue() as string[]) || []).map((val) => ({
                              value: val,
                              label: val
                            }))}
                            onChange={(selectedOptions: MultiValue<SelectOption>) => {
                              const values = selectedOptions.map((option) => option.value);
                              header.column.setFilterValue(values.length > 0 ? values : undefined);
                            }}
                            aria-label={`Filter by ${typeof header.column.columnDef.header === "string" ? header.column.columnDef.header : header.column.id}`}
                            chakraStyles={{
                              container: (provided) => ({
                                ...provided,
                                marginTop: "4px"
                              })
                            }}
                          />
                        ) : null}
                      </>
                    )}
                  </Table.ColumnHeader>
                ))}
            </Table.Row>
          ))}
        </Table.Header>
        <Table.Body>
          {currentRows.map((row) => (
            <Table.Row key={row.id}>
              {row
                .getVisibleCells()
                .filter((cell) => cell.column.id !== "assignment_id_filter_col")
                .map((cell) => (
                  <Table.Cell key={cell.id} textAlign={cell.column.id === "actions" ? "center" : undefined}>
                    {flexRender(cell.column.columnDef.cell, cell.getContext())}
                  </Table.Cell>
                ))}
            </Table.Row>
          ))}
        </Table.Body>
      </Table.Root>
      {currentRows.length === 0 && (
        <EmptyState.Root size={"md"}>
          <EmptyState.Content>
            <EmptyState.Indicator>
              <MdOutlineAssignment />
            </EmptyState.Indicator>
            <VStack textAlign="center">
              <EmptyState.Title>No review assignments</EmptyState.Title>
              <EmptyState.Description>There aren&apos;t any reviews for this assignment yet</EmptyState.Description>
            </VStack>
          </EmptyState.Content>
        </EmptyState.Root>
      )}
      <HStack mt={4} gap={2} justifyContent="space-between" alignItems="center" width="100%">
        <HStack gap={2}>
          <Button size="sm" onClick={() => setPageIndex(0)} disabled={!getCanPreviousPage()}>
            {"<<"}
          </Button>
          <Button size="sm" onClick={() => previousPage()} disabled={!getCanPreviousPage()}>
            {"<"}
          </Button>
          <Button size="sm" onClick={() => nextPage()} disabled={!getCanNextPage()}>
            {">"}
          </Button>
          <Button size="sm" onClick={() => setPageIndex(getPageCount() - 1)} disabled={!getCanNextPage()}>
            {">>"}
          </Button>
        </HStack>

        <HStack gap={2} alignItems="center">
          <Text whiteSpace="nowrap">
            Page{" "}
            <strong>
              {getState().pagination.pageIndex + 1} of {getPageCount()}
            </strong>
          </Text>
          <Text whiteSpace="nowrap">| Go to page:</Text>
          <Input
            type="number"
            defaultValue={getState().pagination.pageIndex + 1}
            min={1}
            max={getPageCount() || 1}
            onChange={(e: React.ChangeEvent<HTMLInputElement>) => {
              const page = e.target.value ? Number(e.target.value) - 1 : 0;
              const newPageIndex = Math.max(0, Math.min(page, getPageCount() > 0 ? getPageCount() - 1 : 0));
              setPageIndex(newPageIndex);
            }}
            width="60px"
            size="sm"
            textAlign="center"
            aria-label="Go to page number"
          />
        </HStack>
        <NativeSelect.Root
          title="Select number of reviews to display per page"
          aria-label="Select page size to show"
          width="120px"
          size="sm"
        >
          <NativeSelect.Field
            id={`page-size-select-reviews`}
            title="Select page size"
            aria-label="Select number of items per page"
            value={getState().pagination.pageSize}
            onChange={(e: React.ChangeEvent<HTMLSelectElement>) => {
              setPageSize(Number(e.target.value));
            }}
          >
            {[10, 20, 30, 40, 50, 100].map((pageSizeOption) => (
              <option key={pageSizeOption} value={pageSizeOption}>
                Show {pageSizeOption}
              </option>
            ))}
          </NativeSelect.Field>
        </NativeSelect.Root>
      </HStack>
    </VStack>
  );
}<|MERGE_RESOLUTION|>--- conflicted
+++ resolved
@@ -1,22 +1,8 @@
 "use client";
 
-<<<<<<< HEAD
-import { useMemo, useCallback } from "react";
-import { IconButton, HStack, Table, Text, Spinner, Input, NativeSelect, VStack } from "@chakra-ui/react";
-import { useDelete } from "@refinedev/core";
-import { useTable } from "@refinedev/react-table";
-import { type ColumnDef, flexRender, type Row } from "@tanstack/react-table";
-import { FaTrash, FaEdit } from "react-icons/fa";
-import { format } from "date-fns";
-=======
->>>>>>> 80d8a7d9
 import { Button } from "@/components/ui/button";
 import PersonName from "@/components/ui/person-name";
-<<<<<<< HEAD
-import type { Database } from "@/utils/supabase/SupabaseTypes";
-=======
 import { PopConfirm } from "@/components/ui/popconfirm";
->>>>>>> 80d8a7d9
 import { toaster } from "@/components/ui/toaster";
 import { useRubrics } from "@/hooks/useAssignment";
 import { useCourse } from "@/hooks/useAuthState";
@@ -394,19 +380,10 @@
           );
         },
         enableColumnFilter: true,
-<<<<<<< HEAD
-        filterFn: (row: Row<PopulatedReviewAssignment>, columnId: string, filterValue: string) => {
-          const assigneeName = row.original.profiles?.name;
-          const assigneeId = String(row.original.assignee_profile_id);
-          const filterString = String(filterValue).toLowerCase();
-          if (assigneeName && assigneeName.toLowerCase().includes(filterString)) return true;
-          return assigneeId.toLowerCase().includes(filterString);
-=======
         filterFn: (row: Row<PopulatedReviewAssignment>, id, filterValue: string[]) => {
           if (!filterValue || filterValue.length === 0) return true;
           const assigneeName = row.original.profiles?.name || row.original.assignee_profile_id;
           return filterValue.includes(assigneeName);
->>>>>>> 80d8a7d9
         }
       },
       {
@@ -436,12 +413,8 @@
           return submitterName;
         },
         enableColumnFilter: true,
-<<<<<<< HEAD
-        filterFn: (row: Row<PopulatedReviewAssignment>, columnId: string, filterValue: string) => {
-=======
         filterFn: (row: Row<PopulatedReviewAssignment>, id, filterValue: string[]) => {
           if (!filterValue || filterValue.length === 0) return true;
->>>>>>> 80d8a7d9
           const submission = row.original.submissions;
           if (submission) {
             let submitterName = "N/A";
@@ -465,18 +438,10 @@
           return row.original.rubrics?.name || "N/A";
         },
         enableColumnFilter: true,
-<<<<<<< HEAD
-        filterFn: (row: Row<PopulatedReviewAssignment>, columnId: string, filterValue: string) => {
-          const rubricName = row.original.rubrics?.name;
-          const filterString = String(filterValue).toLowerCase();
-          if (rubricName && rubricName.toLowerCase().includes(filterString)) return true;
-          return String(row.original.rubric_id).toLowerCase().includes(filterString);
-=======
         filterFn: (row: Row<PopulatedReviewAssignment>, id, filterValue: string[]) => {
           if (!filterValue || filterValue.length === 0) return true;
           const rubricName = row.original.rubrics?.name || "N/A";
           return filterValue.includes(rubricName);
->>>>>>> 80d8a7d9
         }
       },
       {
@@ -496,12 +461,8 @@
           return getReviewStatus(row.original);
         },
         enableColumnFilter: true,
-<<<<<<< HEAD
-        filterFn: (row: Row<PopulatedReviewAssignment>, columnId: string, filterValue: string) => {
-=======
         filterFn: (row: Row<PopulatedReviewAssignment>, id, filterValue: string[]) => {
           if (!filterValue || filterValue.length === 0) return true;
->>>>>>> 80d8a7d9
           const status = getReviewStatus(row.original);
           return filterValue.includes(status);
         }
