--- conflicted
+++ resolved
@@ -13,17 +13,10 @@
 import type { Database } from "@/utils/supabase/SupabaseTypes";
 import { EmptyState, HStack, IconButton, Input, NativeSelect, Spinner, Table, Text, VStack } from "@chakra-ui/react";
 import { TZDate } from "@date-fns/tz";
-<<<<<<< HEAD
-import { useDelete } from "@refinedev/core";
-import type { UnstableGetResult as GetResult } from "@supabase/postgrest-js";
-import { type ColumnDef, flexRender, type Row } from "@tanstack/react-table";
-import { type MultiValue, Select } from "chakra-react-select";
-=======
 import { useDelete, useCreate } from "@refinedev/core";
 import { UnstableGetResult as GetResult } from "@supabase/postgrest-js";
 import { ColumnDef, flexRender, Row, Table as TanstackTable } from "@tanstack/react-table";
 import { MultiValue, Select } from "chakra-react-select";
->>>>>>> 7a327be9
 import { format } from "date-fns";
 import { useCallback, useEffect, useMemo } from "react";
 import { FaEdit, FaTrash, FaDownload } from "react-icons/fa";
