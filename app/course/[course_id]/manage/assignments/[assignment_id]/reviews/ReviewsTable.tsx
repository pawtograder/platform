--- conflicted
+++ resolved
@@ -1,10 +1,7 @@
 "use client";
 
-<<<<<<< HEAD
 import { TimeZoneAwareDate } from "@/components/TimeZoneAwareDate";
-=======
 import { Alert } from "@/components/ui/alert";
->>>>>>> ada7cb3c
 import { Button } from "@/components/ui/button";
 import Link from "@/components/ui/link";
 import PersonName from "@/components/ui/person-name";
