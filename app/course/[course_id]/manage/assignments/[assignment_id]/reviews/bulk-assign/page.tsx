--- conflicted
+++ resolved
@@ -708,7 +708,6 @@
         return false;
       }
 
-<<<<<<< HEAD
       const assignmentsToUpdate = existingAssignments
         .filter((assignment) => {
           return validReviews.find(
@@ -718,6 +717,7 @@
           );
         })
         .map((assignment) => assignment.id);
+
       if (assignmentsToUpdate.length > 0) {
         await supabase
           .from("review_assignments")
@@ -730,60 +730,6 @@
       const assignmentsToCreate = validReviews
         .filter(({ review, submissionReviewId }) => {
           return !existingAssignments.find(
-=======
-    const assignmentsToUpdate = existingAssignments
-      .filter((assignment) => {
-        return validReviews.find(
-          ({ review, submissionReviewId }) =>
-            assignment.assignee_profile_id === review.assignee.private_profile_id &&
-            assignment.submission_review_id === submissionReviewId
-        );
-      })
-      .map((assignment) => assignment.id);
-    await supabase
-      .from("review_assignments")
-      .update({
-        completed_at: null
-      })
-      .in("id", assignmentsToUpdate);
-
-    const assignmentsToCreate = validReviews
-      .filter(({ review, submissionReviewId }) => {
-        return !existingAssignments.find(
-          (assignment) =>
-            assignment.assignee_profile_id === review.assignee.private_profile_id &&
-            assignment.submission_review_id === submissionReviewId
-        );
-      })
-      .map(({ review, submissionReviewId }) => ({
-        assignee_profile_id: review.assignee.private_profile_id,
-        submission_id: review.submission.id,
-        assignment_id: Number(assignment_id),
-        rubric_id: selectedRubric.id,
-        class_id: Number(course_id),
-        submission_review_id: submissionReviewId,
-        due_date: new TZDate(dueDate, course.time_zone ?? "America/New_York").toISOString()
-      }));
-    await supabase.from("review_assignments").insert(assignmentsToCreate);
-
-    const { data: allReviewAssignments, error: allReviewAssignmentsError } = await supabase
-      .from("review_assignments")
-      .select(
-        "id, completed_at, review_assignment_rubric_parts(id, rubric_part_id), assignee_profile_id, submission_review_id"
-      )
-      .eq("assignment_id", Number(assignment_id))
-      .eq("rubric_id", selectedRubric.id);
-
-    if (allReviewAssignmentsError) {
-      toaster.error({ title: "Error", description: "Error fetching all review assignments" });
-      return false;
-    }
-    //Now insert all the reivew assignment parts as needed
-    const reviewAssignmentPartsToCreate = validReviews
-      .map(({ review, submissionReviewId }) => {
-        if (review.part) {
-          const assignment = allReviewAssignments.find(
->>>>>>> b3322421
             (assignment) =>
               assignment.assignee_profile_id === review.assignee.private_profile_id &&
               assignment.submission_review_id === submissionReviewId
@@ -796,8 +742,9 @@
           rubric_id: selectedRubric.id,
           class_id: Number(course_id),
           submission_review_id: submissionReviewId,
-          due_date: new TZDate(dueDate, course.classes.time_zone ?? "America/New_York").toISOString()
+          due_date: new TZDate(dueDate, course.time_zone ?? "America/New_York").toISOString()
         }));
+
       if (assignmentsToCreate.length > 0) {
         const { error: insertAssignmentsError } = await supabase.from("review_assignments").insert(assignmentsToCreate);
         if (insertAssignmentsError) {
@@ -821,6 +768,7 @@
         });
         return false;
       }
+
       //Now insert all the review assignment parts as needed (skip any that already exist)
       const reviewAssignmentPartsToCreate = validReviews
         .map(({ review, submissionReviewId }) => {
