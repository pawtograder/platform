--- conflicted
+++ resolved
@@ -21,14 +21,9 @@
   VStack
 } from "@chakra-ui/react";
 import { TZDate } from "@date-fns/tz";
-<<<<<<< HEAD
-import { useCreate, useInvalidate, useList } from "@refinedev/core";
-import { type MultiValue, Select } from "chakra-react-select";
-=======
 import { useInvalidate, useList } from "@refinedev/core";
 import type { CrudFilters } from "@refinedev/core";
 import { MultiValue, Select } from "chakra-react-select";
->>>>>>> 7a327be9
 import { useParams } from "next/navigation";
 import { useCallback, useEffect, useMemo, useState } from "react";
 import { FaArrowLeft } from "react-icons/fa";
@@ -410,16 +405,12 @@
     }
 
     referenceReviewAssignments.data.forEach((reviewAssignment) => {
-<<<<<<< HEAD
-      const submission = reviewAssignment["submissions"];
-=======
       // Filter by selected rubric if one is chosen
       if (selectedReferenceRubric && reviewAssignment.rubric_id !== selectedReferenceRubric.id) {
         return; // Skip this assignment if it's not for the selected rubric
       }
 
       const submission = reviewAssignment.submissions;
->>>>>>> 7a327be9
       if (submission) {
         // Handle individual submissions
         if (submission.profile_id) {
@@ -1087,24 +1078,6 @@
    */
   const submissionReviewIdForReview = useCallback(
     async (review: DraftReviewAssignment) => {
-<<<<<<< HEAD
-      let submissionReviewId: number;
-      if (review.submission.submission_reviews.length > 0) {
-        submissionReviewId = review.submission.submission_reviews[0]!.id;
-      } else {
-        const { data: rev } = await mutateAsync({
-          resource: "submission_reviews",
-          values: {
-            total_score: 0,
-            tweak: 0,
-            class_id: course_id,
-            submission_id: review.submission.id,
-            name: selectedRubric?.name,
-            rubric_id: selectedRubric?.id
-          }
-        });
-        submissionReviewId = Number(rev.id);
-=======
       // 1) Prefer in-memory match for the selected rubric
       const localMatch = review.submission.submission_reviews?.find((sr) => sr.rubric_id === selectedRubric?.id);
       if (localMatch?.id) {
@@ -1120,7 +1093,6 @@
         .single();
       if (!fetchErr && sr?.id) {
         return Number(sr.id);
->>>>>>> 7a327be9
       }
 
       // 3) Fallback: create it
