"use client";

import { createClient } from "@/utils/supabase/client";
import { Input, Text, VStack } from "@chakra-ui/react";
import { type HttpError, useCreate, useList, useUpdate } from "@refinedev/core";
import { Select as ChakraReactSelect } from "chakra-react-select";
import { format } from "date-fns";
import { useEffect, useMemo } from "react";
import { Controller, useForm } from "react-hook-form";
import { FaPlus } from "react-icons/fa";
import { Button } from "@/components/ui/button";
import {
  DialogBody,
  DialogCloseTrigger,
  DialogContent,
  DialogFooter,
  DialogHeader,
  DialogRoot,
  DialogTitle
} from "@/components/ui/dialog";
import { Field } from "@/components/ui/field";
import { toaster } from "@/components/ui/toaster";
import type { Database } from "@/utils/supabase/SupabaseTypes";
import { TZDate } from "@date-fns/tz";
import type { PopulatedReviewAssignment } from "./ReviewsTable";

// Type definitions
type ReviewAssignmentRow = Database["public"]["Tables"]["review_assignments"]["Row"];
type ProfileRow = Database["public"]["Tables"]["profiles"]["Row"];
type SubmissionRow = Database["public"]["Tables"]["submissions"]["Row"];
type RubricRow = Database["public"]["Tables"]["rubrics"]["Row"];

type AssignmentGroupRow = Database["public"]["Tables"]["assignment_groups"]["Row"];
type UserRoleRow = Database["public"]["Tables"]["user_roles"]["Row"] & {
  profiles?: Pick<ProfileRow, "id" | "name">;
};
type SubmissionReviewRow = Database["public"]["Tables"]["submission_reviews"]["Row"];
type GradingConflictRow = Database["public"]["Tables"]["grading_conflicts"]["Row"];

type PopulatedSubmission = SubmissionRow & {
  profiles?: ProfileRow;
  assignment_groups?: AssignmentGroupRow & {
    assignment_groups_members?: { profiles: ProfileRow }[];
  };
  submission_reviews?: SubmissionReviewRow[];
};

type ReviewAssignmentFormData = {
  assignee_profile_id: string;
  submission_id: number;
  rubric_id: number;
  due_date: string;
  rubric_part_ids?: number[];
  release_date?: string;
  max_allowable_late_tokens?: number;
};

type AssignReviewModalProps = {
  isOpen: boolean;
  onClose: () => void;
  courseId: number;
  assignmentId: number;
  onSuccess: () => void;
  initialData?: PopulatedReviewAssignment | null | undefined;
  isEditing?: boolean;
};

export default function AssignReviewModal({
  isOpen,
  onClose,
  courseId,
  assignmentId,
  onSuccess,
  initialData,
  isEditing
}: AssignReviewModalProps) {
  const {
    reset: resetForm,
    control,
    handleSubmit,
    formState: { errors, isSubmitting },
    watch
  } = useForm<ReviewAssignmentFormData>({
    defaultValues:
      isEditing && initialData
        ? {
            assignee_profile_id: initialData.assignee_profile_id,
            submission_id: initialData.submission_id,
            rubric_id: initialData.rubric_id,
            due_date: initialData.due_date ? format(new TZDate(initialData.due_date), "yyyy-MM-dd'T'HH:mm") : "",
            rubric_part_ids: initialData.review_assignment_rubric_parts?.map((p) => p.rubric_parts.id) || [],
            release_date: initialData.release_date
              ? format(new Date(initialData.release_date), "yyyy-MM-dd'T'HH:mm")
              : undefined,
            max_allowable_late_tokens: initialData.max_allowable_late_tokens ?? 0
          }
        : {
            max_allowable_late_tokens: 0,
            rubric_part_ids: [],
            assignee_profile_id: undefined,
            submission_id: undefined,
            rubric_id: undefined,
            due_date: "",
            release_date: undefined
          }
  });

  const { mutateAsync: createReviewAssignment } = useCreate<ReviewAssignmentRow, HttpError, ReviewAssignmentFormData>();
  const { mutateAsync: updateReviewAssignment } = useUpdate<ReviewAssignmentRow, HttpError, ReviewAssignmentFormData>();
  const { mutateAsync: createReviewAssignmentRubricPart } = useCreate<
    Database["public"]["Tables"]["review_assignment_rubric_parts"]["Row"],
    HttpError,
    Database["public"]["Tables"]["review_assignment_rubric_parts"]["Insert"]
  >();

  const supabaseClient = createClient();
  const selectedRubricId = watch("rubric_id");
  const selectedSubmissionId = watch("submission_id");

<<<<<<< HEAD
=======
  const { isLoading: isLoadingAssignment } = useOne<AssignmentRow>({
    resource: "assignments",
    id: assignmentId,
    queryOptions: { enabled: isOpen && !!assignmentId },
    meta: { select: "id, grading_rubric_id" }
  });

>>>>>>> 7a327be9
  const { data: courseUsersData, isLoading: isLoadingCourseUsers } = useList<UserRoleRow>({
    resource: "user_roles",
    filters: [
      { field: "class_id", operator: "eq", value: courseId },
      // Add student when self-reviews are implemented
      { field: "role", operator: "in", value: ["grader", "instructor"] }
    ],
    meta: { select: "private_profile_id, profiles!user_roles_private_profile_id_fkey!inner(id, name)" },
    queryOptions: { enabled: isOpen }
  });

  const { data: gradingConflictsData, isLoading: isLoadingGradingConflicts } = useList<GradingConflictRow>({
    resource: "grading_conflicts",
    filters: [{ field: "class_id", operator: "eq", value: courseId }],
    queryOptions: { enabled: isOpen }
  });

  const { data: submissionsData, isLoading: isLoadingSubmissions } = useList<PopulatedSubmission>({
    resource: "submissions",
    filters: [
      { field: "class_id", operator: "eq", value: courseId },
      { field: "assignment_id", operator: "eq", value: assignmentId },
      { field: "is_active", operator: "eq", value: true }
    ],
    meta: {
      select: "*, profiles!profile_id(id, name), assignment_groups(id, name)"
    },
    queryOptions: { enabled: isOpen }
  });

  const assigneeOptions = useMemo(() => {
    if (!courseUsersData?.data) return [];

    let availableAssignees = courseUsersData.data;

    if (selectedSubmissionId && submissionsData?.data && gradingConflictsData?.data) {
      const selectedSubmission = submissionsData.data.find((sub) => sub.id === selectedSubmissionId);
      if (selectedSubmission) {
        const studentIdsForSubmission: string[] = [];
        if (selectedSubmission.profiles?.id) {
          studentIdsForSubmission.push(selectedSubmission.profiles.id);
        }
        selectedSubmission.assignment_groups?.assignment_groups_members?.forEach((member) => {
          if (member.profiles?.id) {
            studentIdsForSubmission.push(member.profiles.id);
          }
        });

        if (studentIdsForSubmission.length > 0) {
          availableAssignees = courseUsersData.data.filter((userRole) => {
            const isConflicted = gradingConflictsData.data.some(
              (conflict) =>
                conflict.grader_profile_id === userRole.private_profile_id &&
                studentIdsForSubmission.includes(conflict.student_profile_id)
            );
            return !isConflicted;
          });
        }
      }
    }

    return availableAssignees.map((userRole) => ({
      value: userRole.private_profile_id,
      label: userRole.profiles?.name
        ? `${userRole.profiles.name}`
        : `Name Missing (User ID: ${userRole.private_profile_id})`
    }));
  }, [courseUsersData, selectedSubmissionId, submissionsData, gradingConflictsData]);

  const submissionsOptions = useMemo(() => {
    return (
      submissionsData?.data.map((sub) => {
        let label = `Submission ID: ${sub.id}`;
        if (sub.assignment_groups?.name) {
          label = `Group: ${sub.assignment_groups.name} (Submission ID: ${sub.id})`;
        } else if (sub.profiles?.name) {
          label = `Student: ${sub.profiles.name} (Submission ID: ${sub.id})`;
        }
        return { value: sub.id, label };
      }) || []
    );
  }, [submissionsData]);

<<<<<<< HEAD
=======
  const rubricsFilters = useMemo(() => {
    if (isLoadingAssignment) return undefined;
    return [
      { field: "class_id", operator: "eq" as const, value: courseId },
      { field: "assignment_id", operator: "eq" as const, value: assignmentId },
      { field: "review_round", operator: "ne" as const, value: "self-review" }
    ];
  }, [isLoadingAssignment, courseId, assignmentId]);

>>>>>>> 7a327be9
  const { data: rubricsData, isLoading: isLoadingRubrics } = useList<RubricRow>({
    resource: "rubrics",
    filters: [{ field: "assignment_id", operator: "eq", value: assignmentId }],
    meta: { select: "id, name, review_round" },
    queryOptions: {
      enabled: isOpen && !!assignmentId
    }
  });

  const rubricOptions = useMemo(
    () =>
      rubricsData?.data.map((rubric) => ({
        value: rubric.id,
        label: `${rubric.name} (${rubric.review_round || "N/A"})`
      })) || [],
    [rubricsData]
  );

  const { data: rubricPartsData, isLoading: isLoadingRubricParts } = useList<
    Database["public"]["Tables"]["rubric_parts"]["Row"]
  >({
    resource: "rubric_parts",
    filters: [{ field: "rubric_id", operator: "eq", value: selectedRubricId }],
    queryOptions: { enabled: !!selectedRubricId && isOpen }
  });

  const rubricPartOptions = useMemo(
    () => rubricPartsData?.data.map((part) => ({ label: part.name || `Part ID ${part.id}`, value: part.id })) || [],
    [rubricPartsData]
  );

  const onSubmitHandler = async (data: ReviewAssignmentFormData) => {
    const { rubric_part_ids, ...restOfData } = data;
    let reviewAssignmentId: number | undefined = undefined;
    let mainOperationSuccessful = false;
    let rubricPartsOperationSuccessful = true; // Assume success unless proven otherwise

    // Validate required fields
    if (!restOfData.submission_id || !restOfData.rubric_id) {
      toaster.error({
        title: "Error",
        description: "Submission and rubric must be selected."
      });
      return;
    }

    // Resolve submission_review_id for this submission + rubric (required by DB)
    let submissionReviewId: number | undefined;
    try {
      const { data: sr, error: selectError } = await supabaseClient
        .from("submission_reviews")
        .select("id")
        .eq("submission_id", restOfData.submission_id)
        .eq("rubric_id", restOfData.rubric_id)
        .single();

      if (sr?.id) {
        submissionReviewId = Number(sr.id);
      } else {
        // Create the submission_review if it's missing
        const rubricName = rubricsData?.data?.find((r) => r.id === restOfData.rubric_id)?.name || "Review";
        const { data: created, error: insertError } = await supabaseClient
          .from("submission_reviews")
          .insert({
            class_id: courseId,
            submission_id: restOfData.submission_id,
            rubric_id: restOfData.rubric_id,
            name: rubricName,
            total_score: 0,
            total_autograde_score: 0,
            tweak: 0,
            released: false
          })
          .select("id")
          .single();

        if (created?.id) {
          submissionReviewId = Number(created.id);
        } else {
          // Handle potential race: if insert failed due to conflict, try fetching again once
          const { data: sr2 } = await supabaseClient
            .from("submission_reviews")
            .select("id")
            .eq("submission_id", restOfData.submission_id)
            .eq("rubric_id", restOfData.rubric_id)
            .single();

          if (sr2?.id) {
            submissionReviewId = Number(sr2.id);
          } else {
            toaster.error({
              title: "Error creating review assignment",
              description:
                insertError?.message ||
                (selectError?.message ?? "Failed to find or create submission review for this submission and rubric.")
            });
            return;
          }
        }
      }
    } catch (e) {
      toaster.error({
        title: "Error creating review assignment",
        description: e instanceof Error ? e.message : "Unable to look up or create submission review."
      });
      return;
    }

    const valuesToSubmit = {
      ...restOfData,
      class_id: courseId,
      assignment_id: assignmentId,
      submission_review_id: submissionReviewId,
      due_date: restOfData.due_date,
      release_date: restOfData.release_date || undefined,
      max_allowable_late_tokens:
        restOfData.max_allowable_late_tokens === undefined || restOfData.max_allowable_late_tokens === null
          ? undefined
          : Number(restOfData.max_allowable_late_tokens)
    };

    try {
      if (isEditing && initialData?.id) {
        reviewAssignmentId = initialData.id;
        await updateReviewAssignment({
          resource: "review_assignments",
          id: reviewAssignmentId,
          values: valuesToSubmit,
          successNotification: {
            message: "Review assignment updated successfully.",
            type: "success"
          },
          errorNotification: {
            message: "Error updating review assignment.",
            type: "error"
          }
        });
        mainOperationSuccessful = true; // If it doesn't throw, it's successful
      } else {
        const createdReviewAssignment = await createReviewAssignment({
          resource: "review_assignments",
          values: valuesToSubmit,
          successNotification: {
            message: "Review assignment created successfully.",
            type: "success"
          },
          errorNotification: {
            message: "Error creating review assignment.",
            type: "error"
          }
        });
        if (!createdReviewAssignment.data?.id) {
          toaster.error({ title: "Error", description: "Failed to get ID of the created review assignment." });
          rubricPartsOperationSuccessful = false;
        } else {
          reviewAssignmentId = createdReviewAssignment.data.id;
          mainOperationSuccessful = true;
        }
      }

      // Proceed with rubric parts only if main operation was successful and ID is available
      if (mainOperationSuccessful && reviewAssignmentId !== undefined) {
        const newSelectedRubricPartIds = rubric_part_ids || [];

        if (supabaseClient) {
          // 1. Delete existing review_assignment_rubric_parts
          const { error: deleteError } = await supabaseClient
            .from("review_assignment_rubric_parts")
            .delete()
            .eq("review_assignment_id", reviewAssignmentId);

          if (deleteError) {
            toaster.error({
              title: "Error updating rubric parts",
              description: `Could not remove old associations: ${deleteError.message}`
            });
            rubricPartsOperationSuccessful = false;
          } else {
            // 2. Insert the new ones if delete was successful
            if (newSelectedRubricPartIds.length > 0) {
              const partsToCreate = newSelectedRubricPartIds.map((partId) => ({
                review_assignment_id: reviewAssignmentId!,
                rubric_part_id: partId,
                class_id: courseId
              }));

              let creationErrorsInLoop = false;
              for (const partToCreate of partsToCreate) {
                try {
                  await createReviewAssignmentRubricPart({
                    resource: "review_assignment_rubric_parts",
                    values: partToCreate,
                    successNotification: false,
                    errorNotification: (error) => {
                      creationErrorsInLoop = true;
                      return {
                        message: `Failed to associate rubric part (ID: ${partToCreate.rubric_part_id}): ${error?.message || "Unknown error"}`,
                        type: "error"
                      };
                    }
                  });
                } catch (partCreateError) {
                  creationErrorsInLoop = true;
                  toaster.error({
                    title: `Error associating rubric part (ID: ${partToCreate.rubric_part_id})`,
                    description: `${partCreateError instanceof Error ? partCreateError.message : String(partCreateError)}`
                  });
                }
              }
              if (creationErrorsInLoop) {
                rubricPartsOperationSuccessful = false;
                toaster.error({
                  id: "batch-rubric-part-error",
                  title: "Error saving some rubric parts",
                  description:
                    "Not all rubric part associations could be saved. Please check notifications for details."
                });
              }
            }
          }
        } else {
          toaster.create({
            title: "Configuration Warning",
            description:
              "Could not manage specific rubric parts due to a setup issue. Skipping delete/create of parts.",
            type: "warning"
          });
          rubricPartsOperationSuccessful = false;
        }
      } else if (reviewAssignmentId === undefined && mainOperationSuccessful) {
        rubricPartsOperationSuccessful = false;
      }
    } catch (error) {
      mainOperationSuccessful = false;
      toaster.error({
        title: "Error in review assignment submission process",
        description: error instanceof Error ? error.message : "An unknown error occurred during the main operation."
      });
    } finally {
      if (mainOperationSuccessful && rubricPartsOperationSuccessful) {
        onSuccess();
      }
      onClose(); // Always close the modal
    }
  };

  useEffect(() => {
    resetForm(
      isEditing && initialData
        ? {
            assignee_profile_id: initialData.assignee_profile_id,
            submission_id: initialData.submission_id,
            rubric_id: initialData.rubric_id,
            due_date: initialData.due_date ? format(new TZDate(initialData.due_date), "yyyy-MM-dd'T'HH:mm") : "",
            rubric_part_ids: initialData.review_assignment_rubric_parts?.map((p) => p.rubric_parts.id) || [],
            release_date: initialData.release_date
              ? format(new TZDate(initialData.release_date), "yyyy-MM-dd'T'HH:mm")
              : undefined,
            max_allowable_late_tokens: initialData.max_allowable_late_tokens ?? 0
          }
        : {
            max_allowable_late_tokens: 0,
            rubric_part_ids: [],
            assignee_profile_id: undefined,
            submission_id: undefined,
            rubric_id: undefined,
            due_date: "",
            release_date: undefined
          }
    );
  }, [isEditing, initialData, resetForm]);

  return (
    <DialogRoot
      open={isOpen}
      onOpenChange={(details) => {
        if (!details.open) onClose();
      }}
    >
      <DialogContent>
        <DialogHeader>
          <DialogTitle>{isEditing ? "Edit Review Assignment" : "Assign New Review"}</DialogTitle>
          <DialogCloseTrigger aria-label="Close dialog">
            <FaPlus style={{ transform: "rotate(45deg)" }} />
          </DialogCloseTrigger>
        </DialogHeader>
        <DialogBody>
          <form onSubmit={handleSubmit(onSubmitHandler)} id="review-assignment-form">
            <VStack gap={4} p={4} align="stretch">
              <Field label="Submission" invalid={!!errors.submission_id}>
                <Controller
                  name="submission_id"
                  control={control}
                  rules={{ required: "Submission is required" }}
                  render={({ field }) => (
                    <ChakraReactSelect
                      {...field}
                      inputId="submission_id"
                      options={submissionsOptions}
                      isLoading={isLoadingSubmissions}
                      placeholder="Select Submission..."
                      onChange={(option) => field.onChange(option?.value)}
                      value={submissionsOptions.find((opt) => opt.value === field.value)}
                      chakraStyles={{ menu: (provided) => ({ ...provided, zIndex: 9999 }) }}
                    />
                  )}
                />
                {errors.submission_id && (
                  <Text color="red.500" fontSize="sm">
                    {errors.submission_id.message}
                  </Text>
                )}
              </Field>

              <Field label="Assignee" invalid={!!errors.assignee_profile_id}>
                <Controller
                  name="assignee_profile_id"
                  control={control}
                  rules={{ required: "Assignee is required" }}
                  render={({ field }) => (
                    <ChakraReactSelect
                      {...field}
                      inputId="assignee_profile_id"
                      options={assigneeOptions}
                      isLoading={
                        isLoadingCourseUsers ||
                        isLoadingGradingConflicts ||
                        (!!selectedSubmissionId && isLoadingSubmissions)
                      }
                      placeholder={
                        selectedSubmissionId ? "Select Assignee..." : "Select Submission first to see Assignees"
                      }
                      isDisabled={!selectedSubmissionId || isLoadingCourseUsers || isLoadingGradingConflicts}
                      onChange={(option) => field.onChange(option?.value)}
                      value={assigneeOptions.find((opt) => opt.value === field.value)}
                      chakraStyles={{ menu: (provided) => ({ ...provided, zIndex: 9999 }) }}
                    />
                  )}
                />
                {errors.assignee_profile_id && (
                  <Text color="red.500" fontSize="sm">
                    {errors.assignee_profile_id.message}
                  </Text>
                )}
              </Field>

              <Field label="Rubric" invalid={!!errors.rubric_id}>
                <Controller
                  name="rubric_id"
                  control={control}
                  rules={{ required: "Rubric is required" }}
                  render={({ field }) => (
                    <ChakraReactSelect
                      {...field}
                      inputId="rubric_id"
                      options={rubricOptions}
                      isLoading={isLoadingRubrics}
                      placeholder={
                        isLoadingRubrics
                          ? "Loading rubrics..."
                          : rubricOptions.length === 0
                            ? "No rubrics available for this assignment"
                            : "Select Rubric..."
                      }
                      onChange={(option) => field.onChange(option?.value)}
                      value={rubricOptions.find((opt) => opt.value === field.value)}
                      chakraStyles={{ menu: (provided) => ({ ...provided, zIndex: 9999 }) }}
                    />
                  )}
                />
                {errors.rubric_id && (
                  <Text color="red.500" fontSize="sm">
                    {errors.rubric_id.message}
                  </Text>
                )}
              </Field>

              <Field label="Due Date" invalid={!!errors.due_date}>
                <Input
                  id="due_date"
                  type="datetime-local"
                  {...control.register("due_date", { required: "Due date is required" })}
                />
                {errors.due_date && (
                  <Text color="red.500" fontSize="sm">
                    {errors.due_date.message}
                  </Text>
                )}
              </Field>

              <Field label="Specific Rubric Parts (Optional)" invalid={!!errors.rubric_part_ids}>
                <Controller
                  name="rubric_part_ids"
                  control={control}
                  render={({ field }) => (
                    <ChakraReactSelect
                      isMulti
                      {...field}
                      inputId="rubric_part_ids"
                      options={rubricPartOptions}
                      isLoading={selectedRubricId !== undefined && isLoadingRubricParts}
                      isDisabled={!selectedRubricId || isLoadingRubricParts}
                      placeholder={!selectedRubricId ? "Select a Rubric first" : "Select specific parts..."}
                      onChange={(options: readonly { label: string; value: number }[] | null) =>
                        field.onChange(options ? options.map((opt) => opt.value) : [])
                      }
                      value={rubricPartOptions.filter((opt) => field.value?.includes(opt.value))}
                      chakraStyles={{ menu: (provided) => ({ ...provided, zIndex: 9999 }) }}
                    />
                  )}
                />
                {errors.rubric_part_ids && (
                  <Text color="red.500" fontSize="sm">
                    {errors.rubric_part_ids.message}
                  </Text>
                )}
              </Field>

              {/* <Field label="Release Date (Optional)" invalid={!!errors.release_date}>
                <Input id="release_date" type="datetime-local" {...control.register("release_date")} />
                {errors.release_date && (
                  <Text color="red.500" fontSize="sm">
                    {errors.release_date.message}
                  </Text>
                )}
              </Field> */}

              {/* <Field label="Max Late Tokens (Optional)" invalid={!!errors.max_allowable_late_tokens}>
                <Input
                  id="max_allowable_late_tokens"
                  type="number"
                  {...control.register("max_allowable_late_tokens", { valueAsNumber: true })}
                />
                {errors.max_allowable_late_tokens && (
                  <Text color="red.500" fontSize="sm">
                    {errors.max_allowable_late_tokens.message}
                  </Text>
                )}
              </Field> */}
            </VStack>
          </form>
        </DialogBody>
        <DialogFooter>
          <Button variant="ghost" colorPalette="red" mr={3} onClick={onClose}>
            Cancel
          </Button>
          <Button type="submit" form="review-assignment-form" loading={isSubmitting} colorPalette="green">
            {isEditing ? "Save Changes" : "Assign Review"}
          </Button>
        </DialogFooter>
      </DialogContent>
    </DialogRoot>
  );
}<|MERGE_RESOLUTION|>--- conflicted
+++ resolved
@@ -117,8 +117,6 @@
   const selectedRubricId = watch("rubric_id");
   const selectedSubmissionId = watch("submission_id");
 
-<<<<<<< HEAD
-=======
   const { isLoading: isLoadingAssignment } = useOne<AssignmentRow>({
     resource: "assignments",
     id: assignmentId,
@@ -126,7 +124,6 @@
     meta: { select: "id, grading_rubric_id" }
   });
 
->>>>>>> 7a327be9
   const { data: courseUsersData, isLoading: isLoadingCourseUsers } = useList<UserRoleRow>({
     resource: "user_roles",
     filters: [
@@ -210,8 +207,6 @@
     );
   }, [submissionsData]);
 
-<<<<<<< HEAD
-=======
   const rubricsFilters = useMemo(() => {
     if (isLoadingAssignment) return undefined;
     return [
@@ -221,7 +216,6 @@
     ];
   }, [isLoadingAssignment, courseId, assignmentId]);
 
->>>>>>> 7a327be9
   const { data: rubricsData, isLoading: isLoadingRubrics } = useList<RubricRow>({
     resource: "rubrics",
     filters: [{ field: "assignment_id", operator: "eq", value: assignmentId }],
