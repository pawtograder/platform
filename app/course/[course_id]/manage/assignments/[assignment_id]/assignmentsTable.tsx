--- conflicted
+++ resolved
@@ -14,7 +14,7 @@
 import { useTableControllerTable } from "@/hooks/useTableControllerTable";
 import TableController from "@/lib/TableController";
 import { createClient } from "@/utils/supabase/client";
-import type {
+import {
   ActiveSubmissionsWithGradesForAssignment,
   Assignment,
   GraderResultTest,
@@ -37,19 +37,8 @@
 } from "@chakra-ui/react";
 import { TZDate } from "@date-fns/tz";
 import { SupabaseClient } from "@supabase/supabase-js";
-<<<<<<< HEAD
-import {
-  type ColumnDef,
-  flexRender,
-  getCoreRowModel,
-  getFilteredRowModel,
-  getPaginationRowModel
-} from "@tanstack/react-table";
-import { useParams } from "next/navigation";
-=======
 import { ColumnDef, flexRender } from "@tanstack/react-table";
 import { useParams, useRouter } from "next/navigation";
->>>>>>> 7a327be9
 import Papa from "papaparse";
 import { useCallback, useEffect, useMemo, useState } from "react";
 import { FaCheck, FaSort, FaSortDown, FaSortUp, FaTimes } from "react-icons/fa";
@@ -196,13 +185,9 @@
         accessorKey: "name",
         header: "Student",
         enableColumnFilter: true,
-<<<<<<< HEAD
-        filterFn: (row, columnId: string, filterValue) => {
-=======
         filterFn: (row, id, filterValue) => {
           if (!filterValue || (Array.isArray(filterValue) && filterValue.length === 0)) return true;
           const values = Array.isArray(filterValue) ? filterValue : [filterValue];
->>>>>>> 7a327be9
           if (!row.original.name) return false;
           return values.some((val) => row.original.name!.toLowerCase().includes(val.toLowerCase()));
         },
@@ -271,13 +256,9 @@
             </Text>
           );
         },
-<<<<<<< HEAD
-        filterFn: (row, columnId: string, filterValue) => {
-=======
         filterFn: (row, id, filterValue) => {
           if (!filterValue || (Array.isArray(filterValue) && filterValue.length === 0)) return true;
           const values = Array.isArray(filterValue) ? filterValue : [filterValue];
->>>>>>> 7a327be9
           if (row.original.late_due_date === null) {
             return values.includes("No late due date");
           }
@@ -371,15 +352,10 @@
           }
           return <Text>{new TZDate(props.getValue() as string, timeZone).toLocaleString()}</Text>;
         },
-<<<<<<< HEAD
-        filterFn: (row, columnId: string, filterValue) => {
-          if (!row.original.created_at) return false;
-=======
         filterFn: (row, id, filterValue) => {
           if (!filterValue || (Array.isArray(filterValue) && filterValue.length === 0)) return true;
           const values = Array.isArray(filterValue) ? filterValue : [filterValue];
           if (!row.original.created_at) return values.includes("No submission");
->>>>>>> 7a327be9
           const date = new TZDate(row.original.created_at, timeZone);
           return values.some((val) => date.toLocaleString().toLowerCase().includes(val.toLowerCase()));
         }
@@ -1135,13 +1111,9 @@
     .eq("submissions.is_active", true)
     .eq("submissions.assignment_id", assignment_id);
   if (autograder_test_results_error) {
-<<<<<<< HEAD
-    throw new Error("Error fetching autograder test results: " + autograder_test_results_error);
-=======
     // eslint-disable-next-line no-console
     console.error(autograder_test_results_error);
     throw new Error("Error fetching autograder test results");
->>>>>>> 7a327be9
   }
   const { data: roster } = await supabase
     .from("user_roles")
