"use client";
import { Checkbox } from "@/components/ui/checkbox";
import PersonName from "@/components/ui/person-name";
import { toaster } from "@/components/ui/toaster";
<<<<<<< HEAD
=======
import { useCourse } from "@/hooks/useAuthState";
>>>>>>> 8046be7c
import {
  useCanShowGradeFor,
  useCourseController,
  useObfuscatedGradesMode,
  useSetOnlyShowGradesFor
} from "@/hooks/useCourseController";
import { useTableControllerTable } from "@/hooks/useTableControllerTable";
import TableController from "@/lib/TableController";
<<<<<<< HEAD

import { useClassProfiles } from "@/hooks/useClassProfiles";
=======
>>>>>>> 8046be7c
import { createClient } from "@/utils/supabase/client";
import {
  ActiveSubmissionsWithGradesForAssignment,
  GraderResultTest,
  RubricCheck
} from "@/utils/supabase/DatabaseTypes";
import { Database } from "@/utils/supabase/SupabaseTypes";
import {
  Box,
  Button,
  HStack,
  Icon,
  IconButton,
  Input,
  Link,
  NativeSelect,
  Popover,
  Skeleton,
  Spinner,
  Table,
  Text,
  VStack
} from "@chakra-ui/react";
import { TZDate } from "@date-fns/tz";
import { SupabaseClient } from "@supabase/supabase-js";
import { ColumnDef, flexRender } from "@tanstack/react-table";
import { useParams } from "next/navigation";
import Papa from "papaparse";
import { useCallback, useMemo, useState } from "react";
import { FaCheck, FaExternalLinkAlt, FaSort, FaSortDown, FaSortUp, FaTimes } from "react-icons/fa";
import { TbEye, TbEyeOff } from "react-icons/tb";

function StudentNameCell({
  course_id,
  assignment_id,
  uid,
  activeSubmissionId
}: {
  course_id: string;
  assignment_id: string;
  uid: string;
  activeSubmissionId: number | null;
}) {
  const isObfuscated = useObfuscatedGradesMode();
  const canShowGradeFor = useCanShowGradeFor(uid);
  const setOnlyShowGradesFor = useSetOnlyShowGradesFor();
  const toggleOnlyShowGradesFor = useCallback(() => {
    setOnlyShowGradesFor(canShowGradeFor ? "" : uid);
  }, [setOnlyShowGradesFor, uid, canShowGradeFor]);

  return (
    <HStack w="100%">
      <PersonName uid={uid} size="2xs" />
      <Box flex="1" display="flex" justifyContent="flex-end">
        {isObfuscated && (
          <IconButton variant="ghost" colorPalette="gray" size="sm" onClick={toggleOnlyShowGradesFor}>
            <Icon as={canShowGradeFor ? TbEyeOff : TbEye} />
          </IconButton>
        )}
        {activeSubmissionId && (
          <IconButton
            variant="ghost"
            colorPalette="gray"
            size="sm"
            onClick={() => {
              window.open(
                `/course/${course_id}/assignments/${assignment_id}/submissions/${activeSubmissionId}`,
                "_blank"
              );
            }}
          >
            <Icon as={FaExternalLinkAlt} />
          </IconButton>
        )}
      </Box>
    </HStack>
  );
}

function ScoreLink({
  score,
  private_profile_id,
  submission_id,
  course_id,
  assignment_id
}: {
  score: number;
  private_profile_id: string;
  submission_id: number;
  course_id: string;
  assignment_id: string;
}) {
  const isObfuscated = useObfuscatedGradesMode();
  const canShowGradeFor = useCanShowGradeFor(private_profile_id);
  if (isObfuscated && !canShowGradeFor) {
    return <Skeleton w="50px" h="1em" />;
  }
  return <Link href={`/course/${course_id}/assignments/${assignment_id}/submissions/${submission_id}`}>{score}</Link>;
}
export default function AssignmentsTable() {
  const { assignment_id, course_id } = useParams();
  const { role: classRole } = useClassProfiles();
  const course = classRole.classes;
  const { classRealTimeController } = useCourseController();
  const timeZone = course.time_zone || "America/New_York";
  const supabase = createClient();
  const [isReleasingAll, setIsReleasingAll] = useState(false);
  const [isUnreleasingAll, setIsUnreleasingAll] = useState(false);
  const columns = useMemo<ColumnDef<ActiveSubmissionsWithGradesForAssignment>[]>(
    () => [
      {
        id: "assignment_id",
        accessorKey: "assignment_id",
        header: "Assignment",
        filterFn: (row, id, filterValue) => {
          return String(row.original.assignment_id) === String(filterValue);
        }
      },
      {
        id: "name",
        accessorKey: "name",
        header: "Student",
        enableColumnFilter: true,
        filterFn: (row, id, filterValue) => {
          if (!row.original.name) return false;
          const filterString = String(filterValue).toLowerCase();
          return row.original.name.toLowerCase().includes(filterString);
        },
        cell: ({ row }) => (
          <StudentNameCell
            course_id={course_id as string}
            assignment_id={assignment_id as string}
            uid={row.original.student_private_profile_id!}
            activeSubmissionId={row.original.activesubmissionid}
          />
        )
      },
      {
        id: "groupname",
        accessorKey: "groupname",
        header: "Group"
      },
      {
        id: "late_due_date",
        accessorKey: "late_due_date",
        header: "Late Due Date",
        cell: (props) => {
          if (props.getValue() === null) {
            return <Text></Text>;
          }
          return <Text>{new TZDate(props.getValue() as string).toLocaleString()}</Text>;
        },
        filterFn: (row, id, filterValue) => {
          if (row.original.late_due_date === null) {
            return false;
          }
          const date = new TZDate(row.original.late_due_date);
          const filterString = String(filterValue).toLowerCase();
          return date.toLocaleString().toLowerCase().includes(filterString);
        }
      },

      {
        id: "autograder_score",
        accessorKey: "autograder_score",
        header: "Autograder Score",
        cell: (props) => {
          return (
            <ScoreLink
              score={props.getValue() as number}
              private_profile_id={props.row.original.student_private_profile_id!}
              submission_id={props.row.original.activesubmissionid!}
              course_id={course_id as string}
              assignment_id={assignment_id as string}
            />
          );
        }
      },
      {
        id: "total_score",
        accessorKey: "total_score",
        header: "Total Score",
        cell: (props) => {
          return (
            <ScoreLink
              score={props.getValue() as number}
              private_profile_id={props.row.original.student_private_profile_id!}
              submission_id={props.row.original.activesubmissionid!}
              course_id={course_id as string}
              assignment_id={assignment_id as string}
            />
          );
        }
      },
      // {
      //   id: "tweak",
      //   accessorKey: "tweak",
      //   header: "Total Score Tweak"
      // },
      {
        id: "created_at",
        accessorKey: "created_at",
        header: "Submission Date",
        cell: (props) => {
          if (props.getValue() === null) {
            return <Text></Text>;
          }
          if (props.row.original.activesubmissionid) {
            return (
              <Link
                href={`/course/${course_id}/assignments/${assignment_id}/submissions/${props.row.original.activesubmissionid}`}
              >
                {new TZDate(props.getValue() as string, timeZone).toLocaleString()}
              </Link>
            );
          }
          return <Text>{new TZDate(props.getValue() as string, timeZone).toLocaleString()}</Text>;
        },
        filterFn: (row, id, filterValue) => {
          if (!row.original.created_at) return false;
          const date = new TZDate(row.original.created_at, timeZone);
          const filterString = String(filterValue);
          return date.toLocaleString().toLowerCase().includes(filterString.toLowerCase());
        }
      },
      {
        id: "gradername",
        accessorKey: "gradername",
        header: "Grader"
      },
      {
        id: "checkername",
        accessorKey: "checkername",
        header: "Checker"
      },
      {
        id: "released",
        accessorKey: "released",
        header: "Released",
        cell: (props) => {
          return props.getValue() ? <Icon as={FaCheck} /> : <Icon as={FaTimes} />;
        }
      }
    ],
    [timeZone, course_id, assignment_id]
  );

  const tableController = useMemo(() => {
    const query = supabase
      .from("submissions_with_grades_for_assignment")
      .select("*")
      .eq("assignment_id", Number(assignment_id));

    return new TableController({
      // eslint-disable-next-line @typescript-eslint/no-explicit-any
      query: query as any,
      client: supabase,
      // eslint-disable-next-line @typescript-eslint/no-explicit-any
      table: "submissions_with_grades_for_assignment" as any,
      classRealTimeController
    });
  }, [supabase, assignment_id, classRealTimeController]);

  const {
    getHeaderGroups,
    getRowModel,
    getState,
    getRowCount,
    setPageIndex,
    getCanPreviousPage,
    getPageCount,
    getCanNextPage,
    nextPage,
    previousPage,
    setPageSize,
    isLoading
  } = useTableControllerTable({
    columns,
    //TODO: Longer term, we should fix to make this work with views!
    // eslint-disable-next-line @typescript-eslint/no-explicit-any
    tableController: tableController as any,
    initialState: {
      columnFilters: [{ id: "assignment_id", value: assignment_id as string }],
      pagination: {
        pageIndex: 0,
        pageSize: 200
      },
      sorting: [{ id: "name", desc: false }]
    }
  });
  const isInstructor = classRole.role === "instructor";
  return (
    <VStack w="100%">
      <VStack paddingBottom="55px" w="100%">
        {isInstructor && (
          <HStack alignItems="flex-end" gap={2} w="100%" justifyContent="flex-end">
            <Button
              colorPalette="green"
              variant="subtle"
              loading={isReleasingAll}
              disabled={isReleasingAll || isUnreleasingAll}
              onClick={async () => {
                setIsReleasingAll(true);
                try {
                  const { error } = await supabase.rpc("release_all_grading_reviews_for_assignment", {
                    assignment_id: Number(assignment_id)
                  });

                  if (error) {
                    throw new Error(`Failed to release reviews: ${error.message}`);
                  }

                  await tableController.refetchAll();

                  toaster.success({ title: "Success", description: "All submission reviews released" });
                } catch (error) {
                  console.error("Error releasing all grading reviews:", error);
                  toaster.error({
                    title: "Error",
                    description:
                      error instanceof Error ? error.message : "Unknown error occurred while releasing reviews"
                  });
                } finally {
                  setIsReleasingAll(false);
                }
              }}
            >
              Release All Submission Reviews
            </Button>
            <Button
              variant="ghost"
              colorPalette="red"
              loading={isUnreleasingAll}
              disabled={isReleasingAll || isUnreleasingAll}
              onClick={async () => {
                setIsUnreleasingAll(true);
                try {
                  const { error } = await supabase.rpc("unrelease_all_grading_reviews_for_assignment", {
                    assignment_id: Number(assignment_id)
                  });

                  if (error) {
                    throw new Error(`Failed to unrelease reviews: ${error.message}`);
                  }

                  await tableController.refetchAll();
                  toaster.success({ title: "Success", description: "All submission reviews unreleased" });
                } catch (error) {
                  console.error("Error unreleasing all grading reviews:", error);
                  toaster.error({
                    title: "Error",
                    description:
                      error instanceof Error ? error.message : "Unknown error occurred while unreleasing reviews"
                  });
                } finally {
                  setIsUnreleasingAll(false);
                }
              }}
            >
              Unrelease All Submission Reviews
            </Button>
            <ExportGradesButton assignment_id={Number(assignment_id)} class_id={Number(course_id)} />
            <DownloadAllButton />
          </HStack>
        )}
        <Box overflowX="auto" maxW="100vw" maxH="100vh" overflowY="auto">
          <Table.Root minW="0">
            <Table.Header>
              {getHeaderGroups().map((headerGroup) => (
                <Table.Row key={headerGroup.id}>
                  {headerGroup.headers
                    .filter((h) => h.id !== "assignment_id")
                    .map((header, colIdx) => (
                      <Table.ColumnHeader
                        key={header.id}
                        bg="bg.muted"
                        style={{
                          position: "sticky",
                          top: 0,
                          left: colIdx === 0 ? 0 : undefined,
                          zIndex: colIdx === 0 ? 21 : 20,
                          minWidth: colIdx === 0 ? 180 : undefined,
                          width: colIdx === 0 ? 180 : undefined
                        }}
                      >
                        {header.isPlaceholder ? null : (
                          <>
                            <Text onClick={header.column.getToggleSortingHandler()}>
                              {flexRender(header.column.columnDef.header, header.getContext())}
                              {{
                                asc: (
                                  <Icon size="md">
                                    <FaSortUp />
                                  </Icon>
                                ),
                                desc: (
                                  <Icon size="md">
                                    <FaSortDown />
                                  </Icon>
                                )
                              }[header.column.getIsSorted() as string] ?? (
                                <Icon size="md">
                                  <FaSort />
                                </Icon>
                              )}
                            </Text>
                            <Input
                              id={header.id}
                              value={(header.column.getFilterValue() as string) ?? ""}
                              onChange={(e) => {
                                header.column.setFilterValue(e.target.value);
                              }}
                            />
                          </>
                        )}
                      </Table.ColumnHeader>
                    ))}
                </Table.Row>
              ))}
            </Table.Header>
            <Table.Body>
              {isLoading && (
                <Table.Row>
                  <Table.Cell
                    colSpan={
                      getHeaderGroups()
                        .map((h) => h.headers.length)
                        .reduce((a, b) => a + b, 0) - 1
                    }
                    bg="bg.subtle"
                  >
                    <VStack w="100%" alignItems="center" justifyContent="center" h="100%" p={12}>
                      <Spinner size="lg" />
                      <Text>Loading...</Text>
                    </VStack>
                  </Table.Cell>
                </Table.Row>
              )}
              {getRowModel()
                .rows //.filter(row => row.getValue("profiles.name") !== undefined)
                .map((row, idx) => {
                  const linkToSubmission = (linkContent: string) => {
                    if (row.original.activesubmissionid) {
                      return (
                        <Link
                          href={`/course/${course_id}/manage/assignments/${assignment_id}/submissions/${row.original.activesubmissionid}`}
                        >
                          {linkContent}
                        </Link>
                      );
                    }
                    return linkContent;
                  };
                  return (
                    <Table.Row key={row.id} bg={idx % 2 === 0 ? "bg.subtle" : undefined} _hover={{ bg: "bg.info" }}>
                      {row
                        .getVisibleCells()
                        .filter((c) => c.column.id !== "assignment_id")
                        .map((cell, colIdx) => (
                          <Table.Cell
                            key={cell.id}
                            p={0}
                            style={
                              colIdx === 0
                                ? {
                                    position: "sticky",
                                    left: 0,
                                    zIndex: 1,
                                    background: "bg.subtle",
                                    borderRight: "1px solid",
                                    borderColor: "border.muted"
                                  }
                                : {}
                            }
                          >
                            {cell.column.columnDef.cell
                              ? flexRender(cell.column.columnDef.cell, cell.getContext())
                              : linkToSubmission(String(cell.getValue()))}
                          </Table.Cell>
                        ))}
                    </Table.Row>
                  );
                })}
            </Table.Body>
          </Table.Root>
        </Box>
        <HStack>
          <Button onClick={() => setPageIndex(0)} disabled={!getCanPreviousPage()}>
            {"<<"}
          </Button>
          <Button id="previous-button" onClick={() => previousPage()} disabled={!getCanPreviousPage()}>
            {"<"}
          </Button>
          <Button id="next-button" onClick={() => nextPage()} disabled={!getCanNextPage()}>
            {">"}
          </Button>
          <Button onClick={() => setPageIndex(getPageCount() - 1)} disabled={!getCanNextPage()}>
            {">>"}
          </Button>
          <VStack>
            <Text>Page</Text>
            <Text>
              {getState().pagination.pageIndex + 1} of {getPageCount()}
            </Text>
          </VStack>
          <VStack>
            | Go to page:
            <input
              title="Go to page"
              type="number"
              defaultValue={getState().pagination.pageIndex + 1}
              onChange={(e) => {
                const page = e.target.value ? Number(e.target.value) - 1 : 0;
                setPageIndex(page);
              }}
            />
          </VStack>
          <VStack>
            <Text>Show</Text>
            <NativeSelect.Root title="Select page size">
              <NativeSelect.Field
                value={"" + getState().pagination.pageSize}
                onChange={(event) => {
                  setPageSize(Number(event.target.value));
                }}
              >
                {[25, 50, 100, 200, 500, 1000, 2000].map((pageSize) => (
                  <option key={pageSize} value={pageSize}>
                    Show {pageSize}
                  </option>
                ))}
              </NativeSelect.Field>
            </NativeSelect.Root>
          </VStack>
        </HStack>
        <div>{getRowCount()} Rows</div>
      </VStack>
    </VStack>
  );
}

type ExportRow = {
  student_name?: string;
  canvas_user_id?: number | null;
  student_email?: string;
  group_name?: string;
  autograder_score?: number | null;
  total_score?: number | null;
  total_score_tweak?: number | null;
  extra: {
    github_username?: string;
    pawtograder_link?: string;
    github_link?: string;
    submission_id?: string;
    submission_date?: string;
    grader_name?: string;
    checker_name?: string;
    sha?: string;
    late_due_date?: string | null;
    grader_sha?: string;
    grader_action_sha?: string;
  };
  rubricCheckIdToScore?: Map<number, number>;
  autograder_test_results?: GraderResultTest[];
};

async function exportGrades({
  assignment_id,
  supabase,
  class_id,
  include_rubric_checks,
  include_repo_metadata,
  include_score_breakdown,
  include_submission_metadata,
  include_autograder_test_results,
  mode
}: {
  assignment_id: number;
  class_id: number;
  supabase: SupabaseClient<Database>;
  include_score_breakdown: boolean;
  include_rubric_checks: boolean;
  include_repo_metadata: boolean;
  include_submission_metadata: boolean;
  include_autograder_test_results: boolean;
  mode: "csv" | "json";
}) {
  const { data: latestSubmissionsWithGrades } = await supabase
    .from("submissions_with_grades_for_assignment")
    .select("*")
    .eq("assignment_id", assignment_id)
    .order("created_at", { ascending: false });

  const { data: autograder_test_results, error: autograder_test_results_error } = await supabase
    .from("grader_result_tests")
    .select("*, submissions!inner(id, assignment_id, is_active)")
    .eq("submissions.is_active", true)
    .eq("submissions.assignment_id", assignment_id);
  if (autograder_test_results_error) {
    // eslint-disable-next-line no-console
    console.error(autograder_test_results_error);
    throw new Error("Error fetching autograder test results");
  }
  const { data: roster } = await supabase
    .from("user_roles")
    .select("*, profiles!user_roles_private_profile_id_fkey(*), users(*)")
    .eq("class_id", class_id)
    .eq("role", "student");
  if (!latestSubmissionsWithGrades || !roster) {
    throw new Error("No submissions found");
  }
  const RubricCheckIDToScoreBySubmissionID = new Map<number, Map<number, number>>();
  const allRubricChecks: RubricCheck[] = [];
  if (include_rubric_checks) {
    const { data: assignment } = await supabase
      .from("assignments")
      .select(
        "*, rubrics!assignments_rubric_id_fkey(*, rubric_parts(*, rubric_criteria(*, rubric_checks(*, submission_file_comments(*), submission_comments(*), submission_artifact_comments!submission_artifact_comments_rubric_check_id_fkey(*)))))"
      )
      .eq("id", assignment_id)
      .single();
    if (!assignment) {
      throw new Error("Assignment not found");
    }
    for (const rubricPart of assignment.rubrics?.rubric_parts || []) {
      for (const rubricCriteria of rubricPart.rubric_criteria || []) {
        for (const rubricCheck of rubricCriteria.rubric_checks) {
          allRubricChecks.push(rubricCheck);
          for (const submissionFileComment of rubricCheck.submission_file_comments || []) {
            const { submission_id, points } = submissionFileComment;
            if (points === null) {
              continue;
            }
            if (!RubricCheckIDToScoreBySubmissionID.has(submission_id)) {
              RubricCheckIDToScoreBySubmissionID.set(submission_id, new Map());
            }
            const mapForSubmission = RubricCheckIDToScoreBySubmissionID.get(submission_id);
            if (mapForSubmission?.get(rubricCheck.id) === undefined) {
              mapForSubmission?.set(rubricCheck.id, points);
            } else {
              mapForSubmission?.set(rubricCheck.id, mapForSubmission.get(rubricCheck.id)! + points);
            }
          }
          for (const submissionArtifactComment of rubricCheck.submission_artifact_comments || []) {
            const { submission_id, points } = submissionArtifactComment;
            if (points === null) {
              continue;
            }
            if (!RubricCheckIDToScoreBySubmissionID.has(submission_id)) {
              RubricCheckIDToScoreBySubmissionID.set(submission_id, new Map());
            }
            const mapForSubmission = RubricCheckIDToScoreBySubmissionID.get(submission_id);
            if (mapForSubmission?.get(rubricCheck.id) === undefined) {
              mapForSubmission?.set(rubricCheck.id, points);
            } else {
              mapForSubmission?.set(rubricCheck.id, mapForSubmission.get(rubricCheck.id)! + points);
            }
          }
          for (const submissionComment of rubricCheck.submission_comments || []) {
            const { submission_id, points } = submissionComment;
            if (points === null) {
              continue;
            }
            if (!RubricCheckIDToScoreBySubmissionID.has(submission_id)) {
              RubricCheckIDToScoreBySubmissionID.set(submission_id, new Map());
            }
            const mapForSubmission = RubricCheckIDToScoreBySubmissionID.get(submission_id);
            if (mapForSubmission?.get(rubricCheck.id) === undefined) {
              mapForSubmission?.set(rubricCheck.id, points);
            } else {
              mapForSubmission?.set(rubricCheck.id, mapForSubmission.get(rubricCheck.id)! + points);
            }
          }
        }
      }
    }
  }
  const autograderTestResultsBySubmissionID = new Map<number, GraderResultTest[]>();
  if (include_autograder_test_results) {
    for (const autograderTestResult of autograder_test_results) {
      if (autograderTestResult.submission_id === null) {
        continue;
      }
      if (!autograderTestResultsBySubmissionID.has(autograderTestResult.submission_id)) {
        autograderTestResultsBySubmissionID.set(autograderTestResult.submission_id, []);
      } else {
        autograderTestResultsBySubmissionID.get(autograderTestResult.submission_id)!.push(autograderTestResult);
      }
    }
  }

  const exportRows: ExportRow[] = [];
  for (const submission of latestSubmissionsWithGrades) {
    const rosterRow = roster.find((r) => r.private_profile_id === submission.student_private_profile_id);

    const row: ExportRow = {
      student_name: submission.name || "",
      canvas_user_id: rosterRow?.canvas_id,
      student_email: rosterRow?.users.email || "",
      autograder_score: submission.autograder_score,
      total_score: submission.total_score,
      total_score_tweak: submission.tweak,
      extra: {
        github_username: rosterRow?.users.github_username || "",
        pawtograder_link: `https://app.pawtograder.com/course/${class_id}/assignments/${assignment_id}/submissions/${submission.activesubmissionid}`,
        submission_id: submission.activesubmissionid?.toString() || "",
        submission_date: submission.created_at?.toString() || "",
        grader_name: submission.gradername || "",
        checker_name: submission.checkername || "",
        sha: submission.sha || "",
        late_due_date: submission.late_due_date?.toString() || "",
        grader_sha: submission.grader_sha || "",
        grader_action_sha: submission.grader_action_sha || "",
        github_link: submission.repository
          ? `https://github.com/${submission.repository}/commit/${submission.sha}`
          : undefined
      },
      rubricCheckIdToScore: submission.activesubmissionid
        ? RubricCheckIDToScoreBySubmissionID.get(submission.activesubmissionid)
        : new Map(),
      autograder_test_results: submission.activesubmissionid
        ? autograderTestResultsBySubmissionID.get(submission.activesubmissionid)
        : []
    };
    exportRows.push(row);
  }

  if (mode === "csv") {
    const preparedRows = exportRows.map((row) => {
      const record: Record<string, unknown> = {};
      record.student_name = row.student_name;
      record.canvas_user_id = row.canvas_user_id;
      record.student_email = row.student_email;
      record.group_name = row.group_name;
      record.total_score = (row.total_score ?? 0) + (row.total_score_tweak ?? 0);
      if (include_repo_metadata) {
        record.github_username = row.extra.github_username;
        record.github_link = row.extra.github_link;
        record.sha = row.extra.sha;
      }
      if (include_submission_metadata) {
        record.submission_id = row.extra.submission_id;
        record.submission_date = row.extra.submission_date;
        record.grader_name = row.extra.grader_name;
        record.checker_name = row.extra.checker_name;
      }
      if (include_score_breakdown) {
        record.total_score_tweak_amount = row.total_score_tweak;
        record.autograder_score = row.autograder_score;
      }
      if (include_autograder_test_results) {
        for (const test of row.autograder_test_results || []) {
          record[test.name] = test.score;
        }
      }
      if (include_rubric_checks) {
        for (const rubricCheck of allRubricChecks) {
          record[rubricCheck.name] = row.rubricCheckIdToScore?.get(rubricCheck.id) ?? 0;
        }
      }
      return record;
    });
    const csv = Papa.unparse(preparedRows);
    const blob = new Blob([csv], { type: "text/csv" });
    const url = URL.createObjectURL(blob);
    const a = document.createElement("a");
    a.href = url;
    a.download = `grades_${assignment_id}.csv`;
    a.click();
    URL.revokeObjectURL(url);
  } else if (mode === "json") {
    const jsonData = exportRows.map((row) => {
      const record: Record<string, unknown> = {};
      record.student_name = row.student_name;
      record.student_email = row.student_email;
      record.canvas_user_id = row.canvas_user_id;
      record.group_name = row.group_name;
      record.total_score = (row.total_score ?? 0) + (row.total_score_tweak ?? 0);
      if (include_repo_metadata) {
        record.github_username = row.extra.github_username;
        record.github_link = row.extra.github_link;
        record.sha = row.extra.sha;
      }
      if (include_submission_metadata) {
        record.submission_id = row.extra.submission_id;
        record.submission_date = row.extra.submission_date;
        record.grader_name = row.extra.grader_name;
        record.checker_name = row.extra.checker_name;
      }
      if (include_score_breakdown) {
        record.total_score_tweak_amount = row.total_score_tweak;
        record.autograder_score = row.autograder_score;
      }
      if (include_autograder_test_results) {
        record.autograder_test_results = row.autograder_test_results?.map((test) => {
          return {
            name: test.name,
            score: test.score,
            max_score: test.max_score,
            extra_data: test.extra_data
          };
        });
      }
      if (include_rubric_checks) {
        record.rubric_check_results = allRubricChecks.map((rubricCheck) => {
          return {
            name: rubricCheck.name,
            score: row.rubricCheckIdToScore?.get(rubricCheck.id) ?? 0
          };
        });
      }
      return record;
    });
    const json = JSON.stringify(jsonData, null, 2);
    const blob = new Blob([json], { type: "application/json" });
    const url = URL.createObjectURL(blob);
    const a = document.createElement("a");
    a.href = url;
    a.download = `grades_${assignment_id}.json`;
    a.click();
    URL.revokeObjectURL(url);
  }
}
function ExportGradesButton({ assignment_id, class_id }: { assignment_id: number; class_id: number }) {
  const supabase = createClient();
  const [includeScoreBreakdown, setIncludeScoreBreakdown] = useState(true);
  const [includeRubricChecks, setIncludeRubricChecks] = useState(true);
  const [includeRepoMetadata, setIncludeRepoMetadata] = useState(false);
  const [includeSubmissionMetadata, setIncludeSubmissionMetadata] = useState(false);
  const [includeAutograderTestResults, setIncludeAutograderTestResults] = useState(true);

  return (
    <Popover.Root>
      <Popover.Trigger asChild>
        <Button variant="subtle">Export Grades</Button>
      </Popover.Trigger>
      <Popover.Positioner>
        <Popover.Content>
          <Popover.Arrow>
            <Popover.ArrowTip />
          </Popover.Arrow>
          <Popover.Body>
            <VStack align="start" gap={2}>
              <Checkbox
                checked={includeScoreBreakdown}
                onCheckedChange={(details) => setIncludeScoreBreakdown(details.checked === true)}
              >
                Include Score Breakdown
              </Checkbox>
              <Checkbox
                checked={includeRubricChecks}
                onCheckedChange={(details) => setIncludeRubricChecks(details.checked === true)}
              >
                Include Rubric Checks
              </Checkbox>
              <Checkbox
                checked={includeAutograderTestResults}
                onCheckedChange={(details) => setIncludeAutograderTestResults(details.checked === true)}
              >
                Include Autograder Test Results
              </Checkbox>
              <Checkbox
                checked={includeRepoMetadata}
                onCheckedChange={(details) => setIncludeRepoMetadata(details.checked === true)}
              >
                Include Repo Metadata
              </Checkbox>
              <Checkbox
                checked={includeSubmissionMetadata}
                onCheckedChange={(details) => setIncludeSubmissionMetadata(details.checked === true)}
              >
                Include Submission Metadata
              </Checkbox>
              <HStack w="100%" justifyContent="center" gap={2}>
                <Button
                  size="sm"
                  variant="ghost"
                  colorPalette="green"
                  onClick={() =>
                    exportGrades({
                      assignment_id,
                      class_id,
                      supabase,
                      include_score_breakdown: includeScoreBreakdown,
                      include_rubric_checks: includeRubricChecks,
                      include_repo_metadata: includeRepoMetadata,
                      include_submission_metadata: includeSubmissionMetadata,
                      include_autograder_test_results: includeAutograderTestResults,
                      mode: "csv"
                    })
                  }
                >
                  CSV
                </Button>
                <Button
                  size="sm"
                  variant="ghost"
                  colorPalette="green"
                  onClick={() =>
                    exportGrades({
                      assignment_id,
                      class_id,
                      supabase,
                      include_score_breakdown: includeScoreBreakdown,
                      include_rubric_checks: includeRubricChecks,
                      include_repo_metadata: includeRepoMetadata,
                      include_submission_metadata: includeSubmissionMetadata,
                      include_autograder_test_results: includeAutograderTestResults,
                      mode: "json"
                    })
                  }
                >
                  JSON
                </Button>
              </HStack>
            </VStack>
          </Popover.Body>
        </Popover.Content>
      </Popover.Positioner>
    </Popover.Root>
  );
}

function DownloadAllButton() {
  const { assignment_id, course_id } = useParams();
  const supabase = createClient();
  const [isDownloading, setIsDownloading] = useState(false);

  async function handleDownloadAllClick() {
    try {
      setIsDownloading(true);
      const assignmentIdNum = Number(assignment_id);
      const classIdNum = Number(course_id);

      // 1) Get all students for this assignment with their active submission ids
      const { data: students, error: studentsError } = await supabase
        .from("submissions_with_grades_for_assignment")
        .select("activesubmissionid, student_private_profile_id, name")
        .eq("assignment_id", assignmentIdNum);

      if (studentsError) {
        toaster.error({ title: "Error", description: studentsError.message });
        return;
      }
      if (!students || students.length === 0) {
        toaster.error({ title: "No data", description: "No students found for this assignment." });
        return;
      }

      // 2) Collect all active submission ids
      const studentRows = students.filter((s) => s.activesubmissionid !== null);
      const submissionIds = Array.from(new Set(studentRows.map((s) => s.activesubmissionid as number)));
      if (submissionIds.length === 0) {
        toaster.error({ title: "No active submissions", description: "No active submissions to download." });
        return;
      }

      // 3) Fetch all submission files for those submissions from DB
      const { data: files, error: filesError } = await supabase
        .from("submission_files")
        .select("submission_id, name, contents")
        .in("submission_id", submissionIds)
        .eq("class_id", classIdNum);

      if (filesError) {
        toaster.error({ title: "Error", description: filesError.message });
        return;
      }

      // 4) Build the zip: one folder per student, with their submission files
      const { default: JSZip } = await import("jszip");
      const zip = new JSZip();
      const sanitizeFolderName = (s: string) => s.replace(/[\\/:*?"<>|]/g, "_").trim() || "student";
      // Prevent zip-slip and absolute paths while preserving valid nested dirs
      const sanitizeEntryPath = (p: string) => {
        // strip Windows drive letters and leading slashes
        let cleaned = (p ?? "")
          .toString()
          .replace(/^[a-zA-Z]:/, "")
          .replace(/^[/\\]+/, "");
        // normalize separators to /
        cleaned = cleaned.replace(/[\\]+/g, "/");
        // remove ., .. segments and illegal chars in segments
        const parts = [];
        for (const seg of cleaned.split("/")) {
          if (!seg || seg === ".") continue;
          if (seg === "..") {
            if (parts.length) parts.pop();
            continue;
          }
          parts.push(seg.replace(/[<>:"|?*\x00-\x1F]/g, "_"));
        }
        return parts.join("/");
      };

      // Index files by submission_id for faster lookups
      const filesBySubmissionId = new Map<
        number,
        { submission_id: number; name: string | null; contents: string | null }[]
      >();
      for (const f of files || []) {
        const arr = filesBySubmissionId.get(f.submission_id) ?? [];
        arr.push(f);
        filesBySubmissionId.set(f.submission_id, arr);
      }

      // We may have multiple students for the same submission (group work).
      // We still create one folder per student as requested, even if files duplicate.
      for (const s of students) {
        const folderLabelBase = s.name || "student";
        const profileSuffix = s.student_private_profile_id
          ? `_${String(s.student_private_profile_id).slice(0, 8)}`
          : "";
        const studentFolder = sanitizeFolderName(`${folderLabelBase}${profileSuffix}`);
        const folder = zip.folder(studentFolder);

        if (!folder) continue;

        if (s.activesubmissionid === null) {
          // No active submission: create a placeholder to make it visible
          folder.file("NO_ACTIVE_SUBMISSION.txt", "No active submission for this student.");
          continue;
        }

        const theseFiles = filesBySubmissionId.get(s.activesubmissionid) || [];
        if (theseFiles.length === 0) {
          folder.file("NO_FILES.txt", "No files recorded in the database for this submission.");
          continue;
        }

        for (const f of theseFiles) {
          const entryName = sanitizeEntryPath(f.name || "unnamed");
          // JSZip will create nested directories automatically from safe path separators
          folder.file(entryName, f.contents ?? "");
        }
      }

      const blob = await zip.generateAsync({
        type: "blob",
        compression: "DEFLATE",
        compressionOptions: { level: 6 }
      });
      const url = URL.createObjectURL(blob);
      const a = document.createElement("a");
      a.href = url;
      a.download = `assignment_${assignmentIdNum}_submissions.zip`;
      a.click();
      URL.revokeObjectURL(url);
      toaster.success({ title: "Download started", description: "Your ZIP is being downloaded." });
    } catch (e) {
      const message = e instanceof Error ? e.message : String(e);
      toaster.error({ title: "Unexpected error", description: message });
    } finally {
      setIsDownloading(false);
    }
  }

  return (
    <Button variant="subtle" onClick={handleDownloadAllClick} disabled={isDownloading}>
      {isDownloading ? "Preparing ZIP..." : "Download All Submissions"}
    </Button>
  );
}<|MERGE_RESOLUTION|>--- conflicted
+++ resolved
@@ -2,10 +2,7 @@
 import { Checkbox } from "@/components/ui/checkbox";
 import PersonName from "@/components/ui/person-name";
 import { toaster } from "@/components/ui/toaster";
-<<<<<<< HEAD
-=======
-import { useCourse } from "@/hooks/useAuthState";
->>>>>>> 8046be7c
+import { useClassProfiles } from "@/hooks/useClassProfiles";
 import {
   useCanShowGradeFor,
   useCourseController,
@@ -14,11 +11,6 @@
 } from "@/hooks/useCourseController";
 import { useTableControllerTable } from "@/hooks/useTableControllerTable";
 import TableController from "@/lib/TableController";
-<<<<<<< HEAD
-
-import { useClassProfiles } from "@/hooks/useClassProfiles";
-=======
->>>>>>> 8046be7c
 import { createClient } from "@/utils/supabase/client";
 import {
   ActiveSubmissionsWithGradesForAssignment,
