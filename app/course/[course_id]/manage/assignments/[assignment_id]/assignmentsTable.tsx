"use client";
import { Checkbox } from "@/components/ui/checkbox";
import PersonName from "@/components/ui/person-name";
import { toaster } from "@/components/ui/toaster";
<<<<<<< HEAD
import { useCanShowGradeFor, useObfuscatedGradesMode, useSetOnlyShowGradesFor } from "@/hooks/useCourseController";
=======
import { useCourse } from "@/hooks/useAuthState";
import {
  useCanShowGradeFor,
  useCourseController,
  useObfuscatedGradesMode,
  useSetOnlyShowGradesFor
} from "@/hooks/useCourseController";
import { useTableControllerTable } from "@/hooks/useTableControllerTable";
import TableController from "@/lib/TableController";
>>>>>>> 99ae0fe9
import { createClient } from "@/utils/supabase/client";
import {
  ActiveSubmissionsWithGradesForAssignment,
  GraderResultTest,
  RubricCheck
} from "@/utils/supabase/DatabaseTypes";
import { Database } from "@/utils/supabase/SupabaseTypes";
import {
  Box,
  Button,
  HStack,
  Icon,
  IconButton,
  Input,
  Link,
  NativeSelect,
  Popover,
  Skeleton,
  Spinner,
  Table,
  Text,
  VStack
} from "@chakra-ui/react";
import { TZDate } from "@date-fns/tz";
import { SupabaseClient } from "@supabase/supabase-js";
import { ColumnDef, flexRender } from "@tanstack/react-table";
import { useParams } from "next/navigation";
import Papa from "papaparse";
import { useCallback, useMemo, useState } from "react";
import { FaCheck, FaExternalLinkAlt, FaSort, FaSortDown, FaSortUp, FaTimes } from "react-icons/fa";
import { TbEye, TbEyeOff } from "react-icons/tb";
import { useClassProfiles } from "@/hooks/useClassProfiles";

function StudentNameCell({
  course_id,
  assignment_id,
  uid,
  activeSubmissionId
}: {
  course_id: string;
  assignment_id: string;
  uid: string;
  activeSubmissionId: number | null;
}) {
  const isObfuscated = useObfuscatedGradesMode();
  const canShowGradeFor = useCanShowGradeFor(uid);
  const setOnlyShowGradesFor = useSetOnlyShowGradesFor();
  const toggleOnlyShowGradesFor = useCallback(() => {
    setOnlyShowGradesFor(canShowGradeFor ? "" : uid);
  }, [setOnlyShowGradesFor, uid, canShowGradeFor]);

  return (
    <HStack w="100%">
      <PersonName uid={uid} size="2xs" />
      <Box flex="1" display="flex" justifyContent="flex-end">
        {isObfuscated && (
          <IconButton variant="ghost" colorPalette="gray" size="sm" onClick={toggleOnlyShowGradesFor}>
            <Icon as={canShowGradeFor ? TbEyeOff : TbEye} />
          </IconButton>
        )}
        {activeSubmissionId && (
          <IconButton
            variant="ghost"
            colorPalette="gray"
            size="sm"
            onClick={() => {
              window.open(
                `/course/${course_id}/assignments/${assignment_id}/submissions/${activeSubmissionId}`,
                "_blank"
              );
            }}
          >
            <Icon as={FaExternalLinkAlt} />
          </IconButton>
        )}
      </Box>
    </HStack>
  );
}

function ScoreLink({
  score,
  private_profile_id,
  submission_id,
  course_id,
  assignment_id
}: {
  score: number;
  private_profile_id: string;
  submission_id: number;
  course_id: string;
  assignment_id: string;
}) {
  const isObfuscated = useObfuscatedGradesMode();
  const canShowGradeFor = useCanShowGradeFor(private_profile_id);
  if (isObfuscated && !canShowGradeFor) {
    return <Skeleton w="50px" h="1em" />;
  }
  return <Link href={`/course/${course_id}/assignments/${assignment_id}/submissions/${submission_id}`}>{score}</Link>;
}
export default function AssignmentsTable() {
  const { assignment_id, course_id } = useParams();
  const { role: classRole } = useClassProfiles();
  const course = classRole.classes;
  const { classRealTimeController } = useCourseController();
  const timeZone = course.time_zone || "America/New_York";
  const supabase = createClient();
  const [isReleasingAll, setIsReleasingAll] = useState(false);
  const [isUnreleasingAll, setIsUnreleasingAll] = useState(false);
  const columns = useMemo<ColumnDef<ActiveSubmissionsWithGradesForAssignment>[]>(
    () => [
      {
        id: "assignment_id",
        accessorKey: "assignment_id",
        header: "Assignment",
        filterFn: (row, id, filterValue) => {
          return String(row.original.assignment_id) === String(filterValue);
        }
      },
      {
        id: "name",
        accessorKey: "name",
        header: "Student",
        enableColumnFilter: true,
        filterFn: (row, id, filterValue) => {
          if (!row.original.name) return false;
          const filterString = String(filterValue).toLowerCase();
          return row.original.name.toLowerCase().includes(filterString);
        },
        cell: ({ row }) => (
          <StudentNameCell
            course_id={course_id as string}
            assignment_id={assignment_id as string}
            uid={row.original.student_private_profile_id!}
            activeSubmissionId={row.original.activesubmissionid}
          />
        )
      },
      {
        id: "groupname",
        accessorKey: "groupname",
        header: "Group"
      },
      {
        id: "late_due_date",
        accessorKey: "late_due_date",
        header: "Late Due Date",
        cell: (props) => {
          if (props.getValue() === null) {
            return <Text></Text>;
          }
          return <Text>{new TZDate(props.getValue() as string).toLocaleString()}</Text>;
        },
        filterFn: (row, id, filterValue) => {
          if (row.original.late_due_date === null) {
            return false;
          }
          const date = new TZDate(row.original.late_due_date);
          const filterString = String(filterValue).toLowerCase();
          return date.toLocaleString().toLowerCase().includes(filterString);
        }
      },

      {
        id: "autograder_score",
        accessorKey: "autograder_score",
        header: "Autograder Score",
        cell: (props) => {
          return (
            <ScoreLink
              score={props.getValue() as number}
              private_profile_id={props.row.original.student_private_profile_id!}
              submission_id={props.row.original.activesubmissionid!}
              course_id={course_id as string}
              assignment_id={assignment_id as string}
            />
          );
        }
      },
      {
        id: "total_score",
        accessorKey: "total_score",
        header: "Total Score",
        cell: (props) => {
          return (
            <ScoreLink
              score={props.getValue() as number}
              private_profile_id={props.row.original.student_private_profile_id!}
              submission_id={props.row.original.activesubmissionid!}
              course_id={course_id as string}
              assignment_id={assignment_id as string}
            />
          );
        }
      },
      // {
      //   id: "tweak",
      //   accessorKey: "tweak",
      //   header: "Total Score Tweak"
      // },
      {
        id: "created_at",
        accessorKey: "created_at",
        header: "Submission Date",
        cell: (props) => {
          if (props.getValue() === null) {
            return <Text></Text>;
          }
          if (props.row.original.activesubmissionid) {
            return (
              <Link
                href={`/course/${course_id}/assignments/${assignment_id}/submissions/${props.row.original.activesubmissionid}`}
              >
                {new TZDate(props.getValue() as string, timeZone).toLocaleString()}
              </Link>
            );
          }
          return <Text>{new TZDate(props.getValue() as string, timeZone).toLocaleString()}</Text>;
        },
        filterFn: (row, id, filterValue) => {
          if (!row.original.created_at) return false;
          const date = new TZDate(row.original.created_at, timeZone);
          const filterString = String(filterValue);
          return date.toLocaleString().toLowerCase().includes(filterString.toLowerCase());
        }
      },
      {
        id: "gradername",
        accessorKey: "gradername",
        header: "Grader"
      },
      {
        id: "checkername",
        accessorKey: "checkername",
        header: "Checker"
      },
      {
        id: "released",
        accessorKey: "released",
        header: "Released",
        cell: (props) => {
          return props.getValue() ? <Icon as={FaCheck} /> : <Icon as={FaTimes} />;
        }
      }
    ],
    [timeZone, course_id, assignment_id]
  );

  const tableController = useMemo(() => {
    const query = supabase
      .from("submissions_with_grades_for_assignment")
      .select("*")
      .eq("assignment_id", Number(assignment_id));

    return new TableController({
      // eslint-disable-next-line @typescript-eslint/no-explicit-any
      query: query as any,
      client: supabase,
      // eslint-disable-next-line @typescript-eslint/no-explicit-any
      table: "submissions_with_grades_for_assignment" as any,
      classRealTimeController
    });
  }, [supabase, assignment_id, classRealTimeController]);

  const {
    getHeaderGroups,
    getRowModel,
    getState,
    getRowCount,
    setPageIndex,
    getCanPreviousPage,
    getPageCount,
    getCanNextPage,
    nextPage,
    previousPage,
    setPageSize,
    isLoading
  } = useTableControllerTable({
    columns,
    //TODO: Longer term, we should fix to make this work with views!
    // eslint-disable-next-line @typescript-eslint/no-explicit-any
    tableController: tableController as any,
    initialState: {
      columnFilters: [{ id: "assignment_id", value: assignment_id as string }],
      pagination: {
        pageIndex: 0,
        pageSize: 200
      },
      sorting: [{ id: "name", desc: false }]
    }
  });
  const isInstructor = classRole.role === "instructor";
  return (
    <VStack w="100%">
      <VStack paddingBottom="55px" w="100%">
        {isInstructor && (
          <HStack alignItems="flex-end" gap={2} w="100%" justifyContent="flex-end">
            <Button
              colorPalette="green"
              variant="subtle"
              loading={isReleasingAll}
              disabled={isReleasingAll || isUnreleasingAll}
              onClick={async () => {
                setIsReleasingAll(true);
                try {
                  const { error } = await supabase.rpc("release_all_grading_reviews_for_assignment", {
                    assignment_id: Number(assignment_id)
                  });

                  if (error) {
                    throw new Error(`Failed to release reviews: ${error.message}`);
                  }

                  await tableController.refetchAll();

                  toaster.success({ title: "Success", description: "All submission reviews released" });
                } catch (error) {
                  console.error("Error releasing all grading reviews:", error);
                  toaster.error({
                    title: "Error",
                    description:
                      error instanceof Error ? error.message : "Unknown error occurred while releasing reviews"
                  });
                } finally {
                  setIsReleasingAll(false);
                }
              }}
            >
              Release All Submission Reviews
            </Button>
            <Button
              variant="ghost"
              colorPalette="red"
              loading={isUnreleasingAll}
              disabled={isReleasingAll || isUnreleasingAll}
              onClick={async () => {
                setIsUnreleasingAll(true);
                try {
                  const { error } = await supabase.rpc("unrelease_all_grading_reviews_for_assignment", {
                    assignment_id: Number(assignment_id)
                  });

                  if (error) {
                    throw new Error(`Failed to unrelease reviews: ${error.message}`);
                  }

                  await tableController.refetchAll();
                  toaster.success({ title: "Success", description: "All submission reviews unreleased" });
                } catch (error) {
                  console.error("Error unreleasing all grading reviews:", error);
                  toaster.error({
                    title: "Error",
                    description:
                      error instanceof Error ? error.message : "Unknown error occurred while unreleasing reviews"
                  });
                } finally {
                  setIsUnreleasingAll(false);
                }
              }}
            >
              Unrelease All Submission Reviews
            </Button>
            <ExportGradesButton assignment_id={Number(assignment_id)} class_id={Number(course_id)} />
          </HStack>
        )}
        <Box overflowX="auto" maxW="100vw" maxH="100vh" overflowY="auto">
          <Table.Root minW="0">
            <Table.Header>
              {getHeaderGroups().map((headerGroup) => (
                <Table.Row key={headerGroup.id}>
                  {headerGroup.headers
                    .filter((h) => h.id !== "assignment_id")
                    .map((header, colIdx) => (
                      <Table.ColumnHeader
                        key={header.id}
                        bg="bg.muted"
                        style={{
                          position: "sticky",
                          top: 0,
                          left: colIdx === 0 ? 0 : undefined,
                          zIndex: colIdx === 0 ? 21 : 20,
                          minWidth: colIdx === 0 ? 180 : undefined,
                          width: colIdx === 0 ? 180 : undefined
                        }}
                      >
                        {header.isPlaceholder ? null : (
                          <>
                            <Text onClick={header.column.getToggleSortingHandler()}>
                              {flexRender(header.column.columnDef.header, header.getContext())}
                              {{
                                asc: (
                                  <Icon size="md">
                                    <FaSortUp />
                                  </Icon>
                                ),
                                desc: (
                                  <Icon size="md">
                                    <FaSortDown />
                                  </Icon>
                                )
                              }[header.column.getIsSorted() as string] ?? (
                                <Icon size="md">
                                  <FaSort />
                                </Icon>
                              )}
                            </Text>
                            <Input
                              id={header.id}
                              value={(header.column.getFilterValue() as string) ?? ""}
                              onChange={(e) => {
                                header.column.setFilterValue(e.target.value);
                              }}
                            />
                          </>
                        )}
                      </Table.ColumnHeader>
                    ))}
                </Table.Row>
              ))}
            </Table.Header>
            <Table.Body>
              {isLoading && (
                <Table.Row>
                  <Table.Cell
                    colSpan={
                      getHeaderGroups()
                        .map((h) => h.headers.length)
                        .reduce((a, b) => a + b, 0) - 1
                    }
                    bg="bg.subtle"
                  >
                    <VStack w="100%" alignItems="center" justifyContent="center" h="100%" p={12}>
                      <Spinner size="lg" />
                      <Text>Loading...</Text>
                    </VStack>
                  </Table.Cell>
                </Table.Row>
              )}
              {getRowModel()
                .rows //.filter(row => row.getValue("profiles.name") !== undefined)
                .map((row, idx) => {
                  const linkToSubmission = (linkContent: string) => {
                    if (row.original.activesubmissionid) {
                      return (
                        <Link
                          href={`/course/${course_id}/manage/assignments/${assignment_id}/submissions/${row.original.activesubmissionid}`}
                        >
                          {linkContent}
                        </Link>
                      );
                    }
                    return linkContent;
                  };
                  return (
                    <Table.Row key={row.id} bg={idx % 2 === 0 ? "bg.subtle" : undefined} _hover={{ bg: "bg.info" }}>
                      {row
                        .getVisibleCells()
                        .filter((c) => c.column.id !== "assignment_id")
                        .map((cell, colIdx) => (
                          <Table.Cell
                            key={cell.id}
                            p={0}
                            style={
                              colIdx === 0
                                ? {
                                    position: "sticky",
                                    left: 0,
                                    zIndex: 1,
                                    background: "bg.subtle",
                                    borderRight: "1px solid",
                                    borderColor: "border.muted"
                                  }
                                : {}
                            }
                          >
                            {cell.column.columnDef.cell
                              ? flexRender(cell.column.columnDef.cell, cell.getContext())
                              : linkToSubmission(String(cell.getValue()))}
                          </Table.Cell>
                        ))}
                    </Table.Row>
                  );
                })}
            </Table.Body>
          </Table.Root>
        </Box>
        <HStack>
          <Button onClick={() => setPageIndex(0)} disabled={!getCanPreviousPage()}>
            {"<<"}
          </Button>
          <Button id="previous-button" onClick={() => previousPage()} disabled={!getCanPreviousPage()}>
            {"<"}
          </Button>
          <Button id="next-button" onClick={() => nextPage()} disabled={!getCanNextPage()}>
            {">"}
          </Button>
          <Button onClick={() => setPageIndex(getPageCount() - 1)} disabled={!getCanNextPage()}>
            {">>"}
          </Button>
          <VStack>
            <Text>Page</Text>
            <Text>
              {getState().pagination.pageIndex + 1} of {getPageCount()}
            </Text>
          </VStack>
          <VStack>
            | Go to page:
            <input
              title="Go to page"
              type="number"
              defaultValue={getState().pagination.pageIndex + 1}
              onChange={(e) => {
                const page = e.target.value ? Number(e.target.value) - 1 : 0;
                setPageIndex(page);
              }}
            />
          </VStack>
          <VStack>
            <Text>Show</Text>
            <NativeSelect.Root title="Select page size">
              <NativeSelect.Field
                value={"" + getState().pagination.pageSize}
                onChange={(event) => {
                  setPageSize(Number(event.target.value));
                }}
              >
                {[25, 50, 100, 200, 500, 1000, 2000].map((pageSize) => (
                  <option key={pageSize} value={pageSize}>
                    Show {pageSize}
                  </option>
                ))}
              </NativeSelect.Field>
            </NativeSelect.Root>
          </VStack>
        </HStack>
        <div>{getRowCount()} Rows</div>
      </VStack>
    </VStack>
  );
}

type ExportRow = {
  student_name?: string;
  canvas_user_id?: number | null;
  student_email?: string;
  group_name?: string;
  autograder_score?: number | null;
  total_score?: number | null;
  total_score_tweak?: number | null;
  extra: {
    github_username?: string;
    pawtograder_link?: string;
    github_link?: string;
    submission_id?: string;
    submission_date?: string;
    grader_name?: string;
    checker_name?: string;
    sha?: string;
    late_due_date?: string | null;
    grader_sha?: string;
    grader_action_sha?: string;
  };
  rubricCheckIdToScore?: Map<number, number>;
  autograder_test_results?: GraderResultTest[];
};

async function exportGrades({
  assignment_id,
  supabase,
  class_id,
  include_rubric_checks,
  include_repo_metadata,
  include_score_breakdown,
  include_submission_metadata,
  include_autograder_test_results,
  mode
}: {
  assignment_id: number;
  class_id: number;
  supabase: SupabaseClient<Database>;
  include_score_breakdown: boolean;
  include_rubric_checks: boolean;
  include_repo_metadata: boolean;
  include_submission_metadata: boolean;
  include_autograder_test_results: boolean;
  mode: "csv" | "json";
}) {
  const { data: latestSubmissionsWithGrades } = await supabase
    .from("submissions_with_grades_for_assignment")
    .select("*")
    .eq("assignment_id", assignment_id)
    .order("created_at", { ascending: false });

  const { data: autograder_test_results, error: autograder_test_results_error } = await supabase
    .from("grader_result_tests")
    .select("*, submissions!inner(id, assignment_id, is_active)")
    .eq("submissions.is_active", true)
    .eq("submissions.assignment_id", assignment_id);
  if (autograder_test_results_error) {
    // eslint-disable-next-line no-console
    console.error(autograder_test_results_error);
    throw new Error("Error fetching autograder test results");
  }
  const { data: roster } = await supabase
    .from("user_roles")
    .select("*, profiles!user_roles_private_profile_id_fkey(*), users(*)")
    .eq("class_id", class_id)
    .eq("role", "student");
  if (!latestSubmissionsWithGrades || !roster) {
    throw new Error("No submissions found");
  }
  const RubricCheckIDToScoreBySubmissionID = new Map<number, Map<number, number>>();
  const allRubricChecks: RubricCheck[] = [];
  if (include_rubric_checks) {
    const { data: assignment } = await supabase
      .from("assignments")
      .select(
        "*, rubrics!assignments_rubric_id_fkey(*, rubric_parts(*, rubric_criteria(*, rubric_checks(*, submission_file_comments(*), submission_comments(*), submission_artifact_comments!submission_artifact_comments_rubric_check_id_fkey(*)))))"
      )
      .eq("id", assignment_id)
      .single();
    if (!assignment) {
      throw new Error("Assignment not found");
    }
    for (const rubricPart of assignment.rubrics?.rubric_parts || []) {
      for (const rubricCriteria of rubricPart.rubric_criteria || []) {
        for (const rubricCheck of rubricCriteria.rubric_checks) {
          allRubricChecks.push(rubricCheck);
          for (const submissionFileComment of rubricCheck.submission_file_comments || []) {
            const { submission_id, points } = submissionFileComment;
            if (points === null) {
              continue;
            }
            if (!RubricCheckIDToScoreBySubmissionID.has(submission_id)) {
              RubricCheckIDToScoreBySubmissionID.set(submission_id, new Map());
            }
            const mapForSubmission = RubricCheckIDToScoreBySubmissionID.get(submission_id);
            if (mapForSubmission?.get(rubricCheck.id) === undefined) {
              mapForSubmission?.set(rubricCheck.id, points);
            } else {
              mapForSubmission?.set(rubricCheck.id, mapForSubmission.get(rubricCheck.id)! + points);
            }
          }
          for (const submissionArtifactComment of rubricCheck.submission_artifact_comments || []) {
            const { submission_id, points } = submissionArtifactComment;
            if (points === null) {
              continue;
            }
            if (!RubricCheckIDToScoreBySubmissionID.has(submission_id)) {
              RubricCheckIDToScoreBySubmissionID.set(submission_id, new Map());
            }
            const mapForSubmission = RubricCheckIDToScoreBySubmissionID.get(submission_id);
            if (mapForSubmission?.get(rubricCheck.id) === undefined) {
              mapForSubmission?.set(rubricCheck.id, points);
            } else {
              mapForSubmission?.set(rubricCheck.id, mapForSubmission.get(rubricCheck.id)! + points);
            }
          }
          for (const submissionComment of rubricCheck.submission_comments || []) {
            const { submission_id, points } = submissionComment;
            if (points === null) {
              continue;
            }
            if (!RubricCheckIDToScoreBySubmissionID.has(submission_id)) {
              RubricCheckIDToScoreBySubmissionID.set(submission_id, new Map());
            }
            const mapForSubmission = RubricCheckIDToScoreBySubmissionID.get(submission_id);
            if (mapForSubmission?.get(rubricCheck.id) === undefined) {
              mapForSubmission?.set(rubricCheck.id, points);
            } else {
              mapForSubmission?.set(rubricCheck.id, mapForSubmission.get(rubricCheck.id)! + points);
            }
          }
        }
      }
    }
  }
  const autograderTestResultsBySubmissionID = new Map<number, GraderResultTest[]>();
  if (include_autograder_test_results) {
    for (const autograderTestResult of autograder_test_results) {
      if (autograderTestResult.submission_id === null) {
        continue;
      }
      if (!autograderTestResultsBySubmissionID.has(autograderTestResult.submission_id)) {
        autograderTestResultsBySubmissionID.set(autograderTestResult.submission_id, []);
      } else {
        autograderTestResultsBySubmissionID.get(autograderTestResult.submission_id)!.push(autograderTestResult);
      }
    }
  }

  const exportRows: ExportRow[] = [];
  for (const submission of latestSubmissionsWithGrades) {
    const rosterRow = roster.find((r) => r.private_profile_id === submission.student_private_profile_id);

    const row: ExportRow = {
      student_name: submission.name || "",
      canvas_user_id: rosterRow?.canvas_id,
      student_email: rosterRow?.users.email || "",
      autograder_score: submission.autograder_score,
      total_score: submission.total_score,
      total_score_tweak: submission.tweak,
      extra: {
        github_username: rosterRow?.users.github_username || "",
        pawtograder_link: `https://app.pawtograder.com/course/${class_id}/assignments/${assignment_id}/submissions/${submission.activesubmissionid}`,
        submission_id: submission.activesubmissionid?.toString() || "",
        submission_date: submission.created_at?.toString() || "",
        grader_name: submission.gradername || "",
        checker_name: submission.checkername || "",
        sha: submission.sha || "",
        late_due_date: submission.late_due_date?.toString() || "",
        grader_sha: submission.grader_sha || "",
        grader_action_sha: submission.grader_action_sha || "",
        github_link: submission.repository
          ? `https://github.com/${submission.repository}/commit/${submission.sha}`
          : undefined
      },
      rubricCheckIdToScore: submission.activesubmissionid
        ? RubricCheckIDToScoreBySubmissionID.get(submission.activesubmissionid)
        : new Map(),
      autograder_test_results: submission.activesubmissionid
        ? autograderTestResultsBySubmissionID.get(submission.activesubmissionid)
        : []
    };
    exportRows.push(row);
  }

  if (mode === "csv") {
    const preparedRows = exportRows.map((row) => {
      const record: Record<string, unknown> = {};
      record.student_name = row.student_name;
      record.canvas_user_id = row.canvas_user_id;
      record.student_email = row.student_email;
      record.group_name = row.group_name;
      record.total_score = (row.total_score ?? 0) + (row.total_score_tweak ?? 0);
      if (include_repo_metadata) {
        record.github_username = row.extra.github_username;
        record.github_link = row.extra.github_link;
        record.sha = row.extra.sha;
      }
      if (include_submission_metadata) {
        record.submission_id = row.extra.submission_id;
        record.submission_date = row.extra.submission_date;
        record.grader_name = row.extra.grader_name;
        record.checker_name = row.extra.checker_name;
      }
      if (include_score_breakdown) {
        record.total_score_tweak_amount = row.total_score_tweak;
        record.autograder_score = row.autograder_score;
      }
      if (include_autograder_test_results) {
        for (const test of row.autograder_test_results || []) {
          record[test.name] = test.score;
        }
      }
      if (include_rubric_checks) {
        for (const rubricCheck of allRubricChecks) {
          record[rubricCheck.name] = row.rubricCheckIdToScore?.get(rubricCheck.id) ?? 0;
        }
      }
      return record;
    });
    const csv = Papa.unparse(preparedRows);
    const blob = new Blob([csv], { type: "text/csv" });
    const url = URL.createObjectURL(blob);
    const a = document.createElement("a");
    a.href = url;
    a.download = `grades_${assignment_id}.csv`;
    a.click();
    URL.revokeObjectURL(url);
  } else if (mode === "json") {
    const jsonData = exportRows.map((row) => {
      const record: Record<string, unknown> = {};
      record.student_name = row.student_name;
      record.student_email = row.student_email;
      record.canvas_user_id = row.canvas_user_id;
      record.group_name = row.group_name;
      record.total_score = (row.total_score ?? 0) + (row.total_score_tweak ?? 0);
      if (include_repo_metadata) {
        record.github_username = row.extra.github_username;
        record.github_link = row.extra.github_link;
        record.sha = row.extra.sha;
      }
      if (include_submission_metadata) {
        record.submission_id = row.extra.submission_id;
        record.submission_date = row.extra.submission_date;
        record.grader_name = row.extra.grader_name;
        record.checker_name = row.extra.checker_name;
      }
      if (include_score_breakdown) {
        record.total_score_tweak_amount = row.total_score_tweak;
        record.autograder_score = row.autograder_score;
      }
      if (include_autograder_test_results) {
        record.autograder_test_results = row.autograder_test_results?.map((test) => {
          return {
            name: test.name,
            score: test.score,
            max_score: test.max_score,
            extra_data: test.extra_data
          };
        });
      }
      if (include_rubric_checks) {
        record.rubric_check_results = allRubricChecks.map((rubricCheck) => {
          return {
            name: rubricCheck.name,
            score: row.rubricCheckIdToScore?.get(rubricCheck.id) ?? 0
          };
        });
      }
      return record;
    });
    const json = JSON.stringify(jsonData, null, 2);
    const blob = new Blob([json], { type: "application/json" });
    const url = URL.createObjectURL(blob);
    const a = document.createElement("a");
    a.href = url;
    a.download = `grades_${assignment_id}.json`;
    a.click();
    URL.revokeObjectURL(url);
  }
}
function ExportGradesButton({ assignment_id, class_id }: { assignment_id: number; class_id: number }) {
  const supabase = createClient();
  const [includeScoreBreakdown, setIncludeScoreBreakdown] = useState(true);
  const [includeRubricChecks, setIncludeRubricChecks] = useState(true);
  const [includeRepoMetadata, setIncludeRepoMetadata] = useState(false);
  const [includeSubmissionMetadata, setIncludeSubmissionMetadata] = useState(false);
  const [includeAutograderTestResults, setIncludeAutograderTestResults] = useState(true);

  return (
    <Popover.Root>
      <Popover.Trigger asChild>
        <Button variant="subtle">Export Grades</Button>
      </Popover.Trigger>
      <Popover.Positioner>
        <Popover.Content>
          <Popover.Arrow>
            <Popover.ArrowTip />
          </Popover.Arrow>
          <Popover.Body>
            <VStack align="start" gap={2}>
              <Checkbox
                checked={includeScoreBreakdown}
                onCheckedChange={(details) => setIncludeScoreBreakdown(details.checked === true)}
              >
                Include Score Breakdown
              </Checkbox>
              <Checkbox
                checked={includeRubricChecks}
                onCheckedChange={(details) => setIncludeRubricChecks(details.checked === true)}
              >
                Include Rubric Checks
              </Checkbox>
              <Checkbox
                checked={includeAutograderTestResults}
                onCheckedChange={(details) => setIncludeAutograderTestResults(details.checked === true)}
              >
                Include Autograder Test Results
              </Checkbox>
              <Checkbox
                checked={includeRepoMetadata}
                onCheckedChange={(details) => setIncludeRepoMetadata(details.checked === true)}
              >
                Include Repo Metadata
              </Checkbox>
              <Checkbox
                checked={includeSubmissionMetadata}
                onCheckedChange={(details) => setIncludeSubmissionMetadata(details.checked === true)}
              >
                Include Submission Metadata
              </Checkbox>
              <HStack w="100%" justifyContent="center" gap={2}>
                <Button
                  size="sm"
                  variant="ghost"
                  colorPalette="green"
                  onClick={() =>
                    exportGrades({
                      assignment_id,
                      class_id,
                      supabase,
                      include_score_breakdown: includeScoreBreakdown,
                      include_rubric_checks: includeRubricChecks,
                      include_repo_metadata: includeRepoMetadata,
                      include_submission_metadata: includeSubmissionMetadata,
                      include_autograder_test_results: includeAutograderTestResults,
                      mode: "csv"
                    })
                  }
                >
                  CSV
                </Button>
                <Button
                  size="sm"
                  variant="ghost"
                  colorPalette="green"
                  onClick={() =>
                    exportGrades({
                      assignment_id,
                      class_id,
                      supabase,
                      include_score_breakdown: includeScoreBreakdown,
                      include_rubric_checks: includeRubricChecks,
                      include_repo_metadata: includeRepoMetadata,
                      include_submission_metadata: includeSubmissionMetadata,
                      include_autograder_test_results: includeAutograderTestResults,
                      mode: "json"
                    })
                  }
                >
                  JSON
                </Button>
              </HStack>
            </VStack>
          </Popover.Body>
        </Popover.Content>
      </Popover.Positioner>
    </Popover.Root>
  );
}<|MERGE_RESOLUTION|>--- conflicted
+++ resolved
@@ -2,10 +2,6 @@
 import { Checkbox } from "@/components/ui/checkbox";
 import PersonName from "@/components/ui/person-name";
 import { toaster } from "@/components/ui/toaster";
-<<<<<<< HEAD
-import { useCanShowGradeFor, useObfuscatedGradesMode, useSetOnlyShowGradesFor } from "@/hooks/useCourseController";
-=======
-import { useCourse } from "@/hooks/useAuthState";
 import {
   useCanShowGradeFor,
   useCourseController,
@@ -14,7 +10,8 @@
 } from "@/hooks/useCourseController";
 import { useTableControllerTable } from "@/hooks/useTableControllerTable";
 import TableController from "@/lib/TableController";
->>>>>>> 99ae0fe9
+
+import { useClassProfiles } from "@/hooks/useClassProfiles";
 import { createClient } from "@/utils/supabase/client";
 import {
   ActiveSubmissionsWithGradesForAssignment,
@@ -46,7 +43,6 @@
 import { useCallback, useMemo, useState } from "react";
 import { FaCheck, FaExternalLinkAlt, FaSort, FaSortDown, FaSortUp, FaTimes } from "react-icons/fa";
 import { TbEye, TbEyeOff } from "react-icons/tb";
-import { useClassProfiles } from "@/hooks/useClassProfiles";
 
 function StudentNameCell({
   course_id,
