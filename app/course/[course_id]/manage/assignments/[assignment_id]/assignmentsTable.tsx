"use client";
import { Checkbox } from "@/components/ui/checkbox";
import PersonName from "@/components/ui/person-name";
import { toaster } from "@/components/ui/toaster";
import { useCourse } from "@/hooks/useAuthState";
import { useCanShowGradeFor, useObfuscatedGradesMode, useSetOnlyShowGradesFor } from "@/hooks/useCourseController";
import { createClient } from "@/utils/supabase/client";
import type {
  ActiveSubmissionsWithGradesForAssignment,
  GraderResultTest,
  RubricCheck
} from "@/utils/supabase/DatabaseTypes";
<<<<<<< HEAD
import type { Database } from "@/utils/supabase/SupabaseTypes";
import { Box, Button, HStack, Icon, Input, NativeSelect, Popover, Table, Text, VStack } from "@chakra-ui/react";
=======
import { Database } from "@/utils/supabase/SupabaseTypes";
import {
  Box,
  Button,
  HStack,
  Icon,
  IconButton,
  Input,
  Link,
  NativeSelect,
  Popover,
  Table,
  Text,
  VStack
} from "@chakra-ui/react";
>>>>>>> 2daa3346
import { TZDate } from "@date-fns/tz";
import { useInvalidate } from "@refinedev/core";
import { useTable } from "@refinedev/react-table";
import { SupabaseClient } from "@supabase/supabase-js";
import {
  type ColumnDef,
  flexRender,
  getCoreRowModel,
  getFilteredRowModel,
  getPaginationRowModel
} from "@tanstack/react-table";
import { useParams } from "next/navigation";
import Papa from "papaparse";
import { useCallback, useEffect, useMemo, useState } from "react";
import { FaCheck, FaExternalLinkAlt, FaSort, FaSortDown, FaSortUp, FaTimes } from "react-icons/fa";
import { TbEye, TbEyeOff } from "react-icons/tb";

function StudentNameCell({
  course_id,
  assignment_id,
  uid,
  activeSubmissionId
}: {
  course_id: string;
  assignment_id: string;
  uid: string;
  activeSubmissionId: number | null;
}) {
  const isObfuscated = useObfuscatedGradesMode();
  const canShowGradeFor = useCanShowGradeFor(uid);
  const setOnlyShowGradesFor = useSetOnlyShowGradesFor();
  const toggleOnlyShowGradesFor = useCallback(() => {
    setOnlyShowGradesFor(canShowGradeFor ? "" : uid);
  }, [setOnlyShowGradesFor, uid, canShowGradeFor]);

  return (
    <HStack w="100%">
      <PersonName uid={uid} size="2xs" />
      <Box flex="1" display="flex" justifyContent="flex-end">
        {isObfuscated && (
          <IconButton variant="ghost" colorPalette="gray" size="sm" onClick={toggleOnlyShowGradesFor}>
            <Icon as={canShowGradeFor ? TbEyeOff : TbEye} />
          </IconButton>
        )}
        {activeSubmissionId && (
          <IconButton
            variant="ghost"
            colorPalette="gray"
            size="sm"
            onClick={() => {
              window.open(
                `/course/${course_id}/assignments/${assignment_id}/submissions/${activeSubmissionId}`,
                "_blank"
              );
            }}
          >
            <Icon as={FaExternalLinkAlt} />
          </IconButton>
        )}
      </Box>
    </HStack>
  );
}
export default function AssignmentsTable() {
  const { assignment_id, course_id } = useParams();
  const course = useCourse();
  const timeZone = course.classes.time_zone || "America/New_York";
  const [pageCount, setPageCount] = useState(0);
  const invalidate = useInvalidate();
  const columns = useMemo<ColumnDef<ActiveSubmissionsWithGradesForAssignment>[]>(
    () => [
      {
        id: "assignment_id",
        accessorKey: "assignment_id",
        header: "Assignment",
        filterFn: (row, columnId: string, filterValue) => {
          return String(row.original.assignment_id) === String(filterValue);
        }
      },
      {
        id: "name",
        accessorKey: "name",
        header: "Student",
        enableColumnFilter: true,
        filterFn: (row, columnId: string, filterValue) => {
          if (!row.original.name) return false;
          const filterString = String(filterValue).toLowerCase();
          return row.original.name.toLowerCase().includes(filterString);
        },
        cell: ({ row }) => (
          <StudentNameCell
            course_id={course_id as string}
            assignment_id={assignment_id as string}
            uid={row.original.student_private_profile_id!}
            activeSubmissionId={row.original.activesubmissionid}
          />
        )
      },
      {
        id: "groupname",
        accessorKey: "groupname",
        header: "Group"
      },
      {
        id: "late_due_date",
        accessorKey: "late_due_date",
        header: "Late Due Date",
        cell: (props) => {
          if (props.getValue() === null) {
            return <Text></Text>;
          }
          return <Text>{new TZDate(props.getValue() as string).toLocaleString()}</Text>;
        },
        filterFn: (row, columnId: string, filterValue) => {
          if (row.original.late_due_date === null) {
            return false;
          }
          const date = new TZDate(row.original.late_due_date);
          const filterString = String(filterValue).toLowerCase();
          return date.toLocaleString().toLowerCase().includes(filterString);
        }
      },

      {
        id: "autograder_score",
        accessorKey: "autograder_score",
        header: "Autograder Score",
        cell: (props) => {
          if (props.row.original.activesubmissionid) {
            return (
              <Link
                href={`/course/${course_id}/assignments/${assignment_id}/submissions/${props.row.original.activesubmissionid}`}
                target="_blank"
              >
                {props.getValue() as number}
              </Link>
            );
          }
          return props.getValue();
        }
      },
      {
        id: "total_score",
        accessorKey: "total_score",
        header: "Total Score",
        cell: (props) => {
          if (props.row.original.activesubmissionid) {
            return (
              <Link
                href={`/course/${course_id}/assignments/${assignment_id}/submissions/${props.row.original.activesubmissionid}`}
                target="_blank"
              >
                {props.getValue() as number}
              </Link>
            );
          }
          return props.getValue();
        }
      },
      {
        id: "tweak",
        accessorKey: "tweak",
        header: "Total Score Tweak"
      },
      {
        id: "created_at",
        accessorKey: "created_at",
        header: "Submission Date",
        cell: (props) => {
          if (props.getValue() === null) {
            return <Text></Text>;
          }
          if (props.row.original.activesubmissionid) {
            return (
              <Link
                href={`/course/${course_id}/assignments/${assignment_id}/submissions/${props.row.original.activesubmissionid}`}
                target="_blank"
              >
                {new TZDate(props.getValue() as string, timeZone).toLocaleString()}
              </Link>
            );
          }
          return <Text>{new TZDate(props.getValue() as string, timeZone).toLocaleString()}</Text>;
        },
        filterFn: (row, columnId: string, filterValue) => {
          if (!row.original.created_at) return false;
          const date = new TZDate(row.original.created_at, timeZone);
          const filterString = String(filterValue);
          return date.toLocaleString().toLowerCase().includes(filterString.toLowerCase());
        }
      },
      {
        id: "gradername",
        accessorKey: "gradername",
        header: "Grader"
      },
      {
        id: "checkername",
        accessorKey: "checkername",
        header: "Checker"
      },
      {
        id: "released",
        accessorKey: "released",
        header: "Released",
        cell: (props) => {
          return props.getValue() ? <Icon as={FaCheck} /> : <Icon as={FaTimes} />;
        }
      }
    ],
    [timeZone, course_id, assignment_id]
  );
  const {
    getHeaderGroups,
    getRowModel,
    getState,
    getRowCount,
    setPageIndex,
    getCanPreviousPage,
    getPageCount,
    getCanNextPage,
    nextPage,
    previousPage,
    setPageSize
  } = useTable({
    columns,
    initialState: {
      columnFilters: [{ id: "assignment_id", value: assignment_id as string }],
      pagination: {
        pageIndex: 0,
        pageSize: 50
      },
      sorting: [{ id: "name", desc: false }]
    },
    manualPagination: false,
    manualFiltering: false,
    getPaginationRowModel: getPaginationRowModel(),
    pageCount,
    getCoreRowModel: getCoreRowModel(),
    getFilteredRowModel: getFilteredRowModel(),
    refineCoreProps: {
      resource: "submissions_with_grades_for_assignment",
      syncWithLocation: false,
      pagination: {
        mode: "off"
      },
      filters: {
        mode: "off"
      },
      meta: {
        select: "*"
      }
    }
  });
  const nRows = getRowCount();
  const isInstructor = course.role === "instructor";
  const pageSize = getState().pagination.pageSize;
  useEffect(() => {
    setPageCount(Math.ceil(nRows / pageSize));
  }, [nRows, pageSize]);
  return (
    <VStack w="100%">
      <VStack paddingBottom="55px" w="100%">
        {isInstructor && (
          <HStack alignItems="flex-end" gap={2} w="100%" justifyContent="flex-end">
            <Button
              colorPalette="green"
              variant="subtle"
              onClick={async () => {
                const submissionIds = getRowModel()
                  .rows.map((s) => s.original.activesubmissionid)
                  .filter((id) => id !== null);
                const supabase = createClient();

                const { error } = await supabase
                  .from("submission_reviews")
                  .update({ released: true })
                  .in("submission_id", submissionIds)
                  .select("*");
                invalidate({ resource: "submissions_with_grades_for_assignment", invalidates: ["list"] });

                if (error) {
                  toaster.error({ title: "Error", description: error.message });
                } else {
                  toaster.success({ title: "Success", description: "All submission reviews released" });
                }
              }}
            >
              Release All Submission Reviews
            </Button>
            <Button
              variant="ghost"
              colorPalette="red"
              onClick={async () => {
                const submissionIds = getRowModel()
                  .rows.map((s) => s.original.activesubmissionid)
                  .filter((id) => id !== null);
                const supabase = createClient();

                const { error } = await supabase
                  .from("submission_reviews")
                  .update({ released: false })
                  .in("submission_id", submissionIds)
                  .select("*");
                invalidate({ resource: "submissions_with_grades_for_assignment", invalidates: ["list"] });

                if (error) {
                  toaster.error({ title: "Error", description: error.message });
                } else {
                  toaster.success({ title: "Success", description: "All submission reviews unreleased" });
                }
              }}
            >
              Unrelease All Submission Reviews
            </Button>
            <ExportGradesButton assignment_id={Number(assignment_id)} class_id={Number(course_id)} />
          </HStack>
        )}
        <Box overflowX="auto" maxW="100vw" maxH="100vh" overflowY="auto">
          <Table.Root minW="0">
            <Table.Header>
              {getHeaderGroups().map((headerGroup) => (
                <Table.Row key={headerGroup.id}>
                  {headerGroup.headers
                    .filter((h) => h.id !== "assignment_id")
                    .map((header, colIdx) => (
                      <Table.ColumnHeader
                        key={header.id}
                        bg="bg.muted"
                        style={{
                          position: "sticky",
                          top: 0,
                          left: colIdx === 0 ? 0 : undefined,
                          zIndex: colIdx === 0 ? 21 : 20,
                          minWidth: colIdx === 0 ? 180 : undefined,
                          width: colIdx === 0 ? 180 : undefined
                        }}
                      >
                        {header.isPlaceholder ? null : (
                          <>
                            <Text onClick={header.column.getToggleSortingHandler()}>
                              {flexRender(header.column.columnDef.header, header.getContext())}
                              {{
                                asc: (
                                  <Icon size="md">
                                    <FaSortUp />
                                  </Icon>
                                ),
                                desc: (
                                  <Icon size="md">
                                    <FaSortDown />
                                  </Icon>
                                )
                              }[header.column.getIsSorted() as string] ?? (
                                <Icon size="md">
                                  <FaSort />
                                </Icon>
                              )}
                            </Text>
                            <Input
                              id={header.id}
                              value={(header.column.getFilterValue() as string) ?? ""}
                              onChange={(e) => {
                                header.column.setFilterValue(e.target.value);
                              }}
                            />
                          </>
                        )}
                      </Table.ColumnHeader>
                    ))}
                </Table.Row>
              ))}
            </Table.Header>
            <Table.Body>
              {getRowModel()
                .rows //.filter(row => row.getValue("profiles.name") !== undefined)
                .map((row, idx) => {
                  const linkToSubmission = (linkContent: string) => {
                    if (row.original.activesubmissionid) {
                      return (
                        <Link
                          href={`/course/${course_id}/manage/assignments/${assignment_id}/submissions/${row.original.activesubmissionid}`}
                        >
                          {linkContent}
                        </Link>
                      );
                    }
                    return linkContent;
                  };
                  return (
                    <Table.Row key={row.id} bg={idx % 2 === 0 ? "bg.subtle" : undefined} _hover={{ bg: "bg.info" }}>
                      {row
                        .getVisibleCells()
                        .filter((c) => c.column.id !== "assignment_id")
                        .map((cell, colIdx) => (
                          <Table.Cell
                            key={cell.id}
                            p={0}
                            style={
                              colIdx === 0
                                ? {
                                    position: "sticky",
                                    left: 0,
                                    zIndex: 1,
                                    background: "bg.subtle",
                                    borderRight: "1px solid",
                                    borderColor: "border.muted"
                                  }
                                : {}
                            }
                          >
                            {cell.column.columnDef.cell
                              ? flexRender(cell.column.columnDef.cell, cell.getContext())
                              : linkToSubmission(String(cell.getValue()))}
                          </Table.Cell>
                        ))}
                    </Table.Row>
                  );
                })}
            </Table.Body>
          </Table.Root>
        </Box>
        <HStack>
          <Button onClick={() => setPageIndex(0)} disabled={!getCanPreviousPage()}>
            {"<<"}
          </Button>
          <Button id="previous-button" onClick={() => previousPage()} disabled={!getCanPreviousPage()}>
            {"<"}
          </Button>
          <Button id="next-button" onClick={() => nextPage()} disabled={!getCanNextPage()}>
            {">"}
          </Button>
          <Button onClick={() => setPageIndex(getPageCount() - 1)} disabled={!getCanNextPage()}>
            {">>"}
          </Button>
          <VStack>
            <Text>Page</Text>
            <Text>
              {getState().pagination.pageIndex + 1} of {getPageCount()}
            </Text>
          </VStack>
          <VStack>
            | Go to page:
            <input
              title="Go to page"
              type="number"
              defaultValue={getState().pagination.pageIndex + 1}
              onChange={(e) => {
                const page = e.target.value ? Number(e.target.value) - 1 : 0;
                setPageIndex(page);
              }}
            />
          </VStack>
          <VStack>
            <Text>Show</Text>
            <NativeSelect.Root title="Select page size">
              <NativeSelect.Field
                value={"" + getState().pagination.pageSize}
                onChange={(event) => {
                  setPageSize(Number(event.target.value));
                }}
              >
                {[25, 50, 100, 200, 500].map((pageSize) => (
                  <option key={pageSize} value={pageSize}>
                    Show {pageSize}
                  </option>
                ))}
              </NativeSelect.Field>
            </NativeSelect.Root>
          </VStack>
        </HStack>
        <div>{getRowCount()} Rows</div>
      </VStack>
    </VStack>
  );
}

type ExportRow = {
  student_name?: string;
  canvas_user_id?: number | null;
  student_email?: string;
  group_name?: string;
  autograder_score?: number | null;
  total_score?: number | null;
  total_score_tweak?: number | null;
  extra: {
    github_username?: string;
    pawtograder_link?: string;
    github_link?: string;
    submission_id?: string;
    submission_date?: string;
    grader_name?: string;
    checker_name?: string;
    sha?: string;
    late_due_date?: string | null;
    grader_sha?: string;
    grader_action_sha?: string;
  };
  rubricCheckIdToScore?: Map<number, number>;
  autograder_test_results?: GraderResultTest[];
};

async function exportGrades({
  assignment_id,
  supabase,
  class_id,
  include_rubric_checks,
  include_repo_metadata,
  include_score_breakdown,
  include_submission_metadata,
  include_autograder_test_results,
  mode
}: {
  assignment_id: number;
  class_id: number;
  supabase: SupabaseClient<Database>;
  include_score_breakdown: boolean;
  include_rubric_checks: boolean;
  include_repo_metadata: boolean;
  include_submission_metadata: boolean;
  include_autograder_test_results: boolean;
  mode: "csv" | "json";
}) {
  const { data: latestSubmissionsWithGrades } = await supabase
    .from("submissions_with_grades_for_assignment")
    .select("*")
    .eq("assignment_id", assignment_id)
    .order("created_at", { ascending: false });

  const { data: autograder_test_results, error: autograder_test_results_error } = await supabase
    .from("grader_result_tests")
    .select("*, submissions!inner(id, assignment_id, is_active)")
    .eq("submissions.is_active", true)
    .eq("submissions.assignment_id", assignment_id);
  if (autograder_test_results_error) {
    throw new Error("Error fetching autograder test results: " + autograder_test_results_error);
  }
  const { data: roster } = await supabase
    .from("user_roles")
    .select("*, profiles!user_roles_private_profile_id_fkey(*), users(*)")
    .eq("class_id", class_id)
    .eq("role", "student");
  if (!latestSubmissionsWithGrades || !roster) {
    throw new Error("No submissions found");
  }
  const RubricCheckIDToScoreBySubmissionID = new Map<number, Map<number, number>>();
  const allRubricChecks: RubricCheck[] = [];
  if (include_rubric_checks) {
    const { data: assignment } = await supabase
      .from("assignments")
      .select(
        "*, rubrics!assignments_rubric_id_fkey(*, rubric_parts(*, rubric_criteria(*, rubric_checks(*, submission_file_comments(*), submission_comments(*), submission_artifact_comments!submission_artifact_comments_rubric_check_id_fkey(*)))))"
      )
      .eq("id", assignment_id)
      .single();
    if (!assignment) {
      throw new Error("Assignment not found");
    }
    for (const rubricPart of assignment.rubrics?.rubric_parts || []) {
      for (const rubricCriteria of rubricPart.rubric_criteria || []) {
        for (const rubricCheck of rubricCriteria.rubric_checks) {
          allRubricChecks.push(rubricCheck);
          for (const submissionFileComment of rubricCheck.submission_file_comments || []) {
            const { submission_id, points } = submissionFileComment;
            if (points === null) {
              continue;
            }
            if (!RubricCheckIDToScoreBySubmissionID.has(submission_id)) {
              RubricCheckIDToScoreBySubmissionID.set(submission_id, new Map());
            }
            const mapForSubmission = RubricCheckIDToScoreBySubmissionID.get(submission_id);
            if (mapForSubmission?.get(rubricCheck.id) === undefined) {
              mapForSubmission?.set(rubricCheck.id, points);
            } else {
              mapForSubmission?.set(rubricCheck.id, mapForSubmission.get(rubricCheck.id)! + points);
            }
          }
          for (const submissionArtifactComment of rubricCheck.submission_artifact_comments || []) {
            const { submission_id, points } = submissionArtifactComment;
            if (points === null) {
              continue;
            }
            if (!RubricCheckIDToScoreBySubmissionID.has(submission_id)) {
              RubricCheckIDToScoreBySubmissionID.set(submission_id, new Map());
            }
            const mapForSubmission = RubricCheckIDToScoreBySubmissionID.get(submission_id);
            if (mapForSubmission?.get(rubricCheck.id) === undefined) {
              mapForSubmission?.set(rubricCheck.id, points);
            } else {
              mapForSubmission?.set(rubricCheck.id, mapForSubmission.get(rubricCheck.id)! + points);
            }
          }
          for (const submissionComment of rubricCheck.submission_comments || []) {
            const { submission_id, points } = submissionComment;
            if (points === null) {
              continue;
            }
            if (!RubricCheckIDToScoreBySubmissionID.has(submission_id)) {
              RubricCheckIDToScoreBySubmissionID.set(submission_id, new Map());
            }
            const mapForSubmission = RubricCheckIDToScoreBySubmissionID.get(submission_id);
            if (mapForSubmission?.get(rubricCheck.id) === undefined) {
              mapForSubmission?.set(rubricCheck.id, points);
            } else {
              mapForSubmission?.set(rubricCheck.id, mapForSubmission.get(rubricCheck.id)! + points);
            }
          }
        }
      }
    }
  }
  const autograderTestResultsBySubmissionID = new Map<number, GraderResultTest[]>();
  if (include_autograder_test_results) {
    for (const autograderTestResult of autograder_test_results) {
      if (autograderTestResult.submission_id === null) {
        continue;
      }
      if (!autograderTestResultsBySubmissionID.has(autograderTestResult.submission_id)) {
        autograderTestResultsBySubmissionID.set(autograderTestResult.submission_id, []);
      } else {
        autograderTestResultsBySubmissionID.get(autograderTestResult.submission_id)!.push(autograderTestResult);
      }
    }
  }

  const exportRows: ExportRow[] = [];
  for (const submission of latestSubmissionsWithGrades) {
    const rosterRow = roster.find((r) => r.private_profile_id === submission.student_private_profile_id);

    const row: ExportRow = {
      student_name: submission.name || "",
      canvas_user_id: rosterRow?.canvas_id,
      student_email: rosterRow?.users.email || "",
      autograder_score: submission.autograder_score,
      total_score: submission.total_score,
      total_score_tweak: submission.tweak,
      extra: {
        github_username: rosterRow?.users.github_username || "",
        pawtograder_link: `https://app.pawtograder.com/course/${class_id}/assignments/${assignment_id}/submissions/${submission.activesubmissionid}`,
        submission_id: submission.activesubmissionid?.toString() || "",
        submission_date: submission.created_at?.toString() || "",
        grader_name: submission.gradername || "",
        checker_name: submission.checkername || "",
        sha: submission.sha || "",
        late_due_date: submission.late_due_date?.toString() || "",
        grader_sha: submission.grader_sha || "",
        grader_action_sha: submission.grader_action_sha || "",
        github_link: submission.repository
          ? `https://github.com/${submission.repository}/commit/${submission.sha}`
          : undefined
      },
      rubricCheckIdToScore: submission.activesubmissionid
        ? RubricCheckIDToScoreBySubmissionID.get(submission.activesubmissionid)
        : new Map(),
      autograder_test_results: submission.activesubmissionid
        ? autograderTestResultsBySubmissionID.get(submission.activesubmissionid)
        : []
    };
    exportRows.push(row);
  }

  if (mode === "csv") {
    const preparedRows = exportRows.map((row) => {
      const record: Record<string, unknown> = {};
      record["student_name"] = row.student_name;
      record["canvas_user_id"] = row.canvas_user_id;
      record["student_email"] = row.student_email;
      record["group_name"] = row.group_name;
      record["total_score"] = (row.total_score ?? 0) + (row.total_score_tweak ?? 0);
      if (include_repo_metadata) {
        record["github_username"] = row.extra.github_username;
        record["github_link"] = row.extra.github_link;
        record["sha"] = row.extra.sha;
      }
      if (include_submission_metadata) {
        record["submission_id"] = row.extra.submission_id;
        record["submission_date"] = row.extra.submission_date;
        record["grader_name"] = row.extra.grader_name;
        record["checker_name"] = row.extra.checker_name;
      }
      if (include_score_breakdown) {
        record["total_score_tweak_amount"] = row.total_score_tweak;
        record["autograder_score"] = row.autograder_score;
      }
      if (include_autograder_test_results) {
        for (const test of row.autograder_test_results || []) {
          record[test.name] = test.score;
        }
      }
      if (include_rubric_checks) {
        for (const rubricCheck of allRubricChecks) {
          record[rubricCheck.name] = row.rubricCheckIdToScore?.get(rubricCheck.id) ?? 0;
        }
      }
      return record;
    });
    const csv = Papa.unparse(preparedRows);
    const blob = new Blob([csv], { type: "text/csv" });
    const url = URL.createObjectURL(blob);
    const a = document.createElement("a");
    a.href = url;
    a.download = `grades_${assignment_id}.csv`;
    a.click();
    URL.revokeObjectURL(url);
  } else if (mode === "json") {
    const jsonData = exportRows.map((row) => {
      const record: Record<string, unknown> = {};
      record["student_name"] = row.student_name;
      record["student_email"] = row.student_email;
      record["canvas_user_id"] = row.canvas_user_id;
      record["group_name"] = row.group_name;
      record["total_score"] = (row.total_score ?? 0) + (row.total_score_tweak ?? 0);
      if (include_repo_metadata) {
        record["github_username"] = row.extra.github_username;
        record["github_link"] = row.extra.github_link;
        record["sha"] = row.extra.sha;
      }
      if (include_submission_metadata) {
        record["submission_id"] = row.extra.submission_id;
        record["submission_date"] = row.extra.submission_date;
        record["grader_name"] = row.extra.grader_name;
        record["checker_name"] = row.extra.checker_name;
      }
      if (include_score_breakdown) {
        record["total_score_tweak_amount"] = row.total_score_tweak;
        record["autograder_score"] = row.autograder_score;
      }
      if (include_autograder_test_results) {
        record["autograder_test_results"] = row.autograder_test_results?.map((test) => {
          return {
            name: test.name,
            score: test.score,
            max_score: test.max_score,
            extra_data: test.extra_data
          };
        });
      }
      if (include_rubric_checks) {
        record["rubric_check_results"] = allRubricChecks.map((rubricCheck) => {
          return {
            name: rubricCheck.name,
            score: row.rubricCheckIdToScore?.get(rubricCheck.id) ?? 0
          };
        });
      }
      return record;
    });
    const json = JSON.stringify(jsonData, null, 2);
    const blob = new Blob([json], { type: "application/json" });
    const url = URL.createObjectURL(blob);
    const a = document.createElement("a");
    a.href = url;
    a.download = `grades_${assignment_id}.json`;
    a.click();
    URL.revokeObjectURL(url);
  }
}
function ExportGradesButton({ assignment_id, class_id }: { assignment_id: number; class_id: number }) {
  const supabase = createClient();
  const [includeScoreBreakdown, setIncludeScoreBreakdown] = useState(true);
  const [includeRubricChecks, setIncludeRubricChecks] = useState(true);
  const [includeRepoMetadata, setIncludeRepoMetadata] = useState(false);
  const [includeSubmissionMetadata, setIncludeSubmissionMetadata] = useState(false);
  const [includeAutograderTestResults, setIncludeAutograderTestResults] = useState(true);

  return (
    <Popover.Root>
      <Popover.Trigger asChild>
        <Button variant="subtle">Export Grades</Button>
      </Popover.Trigger>
      <Popover.Positioner>
        <Popover.Content>
          <Popover.Arrow>
            <Popover.ArrowTip />
          </Popover.Arrow>
          <Popover.Body>
            <VStack align="start" gap={2}>
              <Checkbox
                checked={includeScoreBreakdown}
                onCheckedChange={(details) => setIncludeScoreBreakdown(details.checked === true)}
              >
                Include Score Breakdown
              </Checkbox>
              <Checkbox
                checked={includeRubricChecks}
                onCheckedChange={(details) => setIncludeRubricChecks(details.checked === true)}
              >
                Include Rubric Checks
              </Checkbox>
              <Checkbox
                checked={includeAutograderTestResults}
                onCheckedChange={(details) => setIncludeAutograderTestResults(details.checked === true)}
              >
                Include Autograder Test Results
              </Checkbox>
              <Checkbox
                checked={includeRepoMetadata}
                onCheckedChange={(details) => setIncludeRepoMetadata(details.checked === true)}
              >
                Include Repo Metadata
              </Checkbox>
              <Checkbox
                checked={includeSubmissionMetadata}
                onCheckedChange={(details) => setIncludeSubmissionMetadata(details.checked === true)}
              >
                Include Submission Metadata
              </Checkbox>
              <HStack w="100%" justifyContent="center" gap={2}>
                <Button
                  size="sm"
                  variant="ghost"
                  colorPalette="green"
                  onClick={() =>
                    exportGrades({
                      assignment_id,
                      class_id,
                      supabase,
                      include_score_breakdown: includeScoreBreakdown,
                      include_rubric_checks: includeRubricChecks,
                      include_repo_metadata: includeRepoMetadata,
                      include_submission_metadata: includeSubmissionMetadata,
                      include_autograder_test_results: includeAutograderTestResults,
                      mode: "csv"
                    })
                  }
                >
                  CSV
                </Button>
                <Button
                  size="sm"
                  variant="ghost"
                  colorPalette="green"
                  onClick={() =>
                    exportGrades({
                      assignment_id,
                      class_id,
                      supabase,
                      include_score_breakdown: includeScoreBreakdown,
                      include_rubric_checks: includeRubricChecks,
                      include_repo_metadata: includeRepoMetadata,
                      include_submission_metadata: includeSubmissionMetadata,
                      include_autograder_test_results: includeAutograderTestResults,
                      mode: "json"
                    })
                  }
                >
                  JSON
                </Button>
              </HStack>
            </VStack>
          </Popover.Body>
        </Popover.Content>
      </Popover.Positioner>
    </Popover.Root>
  );
}<|MERGE_RESOLUTION|>--- conflicted
+++ resolved
@@ -10,10 +10,6 @@
   GraderResultTest,
   RubricCheck
 } from "@/utils/supabase/DatabaseTypes";
-<<<<<<< HEAD
-import type { Database } from "@/utils/supabase/SupabaseTypes";
-import { Box, Button, HStack, Icon, Input, NativeSelect, Popover, Table, Text, VStack } from "@chakra-ui/react";
-=======
 import { Database } from "@/utils/supabase/SupabaseTypes";
 import {
   Box,
@@ -29,7 +25,6 @@
   Text,
   VStack
 } from "@chakra-ui/react";
->>>>>>> 2daa3346
 import { TZDate } from "@date-fns/tz";
 import { useInvalidate } from "@refinedev/core";
 import { useTable } from "@refinedev/react-table";
