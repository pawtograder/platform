"use client";
import { Alert } from "@/components/ui/alert";
import { useColorMode } from "@/components/ui/color-mode";
import RubricSidebar from "@/components/ui/rubric-sidebar";
import { toaster, Toaster } from "@/components/ui/toaster";
<<<<<<< HEAD
import type {
=======
import { AssignmentProvider } from "@/hooks/useAssignment";
import {
>>>>>>> b281db25
  Assignment,
  HydratedRubric,
  HydratedRubricCheck,
  HydratedRubricCriteria,
  HydratedRubricPart,
  Json,
  RubricChecksDataType,
  YmlRubricChecksType,
  YmlRubricCriteriaType,
  YmlRubricPartType,
  YmlRubricType
} from "@/utils/supabase/DatabaseTypes";
import { Box, Button, Center, Flex, Heading, HStack, List, Spinner, Tabs, Text, VStack } from "@chakra-ui/react";
import Editor, { type Monaco } from "@monaco-editor/react";
import { type HttpError, useCreate, useDataProvider, useDelete, useList, useShow, useUpdate } from "@refinedev/core";
import { configureMonacoYaml } from "monaco-yaml";
import { useParams } from "next/navigation";
import { useCallback, useEffect, useRef, useState } from "react";
import * as YAML from "yaml";

const REVIEW_ROUNDS_AVAILABLE: Array<NonNullable<HydratedRubric["review_round"]>> = [
  "self-review",
  "grading-review",
  "meta-grading-review"
];

function findChanges<T extends { id: number | undefined | null }>(
  newItems: T[],
  existingItems: T[]
): {
  toCreate: T[];
  toUpdate: T[];
  toDelete: number[];
  numItemsWithBadIDs: number;
} {
  const existingItemMap = new Map(existingItems.map((item) => [item.id, item]));

  const toCreate: T[] = [];
  const toUpdate: T[] = [];

  let numItemsWithBadIDs = 0;
  for (const newItem of newItems) {
    if (newItem.id === undefined || newItem.id === null || newItem.id <= 0) {
      toCreate.push(newItem);
    } else {
      const existingItem = existingItemMap.get(newItem.id);
      if (existingItem) {
        if (JSON.stringify(newItem) !== JSON.stringify(existingItem)) {
          toUpdate.push(newItem);
        }
        existingItemMap.delete(newItem.id);
      } else {
        numItemsWithBadIDs++;
        toCreate.push(newItem);
      }
    }
  }

  const toDelete: number[] = Array.from(existingItemMap.keys()).filter(
    (id): id is number => id !== undefined && id !== null && id > 0
  );

  return { toCreate, toUpdate, toDelete, numItemsWithBadIDs };
}

function rubricCheckDataOrThrow(check: YmlRubricChecksType): RubricChecksDataType | undefined {
  if (!check.data) {
    return undefined;
  }

  // Type guard for check.data
  if (
    typeof check.data === "object" &&
    check.data !== null &&
    "options" in check.data &&
    Array.isArray((check.data as { options?: unknown }).options)
  ) {
    const specificData = check.data as RubricChecksDataType;

    if (specificData.options?.length === 1) {
      throw new Error("Checks may not have only one option - they must have at least two options, or can have none");
    }
    for (const option of specificData.options) {
      if (option.points === undefined || option.points === null) {
        throw new Error("Option points are required");
      }
      if (!option.label) {
        throw new Error("Option label is required");
      }
    }
    return specificData;
  } else if (typeof check.data === "object" && check.data !== null && !("options" in check.data)) {
    return undefined;
  }

  return undefined;
}

function hydratedRubricChecksToYamlRubric(checks: HydratedRubricCheck[]): YmlRubricChecksType[] {
  return checks
    .sort((a, b) => a.ordinal - b.ordinal)
    .map((check) => {
      const yamlCheck: Omit<YmlRubricChecksType, "data"> & { data?: Json | null } = {
        id: check.id,
        name: check.name,
        description: valOrUndefined(check.description),
        file: valOrUndefined(check.file),
        is_annotation: check.is_annotation,
        is_required: check.is_required,
        is_comment_required: check.is_comment_required,
        artifact: valOrUndefined(check.artifact),
        max_annotations: valOrUndefined(check.max_annotations),
        points: check.points,
        annotation_target: valOrUndefined(check.annotation_target) as "file" | "artifact" | undefined
      };
      if (check.data !== null && check.data !== undefined) {
        yamlCheck.data = check.data;
      }
      return yamlCheck as YmlRubricChecksType;
    });
}

function valOrUndefined<T>(value: T | null | undefined): T | undefined {
  return value === null ? undefined : value;
}

function hydratedRubricCriteriaToYamlRubric(criteria: HydratedRubricCriteria[]): YmlRubricCriteriaType[] {
  criteria.sort((a, b) => a.ordinal - b.ordinal);
  return criteria.map((criteria) => ({
    id: criteria.id,
    data: criteria.data,
    description: valOrUndefined(criteria.description),
    is_additive: criteria.is_additive,
    name: criteria.name,
    total_points: criteria.total_points,
    max_checks_per_submission: valOrUndefined(criteria.max_checks_per_submission),
    min_checks_per_submission: valOrUndefined(criteria.min_checks_per_submission),
    checks: hydratedRubricChecksToYamlRubric(criteria.rubric_checks)
  }));
}

function hydratedRubricPartToYamlRubric(parts: HydratedRubricPart[]): YmlRubricPartType[] {
  parts.sort((a, b) => a.ordinal - b.ordinal);
  return parts.map((part) => ({
    id: part.id,
    data: valOrUndefined(part.data),
    description: valOrUndefined(part.description),
    name: part.name,
    criteria: hydratedRubricCriteriaToYamlRubric(part.rubric_criteria)
  }));
}

function HydratedRubricToYamlRubric(rubric: HydratedRubric): YmlRubricType {
  return {
    name: rubric.name,
    description: valOrUndefined(rubric.description),
    parts: hydratedRubricPartToYamlRubric(rubric.rubric_parts)
  };
}

function valOrNull<T>(value: T | null | undefined): T | null {
  return value === undefined ? null : value;
}

function YamlChecksToHydratedChecks(checks: YmlRubricChecksType[]): HydratedRubricCheck[] {
  if (!checks || checks.length === 0) {
    throw new Error("Criteria must have at least one check");
  }
  return checks.map((check, index) => ({
    id: check.id || -1,
    name: check.name,
    description: valOrNull(check.description),
    ordinal: index,
    rubric_id: 0,
    class_id: 0,
    created_at: "",
    data: rubricCheckDataOrThrow(check) ?? null,
    rubric_criteria_id: 0,
    file: valOrNull(check.file),
    artifact: valOrNull(check.artifact),
    group: valOrNull(null),
    is_annotation: check.is_annotation,
    is_comment_required: check.is_comment_required,
    max_annotations: valOrNull(check.max_annotations),
    points: check.points,
    is_required: check.is_required,
    annotation_target: valOrNull(check.annotation_target)
  }));
}

function YamlCriteriaToHydratedCriteria(part_id: number, criteria: YmlRubricCriteriaType[]): HydratedRubricCriteria[] {
  return criteria.map((criteria, index) => ({
    id: criteria.id || -1,
    name: criteria.name,
    description: valOrNull(criteria.description),
    ordinal: index,
    rubric_id: 0,
    class_id: 0,
    created_at: "",
    data: criteria.data,
    rubric_part_id: part_id,
    is_additive: criteria.is_additive || false,
    total_points: criteria.total_points || 0,
    max_checks_per_submission: valOrNull(criteria.max_checks_per_submission),
    min_checks_per_submission: valOrNull(criteria.min_checks_per_submission),
    rubric_checks: YamlChecksToHydratedChecks(criteria.checks)
  }));
}

function YamlPartsToHydratedParts(parts: YmlRubricPartType[]): HydratedRubricPart[] {
  const partsWithIds = parts.filter((part) => part.id);
  const partIds = new Set(partsWithIds.map((part) => part.id));
  if (partIds.size !== partsWithIds.length) {
    throw new Error(
      "Duplicate part ids in YAML. If you intend to copy a part, simply remove the ID on the copy, and a new ID will be generated for the new part upon saving."
    );
  }
  const criteriaWithIds = parts.flatMap((part) => part.criteria.filter((criteria) => criteria.id));
  const criteriaIds = new Set(criteriaWithIds.map((criteria) => criteria.id));
  if (criteriaIds.size !== criteriaWithIds.length) {
    throw new Error(
      "Duplicate criteria ids in YAML. If you intend to copy a criteria, simply remove the ID on the copy, and a new ID will be generated for the new criteria upon saving."
    );
  }
  const checksWithIds = parts.flatMap((part) =>
    part.criteria.flatMap((criteria) => criteria.checks.filter((check) => check.id))
  );
  const checkIds = new Set(checksWithIds.map((check) => check.id));
  if (checkIds.size !== checksWithIds.length) {
    throw new Error(
      "Duplicate check ids in YAML. If you intend to copy a check, simply remove the ID on the copy, and a new ID will be generated for the new check upon saving."
    );
  }
  return parts.map((part, index) => ({
    id: part.id || -1,
    name: part.name,
    description: valOrNull(part.description),
    ordinal: index,
    rubric_id: 0,
    class_id: 0,
    created_at: "",
    data: part.data,
    rubric_criteria: YamlCriteriaToHydratedCriteria(part.id || -1, part.criteria)
  }));
}

function YamlRubricToHydratedRubric(
  yaml: YmlRubricType,
  {
    assignment_id,
    is_private,
    review_round
  }: {
    assignment_id: number;
    is_private: boolean;
    review_round: NonNullable<HydratedRubric["review_round"]>;
  }
): HydratedRubric {
  return {
    id: 0,
    class_id: 0,
    created_at: "",
    name: yaml.name,
    assignment_id,
    description: valOrNull(yaml.description),
    rubric_parts: YamlPartsToHydratedParts(yaml.parts),
    is_private,
    review_round
  };
}

function findUpdatedPropertyNames<T extends object>(newItem: T, existingItem: T): (keyof T)[] {
  return Object.keys(newItem)
    .filter(
      (key) =>
        !Array.isArray(newItem[key as keyof T]) && key !== "rubric_id" && key !== "class_id" && key !== "created_at"
    )
    .filter(
      (key) =>
        (key === "data" &&
          newItem[key as keyof T] != existingItem[key as keyof T] &&
          JSON.stringify(newItem[key as keyof T]) != JSON.stringify(existingItem[key as keyof T])) ||
        newItem[key as keyof T] != existingItem[key as keyof T]
    ) as (keyof T)[];
}

export default function RubricPage() {
  const { assignment_id } = useParams();
  const { colorMode } = useColorMode();
  const dataProviderHook = useDataProvider();

  const { query: assignmentQuery } = useShow<Assignment>({
    resource: "assignments",
    id: assignment_id as string,
    meta: {
      select: "id, class_id, title"
    }
  });
  const assignmentDetails = assignmentQuery.data?.data;
  const isLoadingAssignment = assignmentQuery.isLoading;

  const [activeRubric, setActiveRubric] = useState<HydratedRubric | undefined>(undefined);
  const [initialActiveRubricSnapshot, setInitialActiveRubricSnapshot] = useState<HydratedRubric | undefined>(undefined);
  const [activeReviewRound, setActiveReviewRound] = useState<HydratedRubric["review_round"]>(
    REVIEW_ROUNDS_AVAILABLE[1]! // Default to 'grading-review'
  );
  const [isLoadingCurrentRubric, setIsLoadingCurrentRubric] = useState<boolean>(true);

  const [value, setValue] = useState("");
  const [rubricForSidebar, setRubricForSidebar] = useState<HydratedRubric | undefined>(undefined);
  const [error, setError] = useState<string | undefined>(undefined);
  const [errorMarkers, setErrorMarkers] = useState<{ message: string; startLineNumber: number }[]>([]);

  const { mutateAsync: updateResource } = useUpdate({});
  const { mutateAsync: deleteResource } = useDelete({});
  const { mutateAsync: createResource } = useCreate({});
  const debounceTimeoutRef = useRef<NodeJS.Timeout>();
  const wasRestoredFromStashRef = useRef(false);
  const [isSaving, setIsSaving] = useState<boolean>(false);
  const [updatePaused, setUpdatePaused] = useState<boolean>(false);
  const [hasUnsavedChanges, setHasUnsavedChanges] = useState<boolean>(false);

  const [unsavedStatusPerTab, setUnsavedStatusPerTab] = useState<Record<string, boolean>>(
    REVIEW_ROUNDS_AVAILABLE.reduce(
      (acc, round) => {
        if (round) acc[round] = false;
        return acc;
      },
      {} as Record<string, boolean>
    )
  );
  const [stashedEditorStates, setStashedEditorStates] = useState<
    Record<
      string,
      {
        value: string;
        initialSnapshot: HydratedRubric | undefined;
        activeRubricForSidebar: HydratedRubric | undefined;
      }
    >
  >({});

  const { refetch: refetchCurrentRubric } = useList<HydratedRubric>({
    resource: "rubrics",
    filters: [
      {
        field: "assignment_id",
        operator: "eq",
        value: assignment_id as string
      },
      {
        field: "review_round",
        operator: "eq",
        value: activeReviewRound
      }
    ],
    sorters: [{ field: "id", order: "asc" }], // Should fetch at most 1
    meta: {
      select: "*, rubric_parts(*, rubric_criteria(*, rubric_checks(*)))"
    },
    queryOptions: {
      enabled: !!assignment_id && !!activeReviewRound,
      onSuccess: (data) => {
        const rubric = data.data && data.data.length > 0 ? data.data[0] : undefined;
        setActiveRubric(rubric);
        setInitialActiveRubricSnapshot(rubric ? JSON.parse(JSON.stringify(rubric)) : undefined);
        setIsLoadingCurrentRubric(false);
        // If no rubric, editor will be empty via useEffect on activeRubric
      },
      onError: (err) => {
        toaster.error({
          title: "Error fetching rubric",
          description: (err as HttpError).message || "Could not load rubric for this review round."
        });
        setActiveRubric(undefined);
        setInitialActiveRubricSnapshot(undefined);
        setIsLoadingCurrentRubric(false);
      }
    }
  });

  const createMinimalNewHydratedRubric = useCallback(
    (
      currentAssignmentId: string,
      currentClassId: number,
      reviewRound: HydratedRubric["review_round"]
    ): HydratedRubric => {
      const roundNameProper = reviewRound
        ? reviewRound
            .split("-")
            .map((word) => word.charAt(0).toUpperCase() + word.slice(1))
            .join(" ")
        : "New";
      const name = `${roundNameProper} Rubric for ${assignmentDetails?.title || "Assignment"}`;

      return {
        id: 0, // Indicates it's a new, unsaved rubric template
        name: name,
        description: null,
        assignment_id: Number(currentAssignmentId),
        class_id: currentClassId,
        is_private: false,
        review_round: reviewRound,
        rubric_parts: [],
        created_at: "" // Will be set by DB
      };
    },
    [assignmentDetails?.title]
  );

  const createNewRubricTemplate = useCallback(
    (
      currentAssignmentId: string,
      currentClassId: number,
      reviewRound: NonNullable<HydratedRubric["review_round"]>
    ): HydratedRubric => {
      const newRubricBase = YAML.parse(defaultRubric) as YmlRubricType;
      if (assignmentDetails?.title) {
        newRubricBase.name = `${assignmentDetails.title} - ${reviewRound
          ?.split("-")
          .map((w) => w[0]!.toUpperCase() + w.slice(1))
          .join(" ")} Rubric`;
      }

      const hydrated = YamlRubricToHydratedRubric(newRubricBase, {
        assignment_id: Number(currentAssignmentId),
        is_private: false,
        review_round: reviewRound
      });
      hydrated.id = 0; // New template, not saved yet
      hydrated.class_id = currentClassId;
      hydrated.assignment_id = Number(currentAssignmentId);
      hydrated.review_round = reviewRound;

      hydrated.rubric_parts.forEach((part, pIdx) => {
        part.id = -(pIdx + 1); // Negative IDs for new items not yet in DB
        part.class_id = currentClassId;
        part.rubric_id = 0; // Will be set upon saving the main rubric
        part.rubric_criteria.forEach((criteria, cIdx) => {
          criteria.id = -(cIdx + 1 + pIdx * 100);
          criteria.class_id = currentClassId;
          criteria.rubric_id = 0;
          criteria.rubric_part_id = part.id;
          criteria.rubric_checks.forEach((check, chIdx) => {
            check.id = -(chIdx + 1 + cIdx * 1000 + pIdx * 100000);
            check.class_id = currentClassId;
            check.rubric_criteria_id = criteria.id;
          });
        });
      });
      return hydrated;
    },
    [assignmentDetails?.title]
  );

  const handleReviewRoundChange = useCallback(
    (newReviewRound: HydratedRubric["review_round"]) => {
      if (!assignmentDetails || !assignment_id || newReviewRound === activeReviewRound) return;

      // Stash current tab's state if it has unsaved changes
      if (hasUnsavedChanges && activeReviewRound) {
        setStashedEditorStates((prev) => ({
          ...prev,
          [activeReviewRound]: {
            value: value,
            initialSnapshot: initialActiveRubricSnapshot,
            activeRubricForSidebar: rubricForSidebar
          }
        }));
        wasRestoredFromStashRef.current = false;
      }

      setIsLoadingCurrentRubric(true);
      // Clear current tab's specific states before switching
      setActiveRubric(undefined);
      // setInitialActiveRubricSnapshot(undefined); // This will be set by fetch or stash
      setValue("");
      setRubricForSidebar(undefined);
      // hasUnsavedChanges will be updated by useEffect or stash restoration

      if (stashedEditorStates[newReviewRound!]) {
        const stashed = stashedEditorStates[newReviewRound!]!;
        setValue(stashed.value);
        setInitialActiveRubricSnapshot(stashed.initialSnapshot);
        setRubricForSidebar(stashed.activeRubricForSidebar);
        setHasUnsavedChanges(true); // It was stashed because it had unsaved changes

        wasRestoredFromStashRef.current = true;

        // Remove from stash
        setStashedEditorStates((prev) => {
          const newState = { ...prev };
          delete newState[newReviewRound!];
          return newState;
        });
        setIsLoadingCurrentRubric(false);
        // Fetch in background to update initialActiveRubricSnapshot against DB,
        // but don't let it overwrite the editor value if the user starts typing.
        // The `onSuccess` of refetch will handle setting initialActiveRubricSnapshot.
        refetchCurrentRubric();
      } else {
        // No stashed state, so this tab will load fresh via useList effect
        setHasUnsavedChanges(false);
        wasRestoredFromStashRef.current = false;
      }
      setActiveReviewRound(newReviewRound);
    },
    [
      assignmentDetails,
      assignment_id,
      activeReviewRound,
      hasUnsavedChanges,
      value,
      initialActiveRubricSnapshot,
      rubricForSidebar,
      stashedEditorStates,
      refetchCurrentRubric
    ]
  );

  function handleEditorWillMount(monaco: Monaco) {
    window.MonacoEnvironment = {
      getWorker(_module_id, label) {
        switch (label) {
          case "editorWorkerService":
            return new Worker(new URL("monaco-editor/esm/vs/editor/editor.worker", import.meta.url));
          case "yaml":
            return new Worker(new URL("monaco-yaml/yaml.worker", import.meta.url));
          default:
            throw new Error(`Unknown label ${label}`);
        }
      }
    };

    configureMonacoYaml(monaco, {
      enableSchemaRequest: true,
      schemas: [
        {
          fileMatch: ["*"],
          uri: "/RubricSchema.json"
        }
      ]
    });
  }

  const debouncedParseYaml = useCallback(
    (yamlValue: string, currentNumErrorMarkers?: number) => {
      if (yamlValue.trim() === "") {
        setRubricForSidebar(undefined);
        setError(undefined);
        // setHasUnsavedChanges might need to be true if the initial state was not empty.
        // This is handled by the dedicated useEffect for hasUnsavedChanges.
        return;
      }
      if (
        (currentNumErrorMarkers === undefined || currentNumErrorMarkers === 0) &&
        assignmentDetails &&
        activeReviewRound
      ) {
        try {
          const parsed = YAML.parse(yamlValue) as YmlRubricType;
          const hydratedFromYaml = YamlRubricToHydratedRubric(parsed, {
            assignment_id: Number(assignment_id),
            is_private: false,
            review_round: activeReviewRound
          });

          // Ensure the parsed rubric aligns with the current context (assignment, class, review round)
          // especially if it's a new rubric being defined in the editor.
          const mergedRubric: HydratedRubric = {
            ...(activeRubric ||
              createMinimalNewHydratedRubric(assignment_id as string, assignmentDetails.class_id, activeReviewRound)), // Base on activeRubric or a new minimal if active is undefined
            name: hydratedFromYaml.name,
            description: hydratedFromYaml.description,
            is_private: hydratedFromYaml.is_private,
            review_round: activeReviewRound, // Always force to current tab's review round
            rubric_parts: hydratedFromYaml.rubric_parts,
            // Preserve ID if editing an existing rubric, otherwise it's 0 or negative from template
            id: activeRubric && activeRubric.id > 0 ? activeRubric.id : 0,
            assignment_id: Number(assignment_id),
            class_id: assignmentDetails.class_id
          };

          setRubricForSidebar(mergedRubric);
          setError(undefined);
        } catch (e) {
          setError(e instanceof Error ? e.message : "Unknown YAML parsing error");
        }
      }
    },
    [activeRubric, assignmentDetails, assignment_id, activeReviewRound, createMinimalNewHydratedRubric]
  );

  const handleEditorChange = useCallback(
    (value: string | undefined) => {
      if (value) {
        setValue(value);
        if (debounceTimeoutRef.current) {
          clearTimeout(debounceTimeoutRef.current);
        }
        setUpdatePaused(true);
        const numErrorMarkers = errorMarkers.length;
        debounceTimeoutRef.current = setTimeout(() => {
          debouncedParseYaml(value, numErrorMarkers);
          setUpdatePaused(false);
        }, 2000);
      }
    },
    [debouncedParseYaml, errorMarkers.length]
  );

  useEffect(() => {
    if (wasRestoredFromStashRef.current) {
      // Content was from stash, value is already set. Debounced parse might still be needed for sidebar.
      // However, debouncedParseYaml is called in handleReviewRoundChange if restored from stash.
      // Or if activeRubric is set, it's called by the else if block below.
      // For now, if restored from stash, assume value and sidebar are handled.
      return;
    }

    if (activeRubric) {
      const yamlString = YAML.stringify(HydratedRubricToYamlRubric(activeRubric));
      setValue(yamlString);
      if (debounceTimeoutRef.current) clearTimeout(debounceTimeoutRef.current);
      // Pass 0 for error markers, as this is a trusted source or new template
      debouncedParseYaml(yamlString, 0);
      setUpdatePaused(false);
    } else {
      // activeRubric is undefined.
      // This typically means no rubric from DB for this tab, or a reset to a non-existent state.
      if (initialActiveRubricSnapshot === undefined) {
        // Truly no rubric exists for this tab, and no demo/template has been loaded into activeRubric
        setValue(""); // Clear the editor
        if (debounceTimeoutRef.current) clearTimeout(debounceTimeoutRef.current);
        debouncedParseYaml("", 0); // Clear the sidebar preview
        setUpdatePaused(false);
      } else {
        // This case might be less common: activeRubric is cleared, but there was a previous snapshot.
        // Still, treat as an empty state if activeRubric is gone.
        setValue("");
        if (debounceTimeoutRef.current) clearTimeout(debounceTimeoutRef.current);
        debouncedParseYaml("", 0);
        setUpdatePaused(false);
      }
    }
  }, [
    activeRubric,
    debouncedParseYaml,
    assignmentDetails,
    activeReviewRound,
    assignment_id,
    createMinimalNewHydratedRubric,
    initialActiveRubricSnapshot,
    wasRestoredFromStashRef
  ]);

  useEffect(() => {
    if (!initialActiveRubricSnapshot && !value) {
      setHasUnsavedChanges(false);
      if (activeReviewRound) setUnsavedStatusPerTab((prev) => ({ ...prev, [activeReviewRound]: false }));
      return;
    }
    if (!initialActiveRubricSnapshot && value) {
      setHasUnsavedChanges(true);
      if (activeReviewRound) setUnsavedStatusPerTab((prev) => ({ ...prev, [activeReviewRound]: true }));
      return;
    }
    if (!value) {
      // No value - we are being triggered by a change in the review round
      return;
    }

    if (initialActiveRubricSnapshot) {
      const snapshotAsYamlString = YAML.stringify(HydratedRubricToYamlRubric(initialActiveRubricSnapshot));
      try {
        const parsedValue = YAML.parse(value);
        const currentEditorActiveRubric = YamlRubricToHydratedRubric(parsedValue, {
          assignment_id: Number(assignment_id),
          is_private: false,
          review_round: initialActiveRubricSnapshot.review_round || "grading-review"
        });

        // Ensure consistent fields for comparison
        currentEditorActiveRubric.review_round = initialActiveRubricSnapshot.review_round;
        currentEditorActiveRubric.assignment_id = initialActiveRubricSnapshot.assignment_id;
        currentEditorActiveRubric.class_id = initialActiveRubricSnapshot.class_id;
        currentEditorActiveRubric.id = initialActiveRubricSnapshot.id; // Important for diffing

        const currentEditorAsYamlString = YAML.stringify(HydratedRubricToYamlRubric(currentEditorActiveRubric));
        const changed = snapshotAsYamlString !== currentEditorAsYamlString;
        setHasUnsavedChanges(changed);
        if (activeReviewRound) setUnsavedStatusPerTab((prev) => ({ ...prev, [activeReviewRound]: changed }));
      } catch {
        setHasUnsavedChanges(true);
        if (activeReviewRound) setUnsavedStatusPerTab((prev) => ({ ...prev, [activeReviewRound]: true }));
      }
    } else {
      setHasUnsavedChanges(!!value);
    }
  }, [value, initialActiveRubricSnapshot, activeReviewRound, assignment_id]);

  const updatePartIfChanged = useCallback(
    async (part: HydratedRubricPart, existingPart: HydratedRubricPart) => {
      if (part.id !== existingPart.id) {
        return { toCreate: [], toUpdate: [], toDelete: [] };
      }
      const updatedPropertyNames = findUpdatedPropertyNames(part, existingPart);
      if (updatedPropertyNames.length === 0) {
        return;
      }
      const values = updatedPropertyNames.reduce(
        (acc, curr) => ({
          ...acc,
          [curr]: part[curr]
        }),
        {}
      );
      await updateResource({
        id: part.id,
        resource: "rubric_parts",
        values
      });
    },
    [updateResource]
  );
  const updateCriteriaIfChanged = useCallback(
    async (criteria: HydratedRubricCriteria, existingCriteria: HydratedRubricCriteria) => {
      if (criteria.id !== existingCriteria.id) {
        return { toCreate: [], toUpdate: [], toDelete: [] };
      }
      const updatedPropertyNames = findUpdatedPropertyNames(criteria, existingCriteria);
      if (updatedPropertyNames.length === 0) {
        return;
      }
      const values = updatedPropertyNames.reduce(
        (acc, curr) => ({
          ...acc,
          [curr]: criteria[curr]
        }),
        {}
      );
      await updateResource({
        id: criteria.id,
        resource: "rubric_criteria",
        values
      });
    },
    [updateResource]
  );
  const updateCheckIfChanged = useCallback(
    async (check: HydratedRubricCheck, existingCheck: HydratedRubricCheck) => {
      if (check.id !== existingCheck.id) {
        return { toCreate: [], toUpdate: [], toDelete: [] };
      }
      const updatedPropertyNames = findUpdatedPropertyNames(check, existingCheck);
      if (updatedPropertyNames.length === 0) {
        return;
      }
      const values = updatedPropertyNames.reduce(
        (acc, curr) => ({
          ...acc,
          [curr]: check[curr]
        }),
        {}
      );
      await updateResource({
        id: check.id,
        resource: "rubric_checks",
        values
      });
    },
    [updateResource]
  );
  const saveRubric = useCallback(
    async (yamlStringValue: string) => {
      if (!assignmentDetails || !activeReviewRound) {
        toaster.create({
          title: "Error",
          description: "Cannot save: Missing assignment details or active review round.",
          type: "error"
        });
        return;
      }

      let parsedRubricFromEditor: HydratedRubric;
      try {
        parsedRubricFromEditor = YamlRubricToHydratedRubric(YAML.parse(yamlStringValue), {
          assignment_id: Number(assignment_id),
          is_private: false,
          review_round: activeReviewRound
        });
        parsedRubricFromEditor.assignment_id = Number(assignment_id);
        parsedRubricFromEditor.class_id = assignmentDetails.class_id;
        parsedRubricFromEditor.review_round = activeReviewRound;
      } catch (e) {
        toaster.error({ title: "YAML Error", description: `Invalid YAML: ${(e as Error).message}` });
        setIsSaving(false);
        return;
      }

      let currentEffectiveRubricId: number;
      let isNewRubricCreationFlow: boolean;
      let actualBaselineForDiff: HydratedRubric;

      const { getList } = dataProviderHook();
      const { data: existingRubricQuery } = await getList<HydratedRubric>({
        resource: "rubrics",
        filters: [
          { field: "assignment_id", operator: "eq", value: Number(assignment_id) },
          { field: "review_round", operator: "eq", value: activeReviewRound }
        ],
        pagination: { current: 1, pageSize: 1 },
        meta: { select: "*, rubric_parts(*, rubric_criteria(*, rubric_checks(*)))" }
      });

      const dbRubricForThisRound =
        existingRubricQuery && existingRubricQuery.length > 0 ? existingRubricQuery[0] : undefined;

      if (dbRubricForThisRound && dbRubricForThisRound.id > 0) {
        isNewRubricCreationFlow = false;
        currentEffectiveRubricId = dbRubricForThisRound.id;
        actualBaselineForDiff = dbRubricForThisRound;
        parsedRubricFromEditor.id = currentEffectiveRubricId;

        if (!initialActiveRubricSnapshot || initialActiveRubricSnapshot.id <= 0) {
          toaster.create({
            title: "Notice",
            description: "Updating existing rubric for this review round.",
            type: "info"
          });
        }
      } else {
        isNewRubricCreationFlow = true;
        currentEffectiveRubricId = 0;
        actualBaselineForDiff =
          initialActiveRubricSnapshot && initialActiveRubricSnapshot.id <= 0
            ? JSON.parse(JSON.stringify(initialActiveRubricSnapshot))
            : createMinimalNewHydratedRubric(assignment_id as string, assignmentDetails.class_id, activeReviewRound);
        if (actualBaselineForDiff.id !== 0) actualBaselineForDiff.id = 0;
        parsedRubricFromEditor.id = 0;
      }

      if (isNewRubricCreationFlow) {
        const newRubricPayload: Omit<HydratedRubric, "id" | "created_at" | "class_id" | "rubric_parts"> & {
          class_id: number;
          assignment_id: number;
        } = {
          name: parsedRubricFromEditor.name,
          description: parsedRubricFromEditor.description,
          assignment_id: Number(assignment_id),
          class_id: assignmentDetails.class_id,
          is_private: parsedRubricFromEditor.is_private,
          review_round: activeReviewRound
        };
        try {
          const createdTopLevelRubric = await createResource({
            resource: "rubrics",
            values: newRubricPayload
          });
          currentEffectiveRubricId = createdTopLevelRubric.data.id as number;
          if (!currentEffectiveRubricId) throw new Error("Failed to create rubric shell.");

          parsedRubricFromEditor.id = currentEffectiveRubricId;
        } catch (e) {
          toaster.create({ title: "Error Creating Rubric", description: (e as Error).message, type: "error" });
          setIsSaving(false);
          return;
        }
      } else {
        const topLevelRubricChanges: Partial<HydratedRubric> = {};
        if (parsedRubricFromEditor.name !== actualBaselineForDiff.name)
          topLevelRubricChanges.name = parsedRubricFromEditor.name;
        if (parsedRubricFromEditor.description !== actualBaselineForDiff.description)
          topLevelRubricChanges.description = parsedRubricFromEditor.description;
        if (parsedRubricFromEditor.is_private !== actualBaselineForDiff.is_private)
          topLevelRubricChanges.is_private = parsedRubricFromEditor.is_private;
        if (Object.keys(topLevelRubricChanges).length > 0) {
          await updateResource({
            id: currentEffectiveRubricId,
            resource: "rubrics",
            values: topLevelRubricChanges
          });
        }
      }

      parsedRubricFromEditor.rubric_parts.forEach((part) => {
        part.rubric_id = currentEffectiveRubricId;
        part.class_id = assignmentDetails.class_id;
        part.rubric_criteria.forEach((criteria) => {
          criteria.rubric_id = currentEffectiveRubricId;
          criteria.class_id = assignmentDetails.class_id;
        });
      });

      const partsToCompareAgainst = actualBaselineForDiff.rubric_parts;
      const partChanges = findChanges(parsedRubricFromEditor.rubric_parts, partsToCompareAgainst);

      const allNewCriteriaFromEditor = parsedRubricFromEditor.rubric_parts.flatMap((part) => part.rubric_criteria);
      const checksToCompareAgainst = actualBaselineForDiff.rubric_parts.flatMap((part) =>
        part.rubric_criteria.flatMap((c) => c.rubric_checks)
      );
      const allNewChecksFromEditor = allNewCriteriaFromEditor.flatMap(
        (criteria: HydratedRubricCriteria) => criteria.rubric_checks
      );
      const checkChanges = findChanges(allNewChecksFromEditor, checksToCompareAgainst);

      await Promise.all(checkChanges.toDelete.map((id: number) => deleteResource({ id, resource: "rubric_checks" })));

      const criteriaToCompareAgainst = actualBaselineForDiff.rubric_parts.flatMap((part) => part.rubric_criteria);
      const criteriaChanges = findChanges(allNewCriteriaFromEditor, criteriaToCompareAgainst);
      const totalItemsWithBadIDs =
        partChanges.numItemsWithBadIDs + criteriaChanges.numItemsWithBadIDs + checkChanges.numItemsWithBadIDs;
      if (totalItemsWithBadIDs > 0) {
        toaster.create({
          title: "Items in yml had invalid IDs",
          description: `${totalItemsWithBadIDs} items found with an "id" that appears to be a copy/paste from elsewhere. Treating as new items.`,
          type: "warning"
        });
      }

      await Promise.all(
        criteriaChanges.toDelete.map((id: number) => deleteResource({ id, resource: "rubric_criteria" }))
      );

      await Promise.all(partChanges.toDelete.map((id: number) => deleteResource({ id, resource: "rubric_parts" })));

      for (const partData of partChanges.toCreate) {
        const partCopy: Omit<HydratedRubricPart, "id" | "created_at" | "rubric_criteria"> = {
          name: partData.name,
          description: partData.description,
          ordinal: partData.ordinal,
          data: partData.data,
          class_id: assignmentDetails.class_id,
          rubric_id: currentEffectiveRubricId
        };
        const createdPart = await createResource({ resource: "rubric_parts", values: partCopy });
        if (!createdPart.data.id) throw new Error("Failed to create part");
        const editorPart = parsedRubricFromEditor.rubric_parts.find(
          (p) => p.id === partData.id || (p.name === partData.name && p.ordinal === partData.ordinal)
        );
        if (editorPart) editorPart.id = createdPart.data.id as number;
      }
      await Promise.all(
        partChanges.toUpdate.map((part: HydratedRubricPart) =>
          updatePartIfChanged(
            part,
            actualBaselineForDiff.rubric_parts.find((p) => p.id === part.id) as HydratedRubricPart
          )
        )
      );

      parsedRubricFromEditor.rubric_parts.forEach((part) => {
        part.rubric_criteria.forEach((criteria) => {
          if (part.id && part.id > 0) {
            criteria.rubric_part_id = part.id;
          } else {
            const matchedNewPart = parsedRubricFromEditor.rubric_parts.find(
              (p) => p.name === part.name && p.ordinal === part.ordinal && p.id && p.id > 0
            );
            if (matchedNewPart && matchedNewPart.id) {
              criteria.rubric_part_id = matchedNewPart.id;
            } else {
              throw new Error(
                `Cannot save criteria '${criteria.name}': Its parent part does not have a valid database ID.`
              );
            }
          }
        });
      });

      const finalAllNewCriteriaFromEditor = parsedRubricFromEditor.rubric_parts.flatMap((part) => part.rubric_criteria);
      const finalCriteriaChanges = findChanges(finalAllNewCriteriaFromEditor, criteriaToCompareAgainst);

      for (const criteriaData of finalCriteriaChanges.toCreate) {
        if (!criteriaData.rubric_part_id || criteriaData.rubric_part_id <= 0) {
          throw new Error(`Cannot create criteria '${criteriaData.name}': Missing or invalid parent part ID.`);
        }
        const criteriaCopy: Omit<HydratedRubricCriteria, "id" | "created_at" | "rubric_checks"> = {
          name: criteriaData.name,
          description: criteriaData.description,
          ordinal: criteriaData.ordinal,
          data: criteriaData.data,
          is_additive: criteriaData.is_additive,
          total_points: criteriaData.total_points,
          max_checks_per_submission: criteriaData.max_checks_per_submission,
          min_checks_per_submission: criteriaData.min_checks_per_submission,
          class_id: assignmentDetails.class_id,
          rubric_id: currentEffectiveRubricId,
          rubric_part_id: criteriaData.rubric_part_id
        };
        const createdCriteria = await createResource({ resource: "rubric_criteria", values: criteriaCopy });
        if (!createdCriteria.data.id) throw new Error("Failed to create criteria");
        const editorCriteria = finalAllNewCriteriaFromEditor.find(
          (c) =>
            c.id === criteriaData.id ||
            (c.name === criteriaData.name &&
              c.ordinal === criteriaData.ordinal &&
              c.rubric_part_id === criteriaData.rubric_part_id)
        );
        if (editorCriteria) editorCriteria.id = createdCriteria.data.id as number;
      }
      await Promise.all(
        finalCriteriaChanges.toUpdate.map((criteria: HydratedRubricCriteria) => {
          const existingCrit = criteriaToCompareAgainst.find((c) => c.id === criteria.id);
          if (existingCrit) return updateCriteriaIfChanged(criteria, existingCrit);
          return Promise.resolve();
        })
      );

      finalAllNewCriteriaFromEditor.forEach((criteria) => {
        criteria.rubric_checks.forEach((check) => {
          if (criteria.id && criteria.id > 0) {
            check.rubric_criteria_id = criteria.id;
          } else {
            const matchedNewCriteria = finalAllNewCriteriaFromEditor.find(
              (c) =>
                c.name === criteria.name &&
                c.ordinal === criteria.ordinal &&
                c.rubric_part_id === criteria.rubric_part_id &&
                c.id &&
                c.id > 0
            );
            if (matchedNewCriteria && matchedNewCriteria.id) {
              check.rubric_criteria_id = matchedNewCriteria.id;
            } else {
              throw new Error(
                `Cannot save check '${check.name}': Its parent criteria does not have a valid database ID.`
              );
            }
          }
        });
      });

      const finalAllNewChecksFromEditor = finalAllNewCriteriaFromEditor.flatMap((c) => c.rubric_checks);
      const finalCheckChanges = findChanges(finalAllNewChecksFromEditor, checksToCompareAgainst);

      for (const checkData of finalCheckChanges.toCreate) {
        if (!checkData.rubric_criteria_id || checkData.rubric_criteria_id <= 0) {
          throw new Error(`Cannot create check '${checkData.name}': Missing or invalid parent criteria ID.`);
        }
        const checkCopy: Omit<HydratedRubricCheck, "id" | "created_at"> = {
          name: checkData.name,
          description: checkData.description,
          ordinal: checkData.ordinal,
          data: checkData.data,
          file: checkData.file,
          artifact: checkData.artifact,
          group: checkData.group,
          is_annotation: checkData.is_annotation,
          is_comment_required: checkData.is_comment_required,
          max_annotations: checkData.max_annotations,
          points: checkData.points,
          is_required: checkData.is_required,
          annotation_target: checkData.annotation_target,
          class_id: assignmentDetails.class_id,
          rubric_criteria_id: checkData.rubric_criteria_id
        };
        const createdCheck = await createResource({ resource: "rubric_checks", values: checkCopy });
        if (!createdCheck.data.id) throw new Error("Failed to create check");
        checkData.id = createdCheck.data.id as number;
      }
      await Promise.all(
        finalCheckChanges.toUpdate.map((check: HydratedRubricCheck) => {
          const existingChk = checksToCompareAgainst.find((ch) => ch.id === check.id);
          if (existingChk) return updateCheckIfChanged(check, existingChk);
          return Promise.resolve();
        })
      );

      const finalSavedRubricState = JSON.parse(JSON.stringify(parsedRubricFromEditor));
      setActiveRubric(finalSavedRubricState);
      setInitialActiveRubricSnapshot(JSON.parse(JSON.stringify(finalSavedRubricState))); // Update state
      setHasUnsavedChanges(false); // Saved, so no unsaved changes
      if (activeReviewRound) setUnsavedStatusPerTab((prev) => ({ ...prev, [activeReviewRound]: false }));
      // Clear any stashed state for this tab as it's now saved
      setStashedEditorStates((prev) => {
        const newState = { ...prev };
        if (activeReviewRound) delete newState[activeReviewRound];
        return newState;
      });

      await refetchCurrentRubric();
    },
    [
      assignmentDetails,
      activeReviewRound,
      dataProviderHook,
      createResource,
      updateResource,
      deleteResource,
      assignment_id,
      updatePartIfChanged,
      updateCriteriaIfChanged,
      updateCheckIfChanged,
      refetchCurrentRubric,
      createMinimalNewHydratedRubric,
      initialActiveRubricSnapshot
    ]
  );

  if (isLoadingAssignment || (!activeRubric && isLoadingCurrentRubric && !initialActiveRubricSnapshot)) {
    return (
      <Center h="100vh">
        <Spinner size="xl" />
      </Center>
    );
  }

  if (!assignmentDetails) {
    return <Alert status="error">Assignment not found.</Alert>;
  }

  return (
<<<<<<< HEAD
    <Flex w="100%" minW="0" direction="column">
      <HStack w="100%" mt={2} mb={2} justifyContent="space-between" pr={2}>
        <Toaster />
        <HStack>
          <Heading size="md">
            {assignmentDetails?.title ? `${assignmentDetails.title}: ` : ""}Handgrading Rubric
          </Heading>
          <Button
            variant="surface"
            size="xs"
            onClick={() => {
              if (assignmentDetails && activeReviewRound) {
                const demoTemplate = createNewRubricTemplate(
                  assignment_id as string,
                  assignmentDetails.class_id,
                  activeReviewRound
                );
                setActiveRubric(demoTemplate);
                setValue(YAML.stringify(HydratedRubricToYamlRubric(demoTemplate)));
                setStashedEditorStates((prev) => {
                  const newState = { ...prev };
                  if (activeReviewRound) delete newState[activeReviewRound];
                  return newState;
                });
                setHasUnsavedChanges(true);
                toaster.success({
                  title: "Demo Loaded",
                  description: "Demo rubric is loaded in the editor. Save to persist."
                });
              }
            }}
          >
            Load Demo Rubric
          </Button>
        </HStack>
      </HStack>
      <Tabs.Root
        value={activeReviewRound || REVIEW_ROUNDS_AVAILABLE[0]}
        onValueChange={(details) => {
          if (details.value) {
            handleReviewRoundChange(details.value as HydratedRubric["review_round"]);
          }
        }}
        lazyMount
        unmountOnExit
        mb={0}
      >
        <Tabs.List>
          {REVIEW_ROUNDS_AVAILABLE.map((rr) => (
            <Tabs.Trigger key={rr || "undefined_round"} value={rr || "undefined_round_val"}>
              {" "}
              {rr
                ? rr
                    .split("-")
                    .map((w) => w[0]!.toUpperCase() + w.slice(1))
                    .join(" ")
                : "Select Round"}
              {unsavedStatusPerTab[rr!] ? "* (Unsaved Changes)" : ""}
            </Tabs.Trigger>
          ))}
        </Tabs.List>
      </Tabs.Root>
      <VStack w="100%" h="100%" border="1px solid" borderColor={"border.subtle"}>
        <HStack pt={2} mt={0} bg="bg.subtle" w="100%" justifyContent="end">
          <Button
            variant="ghost"
            colorPalette="red"
            size="xs"
            onClick={() => {
              if (initialActiveRubricSnapshot) {
                setActiveRubric(JSON.parse(JSON.stringify(initialActiveRubricSnapshot)));
                setValue(YAML.stringify(HydratedRubricToYamlRubric(initialActiveRubricSnapshot)));
                toaster.create({
                  title: "Reset",
                  description: "Editor reset to last saved state for this tab.",
                  type: "info"
                });
              } else {
=======
    <AssignmentProvider assignment_id={Number(assignment_id)}>
      <Flex w="100%" minW="0" direction="column">
        <HStack w="100%" mt={2} mb={2} justifyContent="space-between" pr={2}>
          <Toaster />
          <HStack>
            <Heading size="md">
              {assignmentDetails?.title ? `${assignmentDetails.title}: ` : ""}Handgrading Rubric
            </Heading>
            <Button
              variant="surface"
              size="xs"
              onClick={() => {
>>>>>>> b281db25
                if (assignmentDetails && activeReviewRound) {
                  const demoTemplate = createNewRubricTemplate(
                    assignment_id as string,
                    assignmentDetails.class_id,
                    activeReviewRound
                  );
                  setActiveRubric(demoTemplate);
                  setValue(YAML.stringify(HydratedRubricToYamlRubric(demoTemplate)));
                  setStashedEditorStates((prev) => {
                    const newState = { ...prev };
                    if (activeReviewRound) delete newState[activeReviewRound];
                    return newState;
                  });
                  setHasUnsavedChanges(true);
                  toaster.success({
                    title: "Demo Loaded",
                    description: "Demo rubric is loaded in the editor. Save to persist."
                  });
                }
<<<<<<< HEAD
                toaster.create({
                  title: "Reset",
                  description: "Editor reset to an empty state for this tab.",
                  type: "info"
                });
              }
              setHasUnsavedChanges(false);
              if (activeReviewRound) setUnsavedStatusPerTab((prev) => ({ ...prev, [activeReviewRound]: false }));
              setStashedEditorStates((prev) => {
                const newState = { ...prev };
                if (activeReviewRound) delete newState[activeReviewRound];
                return newState;
              });
            }}
          >
            Reset
          </Button>
          <Button
            colorPalette="green"
            loadingText="Saving..."
            loading={isSaving}
            disabled={isSaving || !hasUnsavedChanges}
            onClick={async () => {
              try {
                setIsSaving(true);
                await saveRubric(value);
                toaster.success({
                  title: "Rubric Saved",
                  description: "The rubric has been saved successfully."
                });
              } catch (error) {
                if (error instanceof Error) {
                  toaster.error({
                    title: "Failed to save rubric",
                    description: `An unexpected error occurred: ${error.message}`
=======
              }}
            >
              Load Demo Rubric
            </Button>
          </HStack>
        </HStack>
        <Tabs.Root
          value={activeReviewRound || REVIEW_ROUNDS_AVAILABLE[0]}
          onValueChange={(details) => {
            if (details.value) {
              handleReviewRoundChange(details.value as HydratedRubric["review_round"]);
            }
          }}
          lazyMount
          unmountOnExit
          mb={0}
        >
          <Tabs.List>
            {REVIEW_ROUNDS_AVAILABLE.map((rr) => (
              <Tabs.Trigger key={rr || "undefined_round"} value={rr || "undefined_round_val"}>
                {" "}
                {rr
                  ? rr
                      .split("-")
                      .map((w) => w[0].toUpperCase() + w.slice(1))
                      .join(" ")
                  : "Select Round"}
                {unsavedStatusPerTab[rr!] ? "* (Unsaved Changes)" : ""}
              </Tabs.Trigger>
            ))}
          </Tabs.List>
        </Tabs.Root>
        <VStack w="100%" h="100%" border="1px solid" borderColor={"border.subtle"}>
          <HStack pt={2} mt={0} bg="bg.subtle" w="100%" justifyContent="end">
            <Button
              variant="ghost"
              colorPalette="red"
              size="xs"
              onClick={() => {
                if (initialActiveRubricSnapshot) {
                  setActiveRubric(JSON.parse(JSON.stringify(initialActiveRubricSnapshot)));
                  setValue(YAML.stringify(HydratedRubricToYamlRubric(initialActiveRubricSnapshot)));
                  toaster.create({
                    title: "Reset",
                    description: "Editor reset to last saved state for this tab.",
                    type: "info"
>>>>>>> b281db25
                  });
                } else {
                  if (assignmentDetails && activeReviewRound) {
                    const minimal = createMinimalNewHydratedRubric(
                      assignment_id as string,
                      assignmentDetails.class_id,
                      activeReviewRound
                    );
                    setActiveRubric(minimal);
                    setInitialActiveRubricSnapshot(JSON.parse(JSON.stringify(minimal)));
                    setValue("");
                  } else {
                    setActiveRubric(undefined);
                    setInitialActiveRubricSnapshot(undefined);
                    setValue("");
                  }
                  toaster.create({
                    title: "Reset",
                    description: "Editor reset to an empty state for this tab.",
                    type: "info"
                  });
                }
                setHasUnsavedChanges(false);
                if (activeReviewRound) setUnsavedStatusPerTab((prev) => ({ ...prev, [activeReviewRound]: false }));
                setStashedEditorStates((prev) => {
                  const newState = { ...prev };
                  if (activeReviewRound) delete newState[activeReviewRound];
                  return newState;
                });
              }}
            >
              Reset
            </Button>
            <Button
              colorPalette="green"
              loadingText="Saving..."
              loading={isSaving}
              disabled={isSaving || !hasUnsavedChanges}
              onClick={async () => {
                try {
                  setIsSaving(true);
                  await saveRubric(value);
                  toaster.success({
                    title: "Rubric Saved",
                    description: "The rubric has been saved successfully."
                  });
                } catch (error) {
                  if (error instanceof Error) {
                    toaster.error({
                      title: "Failed to save rubric",
                      description: `An unexpected error occurred: ${error.message}`
                    });
                  } else {
                    toaster.error({
                      title: "Failed to save rubric",
                      description: "An unknown error occurred during the save process."
                    });
                  }
                } finally {
                  setIsSaving(false);
                }
              }}
            >
              Save
            </Button>
          </HStack>
          <Flex w="100%" minW="0" flexGrow={1}>
            <Box w="100%" minW="0">
              <VStack w="100%" h="100%">
                {isLoadingCurrentRubric && !activeRubric && (
                  <Center height="calc(100vh - 150px)" width="100%">
                    <Spinner size="xl" />
                  </Center>
                )}
                {isSaving && (
                  <Center height="calc(100vh - 150px)" width="100%">
                    <Spinner size="xl" />
                  </Center>
                )}
                {!isSaving && (!isLoadingCurrentRubric || activeRubric) && (
                  <Editor
                    height="calc(100vh - 150px)"
                    width="100%"
                    defaultLanguage="yaml"
                    path={`rubric-${activeReviewRound || "new"}.yml`}
                    beforeMount={handleEditorWillMount}
                    value={value}
                    theme={colorMode === "dark" ? "vs-dark" : "vs"}
                    onValidate={(markers) => {
                      // If the editor is empty, don't show schema validation errors.
                      // Schema errors for an empty document are not helpful.
                      if (value.trim() === "") {
                        setError(undefined);
                        setErrorMarkers([]);
                        return;
                      }

                      if (markers.length > 0) {
                        setError("YAML syntax error. Please fix the errors in the editor.");
                        setErrorMarkers(
                          markers.map((m) => ({ message: m.message, startLineNumber: m.startLineNumber }))
                        );
                      } else {
                        setError(undefined);
                        setErrorMarkers([]);
                      }
                    }}
                    onChange={handleEditorChange}
                  />
                )}
              </VStack>
            </Box>
            <Box w="lg" position="relative" h="calc(100vh - 100px)" overflowY="auto">
              {updatePaused && <Alert variant="surface">Preview paused while typing</Alert>}

              {isLoadingCurrentRubric && !rubricForSidebar && (
                <Center h="100%">
                  {" "}
                  <Spinner />{" "}
                </Center>
              )}

              {!isLoadingCurrentRubric && !error && !rubricForSidebar && activeReviewRound && (
                <Center h="100%">
                  <VStack>
                    <Text>No rubric configured for {activeReviewRound}.</Text>
                    <Text fontSize="sm">You can load a demo or start typing.</Text>
                  </VStack>
                </Center>
              )}

              {!error && rubricForSidebar && (
                <VStack gap={4} align="stretch">
                  <RubricSidebar
                    initialRubric={rubricForSidebar}
                    assignmentId={Number(assignment_id)}
                    classId={assignmentDetails?.class_id}
                  />
                </VStack>
              )}
              {error && (
                <Box
                  position="absolute"
                  top="0"
                  left="0"
                  width="100%"
                  height="100%"
                  backgroundColor="bg.surface"
                  p={4}
                  display="flex"
                  flexDirection="column"
                  zIndex="1"
                >
                  <Heading size="sm" color="fg.error" mb={2}>
                    YAML Error
                  </Heading>
                  <Text color="fg.error" mb={2}>
                    {error}
                  </Text>
                  {errorMarkers.length > 0 && (
                    <List.Root>
                      {errorMarkers.map((marker, index) => (
                        <List.Item key={index}>
                          <Text color="fg.error" fontSize="sm">
                            Line {marker.startLineNumber}: {marker.message}
                          </Text>
                        </List.Item>
                      ))}
                    </List.Root>
                  )}
                </Box>
              )}
            </Box>
          </Flex>
        </VStack>
      </Flex>
    </AssignmentProvider>
  );
}

const defaultRubric = `
name: Demo Rubric
description: Edit or delete this rubric to create your own.
parts:
  - description: >
      We might even include a complete description of the part of the assignment
      here, you get markdown, you even get $\LaTeX$ basically everywhere!
    name: Question 1
    criteria:
      - description: Overall conformance to our course [style
          guide](https://neu-se.github.io/CS4530-Spring-2024/policies/style/).
          All of these checks happen to be "annotations," which means they are
          applied directly to line(s) of code. Scoring is **negative** which
          means each check deducts points from the total points for this
          criteria.
        is_additive: false
        name: Design rules
        total_points: 15
        checks:
          - name: Non-compliant name
            description: All new names (e.g. for local variables, methods, and properties)
              follow the naming conventions defined in our style guide (Max 6
              annotations per-submission, comment required)
            is_annotation: true
            is_required: false
            is_comment_required: true
            max_annotations: 6
            points: 2
          - name: Missing documentation
            description: Max 10 annotations per-submission. Comment optional.
            is_annotation: true
            is_required: false
            is_comment_required: false
            max_annotations: 10
            points: 2
      - description: This is an example of a criteria that has multiple checks, and only
          one can be selected.
        is_additive: true
        name: Overall design quality
        total_points: 10
        max_checks_per_submission: 1
        min_checks_per_submission: 1
        checks:
          - name: It's the best
            description: This is *great* and has low coupling and high cohesion, something
              something objects.
            is_annotation: false
            is_required: false
            is_comment_required: false
            max_annotations: 1
            points: 10
          - name: It's mediocre
            description: Something's not quite right, the grader has added comments to
              explain
            is_annotation: false
            is_required: false
            is_comment_required: true
            max_annotations: 1
            points: 5
      - description: This is additive scoring with multiple checks. Each check has
          multiple options. Graders must select one option for each check.
        is_additive: true
        name: Test case quality
        total_points: 10
        checks:
          - name: Submission-level check, select one option
            description: This check demonstrates having an "option". The grader selects the
              option from this sidebar. This check is required.
            file: src/test/java/com/pawtograder/example/java/EntrypointTest.java
            is_annotation: false
            is_required: true
            is_comment_required: false
            points: 4
            data:
              options:
                - label: Satisfactory
                  points: 10
                - label: Marginal
                  points: 5
                - label: Unacceptable
                  points: 0
          - name: File-level check, select one option
            description: This check demonstrates having an "option". The grader selects the
              option by marking a line. This check is required.
            file: src/test/java/com/pawtograder/example/java/EntrypointTest.java
            is_annotation: true
            is_required: true
            is_comment_required: false
            max_annotations: 1
            points: 4
            data:
              options:
                - label: Satisfactory
                  points: 10
                - label: Marginal
                  points: 5
                - label: Unacceptable
                  points: 0
  - name: Part 2
    description: This is another part/question. You might assign grading per-part,
      and we'll track what's been done and what hasn't.
    criteria:
      - name: A big criteria with checkboxes, positive scoring
        description: Some use-cases might call for having graders tick boxes to add
          points. This will require at least 2 and at most 4 boxes to be ticked.
        is_additive: true
        total_points: 10
        max_checks_per_submission: 4
        min_checks_per_submission: 2
        checks:
          - name: Some option 1
            description: This might be useful for $O(n^2)$ having more details describing
              the attribute
            is_annotation: false
            is_required: false
            is_comment_required: true
            points: 2
          - name: Some option 2
            is_annotation: false
            is_required: false
            is_comment_required: true
            points: 2
          - name: Some option 3
            is_annotation: false
            is_required: false
            is_comment_required: true
            points: 2
          - name: Some option 4
            is_annotation: false
            is_required: false
            is_comment_required: true
            points: 2
          - name: Some option 5
            is_annotation: false
            is_required: false
            is_comment_required: true
            points: 2
          - name: Some option 6
            is_annotation: false
            is_required: false
            is_comment_required: true
            points: 2
      - description: Some use-cases might call for having graders tick boxes to deduct
          points. This will require at least 2 and at most 4 boxes to be ticked.
        is_additive: false
        name: A big criteria with checkboxes, NEGATIVE scoring
        total_points: 10
        max_checks_per_submission: 4
        min_checks_per_submission: 2
        checks:
          - name: Some option 1
            description: This might be useful for $O(n^2)$ having more details describing
              the attribute
            is_annotation: false
            is_required: false
            is_comment_required: true
            points: 2
          - name: Some option 2
            is_annotation: false
            is_required: false
            is_comment_required: true
            points: 2
          - name: Some option 3
            is_annotation: false
            is_required: false
            is_comment_required: true
            points: 2
          - name: Some option 4
            is_annotation: false
            is_required: false
            is_comment_required: true
            points: 2
          - name: Some option 5
            is_annotation: false
            is_required: false
            is_comment_required: true
            points: 2
          - name: Some option 6
            is_annotation: false
            is_required: false
            is_comment_required: true
            points: 2
is_private: false
`;<|MERGE_RESOLUTION|>--- conflicted
+++ resolved
@@ -3,12 +3,8 @@
 import { useColorMode } from "@/components/ui/color-mode";
 import RubricSidebar from "@/components/ui/rubric-sidebar";
 import { toaster, Toaster } from "@/components/ui/toaster";
-<<<<<<< HEAD
-import type {
-=======
 import { AssignmentProvider } from "@/hooks/useAssignment";
 import {
->>>>>>> b281db25
   Assignment,
   HydratedRubric,
   HydratedRubricCheck,
@@ -1122,86 +1118,6 @@
   }
 
   return (
-<<<<<<< HEAD
-    <Flex w="100%" minW="0" direction="column">
-      <HStack w="100%" mt={2} mb={2} justifyContent="space-between" pr={2}>
-        <Toaster />
-        <HStack>
-          <Heading size="md">
-            {assignmentDetails?.title ? `${assignmentDetails.title}: ` : ""}Handgrading Rubric
-          </Heading>
-          <Button
-            variant="surface"
-            size="xs"
-            onClick={() => {
-              if (assignmentDetails && activeReviewRound) {
-                const demoTemplate = createNewRubricTemplate(
-                  assignment_id as string,
-                  assignmentDetails.class_id,
-                  activeReviewRound
-                );
-                setActiveRubric(demoTemplate);
-                setValue(YAML.stringify(HydratedRubricToYamlRubric(demoTemplate)));
-                setStashedEditorStates((prev) => {
-                  const newState = { ...prev };
-                  if (activeReviewRound) delete newState[activeReviewRound];
-                  return newState;
-                });
-                setHasUnsavedChanges(true);
-                toaster.success({
-                  title: "Demo Loaded",
-                  description: "Demo rubric is loaded in the editor. Save to persist."
-                });
-              }
-            }}
-          >
-            Load Demo Rubric
-          </Button>
-        </HStack>
-      </HStack>
-      <Tabs.Root
-        value={activeReviewRound || REVIEW_ROUNDS_AVAILABLE[0]}
-        onValueChange={(details) => {
-          if (details.value) {
-            handleReviewRoundChange(details.value as HydratedRubric["review_round"]);
-          }
-        }}
-        lazyMount
-        unmountOnExit
-        mb={0}
-      >
-        <Tabs.List>
-          {REVIEW_ROUNDS_AVAILABLE.map((rr) => (
-            <Tabs.Trigger key={rr || "undefined_round"} value={rr || "undefined_round_val"}>
-              {" "}
-              {rr
-                ? rr
-                    .split("-")
-                    .map((w) => w[0]!.toUpperCase() + w.slice(1))
-                    .join(" ")
-                : "Select Round"}
-              {unsavedStatusPerTab[rr!] ? "* (Unsaved Changes)" : ""}
-            </Tabs.Trigger>
-          ))}
-        </Tabs.List>
-      </Tabs.Root>
-      <VStack w="100%" h="100%" border="1px solid" borderColor={"border.subtle"}>
-        <HStack pt={2} mt={0} bg="bg.subtle" w="100%" justifyContent="end">
-          <Button
-            variant="ghost"
-            colorPalette="red"
-            size="xs"
-            onClick={() => {
-              if (initialActiveRubricSnapshot) {
-                setActiveRubric(JSON.parse(JSON.stringify(initialActiveRubricSnapshot)));
-                setValue(YAML.stringify(HydratedRubricToYamlRubric(initialActiveRubricSnapshot)));
-                toaster.create({
-                  title: "Reset",
-                  description: "Editor reset to last saved state for this tab.",
-                  type: "info"
-                });
-              } else {
-=======
     <AssignmentProvider assignment_id={Number(assignment_id)}>
       <Flex w="100%" minW="0" direction="column">
         <HStack w="100%" mt={2} mb={2} justifyContent="space-between" pr={2}>
@@ -1214,7 +1130,6 @@
               variant="surface"
               size="xs"
               onClick={() => {
->>>>>>> b281db25
                 if (assignmentDetails && activeReviewRound) {
                   const demoTemplate = createNewRubricTemplate(
                     assignment_id as string,
@@ -1234,43 +1149,6 @@
                     description: "Demo rubric is loaded in the editor. Save to persist."
                   });
                 }
-<<<<<<< HEAD
-                toaster.create({
-                  title: "Reset",
-                  description: "Editor reset to an empty state for this tab.",
-                  type: "info"
-                });
-              }
-              setHasUnsavedChanges(false);
-              if (activeReviewRound) setUnsavedStatusPerTab((prev) => ({ ...prev, [activeReviewRound]: false }));
-              setStashedEditorStates((prev) => {
-                const newState = { ...prev };
-                if (activeReviewRound) delete newState[activeReviewRound];
-                return newState;
-              });
-            }}
-          >
-            Reset
-          </Button>
-          <Button
-            colorPalette="green"
-            loadingText="Saving..."
-            loading={isSaving}
-            disabled={isSaving || !hasUnsavedChanges}
-            onClick={async () => {
-              try {
-                setIsSaving(true);
-                await saveRubric(value);
-                toaster.success({
-                  title: "Rubric Saved",
-                  description: "The rubric has been saved successfully."
-                });
-              } catch (error) {
-                if (error instanceof Error) {
-                  toaster.error({
-                    title: "Failed to save rubric",
-                    description: `An unexpected error occurred: ${error.message}`
-=======
               }}
             >
               Load Demo Rubric
@@ -1317,7 +1195,6 @@
                     title: "Reset",
                     description: "Editor reset to last saved state for this tab.",
                     type: "info"
->>>>>>> b281db25
                   });
                 } else {
                   if (assignmentDetails && activeReviewRound) {
