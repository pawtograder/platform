--- conflicted
+++ resolved
@@ -3,13 +3,8 @@
 import { useColorMode } from "@/components/ui/color-mode";
 import { RubricSidebar } from "@/components/ui/rubric-sidebar";
 import { toaster, Toaster } from "@/components/ui/toaster";
-<<<<<<< HEAD
-import { AssignmentProvider, useAssignmentController, useRubric } from "@/hooks/useAssignment";
-import type {
-=======
 import { useAssignmentController, useRubric } from "@/hooks/useAssignment";
 import {
->>>>>>> 80d8a7d9
   HydratedRubric,
   HydratedRubricCheck,
   HydratedRubricCriteria,
