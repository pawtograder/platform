"use client";
import { AssignmentProvider } from "@/hooks/useAssignment";
import { Assignment } from "@/utils/supabase/DatabaseTypes";
import { Box, Button, Flex, Heading, HStack, VStack } from "@chakra-ui/react";
import { useOne } from "@refinedev/core";
import { Select } from "chakra-react-select";
import NextLink from "next/link";
import { useParams, usePathname, useRouter } from "next/navigation";
import React, { useState } from "react";
import { FaCalendar, FaCode, FaEdit, FaHome, FaPen, FaPlay, FaPooStorm, FaSearch, FaUsers } from "react-icons/fa";
import { CreateGitHubRepos } from "./CreateGitHubRepos";
<<<<<<< HEAD
=======
import { AssignmentProvider } from "@/hooks/useAssignment";
import DeleteAssignmentButton from "./deleteAssignmentButton";
import { useIsInstructor } from "@/hooks/useClassProfiles";
>>>>>>> 631a7ca9

const LinkItems = (courseId: number, assignmentId: number) => [
  { label: "Assignment Home", href: `/course/${courseId}/manage/assignments/${assignmentId}`, icon: FaHome },
  { label: "Edit Assignment", href: `/course/${courseId}/manage/assignments/${assignmentId}/edit`, icon: FaEdit },
  {
    label: "Configure Autograder",
    href: `/course/${courseId}/manage/assignments/${assignmentId}/autograder`,
    icon: FaCode
  },
  { label: "Configure Rubric", href: `/course/${courseId}/manage/assignments/${assignmentId}/rubric`, icon: FaPen },
  {
    label: "Manage Due Date Exceptions",
    href: `/course/${courseId}/manage/assignments/${assignmentId}/due-date-exceptions`,
    icon: FaCalendar
  },
  {
    label: "Grading Assignments",
    href: `/course/${courseId}/manage/assignments/${assignmentId}/reviews`,
    icon: FaSearch
  },
  { label: "Manage Groups", href: `/course/${courseId}/manage/assignments/${assignmentId}/groups`, icon: FaUsers },
  {
    label: "Manage Regrade Requests",
    href: `/course/${courseId}/manage/assignments/${assignmentId}/regrade-requests`,
    icon: FaPooStorm
  },
  { label: "Test Assignment", href: `/course/${courseId}/manage/assignments/${assignmentId}/test`, icon: FaPlay },
  {
    label: "Rerun Autograder",
    href: `/course/${courseId}/manage/assignments/${assignmentId}/rerun-autograder`,
    icon: FaPooStorm
  }
];
/**
 * Provides a responsive layout for assignment management pages, including navigation and content display.
 *
 * Renders assignment-specific navigation links and content for both desktop and mobile views, fetching assignment data and supplying context via an AssignmentProvider. Displays the assignment title and renders nested page content.
 *
 * @param children - The content to display within the assignment layout
 */
export default function AssignmentLayout({ children }: { children: React.ReactNode }) {
  const { course_id, assignment_id } = useParams();
  const isInstructor = useIsInstructor();
  const { data: assignment } = useOne<Assignment>({
    resource: "assignments",
    id: Number.parseInt(assignment_id as string)
  });
  const pathname = usePathname();
  const [selectedPage, setSelectedPage] = useState<string>("");
  const router = useRouter();

  return (
    <AssignmentProvider assignment_id={Number(assignment_id)}>
      <Flex pt={4} display={{ base: "none", lg: "flex" }}>
        <Box w="xs" pr={2} flex={0}>
          <VStack align="flex-start">
            {LinkItems(Number.parseInt(course_id as string), Number.parseInt(assignment_id as string)).map((item) => (
              <Button
                key={item.label}
                variant={pathname.endsWith(item.href) ? "solid" : "ghost"}
                w="100%"
                size="xs"
                pt="0"
                fontSize="sm"
                justifyContent="flex-start"
                asChild
              >
                <NextLink href={item.href} prefetch={true}>
                  <HStack textAlign="left" w="100%" justify="flex-start">
                    {React.createElement(item.icon)}
                    {item.label}
                  </HStack>
                </NextLink>
              </Button>
            ))}
            <CreateGitHubRepos
              courseId={Number.parseInt(course_id as string)}
              assignmentId={Number.parseInt(assignment_id as string)}
              releaseDate={assignment?.data?.release_date}
            />
            {isInstructor && (
              <DeleteAssignmentButton
                assignmentId={Number.parseInt(assignment_id as string)}
                courseId={Number.parseInt(course_id as string)}
              />
            )}
          </VStack>
        </Box>
        <Box borderColor="border.muted" borderWidth="2px" borderRadius="md" p={4} flexGrow={1} minWidth="0">
          <Heading size="lg">Assignment: {assignment ? assignment.data?.title : "Loading..."}</Heading>
          <Box>{children}</Box>
        </Box>
      </Flex>
      <Flex display={{ base: "flex", lg: "none" }} flexDir={"column"}>
        <Box width="100%" marginTop="5">
          <Heading size="md">Select assignment page</Heading>
          <Select
            onChange={(e) => {
              if (e) {
                setSelectedPage(e.label);
                router.replace(e.value);
              }
            }}
            value={LinkItems(parseInt(course_id as string), parseInt(assignment_id as string))
              .map((item) => ({ label: item.label, value: item.href }))
              .find((option) => option.value === selectedPage)}
            options={LinkItems(parseInt(course_id as string), parseInt(assignment_id as string)).map((item) => ({
              label: item.label,
              value: item.href
            }))}
          />
        </Box>
        <Box mt={4} borderColor="border.muted" borderWidth="2px" borderRadius="md" p={2}>
          <Heading size="lg">Assignment: {assignment ? assignment.data?.title : "Loading..."}</Heading>
          <Box>{children}</Box>
        </Box>
      </Flex>
    </AssignmentProvider>
  );
}<|MERGE_RESOLUTION|>--- conflicted
+++ resolved
@@ -1,5 +1,6 @@
 "use client";
 import { AssignmentProvider } from "@/hooks/useAssignment";
+import { useIsInstructor } from "@/hooks/useClassProfiles";
 import { Assignment } from "@/utils/supabase/DatabaseTypes";
 import { Box, Button, Flex, Heading, HStack, VStack } from "@chakra-ui/react";
 import { useOne } from "@refinedev/core";
@@ -9,12 +10,7 @@
 import React, { useState } from "react";
 import { FaCalendar, FaCode, FaEdit, FaHome, FaPen, FaPlay, FaPooStorm, FaSearch, FaUsers } from "react-icons/fa";
 import { CreateGitHubRepos } from "./CreateGitHubRepos";
-<<<<<<< HEAD
-=======
-import { AssignmentProvider } from "@/hooks/useAssignment";
 import DeleteAssignmentButton from "./deleteAssignmentButton";
-import { useIsInstructor } from "@/hooks/useClassProfiles";
->>>>>>> 631a7ca9
 
 const LinkItems = (courseId: number, assignmentId: number) => [
   { label: "Assignment Home", href: `/course/${courseId}/manage/assignments/${assignmentId}`, icon: FaHome },
