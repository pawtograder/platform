--- conflicted
+++ resolved
@@ -1,13 +1,7 @@
 "use client";
-<<<<<<< HEAD
-import { AssignmentProvider } from "@/hooks/useAssignment";
-import { useIsInstructor } from "@/hooks/useClassProfiles";
-import type { Assignment } from "@/utils/supabase/DatabaseTypes";
-=======
 import { AssignmentProvider, useAssignmentController } from "@/hooks/useAssignment";
 import { useIsInstructor, useIsGraderOrInstructor } from "@/hooks/useClassProfiles";
 import { Assignment } from "@/utils/supabase/DatabaseTypes";
->>>>>>> 7a327be9
 import { Box, Button, Flex, Heading, HStack, VStack } from "@chakra-ui/react";
 import { useOne } from "@refinedev/core";
 import { Select } from "chakra-react-select";
