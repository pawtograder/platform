--- conflicted
+++ resolved
@@ -42,15 +42,9 @@
   }, [
     queryData,
     form,
-<<<<<<< HEAD
-    selfReviewSetting?.data.enabled,
-    selfReviewSetting?.data.deadline_offset,
-    selfReviewSetting?.data.allow_early
-=======
     selfReviewSetting?.data.allow_early,
     selfReviewSetting?.data.deadline_offset,
     selfReviewSetting?.data.enabled
->>>>>>> c98caac6
   ]);
 
   const onFinish = useCallback(
