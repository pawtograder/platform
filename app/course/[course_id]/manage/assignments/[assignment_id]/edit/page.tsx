--- conflicted
+++ resolved
@@ -3,13 +3,8 @@
 import { toaster } from "@/components/ui/toaster";
 import { assignmentGroupCopyGroupsFromAssignment, githubRepoConfigureWebhook } from "@/lib/edgeFunctions";
 import { createClient } from "@/utils/supabase/client";
-<<<<<<< HEAD
-import type { Assignment, SelfReviewSettings } from "@/utils/supabase/DatabaseTypes";
-import { Box, Heading, Skeleton } from "@chakra-ui/react";
-=======
 import { Assignment, SelfReviewSettings } from "@/utils/supabase/DatabaseTypes";
 import { Box, Heading } from "@chakra-ui/react";
->>>>>>> 7a327be9
 import { useOne, useUpdate } from "@refinedev/core";
 import { useForm } from "@refinedev/react-hook-form";
 import { useParams } from "next/navigation";
