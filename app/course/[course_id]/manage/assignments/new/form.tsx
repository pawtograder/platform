--- conflicted
+++ resolved
@@ -365,11 +365,6 @@
           <Fieldset.Content>
             <Field
               label="Slug"
-<<<<<<< HEAD
-              helperText="A short identifier for the assignment, e.g. 'hw1' or 'project2'. Must contain only lowercase letters, numbers, underscores, and hyphens, and be less than 16 characters."
-              errorText={errors["slug"]?.message?.toString()}
-              invalid={errors["slug"] ? true : false}
-=======
               helperText={
                 isEditing
                   ? "Slug cannot be changed when editing an assignment"
@@ -377,7 +372,6 @@
               }
               errorText={errors.slug?.message?.toString()}
               invalid={errors.slug ? true : false}
->>>>>>> 631a7ca9
               required={true}
             >
               <Input
