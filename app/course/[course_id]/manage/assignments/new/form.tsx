"use client";
import { Field } from "@/components/ui/field";
import {
  CardBody,
  CardHeader,
  CardRoot,
  CardTitle,
  Checkbox,
  Fieldset,
  Input,
  NativeSelectField,
  NativeSelectRoot
} from "@chakra-ui/react";
import { Controller, type FieldValues } from "react-hook-form";

import { Button } from "@/components/ui/button";
import { toaster, Toaster } from "@/components/ui/toaster";
import { useCourse } from "@/hooks/useAuthState";
import { appendTimezoneOffset } from "@/lib/utils";
import type { Assignment } from "@/utils/supabase/DatabaseTypes";
import { TZDate } from "@date-fns/tz";
import { useList } from "@refinedev/core";
import type { UseFormReturnType } from "@refinedev/react-hook-form";
import { useParams } from "next/navigation";
import { useCallback, useEffect, useState } from "react";
import { LuCheck } from "react-icons/lu";

function GroupConfigurationSubform({ form, timezone }: { form: UseFormReturnType<Assignment>; timezone: string }) {
  const { course_id } = useParams();
  const { data: otherAssignments } = useList({
    resource: "assignments",
    queryOptions: { enabled: !!course_id },
    filters: [
      { field: "class_id", operator: "eq", value: Number.parseInt(course_id as string) },
      { field: "group_config", operator: "ne", value: "individual" }
    ],
    pagination: { pageSize: 1000 }
  });

  const [withGroups, setWithGroups] = useState<boolean>(() => {
    const groupConfig = form.getValues("group_config");
    return groupConfig === "groups" || groupConfig === "both";
  });
  const groupConfig = form.watch("group_config");
  useEffect(() => {
    setWithGroups(groupConfig === "groups" || groupConfig === "both");
  }, [groupConfig]);

  const {
    register,
    getValues,
    control,
    formState: { errors }
  } = form;
  return (
    <CardRoot>
      <CardHeader>
        <CardTitle>Group Configuration</CardTitle>
      </CardHeader>
      <CardBody gap="5px">
        <Fieldset.Content>
          <Field
            label="Group configuration"
            helperText="If you want to use groups for this assignment, select the group configuration you want to use."
            errorText={errors["group_config"]?.message?.toString()}
            invalid={errors["group_config"] ? true : false}
            required={true}
          >
            <NativeSelectRoot {...register("group_config", { required: true })}>
              <NativeSelectField
                name="group_config"
                defaultValue="individual"
                onChange={(e) => {
                  setWithGroups(e.target.value !== "individual");
                }}
              >
                <option value="individual">Individual Submissions Only</option>
                <option value="groups">Group Submissions Only</option>
                <option value="both">Individual or Group Submissions</option>
              </NativeSelectField>
            </NativeSelectRoot>
          </Field>
        </Fieldset.Content>
        {withGroups && (
          <>
            <Fieldset.Content>
              <Field
                label="Minimum Group Size"
                helperText="The minimum number of students allowed in a group"
                errorText={errors["min_group_size"]?.message?.toString()}
                invalid={errors["min_group_size"] ? true : false}
                required={withGroups}
              >
                <Input
                  type="number"
                  {...register("min_group_size", {
                    required:
                      getValues("group_config") === "groups" || getValues("group_config") === "both"
                        ? "This is required for group assignments"
                        : false,
                    min: { value: 1, message: "Minimum group size must be at least 1" }
                  })}
                />
              </Field>
            </Fieldset.Content>
            <Fieldset.Content>
              <Field
                label="Maximum Group Size"
                helperText="The maximum number of students allowed in a group"
                errorText={errors["max_group_size"]?.message?.toString()}
                invalid={errors["max_group_size"] ? true : false}
                required={withGroups}
              >
                <Input
                  type="number"
                  {...register("max_group_size", {
                    required:
                      getValues("group_config") === "groups" || getValues("group_config") === "both"
                        ? "This is required for group assignments"
                        : false,
                    min: { value: 1, message: "Maximum group size must be at least 1" }
                  })}
                />
              </Field>
            </Fieldset.Content>
            <Fieldset.Content>
              <Field
                label="Group Formation Method"
                helperText="Choose whether students can form their own groups or if all groups will be assigned by instructors"
                errorText={errors["allow_student_formed_groups"]?.message?.toString()}
                invalid={errors["allow_student_formed_groups"] ? true : false}
                required={withGroups}
              >
                <NativeSelectRoot
                  {...register("allow_student_formed_groups", {
                    required:
                      getValues("group_config") === "groups" || getValues("group_config") === "both"
                        ? "This is required for group assignments"
                        : false
                  })}
                >
                  <NativeSelectField name="allow_student_formed_groups">
                    <option value="true">Students can form groups</option>
                    <option value="false">Instructor only</option>
                  </NativeSelectField>
                </NativeSelectRoot>
              </Field>
            </Fieldset.Content>
            <Fieldset.Content>
              <Field label="Copy groups from assignment" helperText="Copy groups from another assignment">
                <NativeSelectRoot {...register("copy_groups_from_assignment", { required: false })}>
                  <NativeSelectField name="copy_groups_from_assignment">
                    <option value="">None</option>
                    {otherAssignments?.data?.map((assignment) => (
                      <option key={assignment.id} value={assignment.id}>
                        {assignment["title"]}
                      </option>
                    ))}
                  </NativeSelectField>
                </NativeSelectRoot>
              </Field>
            </Fieldset.Content>
            <Fieldset.Content>
              <Field
                label="Group Formation Deadline"
                helperText="The deadline by which groups must be formed. If set, students will not be able to change groups after this deadline."
                errorText={errors["group_formation_deadline"]?.message?.toString()}
                invalid={errors["group_formation_deadline"] ? true : false}
                required={withGroups}
              >
                <Controller
                  name="group_formation_deadline"
                  control={control}
                  rules={{ required: "This is required" }}
                  render={({ field }) => {
                    const hasATimezoneOffset =
                      field.value &&
                      (field.value.charAt(field.value.length - 6) === "+" ||
                        field.value.charAt(field.value.length - 6) === "-");
                    const localValue =
                      field.value && hasATimezoneOffset
                        ? new TZDate(field.value, timezone).toISOString().slice(0, -13)
                        : field.value;
                    return (
                      <Input
                        type="datetime-local"
                        value={localValue || ""}
                        onChange={field.onChange}
                        onBlur={field.onBlur}
                      />
                    );
                  }}
                />
              </Field>
            </Fieldset.Content>
          </>
        )}
      </CardBody>
    </CardRoot>
  );
}

function SelfEvaluationSubform({ form }: { form: UseFormReturnType<Assignment> }) {
  const [withEval, setWithEval] = useState<boolean>(false);
  const [allowEarly, setAllowEarly] = useState<boolean>(form.getValues("allow_early") == true);

  const {
    register,
    getValues,
    watch,
    formState: { errors }
  } = form;

  // capture eval state changes with delayed loading
  useEffect(() => {
    const subscription = watch((value, { name }) => {
      if (name === "eval_config" || !name) {
        setWithEval(value["eval_config"] === "use_eval");
      }
    });
    return () => subscription.unsubscribe();
  }, [watch]);

  useEffect(() => {
    const subscription = watch((value, { name }) => {
      if (name === "allow_early" || !name) {
        setAllowEarly(value["allow_early"]);
      }
    });
    return () => subscription.unsubscribe();
  }, [watch]);

  return (
    <CardRoot>
      <CardHeader>
        <CardTitle>Self Evaluation Configuration</CardTitle>
      </CardHeader>
      <CardBody gap="5px">
        <Fieldset.Content>
          <Field
            label="Assignment setting"
            errorText={errors["group_config"]?.message?.toString()}
            invalid={errors["group_config"] ? true : false}
            required={true}
          >
            <NativeSelectRoot {...register("eval_config", { required: true })}>
              <NativeSelectField
                name="eval_config"
                onChange={(e) => {
                  setWithEval(e.target.value == "use_eval");
                }}
              >
                <option value="base_only">Programming assignment only</option>
                <option value="use_eval">Programming assignment and self evaluation</option>
              </NativeSelectField>
            </NativeSelectRoot>
          </Field>
        </Fieldset.Content>
        {withEval && (
          <>
            <Fieldset.Content>
              <Field
                label="Hours due after programming assignment"
                helperText="The number of hours between the deadline of the programming assignment and when the self evaluation is due"
                errorText={errors["min_group_size"]?.message?.toString()}
                invalid={errors["min_group_size"] ? true : false}
                required={withEval}
              >
                <Input
                  type="number"
                  {...register("deadline_offset", {
                    required:
                      getValues("eval_config") === "use_eval"
                        ? "This is required for self evaluation assignments"
                        : false,
                    min: { value: 0, message: "Offset must be a positive number" }
                  })}
                />
              </Field>
            </Fieldset.Content>
            <Field
              helperText="Students can submit self evaluation before programming assignment deadline"
              required={withEval}
            >
              <Checkbox.Root {...register("allow_early")} checked={allowEarly}>
                <Checkbox.HiddenInput />
                <Checkbox.Control>
                  {" "}
                  <LuCheck />
                </Checkbox.Control>
                <Checkbox.Label>Allow early submission</Checkbox.Label>
              </Checkbox.Root>
            </Field>
          </>
        )}
      </CardBody>
    </CardRoot>
  );
}

export default function AssignmentForm({
  form,
  onSubmit
}: {
  form: UseFormReturnType<Assignment>;
  onSubmit: (values: FieldValues) => void;
}) {
  const {
    handleSubmit,
    register,
    control,
    // refineCore: {
    //     onFinish
    // },
    formState: { errors }
  } = form;

  const course = useCourse();
  const [isSubmitting, setIsSubmitting] = useState(false);
  const timezone = course.classes.time_zone || "America/New_York";
  const onSubmitWrapper = useCallback(
    async (values: FieldValues) => {
      setIsSubmitting(true);
      // Convert the release and due dates to UTC
      const valuesWithDates = {
        ...values,
        release_date: appendTimezoneOffset(values["release_date"], timezone),
        due_date: appendTimezoneOffset(values["due_date"], timezone),
        group_formation_deadline: appendTimezoneOffset(values["group_formation_deadline"], timezone)
      };
      try {
        await onSubmit(valuesWithDates);
      } catch (error) {
        toaster.error({
          title: "Changes not saved",
          description: "An error occurred while saving the assignment. Please try again."
        });
        toaster.error({
          title: "Error creating assignment: " + (error instanceof Error ? error.name : "Unknown"),
          description: error instanceof Error ? error.message : "An unexpected error occurred. Please try again."
        });
      } finally {
        setIsSubmitting(false);
      }
    },
    [onSubmit, timezone]
  );

  return (
    <div>
      <Toaster />
      <form onSubmit={handleSubmit(onSubmitWrapper)}>
        <Fieldset.Root maxW="lg">
          <Fieldset.Content>
            <Field
              label="Title"
              errorText={errors["title"]?.message?.toString()}
              invalid={errors["title"] ? true : false}
              required={true}
            >
              <Input {...register("title", { required: "This is required" })} />
            </Field>
          </Fieldset.Content>
          <Fieldset.Content>
            <Field
              label="Slug"
              helperText="A short identifier for the assignment, e.g. 'hw1' or 'project2'. Must contain only lowercase letters, numbers, underscores, and hyphens, and be less than 16 characters."
              errorText={errors["slug"]?.message?.toString()}
              invalid={errors["slug"] ? true : false}
              required={true}
            >
              <Input
                {...register("slug", {
                  required: "This is required",
                  pattern: {
                    value: /^[a-z0-9_-]+$/,
                    message: "Slug must contain only lowercase letters, numbers, underscores, and hyphens"
                  },
                  maxLength: { value: 16, message: "Slug must be less than 16 characters" }
                })}
              />
            </Field>
          </Fieldset.Content>
          <Fieldset.Content>
            <Field
<<<<<<< HEAD
              label="Template repository"
              helperText="A link to a repository that will be used as a template for each student's assignment"
              errorText={errors["template_repo"]?.message?.toString()}
              invalid={errors["template_repo"] ? true : false}
            >
              <Controller
                control={control}
                name="template_repo"
                render={({ field }) => {
                  return (
                    <RepoSelector
                      templateReposOnly
                      name={field.name}
                      value={field.value ? field.value : ""}
                      onBlur={field.onBlur}
                      onChange={(val) => {
                        field.onChange(val);
                      }}
                    />
                  );
                }}
              />
            </Field>
          </Fieldset.Content>
          <Fieldset.Content>
            <Field
=======
>>>>>>> 80d8a7d9
              label={`Release Date (${course.classes.time_zone})`}
              helperText="Date that students can see the assignment"
              errorText={errors["release_date"]?.message?.toString()}
              invalid={errors["release_date"] ? true : false}
              required={true}
            >
              <Controller
                name="release_date"
                control={control}
                rules={{ required: "This is required" }}
                render={({ field }) => {
                  const hasATimezoneOffset =
                    field.value &&
                    (field.value.charAt(field.value.length - 6) === "+" ||
                      field.value.charAt(field.value.length - 6) === "-");
                  const localValue =
                    field.value && hasATimezoneOffset
                      ? new TZDate(field.value, timezone).toISOString().slice(0, -13)
                      : field.value;
                  return (
                    <Input
                      type="datetime-local"
                      value={localValue || ""}
                      onChange={field.onChange}
                      onBlur={field.onBlur}
                    />
                  );
                }}
              />
            </Field>
          </Fieldset.Content>
          <Fieldset.Content>
            <Field
              label={`Due Date (${course.classes.time_zone})`}
              helperText="No submissions accepted after this time unless late submissions are allowed"
              errorText={errors["due_date"]?.message?.toString()}
              invalid={errors["due_date"] ? true : false}
              required={true}
            >
              <Controller
                name="due_date"
                control={control}
                rules={{ required: "This is required" }}
                render={({ field }) => {
                  const hasATimezoneOffset =
                    field.value &&
                    (field.value.charAt(field.value.length - 6) === "+" ||
                      field.value.charAt(field.value.length - 6) === "-");
                  const localValue =
                    field.value && hasATimezoneOffset
                      ? new TZDate(field.value, timezone).toISOString().slice(0, -13)
                      : field.value;
                  return (
                    <Input
                      type="datetime-local"
                      value={localValue || ""}
                      onChange={field.onChange}
                      onBlur={field.onBlur}
                    />
                  );
                }}
              />
            </Field>
          </Fieldset.Content>
          <Fieldset.Content>
            <Field
              label="Max Late Tokens"
              helperText="The maximum number of late tokens a student can use for this assignment (0 means no late tokens are allowed)"
            >
              <Input
                type="number"
                defaultValue={0}
                {...register("max_late_tokens", {
                  required: false,
                  min: { value: 0, message: "Max late tokens must be at least 0" }
                })}
              />
            </Field>
          </Fieldset.Content>
          <Fieldset.Content>
            <Field helperText="Allow students to submit after the deadline by including #NOT-GRADED in their commit message. These submissions will not be graded and cannot become active, but students can still see autograder feedback.">
              <Checkbox.Root {...register("allow_not_graded_submissions")} defaultChecked={true}>
                <Checkbox.HiddenInput />
                <Checkbox.Control>
                  <LuCheck />
                </Checkbox.Control>
                <Checkbox.Label>Allow NOT-GRADED submissions after deadline</Checkbox.Label>
              </Checkbox.Root>
            </Field>
          </Fieldset.Content>
          {/* <Fieldset.Content>
            <Field
              label="Description URL"
              helperText="A link to the description of the assignment, e.g. on a course website or in Canvas"
            >
              <Input name="description" />
            </Field>
          </Fieldset.Content>
          <Fieldset.Content>
            <Field
              label="Points Possible"
              errorText={errors["total_points"]?.message?.toString()}
              invalid={!!errors["total_points"]}
              required={true}
            >
              <Input
                type="number"
                {...register("total_points", {
                  required: "This is required",
                  min: { value: 0, message: "Points possible must be at least 0" }
                })}
              />
            </Field>
          </Fieldset.Content> */}
          <GroupConfigurationSubform form={form} timezone={timezone} />
          <SelfEvaluationSubform form={form} />
          <Fieldset.Content>
            <Button type="submit" loading={isSubmitting} colorPalette="green" formNoValidate>
              Save
            </Button>
          </Fieldset.Content>
        </Fieldset.Root>
      </form>
    </div>
  );
}<|MERGE_RESOLUTION|>--- conflicted
+++ resolved
@@ -383,35 +383,6 @@
           </Fieldset.Content>
           <Fieldset.Content>
             <Field
-<<<<<<< HEAD
-              label="Template repository"
-              helperText="A link to a repository that will be used as a template for each student's assignment"
-              errorText={errors["template_repo"]?.message?.toString()}
-              invalid={errors["template_repo"] ? true : false}
-            >
-              <Controller
-                control={control}
-                name="template_repo"
-                render={({ field }) => {
-                  return (
-                    <RepoSelector
-                      templateReposOnly
-                      name={field.name}
-                      value={field.value ? field.value : ""}
-                      onBlur={field.onBlur}
-                      onChange={(val) => {
-                        field.onChange(val);
-                      }}
-                    />
-                  );
-                }}
-              />
-            </Field>
-          </Fieldset.Content>
-          <Fieldset.Content>
-            <Field
-=======
->>>>>>> 80d8a7d9
               label={`Release Date (${course.classes.time_zone})`}
               helperText="Date that students can see the assignment"
               errorText={errors["release_date"]?.message?.toString()}
