"use client";
import { toaster } from "@/components/ui/toaster";
import { useCourse } from "@/hooks/useCourseController";
import { assignmentGroupCopyGroupsFromAssignment, githubRepoConfigureWebhook } from "@/lib/edgeFunctions";
import { createClient } from "@/utils/supabase/client";
<<<<<<< HEAD
import type { Assignment } from "@/utils/supabase/DatabaseTypes";
=======
import { Assignment } from "@/utils/supabase/DatabaseTypes";
import { TZDate } from "@date-fns/tz";
>>>>>>> b281db25
import { useForm } from "@refinedev/react-hook-form";
import { useParams, useRouter } from "next/navigation";
import { useCallback } from "react";
import CreateAssignment from "./form";

export default function NewAssignmentPage() {
  const { course_id } = useParams();
  const form = useForm<Assignment>({ refineCoreProps: { resource: "assignments", action: "create" } });
  const router = useRouter();
  const { getValues } = form;
  const { time_zone } = useCourse();
  const timezone = time_zone || "America/New_York";

  const onSubmit = useCallback(async () => {
    async function create() {
      const supabase = createClient();
      // console.log(getValues("submission_files"));
      const { data, error } = await supabase
        .from("assignments")
        .insert({
          title: getValues("title"),
          slug: getValues("slug"),
          release_date: new TZDate(getValues("release_date"), timezone).toISOString(),
          due_date: new TZDate(getValues("due_date"), timezone).toISOString(),
          allow_late: getValues("allow_late"),
          description: getValues("description"),
          max_late_tokens: getValues("max_late_tokens") || null,
          total_points: getValues("total_points"),
          template_repo: getValues("template_repo"),
          submission_files: getValues("submission_files"),
          class_id: Number.parseInt(course_id as string),
          group_config: getValues("group_config"),
          min_group_size: getValues("min_group_size") || null,
          max_group_size: getValues("max_group_size") || null,
          allow_student_formed_groups: getValues("allow_student_formed_groups"),
          group_formation_deadline: new TZDate(getValues("group_formation_deadline"), timezone).toISOString() || null
        })
        .select("id")
        .single();
      if (error || !data) {
        toaster.error({
          title: "Error creating assignment: " + error.name,
          description: error.message
        });
      } else {
        await githubRepoConfigureWebhook(
          { assignment_id: data.id, new_repo: getValues("template_repo"), watch_type: "template_repo" },
          supabase
        );
        //Potentially copy groups from another assignment
        if (getValues("copy_groups_from_assignment")) {
          await assignmentGroupCopyGroupsFromAssignment(
            {
              source_assignment_id: getValues("copy_groups_from_assignment"),
              target_assignment_id: data.id,
              class_id: Number.parseInt(course_id as string)
            },
            supabase
          );
        }
        router.push(`/course/${course_id}/manage/assignments/${data.id}/autograder`);
      }
    }
    await create();
  }, [course_id, getValues, router]);
  return <CreateAssignment form={form} onSubmit={onSubmit} />;
}<|MERGE_RESOLUTION|>--- conflicted
+++ resolved
@@ -3,12 +3,8 @@
 import { useCourse } from "@/hooks/useCourseController";
 import { assignmentGroupCopyGroupsFromAssignment, githubRepoConfigureWebhook } from "@/lib/edgeFunctions";
 import { createClient } from "@/utils/supabase/client";
-<<<<<<< HEAD
-import type { Assignment } from "@/utils/supabase/DatabaseTypes";
-=======
 import { Assignment } from "@/utils/supabase/DatabaseTypes";
 import { TZDate } from "@date-fns/tz";
->>>>>>> b281db25
 import { useForm } from "@refinedev/react-hook-form";
 import { useParams, useRouter } from "next/navigation";
 import { useCallback } from "react";
