"use client";
import { toaster } from "@/components/ui/toaster";
import { useCourse } from "@/hooks/useCourseController";
import { assignmentGroupCopyGroupsFromAssignment, githubRepoConfigureWebhook } from "@/lib/edgeFunctions";
import { createClient } from "@/utils/supabase/client";
import { Assignment } from "@/utils/supabase/DatabaseTypes";
import { TZDate } from "@date-fns/tz";
import { useCreate } from "@refinedev/core";
import { useForm } from "@refinedev/react-hook-form";
import { useParams, useRouter } from "next/navigation";
import { useCallback } from "react";
import CreateAssignment from "./form";

export default function NewAssignmentPage() {
  const { course_id } = useParams();
  const form = useForm<Assignment>({ refineCoreProps: { resource: "assignments", action: "create" } });
  const router = useRouter();
  const { getValues } = form;
  const { time_zone } = useCourse();
  const timezone = time_zone || "America/New_York";

  const { mutateAsync } = useCreate();
  const onSubmit = useCallback(async () => {
    async function create() {
      const supabase = createClient();
<<<<<<< HEAD

      // console.log(getValues("submission_files"));
=======
      // create the self eval configuration first
      const isEnabled = getValues("eval_config") === "use_eval";
      const settings = await mutateAsync(
        {
          resource: "assignment_self_review_settings",
          values: {
            enabled: isEnabled,
            deadline_offset: isEnabled ? getValues("deadline_offset") : null,
            allow_early: isEnabled ? getValues("allow_early") : null,
            class_id: course_id
          }
        },
        {
          onError: (error) => {
            toaster.error({ title: "Error creating self review settings", description: error.message });
          }
        }
      );

      if (!settings.data.id) {
        return;
      }

>>>>>>> 52074536
      const { data, error } = await supabase
        .from("assignments")
        .insert({
          title: getValues("title"),
          slug: getValues("slug"),
          release_date: getValues("release_date") ? new TZDate(getValues("release_date"), timezone).toISOString() : "",
          due_date: getValues("due_date") ? new TZDate(getValues("due_date"), timezone).toISOString() : "",
          allow_late: getValues("allow_late"),
          description: getValues("description"),
          max_late_tokens: getValues("max_late_tokens") || null,
          total_points: getValues("total_points"),
          template_repo: getValues("template_repo"),
          submission_files: getValues("submission_files"),
          class_id: Number.parseInt(course_id as string),
          group_config: getValues("group_config"),
          min_group_size: getValues("min_group_size") || null,
          max_group_size: getValues("max_group_size") || null,
          allow_student_formed_groups: getValues("allow_student_formed_groups"),
          self_review_setting_id: settings.data.id as number,
          group_formation_deadline: getValues("group_formation_deadline")
            ? new TZDate(getValues("group_formation_deadline"), timezone).toISOString()
            : null
        })
        .select("id")
        .single();
      if (error || !data) {
        toaster.error({
          title: "Error creating assignment: " + error.name,
          description: error.message
        });
      } else {
        await githubRepoConfigureWebhook(
          { assignment_id: data.id, new_repo: getValues("template_repo"), watch_type: "template_repo" },
          supabase
        );
        //Potentially copy groups from another assignment
        if (getValues("copy_groups_from_assignment")) {
          await assignmentGroupCopyGroupsFromAssignment(
            {
              source_assignment_id: getValues("copy_groups_from_assignment"),
              target_assignment_id: data.id,
              class_id: Number.parseInt(course_id as string)
            },
            supabase
          );
        }
        router.push(`/course/${course_id}/manage/assignments/${data.id}/autograder`);
      }
    }
    await create();
  }, [course_id, getValues, router, mutateAsync, timezone]);
  return <CreateAssignment form={form} onSubmit={onSubmit} />;
}<|MERGE_RESOLUTION|>--- conflicted
+++ resolved
@@ -23,10 +23,6 @@
   const onSubmit = useCallback(async () => {
     async function create() {
       const supabase = createClient();
-<<<<<<< HEAD
-
-      // console.log(getValues("submission_files"));
-=======
       // create the self eval configuration first
       const isEnabled = getValues("eval_config") === "use_eval";
       const settings = await mutateAsync(
@@ -50,7 +46,6 @@
         return;
       }
 
->>>>>>> 52074536
       const { data, error } = await supabase
         .from("assignments")
         .insert({
