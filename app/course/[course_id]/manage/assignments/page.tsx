import Link from "@/components/ui/link";
import { createClient } from "@/utils/supabase/server";
import { Box, Button, HStack, Table } from "@chakra-ui/react";
import { TZDate } from "@date-fns/tz";
import { formatInTimeZone } from "date-fns-tz";
import NextLink from "next/link";
import SyncStaffTeamButton from "./syncStaffTeamButton";
import { toaster } from "@/components/ui/toaster";

/**
 * Renders the assignment management page for a specific course, displaying a table of assignments with relevant actions and statistics.
 *
 * Fetches class and assignment overview data for the given course, then displays assignment titles, release and due dates (formatted in the class's time zone), active submission counts, and open regrade request counts. Provides actions to create a new assignment and to sync the staff team.
 *
 * @param params - A promise resolving to an object containing the `course_id` of the course to manage assignments for.
 * @returns A React component rendering the assignments management interface for the specified course.
 */
export default async function ManageAssignmentsPage({ params }: { params: Promise<{ course_id: string }> }) {
  const { course_id } = await params;
  const client = await createClient();
  const { data: classes } = await client.from("classes").select("*").eq("id", Number(course_id));
  const assignments = await client
    .from("assignment_overview")
    .select("*")
    .eq("class_id", Number(course_id))
    .order("due_date", { ascending: false });

  if (assignments.error) {
<<<<<<< HEAD
    toaster.error({
      title: "Error",
      description:
        "Failed to fetch assignments. Error: " +
        (assignments.error instanceof Error ? assignments.error.message : "Unknown error")
    });
=======
    console.log("Unable to fetch assignments");
    console.error(assignments.error);
>>>>>>> 7a327be9
  }

  let actions = <></>;
  actions = (
    <HStack p={2}>
      <Button size="xs" asChild variant="solid" colorPalette="green">
        <NextLink href={`/course/${course_id}/manage/assignments/new`}>New Assignment</NextLink>
      </Button>
      <SyncStaffTeamButton course_id={Number(course_id)} />
    </HStack>
  );
  return (
    <Box>
      {actions}
      <Table.Root>
        <Table.Header>
          <Table.Row>
            <Table.ColumnHeader>Title</Table.ColumnHeader>
            <Table.ColumnHeader>Release Date</Table.ColumnHeader>
            <Table.ColumnHeader>Due Date</Table.ColumnHeader>
            <Table.ColumnHeader>Active Submissions</Table.ColumnHeader>
            <Table.ColumnHeader>Open Regrade Requests</Table.ColumnHeader>
          </Table.Row>
        </Table.Header>
        <Table.Body>
          {assignments?.data?.map((assignment) => (
            <Table.Row key={assignment.id}>
              <Table.Cell>
                <Link href={`/course/${course_id}/manage/assignments/${assignment.id}`}>{assignment.title}</Link>
              </Table.Cell>
              <Table.Cell>
                {assignment.release_date
                  ? formatInTimeZone(
                      new TZDate(assignment.release_date),
                      classes?.[0]?.time_zone || "America/New_York",
                      "Pp"
                    )
                  : "N/A"}
              </Table.Cell>
              <Table.Cell>
                {assignment.due_date
                  ? formatInTimeZone(
                      new TZDate(assignment.due_date),
                      classes?.[0]?.time_zone || "America/New_York",
                      "Pp"
                    )
                  : "N/A"}
              </Table.Cell>
              <Table.Cell>
                <Link href={`/course/${course_id}/manage/assignments/${assignment.id}`}>
                  {assignment.active_submissions_count}
                </Link>
              </Table.Cell>
              <Table.Cell>
                <Link href={`/course/${course_id}/manage/assignments/${assignment.id}/regrade-requests`}>
                  {assignment.open_regrade_requests_count}
                </Link>
              </Table.Cell>
            </Table.Row>
          ))}
        </Table.Body>
      </Table.Root>
    </Box>
  );
}<|MERGE_RESOLUTION|>--- conflicted
+++ resolved
@@ -26,17 +26,8 @@
     .order("due_date", { ascending: false });
 
   if (assignments.error) {
-<<<<<<< HEAD
-    toaster.error({
-      title: "Error",
-      description:
-        "Failed to fetch assignments. Error: " +
-        (assignments.error instanceof Error ? assignments.error.message : "Unknown error")
-    });
-=======
     console.log("Unable to fetch assignments");
     console.error(assignments.error);
->>>>>>> 7a327be9
   }
 
   let actions = <></>;
