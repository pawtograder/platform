--- conflicted
+++ resolved
@@ -49,34 +49,6 @@
 
         const statsData = await Promise.all(
           timePeriods.map(async (period) => {
-<<<<<<< HEAD
-            // Fetch workflow run statistics
-            const { data: workflowData, error: workflowError } = await client
-              .from("workflow_events_summary")
-              .select("queue_time_seconds, run_time_seconds")
-              .eq("class_id", Number(course_id))
-              .gte("requested_at", period.start.toISOString());
-
-            // Fetch error count for the same period
-            const { data: errorData, error: errorError } = await client
-              .from("workflow_run_error")
-              .select("id")
-              .eq("class_id", Number(course_id))
-              .gte("created_at", period.start.toISOString());
-
-            if (workflowError) {
-              toaster.error({
-                title: `Error fetching workflow stats for ${period.name}`,
-                description: workflowError.message
-              });
-            }
-
-            if (errorError) {
-              toaster.error({
-                title: `Error fetching error stats for ${period.name}`,
-                description: errorError.message
-              });
-=======
             // Call the RPC function to get workflow statistics
             const { data: rpcData, error: rpcError } = await client.rpc("get_workflow_statistics", {
               p_class_id: Number(course_id),
@@ -92,7 +64,6 @@
                 avgRun: 0,
                 errorCount: 0
               };
->>>>>>> 7a327be9
             }
 
             // The RPC returns an array with a single row, or empty array if no data
