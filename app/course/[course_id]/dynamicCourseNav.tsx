"use client";

import { Alert } from "@/components/ui/alert";
import { useColorMode } from "@/components/ui/color-mode";
import {
  DrawerBackdrop,
  DrawerBody,
  DrawerCloseTrigger,
  DrawerContent,
  DrawerHeader,
  DrawerRoot,
  DrawerTitle,
  DrawerTrigger
} from "@/components/ui/drawer";
import Link from "@/components/ui/link";
import SemesterText from "@/components/ui/semesterText";
import { useClassProfiles } from "@/hooks/useClassProfiles";
import { Course, CourseWithFeatures } from "@/utils/supabase/DatabaseTypes";
import { Box, Button, Flex, HStack, Menu, Portal, Skeleton, Text, VStack } from "@chakra-ui/react";
import Image from "next/image";
import NextLink from "next/link";
import { usePathname } from "next/navigation";
import React, { Fragment, useEffect, useRef, useState } from "react";
import { FaRobot, FaScroll } from "react-icons/fa";
import {
  FiAlertCircle,
  FiBookOpen,
  FiClipboard,
  FiClock,
  FiCompass,
  FiMenu,
  FiMessageSquare,
  FiSettings,
  FiStar,
  FiUsers
} from "react-icons/fi";
import { MdOutlineMail, MdOutlineScience } from "react-icons/md";
import { TbCards } from "react-icons/tb";
import UserMenu from "../UserMenu";

const LinkItems = (courseID: number) => [
  { name: "Assignments", icon: FiCompass, student_only: true, target: `/course/${courseID}/assignments` },
  {
    name: "Manage Assignments",
    icon: FiCompass,
    instructors_or_graders_only: true,
    target: `/course/${courseID}/manage/assignments`
  },
  { name: "Discussion", icon: FiStar, target: `/course/${courseID}/discussion` },
  { name: "Flashcards", icon: TbCards, student_only: true, target: `/course/${courseID}/flashcards` },
  {
    name: "Office Hours",
    student_only: true,
    icon: FiMessageSquare,
    target: `/course/${courseID}/office-hours`
    // feature_flag: "office-hours"
  },
  {
    name: "Office Hours",
    instructors_or_graders_only: true,
    icon: FiClipboard,
    target: `/course/${courseID}/manage/office-hours`
    // feature_flag: "office-hours"
  },
  { name: "Gradebook", icon: FiBookOpen, student_only: true, target: `/course/${courseID}/gradebook` },
  { name: "Gradebook", icon: FiBookOpen, instructor_only: true, target: `/course/${courseID}/manage/gradebook` },
  {
    name: "Course Settings",
    icon: FiSettings,
    instructors_or_graders_only: true,
    target: `/course/${courseID}/manage/course/`,
    submenu: [
      {
        name: "Enrollments",
        icon: FiUsers,
        instructors_only: true,
        target: `/course/${courseID}/manage/course/enrollments`
      },
      {
        name: "Lab Sections",
        instructors_only: true,
        icon: MdOutlineScience,
        target: `/course/${courseID}/manage/course/lab-sections`
      },
      { name: "Flashcard Decks", icon: TbCards, target: `/course/${courseID}/manage/course/flashcard-decks` },
      { name: "Grading Conflicts", icon: FiAlertCircle, target: `/course/${courseID}/manage/course/grading-conflicts` },
<<<<<<< HEAD
      { name: "Due Date Extensions", icon: FiClock, target: `/course/${courseID}/manage/course/due-date-extensions` },
      { name: "Audit Log", icon: FaScroll, target: `/course/${courseID}/manage/course/audit` },
      { name: "Emailer", icon: MdOutlineMail, target: `/course/${courseID}/manage/course/emails` },
      { name: "Workflow Runs", icon: FaRobot, target: `/course/${courseID}/manage/workflow-runs` }
=======
      {
        name: "Due Date Exceptions",
        instructors_only: true,
        icon: FiClock,
        target: `/course/${courseID}/manage/course/due-date-exceptions`
      },
      { name: "Audit Log", instructors_only: true, icon: FaScroll, target: `/course/${courseID}/manage/course/audit` },
      {
        name: "Emailer",
        instructors_only: true,
        icon: MdOutlineMail,
        target: `/course/${courseID}/manage/course/emails`
      },
      {
        name: "Workflow Runs",
        instructors_only: true,
        icon: FaRobot,
        target: `/course/${courseID}/manage/workflow-runs`
      }
>>>>>>> 1e917f39
    ]
  }
];

function CoursePicker({ currentCourse }: { currentCourse: Course }) {
  const { allOfMyRoles } = useClassProfiles();
  if (allOfMyRoles.length === 1) {
    return <></>;
  }
  const uniqueCourses: Course[] = [];
  allOfMyRoles.forEach((r) => {
    if (r.classes && !uniqueCourses.some((uc) => uc.id === r.classes!.id)) {
      uniqueCourses.push(r.classes);
    }
  });
  const courseSorter = (a: Course, b: Course) => {
    if (a.term && b.term) {
      const ret = b.term - a.term;
      if (ret !== 0) {
        return ret;
      }
    }
    return a.name!.localeCompare(b.name!);
  };
  return (
    <DrawerRoot size="xs" placement="start">
      <DrawerBackdrop />
      <DrawerTrigger asChild>
        <Button variant="ghost" colorPalette="gray" size="sm" aria-label="Open course picker" p={0}>
          <FiMenu />
        </Button>
      </DrawerTrigger>
      <DrawerContent>
        <DrawerHeader>
          <DrawerTitle>Your Courses</DrawerTitle>
        </DrawerHeader>
        <DrawerBody>
          {Array.from(uniqueCourses)
            .sort(courseSorter)
            .map((course) => (
              <Fragment key={course.id}>
                <Link variant={course.id === currentCourse.id ? "underline" : "plain"} href={`/course/${course.id}`}>
                  {course.name}
                </Link>
                <Text fontSize="sm" color="gray.500">
                  <SemesterText semester={course.term} />
                </Text>
              </Fragment>
            ))}
        </DrawerBody>
        <DrawerCloseTrigger />
      </DrawerContent>
    </DrawerRoot>
  );
}

function TimeZoneWarning({ courseTz }: { courseTz: string }) {
  const [dismissed, setDismissed] = useState(false);
  const browserTz = Intl.DateTimeFormat().resolvedOptions().timeZone;
  if (courseTz === browserTz || dismissed) {
    return <></>;
  }
  return (
    <Alert
      status="warning"
      w={{ base: "100%", md: "fit-content" }}
      size="sm"
      closable
      onClose={() => setDismissed(true)}
    >
      Warning: This course is in {courseTz} but your computer appears to be in {browserTz}
    </Alert>
  );
}

export default function DynamicCourseNav() {
  const pathname = usePathname();
  const courseNavRef = useRef<HTMLDivElement>(null);
  const { role: enrollment } = useClassProfiles();
  const { colorMode } = useColorMode();

  const isInstructor = enrollment.role === "instructor";
  const isInstructorOrGrader = enrollment.role === "instructor" || enrollment.role === "grader";

  useEffect(() => {
    if (courseNavRef.current) {
      const height = courseNavRef.current.offsetHeight;
      document.documentElement.style.setProperty("--nav-height", `${height + 10}px`);
    }
  });

  if (!enrollment) {
    return <Skeleton height="40" width="100%" />;
  }

  const course = enrollment.classes as CourseWithFeatures;
  const filteredLinks = LinkItems(enrollment.class_id)
    .filter(
      (link) =>
        (!link.instructors_or_graders_only || isInstructorOrGrader) &&
        (!link.student_only || !isInstructorOrGrader) &&
        (!link.instructor_only || isInstructor)
    )
    .filter((link) => !("feature_flag" in link) || course.features?.find((f) => f.name === link.feature_flag)?.enabled);

  return (
    <Box
      px={{ base: 2, md: 4 }}
      py={{ base: 2, md: 2 }}
      ref={courseNavRef}
      id="course-nav"
      bg="bg.subtle"
      borderBottomWidth="1px"
      borderBottomColor="border.emphasized"
    >
      {/* Mobile Layout */}
      <Box display={{ base: "block", md: "none" }}>
        <VStack gap={2} align="stretch">
          {/* Top row: Course picker, logo, course name, user menu */}
          <HStack justifyContent="space-between" alignItems="center">
            <HStack>
              <CoursePicker currentCourse={enrollment.classes} />
              {colorMode === "dark" ? (
                <Image src="/Logo-Dark.png" width={30} height={30} alt="Logo" />
              ) : (
                <Image src="/Logo-Light.png" width={30} height={30} alt="Logo" />
              )}
              <Text fontSize="md" fontWeight="medium">
                <Link variant="plain" href={`/course/${enrollment.class_id}`}>
                  {enrollment.classes.course_title ?? enrollment.classes.name}
                </Link>
              </Text>
            </HStack>
            <UserMenu />
          </HStack>

          {/* Navigation links - horizontal scroll on mobile */}
          <Box overflowX="auto" overflowY="hidden" pb={1}>
            <HStack gap={1} minWidth="max-content">
              {filteredLinks.map((link) => {
                if (link.submenu) {
                  return (
                    <Box
                      key={link.name}
                      borderBottom={pathname.startsWith(link.target || "#") ? "2px solid" : "none"}
                      borderColor="orange.600"
                      flexShrink={0}
                    >
                      <Menu.Root>
                        <Menu.Trigger asChild>
                          <Button
                            colorPalette="gray"
                            size="xs"
                            fontSize="xs"
                            px={2}
                            py={1}
                            variant="ghost"
                            whiteSpace="nowrap"
                          >
                            <HStack gap={1}>
                              {React.createElement(link.icon, { size: 14 })}
                              <Text>{link.name}</Text>
                            </HStack>
                          </Button>
                        </Menu.Trigger>
                        <Portal>
                          <Menu.Positioner>
                            <Menu.Content>
                              {link.submenu
                                .filter((submenu) => !submenu.instructors_only || isInstructor)
                                .map((submenu) => (
                                  <Menu.Item key={submenu.name} value={submenu.name} asChild>
                                    <NextLink prefetch={true} href={submenu.target || "#"}>
                                      {React.createElement(submenu.icon)}
                                      {submenu.name}
                                    </NextLink>
                                  </Menu.Item>
                                ))}
                            </Menu.Content>
                          </Menu.Positioner>
                        </Portal>
                      </Menu.Root>
                    </Box>
                  );
                } else {
                  return (
                    <Box
                      key={link.name}
                      borderBottom={pathname.startsWith(link.target || "#") ? "2px solid" : "none"}
                      borderColor="orange.600"
                      flexShrink={0}
                    >
                      <Button
                        colorPalette="gray"
                        size="xs"
                        fontSize="xs"
                        px={2}
                        py={1}
                        variant="ghost"
                        whiteSpace="nowrap"
                        asChild
                      >
                        <NextLink prefetch={true} href={link.target || "#"}>
                          <HStack gap={1}>
                            {React.createElement(link.icon, { size: 14 })}
                            <Text>{link.name}</Text>
                          </HStack>
                        </NextLink>
                      </Button>
                    </Box>
                  );
                }
              })}
            </HStack>
          </Box>

          {/* Timezone warning */}
          <TimeZoneWarning courseTz={enrollment.classes.time_zone || "America/New_York"} />
        </VStack>
      </Box>

      {/* Desktop Layout - unchanged */}
      <Box display={{ base: "none", md: "block" }}>
        <Flex width="100%" pt="2" alignItems="center" justifyContent="space-between">
          <VStack gap="0" align="start">
            <HStack>
              <CoursePicker currentCourse={enrollment.classes} />
              {colorMode === "dark" ? (
                <Image src="/Logo-Dark.png" width={30} height={30} alt="Logo" />
              ) : (
                <Image src="/Logo-Light.png" width={30} height={30} alt="Logo" />
              )}
              <Text fontSize="xl" fontWeight="medium">
                <Link variant="plain" href={`/course/${enrollment.class_id}`}>
                  {enrollment.classes.course_title ?? enrollment.classes.name}
                </Link>
              </Text>
            </HStack>
            <HStack width="100%" mt={2}>
              {filteredLinks.map((link) => {
                if (link.submenu) {
                  return (
                    <Box
                      key={link.name}
                      borderBottom={pathname.startsWith(link.target || "#") ? "3px solid" : "none"}
                      borderColor="orange.600"
                    >
                      <Menu.Root>
                        <Menu.Trigger asChild>
                          <Button colorPalette="gray" size="xs" fontSize="sm" pt="0" variant="ghost" asChild>
                            <Flex align="center" role="group">
                              <HStack>
                                {React.createElement(link.icon)}
                                {link.name}
                              </HStack>
                            </Flex>
                          </Button>
                        </Menu.Trigger>
                        <Portal>
                          <Menu.Positioner>
                            <Menu.Content>
                              {link.submenu
                                .filter((submenu) => !submenu.instructors_only || isInstructor)
                                .map((submenu) => (
                                  <Menu.Item key={submenu.name} value={submenu.name} asChild>
                                    <NextLink prefetch={true} href={submenu.target || "#"}>
                                      {React.createElement(submenu.icon)}
                                      {submenu.name}
                                    </NextLink>
                                  </Menu.Item>
                                ))}
                            </Menu.Content>
                          </Menu.Positioner>
                        </Portal>
                      </Menu.Root>
                    </Box>
                  );
                } else {
                  return (
                    <Box
                      key={link.name}
                      borderBottom={pathname.startsWith(link.target || "#") ? "3px solid" : "none"}
                      borderColor="orange.600"
                    >
                      <Button colorPalette="gray" size="xs" fontSize="sm" pt="0" variant="ghost" asChild>
                        <NextLink prefetch={true} href={link.target || "#"}>
                          <Flex align="center" role="group">
                            <HStack>
                              {React.createElement(link.icon)}
                              {link.name}
                            </HStack>
                          </Flex>
                        </NextLink>
                      </Button>
                    </Box>
                  );
                }
              })}
            </HStack>
          </VStack>
          <TimeZoneWarning courseTz={enrollment.classes.time_zone || "America/New_York"} />
          <UserMenu />
        </Flex>
      </Box>
    </Box>
  );
}<|MERGE_RESOLUTION|>--- conflicted
+++ resolved
@@ -84,12 +84,7 @@
       },
       { name: "Flashcard Decks", icon: TbCards, target: `/course/${courseID}/manage/course/flashcard-decks` },
       { name: "Grading Conflicts", icon: FiAlertCircle, target: `/course/${courseID}/manage/course/grading-conflicts` },
-<<<<<<< HEAD
       { name: "Due Date Extensions", icon: FiClock, target: `/course/${courseID}/manage/course/due-date-extensions` },
-      { name: "Audit Log", icon: FaScroll, target: `/course/${courseID}/manage/course/audit` },
-      { name: "Emailer", icon: MdOutlineMail, target: `/course/${courseID}/manage/course/emails` },
-      { name: "Workflow Runs", icon: FaRobot, target: `/course/${courseID}/manage/workflow-runs` }
-=======
       {
         name: "Due Date Exceptions",
         instructors_only: true,
@@ -109,7 +104,6 @@
         icon: FaRobot,
         target: `/course/${courseID}/manage/workflow-runs`
       }
->>>>>>> 1e917f39
     ]
   }
 ];
