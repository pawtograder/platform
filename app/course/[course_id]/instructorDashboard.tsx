<<<<<<< HEAD
import LinkAccount from "@/components/github/link-account";
import ResendOrgInvitation from "@/components/github/resend-org-invitation";
import { TimeZoneAwareDate } from "@/components/TimeZoneAwareDate";
import { DiscussionPostSummary } from "@/components/ui/discussion-post-summary";
import { getUserRolesForCourse } from "@/lib/ssrUtils";
=======
>>>>>>> ada7cb3c
import { createClient } from "@/utils/supabase/server";
import { Database } from "@/utils/supabase/SupabaseTypes";
import {
  Badge,
  Box,
  CardBody,
  CardHeader,
  CardRoot,
  DataListItem,
  DataListItemLabel,
  DataListItemValue,
  DataListRoot,
  Flex,
  Heading,
<<<<<<< HEAD
  HStack,
  Skeleton,
=======
>>>>>>> ada7cb3c
  Stack,
  Text,
  VStack
} from "@chakra-ui/react";
import * as Sentry from "@sentry/nextjs";
import { headers } from "next/headers";
import Link from "next/link";
import { redirect } from "next/navigation";
<<<<<<< HEAD
=======
import { headers } from "next/headers";
import CalendarScheduleSummary from "@/components/calendar/calendar-schedule-summary";
import { DiscussionSummary } from "@/components/discussion/DiscussionSummary";

>>>>>>> ada7cb3c
// Custom styled DataListRoot with reduced vertical spacing
const CompactDataListRoot = ({ children, ...props }: React.ComponentProps<typeof DataListRoot>) => (
  <DataListRoot
    {...props}
    css={{
      gap: 1,
      "& > *": {
        marginBottom: "0 !important",
        paddingBottom: "0 !important"
      },
      "& > *:last-child": {
        marginBottom: "0 !important",
        paddingBottom: "0 !important"
      }
    }}
  >
    {children}
  </DataListRoot>
);

// Custom styled CardRoot with reduced padding
const CompactCardRoot = ({ children, ...props }: React.ComponentProps<typeof CardRoot>) => (
  <CardRoot
    {...props}
    css={{
      "& .chakra-card__header": {
        padding: "0.75rem !important"
      },
      "& .chakra-card__body": {
        padding: "0.75rem !important",
        paddingTop: "0 !important"
      }
    }}
  >
    {children}
  </CardRoot>
);

type InstructorDashboardMetricRow = {
  section: "recently_due" | "upcoming";
  assignment_id: number;
  title: string;
  due_date: string;
  time_zone: string;
  total_submitters: number;
  graded_submissions: number;
  open_regrade_requests: number;
  closed_or_resolved_regrade_requests: number;
  students_with_valid_extensions: number;
  review_assignments_total: number;
  review_assignments_completed: number;
  review_assignments_incomplete: number;
  rubric_parts_total: number;
  rubric_parts_graded: number;
  rubric_parts_not_graded: number;
};
export default async function InstructorDashboard({ course_id }: { course_id: number }) {
  const supabase = await createClient();

  // Get current user's private profile ID for review assignments
  const headersList = await headers();
  const user_id = headersList.get("X-User-ID");
  if (!user_id) {
    redirect("/");
  }
  const role = await getUserRolesForCourse(course_id, user_id);
  if (!role) {
    redirect("/");
  }
  if (!role.private_profile_id) {
    redirect("/");
  }
  const private_profile_id = role.private_profile_id;

  // Get dashboard metrics via RPC
  const { data: metricsRaw, error: metricsError } = await supabase.rpc("get_instructor_dashboard_metrics", {
    p_class_id: course_id
  });
  if (metricsError) {
    Sentry.captureException(metricsError);
  }
  const metrics = (Array.isArray(metricsRaw) ? metricsRaw : []) as unknown as InstructorDashboardMetricRow[];
  const recentMetrics = metrics.filter((m) => m.section === "recently_due");
  const upcomingMetrics = metrics.filter((m) => m.section === "upcoming");

  const { data: helpRequests, error: helpRequestsError } = await supabase
    .from("help_requests")
    .select("*")
    .eq("class_id", course_id)
    .eq("status", "open")
    .order("created_at", { ascending: true });

  if (helpRequestsError) {
    Sentry.captureException(helpRequestsError);
  }

  // Get review assignments for current user
  const { data: allReviewAssignmentsSummary, error: reviewAssignmentsError } = private_profile_id
    ? await supabase
        .from("review_assignments_summary_by_assignee")
        .select("*")
        .eq("class_id", course_id)
        .eq("assignee_profile_id", private_profile_id)
        .order("soonest_due_date", { ascending: true })
    : { data: null, error: null };

  if (reviewAssignmentsError) {
    Sentry.captureException(reviewAssignmentsError);
  }

  //Show all review assignments that are not completed, and then up to 2 most recent fully completed
  const reviewAssignmentsSummary = allReviewAssignmentsSummary
    ?.filter((summary) => (summary.incomplete_reviews ?? 0) > 0)
    .concat(allReviewAssignmentsSummary?.filter((summary) => (summary.incomplete_reviews ?? 0) === 0).slice(0, 2));
<<<<<<< HEAD
  const { error: courseError } = await supabase.from("classes").select("time_zone").eq("id", course_id).single();
=======
  const { data: course, error: courseError } = await supabase
    .from("classes")
    .select("time_zone, office_hours_ics_url, events_ics_url")
    .eq("id", course_id)
    .single();
>>>>>>> ada7cb3c

  if (courseError) {
    Sentry.captureException(courseError);
  }
  const identities = await supabase.auth.getUserIdentities();
  const githubIdentity = identities.data?.identities.find((identity) => identity.provider === "github");

  // Get workflow run statistics using the secure RPC function
  const { data: workflowStatsHour, error: workflowStatsHourError } = await supabase.rpc("get_workflow_statistics", {
    p_class_id: course_id,
    p_duration_hours: 1
  });

  if (workflowStatsHourError) {
    Sentry.captureException(workflowStatsHourError);
  }

  const { data: workflowStatsDay, error: workflowStatsDayError } = await supabase.rpc("get_workflow_statistics", {
    p_class_id: course_id,
    p_duration_hours: 24
  });

  if (workflowStatsDayError) {
    Sentry.captureException(workflowStatsDayError);
  }

  // Get the 5 most recent errors with details
  const { data: recentErrors, error: recentErrorsError } = await supabase
    .from("workflow_run_error")
    .select(
      `
      id,
      name,
      created_at,
      submissions!submission_id(
        profiles!profile_id(name, id),
        assignments!assignment_id(title),
        assignment_groups!assignment_group_id(name)
      )
    `
    )
    .eq("class_id", course_id)
    .order("created_at", { ascending: false })
    .limit(5);

  if (recentErrorsError) {
    Sentry.captureException(recentErrorsError);
  }

  // Extract workflow statistics from RPC response
  const extractWorkflowStats = (
    rpcResponse: Database["public"]["Functions"]["get_workflow_statistics"]["Returns"] | null
  ) => {
    if (!rpcResponse) {
      return {
        total: 0,
        errorCount: 0,
        avgQueue: 0,
        avgRun: 0,
        errorRate: 0
      };
    }

    const stats = rpcResponse[0];
    return {
      total: Number(stats.total_runs) || 0,
      errorCount: Number(stats.error_count) || 0,
      avgQueue: Math.round(Number(stats.avg_queue_time_seconds) || 0),
      avgRun: Math.round(Number(stats.avg_run_time_seconds) || 0),
      errorRate: Number(stats.error_rate) || 0
    };
  };

  const formatTime = (seconds: number) => {
    if (seconds < 60) return `${seconds}s`;
    if (seconds < 3600) return `${Math.round(seconds / 60)}m`;
    return `${Math.round(seconds / 3600)}h`;
  };

  const hourStats = extractWorkflowStats(workflowStatsHour);
  const dayStats = extractWorkflowStats(workflowStatsDay);

  const hasCalendar = course?.office_hours_ics_url || course?.events_ics_url;

  return (
    <VStack spaceY={0} align="stretch" p={2}>
      {!githubIdentity && <LinkAccount />}
      <ResendOrgInvitation />
      <Heading size="xl">Course Dashboard</Heading>

      {/* Calendar Schedule Section */}
      {hasCalendar && (
        <Box>
          <CalendarScheduleSummary />
        </Box>
      )}

      {/* Review Assignments Section */}
      {reviewAssignmentsSummary && reviewAssignmentsSummary.length > 0 && (
        <Box>
          <Heading size="lg" mb={4}>
            Grading Status
          </Heading>
          <Stack spaceY={4}>
            {reviewAssignmentsSummary.map((reviewSummary) => (
              <CompactCardRoot key={`${reviewSummary.assignment_id}`}>
                <CardHeader>
                  <Flex justify="space-between" align="center">
                    <Link href={`/course/${course_id}/manage/assignments/${reviewSummary.assignment_id}`}>
                      <Text fontWeight="semibold">{reviewSummary.assignment_title}</Text>
                    </Link>
                    <Badge colorScheme={(reviewSummary.incomplete_reviews ?? 0) > 0 ? "red" : "green"} size="sm">
                      {(reviewSummary.incomplete_reviews ?? 0) > 0
                        ? `${reviewSummary.incomplete_reviews ?? 0} pending`
                        : "All complete"}
                    </Badge>
                  </Flex>
                </CardHeader>
                <CardBody>
                  <CompactDataListRoot orientation="horizontal">
                    <DataListItem>
                      <DataListItemLabel>Total Reviews</DataListItemLabel>
                      <DataListItemValue>{reviewSummary.total_reviews}</DataListItemValue>
                    </DataListItem>
                    <DataListItem>
                      <DataListItemLabel>Completed</DataListItemLabel>
                      <DataListItemValue>
                        <Flex align="center" gap={2}>
                          <Text>{reviewSummary.completed_reviews}</Text>
                          {reviewSummary.completed_reviews === reviewSummary.total_reviews ? (
                            <Badge colorScheme="green" size="sm">
                              ✓
                            </Badge>
                          ) : null}
                        </Flex>
                      </DataListItemValue>
                    </DataListItem>
                    <DataListItem>
                      <DataListItemLabel>Remaining</DataListItemLabel>
                      <DataListItemValue>
                        {(reviewSummary.incomplete_reviews ?? 0) > 0 ? (
                          <Badge colorScheme="orange" size="sm">
                            {reviewSummary.incomplete_reviews ?? 0}
                          </Badge>
                        ) : (
                          <Text>0</Text>
                        )}
                      </DataListItemValue>
                    </DataListItem>
                    <DataListItem>
                      <DataListItemLabel>Due</DataListItemLabel>
                      <DataListItemValue>
                        <Text fontSize="sm">
                          {reviewSummary.soonest_due_date ? (
                            <TimeZoneAwareDate date={reviewSummary.soonest_due_date} format="MMM d, h:mm a" />
                          ) : (
                            "No due date"
                          )}
                        </Text>
                      </DataListItemValue>
                    </DataListItem>
                  </CompactDataListRoot>
                </CardBody>
              </CompactCardRoot>
            ))}
          </Stack>
        </Box>
      )}
      <Box>
        <Heading size="lg" mb={4}>
          Recently Due Assignments
        </Heading>
        <Stack spaceY={4}>
          {recentMetrics.map((metric) => {
            return (
              <CompactCardRoot key={metric.assignment_id}>
                <CardHeader>
                  <Flex justify="space-between" align="center">
                    <Link href={`/course/${course_id}/manage/assignments/${metric.assignment_id}`}>
                      <Text fontWeight="semibold">{metric.title}</Text>
                    </Link>
                    <Badge colorScheme="gray" size="sm">
                      Due <TimeZoneAwareDate date={metric.due_date} format="MMM d" />
                    </Badge>
                  </Flex>
                </CardHeader>
                <CardBody>
                  <CompactDataListRoot orientation="horizontal">
                    <DataListItem>
                      <DataListItemLabel>Submissions</DataListItemLabel>
                      <DataListItemValue>{metric.total_submitters}</DataListItemValue>
                    </DataListItem>
                    <DataListItem>
                      <DataListItemLabel>Graded/Total</DataListItemLabel>
                      <DataListItemValue>
                        <Flex align="center" gap={2}>
                          <Text>
                            {metric.graded_submissions}/{metric.total_submitters}
                          </Text>
                          {metric.graded_submissions === metric.total_submitters && metric.total_submitters > 0 ? (
                            <Badge colorScheme="green" size="sm">
                              Complete
                            </Badge>
                          ) : (
                            <Badge colorScheme="yellow" size="sm">
                              In Progress
                            </Badge>
                          )}
                        </Flex>
                      </DataListItemValue>
                    </DataListItem>
                    <DataListItem>
                      <DataListItemLabel>Review Assignments</DataListItemLabel>
                      <DataListItemValue>
                        <Flex align="center" gap={2}>
                          <Text>
                            {metric.review_assignments_completed}/{metric.review_assignments_total}
                          </Text>
                          {metric.review_assignments_incomplete > 0 ? (
                            <Badge colorScheme="orange" size="sm">
                              {metric.review_assignments_incomplete} pending
                            </Badge>
                          ) : (
                            <Badge colorScheme="green" size="sm">
                              ✓
                            </Badge>
                          )}
                        </Flex>
                      </DataListItemValue>
                    </DataListItem>
                    <DataListItem>
                      <DataListItemLabel>Rubric parts graded</DataListItemLabel>
                      <DataListItemValue>
                        <Flex align="center" gap={2}>
                          <Text>
                            {metric.rubric_parts_graded}/{metric.rubric_parts_total}
                          </Text>
                          {metric.rubric_parts_not_graded > 0 ? (
                            <Badge colorScheme="yellow" size="sm">
                              {metric.rubric_parts_not_graded} remaining
                            </Badge>
                          ) : (
                            <Badge colorScheme="green" size="sm">
                              ✓
                            </Badge>
                          )}
                        </Flex>
                      </DataListItemValue>
                    </DataListItem>
                    <DataListItem>
                      <DataListItemLabel>Can still submit</DataListItemLabel>
                      <DataListItemValue>
                        {metric.students_with_valid_extensions > 0 ? (
                          <Badge colorScheme="blue" size="sm">
                            {metric.students_with_valid_extensions}
                          </Badge>
                        ) : (
                          <Text>0</Text>
                        )}
                      </DataListItemValue>
                    </DataListItem>
                    <DataListItem>
                      <DataListItemLabel>Regrade requests</DataListItemLabel>
                      <DataListItemValue>
                        <Flex gap={2}>
                          {metric.open_regrade_requests > 0 && (
                            <Badge colorScheme="red" size="sm">
                              {metric.open_regrade_requests} open
                            </Badge>
                          )}
                          {metric.closed_or_resolved_regrade_requests > 0 && (
                            <Badge colorScheme="green" size="sm">
                              {metric.closed_or_resolved_regrade_requests} resolved
                            </Badge>
                          )}
                          {metric.open_regrade_requests === 0 && metric.closed_or_resolved_regrade_requests === 0 && (
                            <Text>None</Text>
                          )}
                        </Flex>
                      </DataListItemValue>
                    </DataListItem>
                  </CompactDataListRoot>
                </CardBody>
              </CompactCardRoot>
            );
          })}
        </Stack>
      </Box>

      <Box>
        <Heading size="lg" mb={4}>
          Upcoming Assignments
        </Heading>
        <Stack spaceY={4}>
          {upcomingMetrics.map((metric) => {
            return (
              <CompactCardRoot key={metric.assignment_id}>
                <CardHeader>
                  <Link href={`/course/${course_id}/manage/assignments/${metric.assignment_id}`}>{metric.title}</Link>
                </CardHeader>
                <CardBody>
                  <CompactDataListRoot orientation="horizontal">
                    <DataListItem>
                      <DataListItemLabel>Due</DataListItemLabel>
                      <DataListItemValue>
                        {metric.due_date ? <TimeZoneAwareDate date={metric.due_date} format="Pp" /> : "No due date"}
                      </DataListItemValue>
                    </DataListItem>
                    <DataListItem>
                      <DataListItemLabel>Students who have submitted</DataListItemLabel>
                      <DataListItemValue>{metric.total_submitters}</DataListItemValue>
                    </DataListItem>
                  </CompactDataListRoot>
                </CardBody>
              </CompactCardRoot>
            );
          })}
        </Stack>
      </Box>

      {/* Discussion Activity Summary */}
      {user_id && <DiscussionSummary courseId={course_id} userId={user_id} />}

      <Box>
        <Heading size="lg" mb={4}>
          Open Office Hours Requests
        </Heading>
        <Stack spaceY={4}>
          {helpRequests?.map((request) => (
            <CardRoot key={request.id}>
              <CardHeader>
                <Link href={`/course/${course_id}/office-hours/${request.id}`}>{request.request}</Link>
              </CardHeader>
              <CardBody>
                Requested: <TimeZoneAwareDate date={request.created_at} format="compact" />
              </CardBody>
            </CardRoot>
          ))}
        </Stack>
      </Box>

      <Box>
        <Heading size="lg" mb={4}>
          Workflow Runs Summary
        </Heading>
        <Stack spaceY={4}>
          <CompactCardRoot>
            <CardHeader>
              <Flex justify="space-between" align="center">
                <Link href={`/course/${course_id}/manage/workflow-runs`}>
                  <Text fontWeight="semibold">Last Hour</Text>
                </Link>
                <Badge colorScheme={hourStats.errorCount > 0 ? "red" : "green"} size="sm">
                  {hourStats.errorCount > 0 ? `${hourStats.errorCount} errors` : "No errors"}
                </Badge>
              </Flex>
            </CardHeader>
            <CardBody>
              <CompactDataListRoot orientation="horizontal">
                <DataListItem>
                  <DataListItemLabel>Total Runs</DataListItemLabel>
                  <DataListItemValue>{hourStats.total}</DataListItemValue>
                </DataListItem>
                <DataListItem>
                  <DataListItemLabel>Avg Queue Time</DataListItemLabel>
                  <DataListItemValue>
                    <Text
                      color={
                        hourStats.avgQueue > 300 ? "red.600" : hourStats.avgQueue > 60 ? "orange.600" : "green.600"
                      }
                    >
                      {formatTime(hourStats.avgQueue)}
                    </Text>
                  </DataListItemValue>
                </DataListItem>
                <DataListItem>
                  <DataListItemLabel>Avg Run Time</DataListItemLabel>
                  <DataListItemValue>
                    <Text
                      color={hourStats.avgRun > 600 ? "red.600" : hourStats.avgRun > 120 ? "orange.600" : "green.600"}
                    >
                      {formatTime(hourStats.avgRun)}
                    </Text>
                  </DataListItemValue>
                </DataListItem>
                <DataListItem>
                  <DataListItemLabel>Error Rate</DataListItemLabel>
                  <DataListItemValue>
                    <Text
                      color={
                        hourStats.errorRate > 10 ? "red.600" : hourStats.errorRate > 5 ? "orange.600" : "green.600"
                      }
                    >
                      {hourStats.errorRate.toFixed(1)}%
                    </Text>
                  </DataListItemValue>
                </DataListItem>
              </CompactDataListRoot>
            </CardBody>
          </CompactCardRoot>

          <CompactCardRoot>
            <CardHeader>
              <Flex justify="space-between" align="center">
                <Link href={`/course/${course_id}/manage/workflow-runs`}>
                  <Text fontWeight="semibold">Last 24 Hours</Text>
                </Link>
                <Badge colorScheme={dayStats.errorCount > 0 ? "red" : "green"} size="sm">
                  {dayStats.errorCount > 0 ? `${dayStats.errorCount} errors` : "No errors"}
                </Badge>
              </Flex>
            </CardHeader>
            <CardBody>
              <CompactDataListRoot orientation="horizontal">
                <DataListItem>
                  <DataListItemLabel>Total Runs</DataListItemLabel>
                  <DataListItemValue>{dayStats.total}</DataListItemValue>
                </DataListItem>
                <DataListItem>
                  <DataListItemLabel>Avg Queue Time</DataListItemLabel>
                  <DataListItemValue>
                    <Text
                      color={dayStats.avgQueue > 300 ? "red.600" : dayStats.avgQueue > 60 ? "orange.600" : "green.600"}
                    >
                      {formatTime(dayStats.avgQueue)}
                    </Text>
                  </DataListItemValue>
                </DataListItem>
                <DataListItem>
                  <DataListItemLabel>Avg Run Time</DataListItemLabel>
                  <DataListItemValue>
                    <Text
                      color={dayStats.avgRun > 600 ? "red.600" : dayStats.avgRun > 120 ? "orange.600" : "green.600"}
                    >
                      {formatTime(dayStats.avgRun)}
                    </Text>
                  </DataListItemValue>
                </DataListItem>
                <DataListItem>
                  <DataListItemLabel>Error Rate</DataListItemLabel>
                  <DataListItemValue>
                    <Text
                      color={dayStats.errorRate > 10 ? "red.600" : dayStats.errorRate > 5 ? "orange.600" : "green.600"}
                    >
                      {dayStats.errorRate.toFixed(1)}%
                    </Text>
                  </DataListItemValue>
                </DataListItem>
              </CompactDataListRoot>
            </CardBody>
          </CompactCardRoot>

          {/* Summary message */}
          {hourStats.errorCount === 0 && dayStats.errorCount === 0 ? (
            <CompactCardRoot>
              <CardBody>
                <HStack justify="center" align="center" py={2}>
                  <Text color="green.600" fontWeight="medium">
                    ✓ All workflows running smoothly with no errors in the last 24 hours
                  </Text>
                </HStack>
              </CardBody>
            </CompactCardRoot>
          ) : (
            <CompactCardRoot>
              <CardHeader>
                <Flex justify="space-between" align="center">
                  <Text fontWeight="semibold">Recent Errors</Text>
                  <Link href={`/course/${course_id}/manage/workflow-runs/errors`}>
                    <Badge colorScheme="orange" size="sm">
                      View All
                    </Badge>
                  </Link>
                </Flex>
              </CardHeader>
              <CardBody>
                <Stack spaceY={2}>
                  {recentErrors && recentErrors.length > 0 ? (
                    recentErrors.map((error) => {
                      const submission = error.submissions;
                      const studentName =
                        submission?.profiles?.name || submission?.assignment_groups?.name || "Unknown";
                      const assignmentTitle = submission?.assignments?.title || "Unknown Assignment";

                      return (
                        <Box key={error.id} p={2} border="1px solid" borderColor="border.subtle" borderRadius="md">
                          <Flex justify="space-between" align="start" mb={1}>
                            <Text fontSize="sm" fontWeight="medium" color="red.600">
                              {error.name}
                            </Text>
                            <Text fontSize="xs" color="fg.muted">
                              <TimeZoneAwareDate date={error.created_at} format="compact" />
                            </Text>
                          </Flex>
                          <Text fontSize="sm" color="fg.muted">
                            {studentName} • {assignmentTitle}
                          </Text>
                        </Box>
                      );
                    })
                  ) : (
                    <Text fontSize="sm" color="fg.muted" textAlign="center">
                      No recent errors to display
                    </Text>
                  )}
                </Stack>
              </CardBody>
            </CompactCardRoot>
          )}
        </Stack>
      </Box>
    </VStack>
  );
}<|MERGE_RESOLUTION|>--- conflicted
+++ resolved
@@ -1,11 +1,9 @@
-<<<<<<< HEAD
 import LinkAccount from "@/components/github/link-account";
 import ResendOrgInvitation from "@/components/github/resend-org-invitation";
 import { TimeZoneAwareDate } from "@/components/TimeZoneAwareDate";
-import { DiscussionPostSummary } from "@/components/ui/discussion-post-summary";
 import { getUserRolesForCourse } from "@/lib/ssrUtils";
-=======
->>>>>>> ada7cb3c
+import CalendarScheduleSummary from "@/components/calendar/calendar-schedule-summary";
+import { DiscussionSummary } from "@/components/discussion/DiscussionSummary";
 import { createClient } from "@/utils/supabase/server";
 import { Database } from "@/utils/supabase/SupabaseTypes";
 import {
@@ -20,11 +18,7 @@
   DataListRoot,
   Flex,
   Heading,
-<<<<<<< HEAD
   HStack,
-  Skeleton,
-=======
->>>>>>> ada7cb3c
   Stack,
   Text,
   VStack
@@ -33,13 +27,6 @@
 import { headers } from "next/headers";
 import Link from "next/link";
 import { redirect } from "next/navigation";
-<<<<<<< HEAD
-=======
-import { headers } from "next/headers";
-import CalendarScheduleSummary from "@/components/calendar/calendar-schedule-summary";
-import { DiscussionSummary } from "@/components/discussion/DiscussionSummary";
-
->>>>>>> ada7cb3c
 // Custom styled DataListRoot with reduced vertical spacing
 const CompactDataListRoot = ({ children, ...props }: React.ComponentProps<typeof DataListRoot>) => (
   <DataListRoot
@@ -154,15 +141,11 @@
   const reviewAssignmentsSummary = allReviewAssignmentsSummary
     ?.filter((summary) => (summary.incomplete_reviews ?? 0) > 0)
     .concat(allReviewAssignmentsSummary?.filter((summary) => (summary.incomplete_reviews ?? 0) === 0).slice(0, 2));
-<<<<<<< HEAD
-  const { error: courseError } = await supabase.from("classes").select("time_zone").eq("id", course_id).single();
-=======
   const { data: course, error: courseError } = await supabase
     .from("classes")
     .select("time_zone, office_hours_ics_url, events_ics_url")
     .eq("id", course_id)
     .single();
->>>>>>> ada7cb3c
 
   if (courseError) {
     Sentry.captureException(courseError);
