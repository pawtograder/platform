--- conflicted
+++ resolved
@@ -103,16 +103,7 @@
     .limit(10);
 
   if (assignmentsError) {
-<<<<<<< HEAD
-    toaster.error({
-      title: "Error",
-      description:
-        "Failed to fetch assignments. Error: " +
-        (assignmentsError instanceof Error ? assignmentsError.message : "Unknown error")
-    });
-=======
     Sentry.captureException(assignmentsError);
->>>>>>> 7a327be9
   }
 
   // Get upcoming assignments for comparison
