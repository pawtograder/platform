--- conflicted
+++ resolved
@@ -20,9 +20,6 @@
 import { TZDate } from "@date-fns/tz";
 import { formatInTimeZone } from "date-fns-tz";
 import Link from "next/link";
-<<<<<<< HEAD
-
-=======
 import { UnstableGetResult as GetResult } from "@supabase/postgrest-js";
 import { Database } from "@/utils/supabase/SupabaseTypes";
 import ResendOrgInvitation from "@/components/github/resend-org-invitation";
@@ -73,7 +70,6 @@
   Database["public"]["Tables"]["assignments"]["Relationships"],
   "*, repositories(id, profile_id, assignment_group_id), submissions(id, profile_id, assignment_group_id, is_active, submission_reviews!submissions_grading_review_id_fkey(id, completed_at, total_score, completed_by, grader)), submission_regrade_requests(id, status), assignment_due_date_exceptions(id, student_id, assignment_group_id, hours, minutes), classes(time_zone)"
 >;
->>>>>>> 80d8a7d9
 export default async function InstructorDashboard({ course_id }: { course_id: number }) {
   const supabase = await createClient();
 
@@ -103,7 +99,7 @@
     .limit(10);
 
   if (assignmentsError) {
-    throw new Error(`Error fetching assignments: ${assignmentsError.message}`);
+    console.error(assignmentsError);
   }
 
   // Get upcoming assignments for comparison
