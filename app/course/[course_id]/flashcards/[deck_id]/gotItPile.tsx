--- conflicted
+++ resolved
@@ -1,14 +1,8 @@
 "use client";
 
-<<<<<<< HEAD
-=======
 import { Card, Text, IconButton, Flex, Box, HStack, Badge } from "@chakra-ui/react";
 import { FaUndo } from "react-icons/fa";
->>>>>>> 96fa8257
 import { Database } from "@/utils/supabase/SupabaseTypes";
-import { Badge, Box, Card, HStack, IconButton, SimpleGrid, Text, useBreakpointValue } from "@chakra-ui/react";
-import { useMemo, useState } from "react";
-import { FaUndo } from "react-icons/fa";
 
 // Supabase types
 type FlashcardRow = Database["public"]["Tables"]["flashcards"]["Row"];
@@ -33,15 +27,6 @@
  * @returns A component displaying the collection of mastered flashcards with options to return them to practice.
  */
 export default function GotItPile({ gotItCards, onReturnCard }: GotItPileProps) {
-  const [expanded, setExpanded] = useState(false);
-  // Responsive number of cards per row
-  const cardsPerRow = useBreakpointValue({ base: 2, sm: 3, md: 4, lg: 6 }) ?? 2;
-  const showToggle = gotItCards.length > cardsPerRow;
-  const visibleCards = useMemo(
-    () => (expanded ? gotItCards : gotItCards.slice(0, cardsPerRow)),
-    [expanded, gotItCards, cardsPerRow]
-  );
-
   if (gotItCards.length === 0) {
     return null;
   }
@@ -57,73 +42,6 @@
         </HStack>
       </Card.Header>
       <Card.Body>
-<<<<<<< HEAD
-        <SimpleGrid minChildWidth="140px" gap={4}>
-          {visibleCards.map((card, idx) => {
-            // Determine if this is the last visible card in collapsed mode and there are more cards
-            const isLastVisible = !expanded && showToggle && idx === visibleCards.length - 1;
-            const hiddenCount = gotItCards.length - cardsPerRow;
-            return (
-              <Box key={card.id} position="relative" w="full" h="full">
-                {/* Stacked cards effect */}
-                {isLastVisible && (
-                  <>
-                    <Box
-                      position="absolute"
-                      bottom={-2}
-                      right={-2}
-                      left={2}
-                      height="90%"
-                      bg="bg.emphasized"
-                      borderRadius="lg"
-                      zIndex={0}
-                      boxShadow="md"
-                      opacity={0.5}
-                    />
-                  </>
-                )}
-                <Card.Root
-                  variant="outline"
-                  size="sm"
-                  cursor="pointer"
-                  transition="all 0.3s ease-in-out"
-                  _hover={{
-                    shadow: "lg",
-                    transform: "translateY(-4px) scale(1.02)"
-                  }}
-                  _active={{
-                    transform: "translateY(-1px) scale(1.01)"
-                  }}
-                  borderRadius="lg"
-                  overflow="hidden"
-                  height="160px"
-                  w="full"
-                  borderWidth="1px"
-                  position="relative"
-                  role="group"
-                  zIndex={1}
-                  onClick={isLastVisible ? () => setExpanded(true) : undefined}
-                  tabIndex={isLastVisible ? 0 : undefined}
-                  aria-label={isLastVisible ? `Show ${hiddenCount} more mastered cards` : undefined}
-                >
-                  {/* +X more badge */}
-                  {isLastVisible && (
-                    <Badge
-                      position="absolute"
-                      top={2}
-                      right={2}
-                      zIndex={2}
-                      colorScheme="blue"
-                      borderRadius="full"
-                      px={2}
-                      py={0.5}
-                      fontSize="xs"
-                    >
-                      +{hiddenCount} more
-                    </Badge>
-                  )}
-                  {/* Success gradient overlay */}
-=======
         <Flex gap={4} flexWrap="wrap">
           {gotItCards.map((card) => (
             <Card.Root
@@ -163,106 +81,59 @@
               <Card.Body p={3} position="relative" zIndex={1} display="flex" flexDirection="column" height="100%">
                 {/* Success indicator */}
                 <Box mb={2} display="flex" justifyContent="center" alignItems="center" position="relative">
->>>>>>> 96fa8257
                   <Box
                     position="absolute"
-                    top={0}
-                    left={0}
-                    right={0}
-                    bottom={0}
-                    opacity={0}
-                    transition="opacity 0.3s ease-in-out"
-                    _groupHover={{ opacity: 1 }}
-                    pointerEvents="none"
+                    width="32px"
+                    height="32px"
+                    borderRadius="full"
+                    transition="all 0.3s ease-in-out"
+                    _groupHover={{
+                      transform: "scale(1.1)"
+                    }}
                   />
+                  <Text fontSize="lg" transition="all 0.3s ease-in-out" position="relative" zIndex={1}>
+                    ✓
+                  </Text>
+                </Box>
 
-                  <Card.Body p={3} position="relative" zIndex={1} display="flex" flexDirection="column" height="100%">
-                    {/* Success indicator */}
-                    <Box mb={2} display="flex" justifyContent="center" alignItems="center" position="relative">
-                      <Box
-                        position="absolute"
-                        width="32px"
-                        height="32px"
-                        borderRadius="full"
-                        transition="all 0.3s ease-in-out"
-                        _groupHover={{
-                          transform: "scale(1.1)"
-                        }}
-                      />
-                      <Text fontSize="lg" transition="all 0.3s ease-in-out" position="relative" zIndex={1}>
-                        ✓
-                      </Text>
-                    </Box>
+                {/* Card title */}
+                <Box flex={1} display="flex" alignItems="center" justifyContent="center" mb={2}>
+                  <Text
+                    fontWeight="medium"
+                    fontSize="xs"
+                    textAlign="center"
+                    lineHeight="1.3"
+                    transition="color 0.3s ease-in-out"
+                    overflow="hidden"
+                    textOverflow="ellipsis"
+                    css={{
+                      display: "-webkit-box",
+                      WebkitLineClamp: 3,
+                      WebkitBoxOrient: "vertical"
+                    }}
+                  >
+                    {card.title}
+                  </Text>
+                </Box>
 
-                    {/* Card title */}
-                    <Box flex={1} display="flex" alignItems="center" justifyContent="center" mb={2}>
-                      <Text
-                        fontWeight="medium"
-                        fontSize="xs"
-                        textAlign="center"
-                        lineHeight="1.3"
-                        transition="color 0.3s ease-in-out"
-                        overflow="hidden"
-                        textOverflow="ellipsis"
-                        css={{
-                          display: "-webkit-box",
-                          WebkitLineClamp: 3,
-                          WebkitBoxOrient: "vertical"
-                        }}
-                      >
-                        {card.title}
-                      </Text>
-                    </Box>
+                {/* Return button */}
+                <Box display="flex" justifyContent="center">
+                  <IconButton
+                    size="xs"
+                    variant="outline"
+                    onClick={(e) => {
+                      e.stopPropagation();
+                      onReturnCard(card.id);
+                    }}
+                    aria-label={`Return "${card.title}" to practice pile`}
+                    borderRadius="md"
+                    transition="all 0.3s ease-in-out"
+                  >
+                    <FaUndo />
+                  </IconButton>
+                </Box>
+              </Card.Body>
 
-<<<<<<< HEAD
-                    {/* Return button */}
-                    <Box display="flex" justifyContent="center">
-                      <IconButton
-                        size="xs"
-                        variant="outline"
-                        onClick={(e) => {
-                          e.stopPropagation();
-                          onReturnCard(card.id);
-                        }}
-                        aria-label={`Return "${card.title}" to practice pile`}
-                        borderRadius="md"
-                        transition="all 0.3s ease-in-out"
-                      >
-                        <FaUndo />
-                      </IconButton>
-                    </Box>
-                  </Card.Body>
-
-                  {/* Subtle success accent */}
-                  <Box
-                    position="absolute"
-                    bottom={0}
-                    left={0}
-                    right={0}
-                    height="2px"
-                    opacity={0.7}
-                    transition="opacity 0.3s ease-in-out"
-                    _groupHover={{ opacity: 1 }}
-                  />
-                </Card.Root>
-              </Box>
-            );
-          })}
-        </SimpleGrid>
-        {showToggle && (
-          <Box display="flex" justifyContent="center" mt={2}>
-            <IconButton
-              size="sm"
-              variant="ghost"
-              onClick={() => setExpanded((prev) => !prev)}
-              aria-label={expanded ? "Show less mastered cards" : "Show more mastered cards"}
-              borderRadius="md"
-            >
-              {expanded ? "Show Less" : "Show More"}
-            </IconButton>
-          </Box>
-        )}
-=======
               {/* Subtle success accent */}
               <Box
                 position="absolute"
@@ -277,7 +148,6 @@
             </Card.Root>
           ))}
         </Flex>
->>>>>>> 96fa8257
       </Card.Body>
     </Card.Root>
   );
