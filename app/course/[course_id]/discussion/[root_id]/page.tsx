--- conflicted
+++ resolved
@@ -8,13 +8,8 @@
 } from "@/hooks/useDiscussionThreadRootController";
 import { useDiscussionThreadWatchStatus } from "@/hooks/useDiscussionThreadWatches";
 import { useUserProfile } from "@/hooks/useUserProfiles";
-<<<<<<< HEAD
-import type { DiscussionThread as DiscussionThreadType, DiscussionTopic } from "@/utils/supabase/DatabaseTypes";
-import { Avatar, Badge, Box, Button, Heading, HStack, Link, Text, VStack } from "@chakra-ui/react";
-=======
 import { DiscussionThread as DiscussionThreadType, DiscussionTopic } from "@/utils/supabase/DatabaseTypes";
 import { Avatar, Badge, Box, Button, Flex, Heading, HStack, Link, Text, VStack } from "@chakra-ui/react";
->>>>>>> 8b0441a3
 import { useList, useOne, useUpdate } from "@refinedev/core";
 import { formatRelative } from "date-fns";
 import { useParams } from "next/navigation";
