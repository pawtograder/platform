--- conflicted
+++ resolved
@@ -2,11 +2,10 @@
   --nav-height: 140px;
 }
 
-<<<<<<< HEAD
-a,
-button {
+a, button {
   cursor: pointer;
-=======
+}
+
 .embedded-markdown ol {
   list-style-type: decimal;
   margin: 0em 0;
@@ -27,5 +26,4 @@
 .embedded-markdown ul li {
   display: list-item;
   margin: 0.1em 0;
->>>>>>> d143e851
 }